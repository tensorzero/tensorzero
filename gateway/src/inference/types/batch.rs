use crate::{
    endpoints::{
        batch_inference::{BatchEpisodeIdInput, BatchOutputSchemas},
        inference::{ChatCompletionInferenceParams, InferenceParams},
    },
    error::{Error, ErrorDetails},
    jsonschema_util::DynamicJSONSchema,
    tool::{ToolCallConfig, ToolCallConfigDatabaseInsert},
    uuid_util::validate_episode_id,
};

<<<<<<< HEAD
use super::{ContentBlock, ModelInferenceRequest, RequestMessage, Usage};
use serde::{Deserialize, Serialize};
use serde_json::Value;
use std::borrow::Cow;
use std::collections::HashMap;
=======
use super::{Input, ModelInferenceRequest, RequestMessage};
use serde::{Deserialize, Serialize};
use serde_json::Value;
use std::{borrow::Cow, collections::HashMap};
>>>>>>> d82de6a0
use uuid::Uuid;

#[derive(Debug, Deserialize, Serialize)]
#[serde(rename_all = "snake_case")]
pub enum BatchStatus {
    Pending,
    Completed,
    Failed,
}

<<<<<<< HEAD
pub struct StartBatchProviderInferenceResponse {
=======
/// Returned from start_batch_inference from an InferenceProvider
/// This is the original response type for start_batch_inference.
/// The types below add additional context to the response as it is returned
/// through the call stack.
pub struct BatchProviderInferenceResponse {
>>>>>>> d82de6a0
    pub batch_id: Uuid,
    pub inference_ids: Vec<Uuid>,
    pub raw_requests: Vec<String>,
    pub batch_params: Value,
    pub status: BatchStatus,
}

<<<<<<< HEAD
pub struct StartBatchModelInferenceResponse<'a> {
=======
/// Returned from start_batch_inference from a model
/// Adds the model provider name to the response
pub struct BatchModelInferenceResponse<'a> {
>>>>>>> d82de6a0
    pub batch_id: Uuid,
    pub inference_ids: Vec<Uuid>,
    pub raw_requests: Vec<String>,
    pub batch_params: Value,
    pub model_provider_name: &'a str,
    pub status: BatchStatus,
}

impl<'a> StartBatchModelInferenceResponse<'a> {
    pub fn new(
        provider_batch_response: StartBatchProviderInferenceResponse,
        model_provider_name: &'a str,
    ) -> Self {
        Self {
            batch_id: provider_batch_response.batch_id,
            inference_ids: provider_batch_response.inference_ids,
            raw_requests: provider_batch_response.raw_requests,
            batch_params: provider_batch_response.batch_params,
            model_provider_name,
            status: provider_batch_response.status,
        }
    }
}

<<<<<<< HEAD
// TODO: add errors and stuff
#[derive(Debug)]
pub enum PollBatchInferenceResponse {
    Pending,
    Completed(ProviderBatchInferenceResponse),
    Failed,
}

#[derive(Debug)]
pub struct BatchProviderInferenceResponse {
    pub batch_id: Uuid,
}

// Returned from poll_batch_inference from a variant.
// Includes all the metadata that we need to write to ClickHouse.
=======
/// Returned from poll_batch_inference from a variant.
/// Here, we add context from the variant, such as the original inputs, templated input messages,
/// systems, tool configs, inference params, model_name, and output schemas.
>>>>>>> d82de6a0
pub struct BatchModelInferenceWithMetadata<'a> {
    pub batch_id: Uuid,
    pub inference_ids: Vec<Uuid>,
    pub input_messages: Vec<Vec<RequestMessage>>,
    pub systems: Vec<Option<String>>,
    pub tool_configs: Vec<Option<Cow<'a, ToolCallConfig>>>,
    pub inference_params: Vec<InferenceParams>,
    pub output_schemas: Vec<Option<&'a Value>>,
    pub raw_requests: Vec<String>,
    pub batch_params: Value,
    pub model_provider_name: &'a str,
    pub model_name: &'a str,
    pub status: BatchStatus,
}

impl<'a> BatchModelInferenceWithMetadata<'a> {
    pub fn new(
        model_batch_response: StartBatchModelInferenceResponse<'a>,
        model_inference_requests: Vec<ModelInferenceRequest<'a>>,
        model_name: &'a str,
        inference_params: Vec<InferenceParams>,
    ) -> Self {
        let mut input_messages: Vec<Vec<RequestMessage>> = vec![];
        let mut systems: Vec<Option<String>> = vec![];
        let mut tool_configs: Vec<Option<Cow<'a, ToolCallConfig>>> = vec![];
        let mut output_schemas: Vec<Option<&'a Value>> = vec![];
        for request in model_inference_requests {
            input_messages.push(request.messages);
            systems.push(request.system);
            tool_configs.push(request.tool_config);
            output_schemas.push(request.output_schema);
        }
        Self {
            batch_id: model_batch_response.batch_id,
            inference_ids: model_batch_response.inference_ids,
            input_messages,
            systems,
            tool_configs,
            inference_params,
            output_schemas,
            raw_requests: model_batch_response.raw_requests,
            batch_params: model_batch_response.batch_params,
            model_provider_name: model_batch_response.model_provider_name,
            model_name,
            status: model_batch_response.status,
        }
    }
}

<<<<<<< HEAD
#[derive(Debug, Deserialize)]
pub struct BatchRequest {
    pub batch_id: Uuid,
    #[serde(deserialize_with = "deserialize_json_string")]
    pub batch_params: Value,
    pub model_name: String,
    pub model_provider_name: String,
    pub status: BatchStatus,
    pub function_name: String,
    pub variant_name: String,
    pub errors: HashMap<String, String>,
}

fn deserialize_json_string<'de, D>(deserializer: D) -> Result<Value, D::Error>
where
    D: serde::Deserializer<'de>,
{
    let json_str = String::deserialize(deserializer)?;
    serde_json::from_str(&json_str).map_err(serde::de::Error::custom)
}

#[derive(Debug)]
pub struct ProviderBatchInferenceOutput {
    pub id: Uuid,
    pub created: u64,
    pub output: Vec<ContentBlock>,
    pub system: Option<String>,
    pub input_messages: Vec<RequestMessage>,
    pub raw_response: String,
    pub usage: Usage,
}

#[derive(Debug)]
pub struct ProviderBatchInferenceResponse {
    // Inference ID -> Output
    pub elements: HashMap<Uuid, ProviderBatchInferenceOutput>,
=======
/// Additional metadata needed to write to ClickHouse that isn't available at the variant level
#[derive(Debug)]
pub struct BatchInferenceDatabaseInsertMetadata<'a> {
    pub function_name: &'a str,
    pub variant_name: &'a str,
    pub episode_ids: &'a Vec<Uuid>,
    pub tags: Option<Vec<Option<HashMap<String, String>>>>,
}

/// Data needed to write to the `BatchModelInference` table in ClickHouse
///
/// Design constraint: this should contain all the information needed from
/// starting batch inference to eventually populate ChatInference, JsonInference, and ModelInference
/// tables.
#[derive(Debug, Serialize)]
pub struct BatchModelInferenceRow<'a> {
    pub inference_id: Uuid,
    pub batch_id: &'a str,
    pub function_name: &'a str,
    pub variant_name: &'a str,
    pub episode_id: Uuid,
    pub input: Input,
    pub input_messages: Vec<RequestMessage>,
    pub system: Option<&'a str>,
    pub tool_params: Option<ToolCallConfigDatabaseInsert>,
    pub inference_params: &'a InferenceParams,
    pub output_schema: Option<&'a Value>,
    pub raw_request: &'a str,
    pub model_name: &'a str,
    pub model_provider_name: &'a str,
    pub tags: HashMap<String, String>,
}

#[derive(Debug, Serialize)]
pub struct BatchRequestRow<'a> {
    batch_id: &'a str,
    id: String,
    batch_params: String,
    model_name: &'a str,
    model_provider_name: &'a str,
    status: BatchStatus,
    errors: HashMap<String, String>,
}

impl<'a> BatchRequestRow<'a> {
    pub fn new(
        batch_id: &'a str,
        batch_params: Value,
        model_name: &'a str,
        model_provider_name: &'a str,
        status: BatchStatus,
        errors: Option<HashMap<String, String>>,
    ) -> Self {
        let id = Uuid::now_v7().to_string();
        let errors = errors.unwrap_or_default();
        Self {
            batch_id,
            id,
            batch_params: serde_json::to_string(&batch_params)
                .map_err(|e| {
                    Error::new(ErrorDetails::Serialization {
                        message: e.to_string(),
                    })
                })
                .unwrap_or_default(),
            model_name,
            model_provider_name,
            status,
            errors,
        }
    }
}

/// Below are types required for parsing and processing inputs for batch inference requests.
/// The idea here is that we need to get a vector of the length of the number of inferences
/// so that we can use existing code.

pub struct BatchEpisodeIdsWithSize(pub Option<BatchEpisodeIdInput>, pub usize);
pub type BatchEpisodeIds = Vec<Uuid>;

impl TryFrom<BatchEpisodeIdsWithSize> for BatchEpisodeIds {
    type Error = Error;

    fn try_from(
        BatchEpisodeIdsWithSize(episode_ids, num_inferences): BatchEpisodeIdsWithSize,
    ) -> Result<Self, Self::Error> {
        let episode_ids = match episode_ids {
            Some(episode_ids) => {
                if episode_ids.len() != num_inferences {
                    return Err(ErrorDetails::InvalidRequest {
                        message: format!(
                            "Number of episode_ids ({}) does not match number of inputs ({})",
                            episode_ids.len(),
                            num_inferences
                        ),
                    }
                    .into());
                }

                episode_ids
                    .into_iter()
                    .map(|id| id.unwrap_or_else(Uuid::now_v7))
                    .collect()
            }
            None => vec![Uuid::now_v7(); num_inferences],
        };
        episode_ids.iter().enumerate().try_for_each(|(i, id)| {
            validate_episode_id(*id).map_err(|e| {
                Error::new(ErrorDetails::BatchInputValidation {
                    index: i,
                    message: e.to_string(),
                })
            })
        })?;
        Ok(episode_ids)
    }
}

/// InferenceParams is the top-level struct for inference parameters.
/// We backfill these from the configs given in the variants used and ultimately write them to the database.
#[derive(Clone, Debug, Default, Deserialize, PartialEq)]
pub struct BatchInferenceParams {
    pub chat_completion: BatchChatCompletionInferenceParams,
}

#[derive(Clone, Debug, Default, Deserialize, PartialEq)]
pub struct BatchChatCompletionInferenceParams {
    #[serde(default)]
    pub temperature: Option<Vec<Option<f32>>>,
    #[serde(default)]
    pub max_tokens: Option<Vec<Option<u32>>>,
    #[serde(default)]
    pub seed: Option<Vec<Option<u32>>>,
    #[serde(default)]
    pub top_p: Option<Vec<Option<f32>>>,
    #[serde(default)]
    pub presence_penalty: Option<Vec<Option<f32>>>,
    #[serde(default)]
    pub frequency_penalty: Option<Vec<Option<f32>>>,
}

pub struct BatchInferenceParamsWithSize(pub BatchInferenceParams, pub usize);

impl TryFrom<BatchInferenceParamsWithSize> for Vec<InferenceParams> {
    type Error = Error;

    fn try_from(
        BatchInferenceParamsWithSize(params, num_inferences): BatchInferenceParamsWithSize,
    ) -> Result<Self, Self::Error> {
        let BatchInferenceParams { chat_completion } = params;
        let chat_completion_params: Vec<ChatCompletionInferenceParams> =
            BatchChatCompletionParamsWithSize(chat_completion, num_inferences).try_into()?;
        Ok(chat_completion_params
            .into_iter()
            .map(|p| InferenceParams { chat_completion: p })
            .collect())
    }
}

pub struct BatchChatCompletionParamsWithSize(BatchChatCompletionInferenceParams, usize);

impl TryFrom<BatchChatCompletionParamsWithSize> for Vec<ChatCompletionInferenceParams> {
    type Error = Error;

    fn try_from(
        BatchChatCompletionParamsWithSize(params, num_inferences): BatchChatCompletionParamsWithSize,
    ) -> Result<Self, Self::Error> {
        let BatchChatCompletionInferenceParams {
            temperature,
            max_tokens,
            seed,
            top_p,
            presence_penalty,
            frequency_penalty,
        } = params;
        // Verify all provided Vecs have the same length
        if let Some(temperature) = &temperature {
            if temperature.len() != num_inferences {
                return Err(ErrorDetails::InvalidRequest {
                    message: format!(
                        "temperature vector length ({}) does not match number of inferences ({})",
                        temperature.len(),
                        num_inferences
                    ),
                }
                .into());
            }
        }

        if let Some(max_tokens) = &max_tokens {
            if max_tokens.len() != num_inferences {
                return Err(ErrorDetails::InvalidRequest {
                    message: format!(
                        "max_tokens vector length ({}) does not match number of inferences ({})",
                        max_tokens.len(),
                        num_inferences
                    ),
                }
                .into());
            }
        }

        if let Some(seed) = &seed {
            if seed.len() != num_inferences {
                return Err(ErrorDetails::InvalidRequest {
                    message: format!(
                        "seed vector length ({}) does not match number of inferences ({})",
                        seed.len(),
                        num_inferences
                    ),
                }
                .into());
            }
        }

        if let Some(top_p) = &top_p {
            if top_p.len() != num_inferences {
                return Err(ErrorDetails::InvalidRequest {
                    message: format!(
                        "top_p vector length ({}) does not match number of inferences ({})",
                        top_p.len(),
                        num_inferences
                    ),
                }
                .into());
            }
        }

        if let Some(presence_penalty) = &presence_penalty {
            if presence_penalty.len() != num_inferences {
                return Err(ErrorDetails::InvalidRequest {
                    message: format!(
                        "presence_penalty vector length ({}) does not match number of inferences ({})",
                        presence_penalty.len(),
                        num_inferences
                    ),
                }
                .into());
            }
        }

        if let Some(frequency_penalty) = &frequency_penalty {
            if frequency_penalty.len() != num_inferences {
                return Err(ErrorDetails::InvalidRequest {
                    message: format!(
                        "frequency_penalty vector length ({}) does not match number of inferences ({})",
                        frequency_penalty.len(),
                        num_inferences
                    ),
                }
                .into());
            }
        }

        // Convert Option<Vec<Option<T>>> into Vec<Option<T>> by unwrapping or creating empty vec
        let temperature = temperature.unwrap_or_default();
        let max_tokens = max_tokens.unwrap_or_default();
        let seed = seed.unwrap_or_default();
        let top_p = top_p.unwrap_or_default();
        let presence_penalty = presence_penalty.unwrap_or_default();
        let frequency_penalty = frequency_penalty.unwrap_or_default();

        // Create iterators that take ownership
        let mut temperature_iter = temperature.into_iter();
        let mut max_tokens_iter = max_tokens.into_iter();
        let mut seed_iter = seed.into_iter();
        let mut top_p_iter = top_p.into_iter();
        let mut presence_penalty_iter = presence_penalty.into_iter();
        let mut frequency_penalty_iter = frequency_penalty.into_iter();

        // Build params using the iterators
        let mut all_inference_params = Vec::with_capacity(num_inferences);
        for _ in 0..num_inferences {
            all_inference_params.push(ChatCompletionInferenceParams {
                temperature: temperature_iter.next().unwrap_or(None),
                max_tokens: max_tokens_iter.next().unwrap_or(None),
                seed: seed_iter.next().unwrap_or(None),
                top_p: top_p_iter.next().unwrap_or(None),
                presence_penalty: presence_penalty_iter.next().unwrap_or(None),
                frequency_penalty: frequency_penalty_iter.next().unwrap_or(None),
            });
        }
        Ok(all_inference_params)
    }
}

pub struct BatchOutputSchemasWithSize(pub Option<BatchOutputSchemas>, pub usize);

impl TryFrom<BatchOutputSchemasWithSize> for Vec<Option<DynamicJSONSchema>> {
    type Error = Error;

    fn try_from(
        BatchOutputSchemasWithSize(schemas, num_inferences): BatchOutputSchemasWithSize,
    ) -> Result<Self, Self::Error> {
        if let Some(schemas) = schemas {
            if schemas.len() != num_inferences {
                Err(ErrorDetails::InvalidRequest {
                    message: format!(
                        "output_schemas vector length ({}) does not match number of inferences ({})",
                        schemas.len(),
                        num_inferences
                    ),
                }
                .into())
            } else {
                Ok(schemas
                    .into_iter()
                    .map(|schema| schema.map(DynamicJSONSchema::new))
                    .collect())
            }
        } else {
            Ok(vec![None; num_inferences])
        }
    }
}

#[cfg(test)]
mod tests {
    use uuid::Timestamp;

    use super::*;

    #[test]
    fn test_try_from_batch_episode_ids_with_size() {
        let batch_episode_ids_with_size = BatchEpisodeIdsWithSize(None, 3);
        let batch_episode_ids = BatchEpisodeIds::try_from(batch_episode_ids_with_size).unwrap();
        assert_eq!(batch_episode_ids.len(), 3);

        let batch_episode_ids_with_size = BatchEpisodeIdsWithSize(Some(vec![None, None, None]), 3);
        let batch_episode_ids = BatchEpisodeIds::try_from(batch_episode_ids_with_size).unwrap();
        assert_eq!(batch_episode_ids.len(), 3);

        let episode_id_0 = Uuid::now_v7();
        let episode_id_1 = Uuid::now_v7();
        let batch_episode_ids_with_size =
            BatchEpisodeIdsWithSize(Some(vec![Some(episode_id_0), Some(episode_id_1), None]), 3);
        let batch_episode_ids = BatchEpisodeIds::try_from(batch_episode_ids_with_size).unwrap();
        assert_eq!(batch_episode_ids.len(), 3);
        assert_eq!(batch_episode_ids[0], episode_id_0);
        assert_eq!(batch_episode_ids[1], episode_id_1);

        let early_uuid = Uuid::new_v7(Timestamp::from_unix_time(946766218, 0, 0, 0));
        let batch_episode_ids_with_size =
            BatchEpisodeIdsWithSize(Some(vec![Some(early_uuid), None, None]), 3);
        let err = BatchEpisodeIds::try_from(batch_episode_ids_with_size).unwrap_err();
        assert_eq!(
            err,
            ErrorDetails::BatchInputValidation {
                index: 0,
                message: "Invalid Episode ID: Timestamp is too early".to_string(),
            }
            .into()
        );
    }

    #[test]
    fn test_batch_inference_params_with_size() {
        // Try with default params
        let batch_inference_params_with_size =
            BatchInferenceParamsWithSize(BatchInferenceParams::default(), 3);
        let inference_params =
            Vec::<InferenceParams>::try_from(batch_inference_params_with_size).unwrap();
        assert_eq!(inference_params.len(), 3);
        assert_eq!(
            inference_params[0].chat_completion,
            ChatCompletionInferenceParams::default()
        );

        // Try with some overridden params
        let batch_inference_params_with_size = BatchInferenceParamsWithSize(
            BatchInferenceParams {
                chat_completion: BatchChatCompletionInferenceParams {
                    temperature: Some(vec![Some(0.5), None, None]),
                    max_tokens: Some(vec![None, None, Some(30)]),
                    seed: Some(vec![None, Some(2), Some(3)]),
                    top_p: None,
                    presence_penalty: Some(vec![Some(0.5), Some(0.6), Some(0.7)]),
                    frequency_penalty: Some(vec![Some(0.5), Some(0.6), Some(0.7)]),
                },
            },
            3,
        );

        let inference_params =
            Vec::<InferenceParams>::try_from(batch_inference_params_with_size).unwrap();
        assert_eq!(inference_params.len(), 3);
        assert_eq!(inference_params[0].chat_completion.temperature, Some(0.5));
        assert_eq!(inference_params[1].chat_completion.max_tokens, None);
        assert_eq!(inference_params[2].chat_completion.seed, Some(3));
        // Check top_p is None for all since it wasn't specified
        assert_eq!(inference_params[0].chat_completion.top_p, None);
        assert_eq!(inference_params[1].chat_completion.top_p, None);
        assert_eq!(inference_params[2].chat_completion.top_p, None);

        // Check presence_penalty values
        assert_eq!(
            inference_params[0].chat_completion.presence_penalty,
            Some(0.5)
        );
        assert_eq!(
            inference_params[1].chat_completion.presence_penalty,
            Some(0.6)
        );
        assert_eq!(
            inference_params[2].chat_completion.presence_penalty,
            Some(0.7)
        );

        // Check frequency_penalty values
        assert_eq!(
            inference_params[0].chat_completion.frequency_penalty,
            Some(0.5)
        );
        assert_eq!(
            inference_params[1].chat_completion.frequency_penalty,
            Some(0.6)
        );
        assert_eq!(
            inference_params[2].chat_completion.frequency_penalty,
            Some(0.7)
        );

        // Verify temperature is None for indices 1 and 2
        assert_eq!(inference_params[1].chat_completion.temperature, None);
        assert_eq!(inference_params[2].chat_completion.temperature, None);

        // Verify max_tokens is 30 for last item and None for first
        assert_eq!(inference_params[0].chat_completion.max_tokens, None);
        assert_eq!(inference_params[2].chat_completion.max_tokens, Some(30));

        // Verify seed is None for first item and 2 for second
        assert_eq!(inference_params[0].chat_completion.seed, None);
        assert_eq!(inference_params[1].chat_completion.seed, Some(2));

        // Test with ragged arrays (arrays of different lengths)
        let batch_inference_params_with_size = BatchInferenceParamsWithSize(
            BatchInferenceParams {
                chat_completion: BatchChatCompletionInferenceParams {
                    temperature: Some(vec![Some(0.5), None]), // Too short
                    max_tokens: Some(vec![None, None, Some(30), Some(40)]), // Too long
                    seed: Some(vec![]),                       // Empty array
                    top_p: None,
                    presence_penalty: Some(vec![Some(0.5)]), // Too short
                    frequency_penalty: Some(vec![Some(0.5), Some(0.6), Some(0.7), Some(0.8)]), // Too long
                },
            },
            3,
        );

        let err = Vec::<InferenceParams>::try_from(batch_inference_params_with_size).unwrap_err();
        match err.get_details() {
            ErrorDetails::InvalidRequest { message } => assert_eq!(
                message,
                "temperature vector length (2) does not match number of inferences (3)"
            ),
            _ => panic!("Expected InvalidRequest error"),
        }

        // Test with wrong size specified
        let batch_inference_params_with_size = BatchInferenceParamsWithSize(
            BatchInferenceParams {
                chat_completion: BatchChatCompletionInferenceParams {
                    temperature: Some(vec![Some(0.5), None, None, None]),
                    max_tokens: Some(vec![None, None, Some(30)]),
                    seed: Some(vec![None, Some(2), Some(3)]),
                    top_p: None,
                    presence_penalty: Some(vec![Some(0.5), Some(0.6), Some(0.7)]),
                    frequency_penalty: Some(vec![Some(0.5), Some(0.6), Some(0.7)]),
                },
            },
            4, // Wrong size - arrays are length 3 but size is 4
        );

        let err = Vec::<InferenceParams>::try_from(batch_inference_params_with_size).unwrap_err();
        match err.get_details() {
            ErrorDetails::InvalidRequest { message } => assert_eq!(
                message,
                "max_tokens vector length (3) does not match number of inferences (4)"
            ),
            _ => panic!("Expected InvalidRequest error"),
        }
    }

    #[test]
    fn test_batch_output_schemas_with_size() {
        let batch_output_schemas_with_size = BatchOutputSchemasWithSize(None, 3);
        let batch_output_schemas =
            Vec::<Option<DynamicJSONSchema>>::try_from(batch_output_schemas_with_size).unwrap();
        assert_eq!(batch_output_schemas.len(), 3);

        let batch_output_schemas_with_size =
            BatchOutputSchemasWithSize(Some(vec![None, None, None]), 3);
        let batch_output_schemas =
            Vec::<Option<DynamicJSONSchema>>::try_from(batch_output_schemas_with_size).unwrap();
        assert_eq!(batch_output_schemas.len(), 3);
    }
>>>>>>> d82de6a0
}<|MERGE_RESOLUTION|>--- conflicted
+++ resolved
@@ -9,18 +9,10 @@
     uuid_util::validate_episode_id,
 };
 
-<<<<<<< HEAD
-use super::{ContentBlock, ModelInferenceRequest, RequestMessage, Usage};
-use serde::{Deserialize, Serialize};
-use serde_json::Value;
-use std::borrow::Cow;
-use std::collections::HashMap;
-=======
-use super::{Input, ModelInferenceRequest, RequestMessage};
+use super::{ContentBlock, Input, ModelInferenceRequest, RequestMessage, Usage};
 use serde::{Deserialize, Serialize};
 use serde_json::Value;
 use std::{borrow::Cow, collections::HashMap};
->>>>>>> d82de6a0
 use uuid::Uuid;
 
 #[derive(Debug, Deserialize, Serialize)]
@@ -31,15 +23,11 @@
     Failed,
 }
 
-<<<<<<< HEAD
-pub struct StartBatchProviderInferenceResponse {
-=======
 /// Returned from start_batch_inference from an InferenceProvider
 /// This is the original response type for start_batch_inference.
 /// The types below add additional context to the response as it is returned
 /// through the call stack.
-pub struct BatchProviderInferenceResponse {
->>>>>>> d82de6a0
+pub struct StartBatchProviderInferenceResponse {
     pub batch_id: Uuid,
     pub inference_ids: Vec<Uuid>,
     pub raw_requests: Vec<String>,
@@ -47,13 +35,9 @@
     pub status: BatchStatus,
 }
 
-<<<<<<< HEAD
-pub struct StartBatchModelInferenceResponse<'a> {
-=======
 /// Returned from start_batch_inference from a model
 /// Adds the model provider name to the response
-pub struct BatchModelInferenceResponse<'a> {
->>>>>>> d82de6a0
+pub struct StartBatchModelInferenceResponse<'a> {
     pub batch_id: Uuid,
     pub inference_ids: Vec<Uuid>,
     pub raw_requests: Vec<String>,
@@ -78,7 +62,6 @@
     }
 }
 
-<<<<<<< HEAD
 // TODO: add errors and stuff
 #[derive(Debug)]
 pub enum PollBatchInferenceResponse {
@@ -92,14 +75,9 @@
     pub batch_id: Uuid,
 }
 
-// Returned from poll_batch_inference from a variant.
-// Includes all the metadata that we need to write to ClickHouse.
-=======
-/// Returned from poll_batch_inference from a variant.
 /// Here, we add context from the variant, such as the original inputs, templated input messages,
 /// systems, tool configs, inference params, model_name, and output schemas.
->>>>>>> d82de6a0
-pub struct BatchModelInferenceWithMetadata<'a> {
+pub struct StartBatchModelInferenceWithMetadata<'a> {
     pub batch_id: Uuid,
     pub inference_ids: Vec<Uuid>,
     pub input_messages: Vec<Vec<RequestMessage>>,
@@ -114,7 +92,7 @@
     pub status: BatchStatus,
 }
 
-impl<'a> BatchModelInferenceWithMetadata<'a> {
+impl<'a> StartBatchModelInferenceWithMetadata<'a> {
     pub fn new(
         model_batch_response: StartBatchModelInferenceResponse<'a>,
         model_inference_requests: Vec<ModelInferenceRequest<'a>>,
@@ -148,7 +126,6 @@
     }
 }
 
-<<<<<<< HEAD
 #[derive(Debug, Deserialize)]
 pub struct BatchRequest {
     pub batch_id: Uuid,
@@ -185,7 +162,8 @@
 pub struct ProviderBatchInferenceResponse {
     // Inference ID -> Output
     pub elements: HashMap<Uuid, ProviderBatchInferenceOutput>,
-=======
+}
+
 /// Additional metadata needed to write to ClickHouse that isn't available at the variant level
 #[derive(Debug)]
 pub struct BatchInferenceDatabaseInsertMetadata<'a> {
@@ -200,57 +178,206 @@
 /// Design constraint: this should contain all the information needed from
 /// starting batch inference to eventually populate ChatInference, JsonInference, and ModelInference
 /// tables.
-#[derive(Debug, Serialize)]
+#[derive(Debug, Deserialize, Serialize)]
 pub struct BatchModelInferenceRow<'a> {
     pub inference_id: Uuid,
-    pub batch_id: &'a str,
-    pub function_name: &'a str,
-    pub variant_name: &'a str,
+    pub batch_id: Uuid,
+    pub function_name: Cow<'a, str>,
+    pub variant_name: Cow<'a, str>,
     pub episode_id: Uuid,
     pub input: Input,
     pub input_messages: Vec<RequestMessage>,
-    pub system: Option<&'a str>,
+    pub system: Option<Cow<'a, str>>,
     pub tool_params: Option<ToolCallConfigDatabaseInsert>,
-    pub inference_params: &'a InferenceParams,
-    pub output_schema: Option<&'a Value>,
-    pub raw_request: &'a str,
-    pub model_name: &'a str,
-    pub model_provider_name: &'a str,
+    pub inference_params: Cow<'a, InferenceParams>,
+    pub output_schema: Option<String>,
+    pub raw_request: Cow<'a, str>,
+    pub model_name: Cow<'a, str>,
+    pub model_provider_name: Cow<'a, str>,
     pub tags: HashMap<String, String>,
+}
+
+impl<'a> BatchModelInferenceRow<'a> {
+    pub fn from_string(s: String) -> Result<BatchModelInferenceRow<'static>, Error> {
+        let mut value: serde_json::Map<String, Value> = serde_json::from_str(&s).map_err(|e| {
+            Error::new(ErrorDetails::Serialization {
+                message: format!("Failed to parse batch model inference row: {}", e),
+            })
+        })?;
+
+        // Since this function consumes the string, we need to take ownership of the strings that we're keeping around
+        let get_string = |map: &mut serde_json::Map<String, Value>, key: &str| {
+            map.remove(key)
+                .ok_or_else(|| {
+                    Error::new(ErrorDetails::Serialization {
+                        message: format!("Missing {}", key),
+                    })
+                })
+                .and_then(|v| {
+                    v.as_str().map(|s| s.to_string()).ok_or_else(|| {
+                        Error::new(ErrorDetails::Serialization {
+                            message: format!("{} is not a string", key),
+                        })
+                    })
+                })
+        };
+
+        let inference_id =
+            Uuid::parse_str(&get_string(&mut value, "inference_id")?).map_err(|e| {
+                Error::new(ErrorDetails::Serialization {
+                    message: format!("Failed to parse inference_id: {}", e),
+                })
+            })?;
+        let batch_id = Uuid::parse_str(&get_string(&mut value, "batch_id")?).map_err(|e| {
+            Error::new(ErrorDetails::Serialization {
+                message: format!("Failed to parse batch_id: {}", e),
+            })
+        })?;
+        let function_name = get_string(&mut value, "function_name")?.into();
+        let variant_name = get_string(&mut value, "variant_name")?.into();
+        let episode_id = Uuid::parse_str(&get_string(&mut value, "episode_id")?).map_err(|e| {
+            Error::new(ErrorDetails::Serialization {
+                message: format!("Failed to parse episode_id: {}", e),
+            })
+        })?;
+        let system = value
+            .remove("system")
+            .and_then(|v| v.as_str().map(|s| s.to_string().into()));
+
+        let tool_params = value
+            .remove("tool_params")
+            .and_then(|v| serde_json::from_value(v).ok());
+
+        let inference_params: InferenceParams = value
+            .remove("inference_params")
+            .ok_or_else(|| {
+                Error::new(ErrorDetails::Serialization {
+                    message: "Missing inference_params".to_string(),
+                })
+            })
+            .and_then(|v| {
+                serde_json::from_value(v).map_err(|e| {
+                    Error::new(ErrorDetails::Serialization {
+                        message: format!("Failed to parse inference_params: {}", e),
+                    })
+                })
+            })?;
+
+        let output_schema = value
+            .remove("output_schema")
+            .and_then(|v| v.as_str().map(|s| s.to_string()));
+        let input: Input = value
+            .remove("input")
+            .ok_or_else(|| {
+                Error::new(ErrorDetails::Serialization {
+                    message: "Missing input".to_string(),
+                })
+            })
+            .and_then(|v| {
+                serde_json::from_value(v).map_err(|e| {
+                    Error::new(ErrorDetails::Serialization {
+                        message: format!("Failed to parse input: {}", e),
+                    })
+                })
+            })?;
+
+        let raw_request = get_string(&mut value, "raw_request")?.into();
+        let model_name = get_string(&mut value, "model_name")?.into();
+        let model_provider_name = get_string(&mut value, "model_provider_name")?.into();
+
+        let tags = value
+            .remove("tags")
+            .ok_or_else(|| {
+                Error::new(ErrorDetails::Serialization {
+                    message: "Missing tags".to_string(),
+                })
+            })
+            .and_then(|v| {
+                serde_json::from_value(v).map_err(|e| {
+                    Error::new(ErrorDetails::Serialization {
+                        message: format!("Failed to parse tags: {}", e),
+                    })
+                })
+            })?;
+        let input_messages = value
+            .remove("input_messages")
+            .ok_or_else(|| {
+                Error::new(ErrorDetails::Serialization {
+                    message: "Missing input_messages".to_string(),
+                })
+            })
+            .and_then(|v| {
+                serde_json::from_value(v).map_err(|e| {
+                    Error::new(ErrorDetails::Serialization {
+                        message: format!("Failed to parse input_messages: {}", e),
+                    })
+                })
+            })?;
+
+        Ok(BatchModelInferenceRow {
+            inference_id,
+            batch_id,
+            function_name,
+            variant_name,
+            episode_id,
+            input,
+            input_messages,
+            system,
+            tool_params,
+            inference_params: Cow::Owned(inference_params),
+            output_schema,
+            raw_request,
+            model_name,
+            model_provider_name,
+            tags,
+        })
+    }
 }
 
 #[derive(Debug, Serialize)]
 pub struct BatchRequestRow<'a> {
-    batch_id: &'a str,
-    id: String,
-    batch_params: String,
+    batch_id: Uuid,
+    id: Uuid,
+    batch_params: &'a Value,
+    function_name: &'a str,
+    variant_name: &'a str,
     model_name: &'a str,
     model_provider_name: &'a str,
     status: BatchStatus,
     errors: HashMap<String, String>,
 }
 
+pub struct UnparsedBatchRequestRow<'a> {
+    pub batch_id: Uuid,
+    pub batch_params: &'a Value,
+    pub function_name: &'a str,
+    pub variant_name: &'a str,
+    pub model_name: &'a str,
+    pub model_provider_name: &'a str,
+    pub status: BatchStatus,
+    pub errors: Option<HashMap<String, String>>,
+}
+
 impl<'a> BatchRequestRow<'a> {
-    pub fn new(
-        batch_id: &'a str,
-        batch_params: Value,
-        model_name: &'a str,
-        model_provider_name: &'a str,
-        status: BatchStatus,
-        errors: Option<HashMap<String, String>>,
-    ) -> Self {
-        let id = Uuid::now_v7().to_string();
+    pub fn new(unparsed: UnparsedBatchRequestRow<'a>) -> Self {
+        let UnparsedBatchRequestRow {
+            batch_id,
+            batch_params,
+            function_name,
+            variant_name,
+            model_name,
+            model_provider_name,
+            status,
+            errors,
+        } = unparsed;
+        let id = Uuid::now_v7();
         let errors = errors.unwrap_or_default();
         Self {
             batch_id,
             id,
-            batch_params: serde_json::to_string(&batch_params)
-                .map_err(|e| {
-                    Error::new(ErrorDetails::Serialization {
-                        message: e.to_string(),
-                    })
-                })
-                .unwrap_or_default(),
+            batch_params,
+            function_name,
+            variant_name,
             model_name,
             model_provider_name,
             status,
@@ -682,5 +809,4 @@
             Vec::<Option<DynamicJSONSchema>>::try_from(batch_output_schemas_with_size).unwrap();
         assert_eq!(batch_output_schemas.len(), 3);
     }
->>>>>>> d82de6a0
 }