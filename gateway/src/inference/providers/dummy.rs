use std::collections::HashMap;
use std::sync::Mutex;
use std::time::Duration;

use lazy_static::lazy_static;
use secrecy::{ExposeSecret, SecretString};
use serde_json::{json, Value};
use tokio_stream::StreamExt;
use uuid::Uuid;

use super::provider_trait::InferenceProvider;

use crate::embeddings::{EmbeddingProvider, EmbeddingProviderResponse, EmbeddingRequest};
use crate::endpoints::inference::InferenceCredentials;
use crate::error::{Error, ErrorDetails};
use crate::inference::types::batch::PollBatchInferenceResponse;
use crate::inference::types::batch::{BatchRequest, BatchStatus};
use crate::inference::types::{
    batch::StartBatchProviderInferenceResponse, current_timestamp, ContentBlock, ContentBlockChunk,
    Latency, ModelInferenceRequest, ProviderInferenceResponse, ProviderInferenceResponseChunk,
    ProviderInferenceResponseStream, Usage,
};
use crate::model::CredentialLocation;
use crate::tool::{ToolCall, ToolCallChunk};

#[derive(Debug, Default)]
pub struct DummyProvider {
    pub model_name: String,
    pub credentials: DummyCredentials,
}

pub fn default_api_key_location() -> CredentialLocation {
    CredentialLocation::None
}

#[derive(Debug, Default)]
pub enum DummyCredentials {
    #[default]
    None,
    Dynamic(String),
}

impl DummyCredentials {
    pub fn get_api_key<'a>(
        &'a self,
        dynamic_api_keys: &'a InferenceCredentials,
    ) -> Result<Option<&'a SecretString>, Error> {
        match self {
            DummyCredentials::None => Ok(None),
            DummyCredentials::Dynamic(key_name) => {
                Some(dynamic_api_keys.get(key_name).ok_or_else(|| {
                    ErrorDetails::ApiKeyMissing {
                        provider_name: "Dummy".to_string(),
                    }
                    .into()
                }))
                .transpose()
            }
        }
    }
}

pub static DUMMY_INFER_RESPONSE_CONTENT: &str = "Megumin gleefully chanted her spell, unleashing a thunderous explosion that lit up the sky and left a massive crater in its wake.";
pub static DUMMY_INFER_RESPONSE_RAW: &str = r#"{
  "id": "id",
  "object": "text.completion",
  "created": 1618870400,
  "model": "text-davinci-002",
  "choices": [
    {
      "text": "Megumin gleefully chanted her spell, unleashing a thunderous explosion that lit up the sky and left a massive crater in its wake.",
      "index": 0,
      "logprobs": null,
      "finish_reason": null
    }
  ]
}"#;

pub static ALTERNATE_INFER_RESPONSE_CONTENT: &str =
    "Megumin chanted her spell, but instead of an explosion, a gentle rain began to fall.";

lazy_static! {
    pub static ref DUMMY_TOOL_RESPONSE: Value = json!({"location": "Brooklyn", "units": "celsius"});
    // This is the same as DUMMY_TOOL_RESPONSE, but with the units capitalized
    // Since that field is an enum, this should fail validation
    pub static ref DUMMY_BAD_TOOL_RESPONSE: Value = json!({"location": "Brooklyn", "units": "Celsius"});
    static ref FLAKY_COUNTERS: Mutex<HashMap<String, u16>> = Mutex::new(HashMap::new());
}
pub static DUMMY_JSON_RESPONSE_RAW: &str = r#"{"answer":"Hello"}"#;
pub static DUMMY_JSON_GOODBYE_RESPONSE_RAW: &str = r#"{"answer":"Goodbye"}"#;
pub static DUMMY_INFER_USAGE: Usage = Usage {
    input_tokens: 10,
    output_tokens: 10,
};
pub static DUMMY_STREAMING_RESPONSE: [&str; 16] = [
    "Wally,",
    " the",
    " golden",
    " retriever,",
    " wagged",
    " his",
    " tail",
    " excitedly",
    " as",
    " he",
    " devoured",
    " a",
    " slice",
    " of",
    " cheese",
    " pizza.",
];
pub static DUMMY_STREAMING_TOOL_RESPONSE: [&str; 5] = [
    r#"{"location""#,
    r#":"Brooklyn""#,
    r#","units""#,
    r#":"celsius"#,
    r#""}"#,
];

pub static DUMMY_RAW_REQUEST: &str = "raw request";

impl InferenceProvider for DummyProvider {
    async fn infer<'a>(
        &'a self,
        request: &'a ModelInferenceRequest<'a>,
        _http_client: &'a reqwest::Client,
        dynamic_api_keys: &'a InferenceCredentials,
    ) -> Result<ProviderInferenceResponse, Error> {
        // Check for flaky models
        if self.model_name.starts_with("flaky_") {
            #[allow(clippy::expect_used)]
            let mut counters = FLAKY_COUNTERS
                .lock()
                .expect("FLAKY_COUNTERS mutex is poisoned");
            let counter = counters.entry(self.model_name.clone()).or_insert(0);
            *counter += 1;

            // Fail on even-numbered calls
            if *counter % 2 == 0 {
                return Err(ErrorDetails::InferenceClient {
                    message: format!(
                        "Flaky model '{}' failed on call number {}",
                        self.model_name, *counter
                    ),
                }
                .into());
            }
        }

        if self.model_name == "error" {
            return Err(ErrorDetails::InferenceClient {
                message: "Error sending request to Dummy provider.".to_string(),
            }
            .into());
        }
        let api_key = self.credentials.get_api_key(dynamic_api_keys)?;
        if self.model_name == "test_key" {
            if let Some(api_key) = api_key {
                if api_key.expose_secret() != "good_key" {
                    return Err(ErrorDetails::InferenceClient {
                        message: "Invalid API key for Dummy provider".to_string(),
                    }
                    .into());
                }
            }
        }
        let id = Uuid::now_v7();
        #[allow(clippy::expect_used)]
        let created = std::time::SystemTime::now()
            .duration_since(std::time::UNIX_EPOCH)
            .expect("Time went backwards")
            .as_secs();
        let content = match self.model_name.as_str() {
            "tool" => vec![ContentBlock::ToolCall(ToolCall {
                name: "get_temperature".to_string(),
                #[allow(clippy::unwrap_used)]
                arguments: serde_json::to_string(&*DUMMY_TOOL_RESPONSE).unwrap(),
                id: "0".to_string(),
            })],
            "bad_tool" => vec![ContentBlock::ToolCall(ToolCall {
                name: "get_temperature".to_string(),
                #[allow(clippy::unwrap_used)]
                arguments: serde_json::to_string(&*DUMMY_BAD_TOOL_RESPONSE).unwrap(),
                id: "0".to_string(),
            })],
            "json" => vec![DUMMY_JSON_RESPONSE_RAW.to_string().into()],
            "json_goodbye" => vec![DUMMY_JSON_GOODBYE_RESPONSE_RAW.to_string().into()],
            "json_beatles_1" => vec![r#"{"names":["John", "George"]}"#.to_string().into()],
            "json_beatles_2" => vec![r#"{"names":["Paul", "Ringo"]}"#.to_string().into()],
            "best_of_n_0" => {
                vec![r#"{"thinking": "hmmm", "answer_choice": 0}"#.to_string().into()]
            }
            "best_of_n_1" => {
                vec![r#"{"thinking": "hmmm", "answer_choice": 1}"#.to_string().into()]
            }
            "best_of_n_big" => {
                vec![r#"{"thinking": "hmmm", "answer_choice": 100}"#.to_string().into()]
            }
            "flaky_best_of_n_judge" => {
                vec![r#"{"thinking": "hmmm", "answer_choice": 0}"#.to_string().into()]
            }
            "alternate" => vec![ALTERNATE_INFER_RESPONSE_CONTENT.to_string().into()],
            _ => vec![DUMMY_INFER_RESPONSE_CONTENT.to_string().into()],
        };
        let raw_request = DUMMY_RAW_REQUEST.to_string();
        let raw_response = match self.model_name.as_str() {
            #[allow(clippy::unwrap_used)]
            "tool" => serde_json::to_string(&*DUMMY_TOOL_RESPONSE).unwrap(),
            #[allow(clippy::unwrap_used)]
            "json" => DUMMY_JSON_RESPONSE_RAW.to_string(),
            #[allow(clippy::unwrap_used)]
            "json_goodbye" => DUMMY_JSON_GOODBYE_RESPONSE_RAW.to_string(),
            #[allow(clippy::unwrap_used)]
            "bad_tool" => serde_json::to_string(&*DUMMY_BAD_TOOL_RESPONSE).unwrap(),
            "best_of_n_0" => r#"{"thinking": "hmmm", "answer_choice": 0}"#.to_string(),
            "best_of_n_1" => r#"{"thinking": "hmmm", "answer_choice": 1}"#.to_string(),
            "best_of_n_big" => r#"{"thinking": "hmmm", "answer_choice": 100}"#.to_string(),
            _ => DUMMY_INFER_RESPONSE_RAW.to_string(),
        };
        let usage = DUMMY_INFER_USAGE.clone();
        let latency = Latency::NonStreaming {
            response_time: Duration::from_millis(100),
        };
        let system = request.system.clone();
        let input_messages = request.messages.clone();
        Ok(ProviderInferenceResponse {
            id,
            created,
            output: content,
            raw_request,
            raw_response,
            usage,
            latency,
            system,
            input_messages,
        })
    }

    async fn infer_stream<'a>(
        &'a self,
        _request: &'a ModelInferenceRequest<'a>,
        _http_client: &'a reqwest::Client,
        _dynamic_api_keys: &'a InferenceCredentials,
    ) -> Result<
        (
            ProviderInferenceResponseChunk,
            ProviderInferenceResponseStream,
            String,
        ),
        Error,
    > {
        // Check for flaky models
        if self.model_name.starts_with("flaky_") {
            #[allow(clippy::expect_used)]
            let mut counters = FLAKY_COUNTERS
                .lock()
                .expect("FLAKY_COUNTERS mutex is poisoned");
            let counter = counters.entry(self.model_name.clone()).or_insert(0);
            *counter += 1;

            // Fail on even-numbered calls
            if *counter % 2 == 0 {
                return Err(ErrorDetails::InferenceClient {
                    message: format!(
                        "Flaky model '{}' failed on call number {}",
                        self.model_name, *counter
                    ),
                }
                .into());
            }
        }

        if self.model_name == "error" {
            return Err(ErrorDetails::InferenceClient {
                message: "Error sending request to Dummy provider.".to_string(),
            }
            .into());
        }
        let id = Uuid::now_v7();
        #[allow(clippy::expect_used)]
        let created = std::time::SystemTime::now()
            .duration_since(std::time::UNIX_EPOCH)
            .expect("Time went backwards")
            .as_secs();

        let (content_chunks, is_tool_call) = if self.model_name == "tool" {
            (DUMMY_STREAMING_TOOL_RESPONSE.to_vec(), true)
        } else {
            (DUMMY_STREAMING_RESPONSE.to_vec(), false)
        };

        let total_tokens = content_chunks.len() as u32;

        let initial_chunk = ProviderInferenceResponseChunk {
            inference_id: id,
            created,
            content: vec![if is_tool_call {
                ContentBlockChunk::ToolCall(ToolCallChunk {
                    id: "0".to_string(),
                    raw_name: "get_temperature".to_string(),
                    raw_arguments: content_chunks[0].to_string(),
                })
            } else {
                ContentBlockChunk::Text(crate::inference::types::TextChunk {
                    text: content_chunks[0].to_string(),
                    id: "0".to_string(),
                })
            }],
            usage: None,
            raw_response: "".to_string(),
            latency: Duration::from_millis(100),
        };
        let content_chunk_len = content_chunks.len();
        let stream = tokio_stream::iter(content_chunks.into_iter().skip(1).enumerate())
            .map(move |(i, chunk)| {
                Ok(ProviderInferenceResponseChunk {
                    inference_id: id,
                    created,
                    content: vec![if is_tool_call {
                        ContentBlockChunk::ToolCall(ToolCallChunk {
                            id: "0".to_string(),
                            raw_name: "get_temperature".to_string(),
                            raw_arguments: chunk.to_string(),
                        })
                    } else {
                        ContentBlockChunk::Text(crate::inference::types::TextChunk {
                            text: chunk.to_string(),
                            id: "0".to_string(),
                        })
                    }],
                    usage: None,
                    raw_response: "".to_string(),
                    latency: Duration::from_millis(50 + 10 * (i as u64 + 1)),
                })
            })
            .chain(tokio_stream::once(Ok(ProviderInferenceResponseChunk {
                inference_id: id,
                created,
                content: vec![],
                usage: Some(crate::inference::types::Usage {
                    input_tokens: 10,
                    output_tokens: total_tokens,
                }),
                raw_response: "".to_string(),
                latency: Duration::from_millis(50 + 10 * (content_chunk_len as u64)),
            })))
            .throttle(std::time::Duration::from_millis(10));

        Ok((
            initial_chunk,
            Box::pin(stream),
            DUMMY_RAW_REQUEST.to_string(),
        ))
    }

    async fn start_batch_inference<'a>(
        &'a self,
        requests: &'a [ModelInferenceRequest<'a>],
        _client: &'a reqwest::Client,
        _dynamic_api_keys: &'a InferenceCredentials,
    ) -> Result<StartBatchProviderInferenceResponse, Error> {
        let inference_ids: Vec<Uuid> = requests.iter().map(|_| Uuid::now_v7()).collect();
        let file_id = Uuid::now_v7();
        let batch_id = Uuid::now_v7();
<<<<<<< HEAD
        Ok(StartBatchProviderInferenceResponse {
=======
        let raw_requests: Vec<String> =
            requests.iter().map(|_| "raw_request".to_string()).collect();
        Ok(BatchProviderInferenceResponse {
>>>>>>> c69eb3bf
            batch_id,
            inference_ids,
            batch_params: json!({"file_id": file_id, "batch_id": batch_id}),
            status: BatchStatus::Pending,
            raw_requests,
        })
    }

    async fn poll_batch_inference<'a>(
        &'a self,
        _batch_request: &'a BatchRequest,
        _http_client: &'a reqwest::Client,
        _dynamic_api_keys: &'a InferenceCredentials,
    ) -> Result<PollBatchInferenceResponse, Error> {
        Err(ErrorDetails::UnsupportedModelProviderForBatchInference {
            provider_type: "Dummy".to_string(),
        }
        .into())
    }
}
lazy_static! {
    static ref EMPTY_SECRET: SecretString = SecretString::from(String::new());
}

impl EmbeddingProvider for DummyProvider {
    async fn embed(
        &self,
        request: &EmbeddingRequest,
        _http_client: &reqwest::Client,
        _dynamic_api_keys: &InferenceCredentials,
    ) -> Result<EmbeddingProviderResponse, Error> {
        if self.model_name == "error" {
            return Err(ErrorDetails::InferenceClient {
                message: "Error sending request to Dummy provider.".to_string(),
            }
            .into());
        }
        let id = Uuid::now_v7();
        let created = current_timestamp();
        let embedding = vec![0.0; 1536];
        let raw_request = DUMMY_RAW_REQUEST.to_string();
        let raw_response = DUMMY_RAW_REQUEST.to_string();
        let usage = DUMMY_INFER_USAGE.clone();
        let latency = Latency::NonStreaming {
            response_time: Duration::from_millis(100),
        };
        Ok(EmbeddingProviderResponse {
            id,
            input: request.input.to_string(),
            embedding,
            created,
            raw_request,
            raw_response,
            usage,
            latency,
        })
    }
}<|MERGE_RESOLUTION|>--- conflicted
+++ resolved
@@ -363,13 +363,9 @@
         let inference_ids: Vec<Uuid> = requests.iter().map(|_| Uuid::now_v7()).collect();
         let file_id = Uuid::now_v7();
         let batch_id = Uuid::now_v7();
-<<<<<<< HEAD
-        Ok(StartBatchProviderInferenceResponse {
-=======
         let raw_requests: Vec<String> =
             requests.iter().map(|_| "raw_request".to_string()).collect();
-        Ok(BatchProviderInferenceResponse {
->>>>>>> c69eb3bf
+        Ok(StartBatchProviderInferenceResponse {
             batch_id,
             inference_ids,
             batch_params: json!({"file_id": file_id, "batch_id": batch_id}),
