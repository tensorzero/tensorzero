use std::time::Duration;

use tokio_stream::StreamExt;
use uuid::Uuid;

use super::provider_trait::InferenceProvider;

use crate::error::Error;
use crate::inference::types::{
    ContentBlock, ContentBlockChunk, InferenceResponseStream, Latency, ModelInferenceRequest,
    ModelInferenceResponse, ModelInferenceResponseChunk, Text, Usage,
};

#[derive(Clone, Debug)]
pub struct DummyProvider {
    pub model_name: String,
}

pub static DUMMY_INFER_RESPONSE_CONTENT: &str = "Megumin gleefully chanted her spell, unleashing a thunderous explosion that lit up the sky and left a massive crater in its wake.";
pub static DUMMY_INFER_RESPONSE_RAW: &str = r#"{
  "id": "id",
  "object": "text.completion",
  "created": 1618870400,
  "model": "text-davinci-002",
  "choices": [
    {
      "text": "Megumin gleefully chanted her spell, unleashing a thunderous explosion that lit up the sky and left a massive crater in its wake.",
      "index": 0,
      "logprobs": null,
      "finish_reason": null
    }
  ]
}"#;
pub static DUMMY_JSON_RESPONSE_RAW: &str = r#"{"answer":"Hello"}"#;
pub static DUMMY_INFER_USAGE: Usage = Usage {
    prompt_tokens: 10,
    completion_tokens: 10,
};
pub static DUMMY_STREAMING_RESPONSE: [&str; 16] = [
    "Wally,",
    " the",
    " golden",
    " retriever,",
    " wagged",
    " his",
    " tail",
    " excitedly",
    " as",
    " he",
    " devoured",
    " a",
    " slice",
    " of",
    " cheese",
    " pizza.",
];

impl InferenceProvider for DummyProvider {
    async fn infer<'a>(
        &'a self,
        _request: &'a ModelInferenceRequest<'a>,
        _http_client: &'a reqwest::Client,
    ) -> Result<ModelInferenceResponse, Error> {
        if self.model_name == "error" {
            return Err(Error::InferenceClient {
                message: "Error sending request to Dummy provider.".to_string(),
            });
        }
        let id = Uuid::now_v7();
        #[allow(clippy::expect_used)]
        let created = std::time::SystemTime::now()
            .duration_since(std::time::UNIX_EPOCH)
            .expect("Time went backwards")
            .as_secs();
<<<<<<< HEAD
        let message = match model_name.as_str() {
            "json" => r#"{"answer":"Hello"}"#.to_string(),
            _ => DUMMY_INFER_RESPONSE_CONTENT.to_string(),
        };
        let content = vec![ContentBlock::Text(Text { text: message })];
        let raw = match model_name.as_str() {
=======
        let content = match self.model_name.as_str() {
            "json" => Some(r#"{"answer":"Hello"}"#.to_string()),
            _ => Some(DUMMY_INFER_RESPONSE_CONTENT.to_string()),
        };
        let raw = match self.model_name.as_str() {
>>>>>>> 83c63568
            "json" => DUMMY_JSON_RESPONSE_RAW.to_string(),
            _ => DUMMY_INFER_RESPONSE_RAW.to_string(),
        };
        let usage = DUMMY_INFER_USAGE.clone();
        let latency = Latency::NonStreaming {
            response_time: Duration::from_millis(100),
        };
        Ok(ModelInferenceResponse {
            id,
            created,
            content,
            raw_response: raw,
            usage,
            latency,
        })
    }

    async fn infer_stream<'a>(
        &'a self,
        _request: &'a ModelInferenceRequest<'a>,
        _http_client: &'a reqwest::Client,
    ) -> Result<(ModelInferenceResponseChunk, InferenceResponseStream), Error> {
        if self.model_name == "error" {
            return Err(Error::InferenceClient {
                message: "Error sending request to Dummy provider.".to_string(),
            });
        }
        let id = Uuid::now_v7();
        #[allow(clippy::expect_used)]
        let created = std::time::SystemTime::now()
            .duration_since(std::time::UNIX_EPOCH)
            .expect("Time went backwards")
            .as_secs();

        let content_chunks = DUMMY_STREAMING_RESPONSE.to_vec();

        let total_tokens = content_chunks.len() as u32;

        let initial_chunk = ModelInferenceResponseChunk {
            inference_id: id,
            created,
            content: vec![ContentBlockChunk::Text(
                crate::inference::types::TextChunk {
                    text: content_chunks[0].to_string(),
                    id: "0".to_string(),
                },
            )],
            usage: None,
            raw_response: "".to_string(),
            latency: Duration::from_millis(100),
        };
        let content_chunk_len = content_chunks.len();
        let stream = tokio_stream::iter(content_chunks.into_iter().skip(1).enumerate())
            .map(move |(i, chunk)| {
                Ok(ModelInferenceResponseChunk {
                    inference_id: id,
                    created,
                    content: vec![ContentBlockChunk::Text(
                        crate::inference::types::TextChunk {
                            text: chunk.to_string(),
                            id: "0".to_string(),
                        },
                    )],
                    usage: None,
                    raw_response: "".to_string(),
                    latency: Duration::from_millis(50 + 10 * (i as u64 + 1)),
                })
            })
            .chain(tokio_stream::once(Ok(ModelInferenceResponseChunk {
                inference_id: id,
                created,
                content: vec![],
                usage: Some(crate::inference::types::Usage {
                    prompt_tokens: 10,
                    completion_tokens: total_tokens,
                }),
                raw_response: "".to_string(),
                latency: Duration::from_millis(50 + 10 * (content_chunk_len as u64)),
            })))
            .throttle(std::time::Duration::from_millis(10));

        Ok((initial_chunk, Box::pin(stream)))
    }
}<|MERGE_RESOLUTION|>--- conflicted
+++ resolved
@@ -72,20 +72,12 @@
             .duration_since(std::time::UNIX_EPOCH)
             .expect("Time went backwards")
             .as_secs();
-<<<<<<< HEAD
-        let message = match model_name.as_str() {
+        let message = match self.model_name.as_str() {
             "json" => r#"{"answer":"Hello"}"#.to_string(),
             _ => DUMMY_INFER_RESPONSE_CONTENT.to_string(),
         };
         let content = vec![ContentBlock::Text(Text { text: message })];
-        let raw = match model_name.as_str() {
-=======
-        let content = match self.model_name.as_str() {
-            "json" => Some(r#"{"answer":"Hello"}"#.to_string()),
-            _ => Some(DUMMY_INFER_RESPONSE_CONTENT.to_string()),
-        };
         let raw = match self.model_name.as_str() {
->>>>>>> 83c63568
             "json" => DUMMY_JSON_RESPONSE_RAW.to_string(),
             _ => DUMMY_INFER_RESPONSE_RAW.to_string(),
         };
