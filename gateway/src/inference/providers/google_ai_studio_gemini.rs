--- conflicted
+++ resolved
@@ -31,7 +31,6 @@
     pub request_url: Url,
     pub streaming_request_url: Url,
     pub credentials: GoogleAIStudioCredentials,
-<<<<<<< HEAD
 }
 
 pub fn default_api_key_location() -> CredentialLocation {
@@ -44,20 +43,6 @@
     Dynamic(String),
 }
 
-=======
-}
-
-pub fn default_api_key_location() -> CredentialLocation {
-    CredentialLocation::Env("GOOGLE_AI_STUDIO_API_KEY".to_string())
-}
-
-#[derive(Debug)]
-pub enum GoogleAIStudioCredentials {
-    Static(SecretString),
-    Dynamic(String),
-}
-
->>>>>>> 5b57449f
 impl GoogleAIStudioCredentials {
     pub fn get_api_key<'a>(
         &'a self,
@@ -182,8 +167,6 @@
         Ok((chunk, stream, raw_request))
     }
 
-<<<<<<< HEAD
-=======
     async fn start_batch_inference<'a>(
         &'a self,
         _requests: &'a [ModelInferenceRequest<'a>],
@@ -197,7 +180,6 @@
     }
 }
 
->>>>>>> 5b57449f
 fn stream_google_ai_studio_gemini(
     mut event_source: EventSource,
     start_time: Instant,
