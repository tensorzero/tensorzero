--- conflicted
+++ resolved
@@ -859,12 +859,7 @@
             ContentBlockChunk::Text(text) => !text.text.is_empty(),
             _ => true,
         });
-<<<<<<< HEAD
         Ok(ProviderInferenceResponseChunk::new(
-=======
-
-        Ok(ModelInferenceResponseChunk::new(
->>>>>>> aefd0f12
             inference_id,
             content,
             response
