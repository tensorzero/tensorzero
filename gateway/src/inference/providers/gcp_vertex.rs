--- conflicted
+++ resolved
@@ -506,12 +506,8 @@
                 Some(output_schema) => {
                     // According to these [docs](https://ai.google.dev/gemini-api/docs/json-mode?lang=web),
                     // JSON mode is only supported for Gemini Pro models not Flash.
-<<<<<<< HEAD
-                    let response_schema = if model_name.contains("pro") {
-=======
                     let strict_json_models = ["gemini-1.5-pro-001"];
                     let response_schema = if strict_json_models.contains(&model_name) {
->>>>>>> 9d18b9a9
                         Some(output_schema)
                     } else {
                         None
@@ -1062,11 +1058,7 @@
             output_schema: Some(&output_schema),
         };
         // JSON schema should be supported for Gemini Pro models
-<<<<<<< HEAD
-        let result = GCPVertexGeminiRequest::new(&inference_request, "gemini-pro");
-=======
         let result = GCPVertexGeminiRequest::new(&inference_request, "gemini-1.5-pro-001");
->>>>>>> 9d18b9a9
         let request = result.unwrap();
         assert_eq!(request.contents.len(), 3);
         assert_eq!(request.contents[0].role, GCPVertexGeminiRole::User);
@@ -1101,10 +1093,7 @@
                 .max_output_tokens,
             Some(100)
         );
-<<<<<<< HEAD
         assert_eq!(request.generation_config.as_ref().unwrap().seed, Some(69));
-=======
->>>>>>> 9d18b9a9
         assert_eq!(
             request
                 .generation_config
@@ -1124,10 +1113,7 @@
             tool_config: Some(&tool_config),
             temperature: Some(0.5),
             max_tokens: Some(100),
-<<<<<<< HEAD
             seed: Some(69),
-=======
->>>>>>> 9d18b9a9
             stream: true,
             json_mode: JSONMode::On,
             function_type: FunctionType::Chat,
@@ -1169,10 +1155,7 @@
                 .max_output_tokens,
             Some(100)
         );
-<<<<<<< HEAD
         assert_eq!(request.generation_config.as_ref().unwrap().seed, Some(69));
-=======
->>>>>>> 9d18b9a9
         assert_eq!(
             request
                 .generation_config
