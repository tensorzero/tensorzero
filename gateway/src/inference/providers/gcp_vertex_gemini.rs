--- conflicted
+++ resolved
@@ -154,10 +154,6 @@
         })?;
         let request_body: GCPVertexGeminiRequest =
             GCPVertexGeminiRequest::new(request, &self.model_id)?;
-        let raw_request =
-            serde_json::to_string(&request_body).map_err(|e| Error::GCPVertexServer {
-                message: format!("Error serializing request: {e}"),
-            })?;
         let token = credentials.get_jwt_token(&self.audience)?;
         let start_time = Instant::now();
         let res = http_client
@@ -183,11 +179,7 @@
             let response_with_latency = GCPVertexGeminiResponseWithMetadata {
                 response,
                 latency,
-<<<<<<< HEAD
-                raw_request,
-=======
                 request: request_body,
->>>>>>> 24a612b2
             };
             Ok(response_with_latency.try_into()?)
         } else {
@@ -780,21 +772,6 @@
     usage_metadata: Option<GCPVertexGeminiUsageMetadata>,
 }
 
-<<<<<<< HEAD
-struct GCPVertexGeminiResponseWithMetadata {
-    response: GCPVertexGeminiResponse,
-    latency: Latency,
-    raw_request: String,
-}
-
-impl TryFrom<GCPVertexGeminiResponseWithMetadata> for ProviderInferenceResponse {
-    type Error = Error;
-    fn try_from(response: GCPVertexGeminiResponseWithMetadata) -> Result<Self, Self::Error> {
-        let GCPVertexGeminiResponseWithMetadata {
-            response,
-            latency,
-            raw_request,
-=======
 struct GCPVertexGeminiResponseWithMetadata<'a> {
     response: GCPVertexGeminiResponse,
     latency: Latency,
@@ -808,7 +785,6 @@
             response,
             latency,
             request: request_body,
->>>>>>> 24a612b2
         } = response;
         let raw_response =
             serde_json::to_string(&response).map_err(|e| Error::GCPVertexServer {
@@ -1375,13 +1351,6 @@
         let latency = Latency::NonStreaming {
             response_time: Duration::from_secs(1),
         };
-<<<<<<< HEAD
-        let raw_request = "raw request".to_string();
-        let response_with_latency = GCPVertexGeminiResponseWithMetadata {
-            response,
-            latency: latency.clone(),
-            raw_request: raw_request.clone(),
-=======
         let request_body = GCPVertexGeminiRequest {
             contents: vec![],
             generation_config: None,
@@ -1394,7 +1363,6 @@
             response,
             latency: latency.clone(),
             request: request_body,
->>>>>>> 24a612b2
         };
         let model_inference_response: ProviderInferenceResponse =
             response_with_latency.try_into().unwrap();
@@ -1434,12 +1402,6 @@
         let latency = Latency::NonStreaming {
             response_time: Duration::from_secs(2),
         };
-<<<<<<< HEAD
-        let response_with_latency = GCPVertexGeminiResponseWithMetadata {
-            response,
-            latency: latency.clone(),
-            raw_request: raw_request.clone(),
-=======
         let request_body = GCPVertexGeminiRequest {
             contents: vec![],
             generation_config: None,
@@ -1452,7 +1414,6 @@
             response,
             latency: latency.clone(),
             request: request_body,
->>>>>>> 24a612b2
         };
         let model_inference_response: ProviderInferenceResponse =
             response_with_latency.try_into().unwrap();
@@ -1516,12 +1477,6 @@
         let latency = Latency::NonStreaming {
             response_time: Duration::from_secs(3),
         };
-<<<<<<< HEAD
-        let response_with_latency = GCPVertexGeminiResponseWithMetadata {
-            response,
-            latency: latency.clone(),
-            raw_request: raw_request.clone(),
-=======
         let request_body = GCPVertexGeminiRequest {
             contents: vec![],
             generation_config: None,
@@ -1534,7 +1489,6 @@
             response,
             latency: latency.clone(),
             request: request_body,
->>>>>>> 24a612b2
         };
         let model_inference_response: ProviderInferenceResponse =
             response_with_latency.try_into().unwrap();
