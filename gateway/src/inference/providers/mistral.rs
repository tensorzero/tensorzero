--- conflicted
+++ resolved
@@ -46,7 +46,6 @@
 pub struct MistralProvider {
     pub model_name: String,
     pub credentials: MistralCredentials,
-<<<<<<< HEAD
 }
 
 #[derive(Debug)]
@@ -55,16 +54,6 @@
     Dynamic(String),
 }
 
-=======
-}
-
-#[derive(Debug)]
-pub enum MistralCredentials {
-    Static(SecretString),
-    Dynamic(String),
-}
-
->>>>>>> 5b57449f
 impl MistralCredentials {
     pub fn get_api_key<'a>(
         &'a self,
@@ -190,8 +179,6 @@
         Ok((chunk, stream, raw_request))
     }
 
-<<<<<<< HEAD
-=======
     async fn start_batch_inference<'a>(
         &'a self,
         _requests: &'a [ModelInferenceRequest<'a>],
@@ -205,7 +192,6 @@
     }
 }
 
->>>>>>> 5b57449f
 fn handle_mistral_error(
     response_code: StatusCode,
     response_body: &str,
