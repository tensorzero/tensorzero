--- conflicted
+++ resolved
@@ -52,10 +52,6 @@
             provider_name: "Mistral".to_string(),
         })?;
         let request_body = MistralRequest::new(&self.model_name, request)?;
-        let raw_request =
-            serde_json::to_string(&request_body).map_err(|e| Error::MistralServer {
-                message: format!("Error serializing request: {e}"),
-            })?;
         let request_url = get_chat_url(Some(&MISTRAL_API_BASE))?;
         let start_time = Instant::now();
         let res = http_client
@@ -83,11 +79,7 @@
             MistralResponseWithMetadata {
                 response,
                 latency,
-<<<<<<< HEAD
-                raw_request,
-=======
                 request: request_body,
->>>>>>> 24a612b2
             }
             .try_into()
         } else {
@@ -397,23 +389,6 @@
     usage: MistralUsage,
 }
 
-<<<<<<< HEAD
-struct MistralResponseWithMetadata {
-    response: MistralResponse,
-    latency: Latency,
-    raw_request: String,
-}
-
-impl TryFrom<MistralResponseWithMetadata> for ProviderInferenceResponse {
-    type Error = Error;
-    fn try_from(value: MistralResponseWithMetadata) -> Result<Self, Self::Error> {
-        let MistralResponseWithMetadata {
-            mut response,
-            latency,
-            raw_request,
-        } = value;
-        let raw_response = serde_json::to_string(&response).map_err(|e| Error::OpenAIServer {
-=======
 struct MistralResponseWithMetadata<'a> {
     response: MistralResponse,
     latency: Latency,
@@ -429,7 +404,6 @@
             request: request_body,
         } = value;
         let raw_response = serde_json::to_string(&response).map_err(|e| Error::MistralServer {
->>>>>>> 24a612b2
             message: format!("Error parsing response: {e}"),
         })?;
         if response.choices.len() != 1 {
@@ -621,10 +595,6 @@
                 total_tokens: 30,
             },
         };
-<<<<<<< HEAD
-        let raw_request = "raw request".to_string();
-
-=======
         let request_body = MistralRequest {
             messages: vec![],
             model: "mistral-small-latest",
@@ -637,17 +607,12 @@
             tool_choice: None,
         };
         let raw_request = serde_json::to_string(&request_body).unwrap();
->>>>>>> 24a612b2
         let result = ProviderInferenceResponse::try_from(MistralResponseWithMetadata {
             response: valid_response,
             latency: Latency::NonStreaming {
                 response_time: Duration::from_millis(100),
             },
-<<<<<<< HEAD
-            raw_request: raw_request.clone(),
-=======
             request: request_body,
->>>>>>> 24a612b2
         });
         assert!(result.is_ok());
         let inference_response = result.unwrap();
@@ -686,9 +651,6 @@
                 total_tokens: 40,
             },
         };
-<<<<<<< HEAD
-
-=======
         let request_body = MistralRequest {
             messages: vec![],
             model: "mistral-small-latest",
@@ -701,17 +663,12 @@
             tool_choice: None,
         };
         let raw_request = serde_json::to_string(&request_body).unwrap();
->>>>>>> 24a612b2
         let result = ProviderInferenceResponse::try_from(MistralResponseWithMetadata {
             response: valid_response_with_tools,
             latency: Latency::NonStreaming {
                 response_time: Duration::from_millis(110),
             },
-<<<<<<< HEAD
-            raw_request: raw_request.clone(),
-=======
             request: request_body,
->>>>>>> 24a612b2
         });
         assert!(result.is_ok());
         let inference_response = result.unwrap();
@@ -741,9 +698,6 @@
                 total_tokens: 5,
             },
         };
-<<<<<<< HEAD
-
-=======
         let request_body = MistralRequest {
             messages: vec![],
             model: "mistral-small-latest",
@@ -755,23 +709,15 @@
             tools: None,
             tool_choice: None,
         };
->>>>>>> 24a612b2
         let result = ProviderInferenceResponse::try_from(MistralResponseWithMetadata {
             response: invalid_response_no_choices,
             latency: Latency::NonStreaming {
                 response_time: Duration::from_millis(120),
             },
-<<<<<<< HEAD
-            raw_request: raw_request.clone(),
-        });
-        assert!(result.is_err());
-        assert!(matches!(result.unwrap_err(), Error::OpenAIServer { .. }));
-=======
             request: request_body,
         });
         assert!(result.is_err());
         assert!(matches!(result.unwrap_err(), Error::MistralServer { .. }));
->>>>>>> 24a612b2
         // Test case 4: Invalid response with multiple choices
         let invalid_response_multiple_choices = MistralResponse {
             choices: vec![
@@ -796,9 +742,6 @@
                 total_tokens: 20,
             },
         };
-<<<<<<< HEAD
-
-=======
         let request_body = MistralRequest {
             messages: vec![],
             model: "mistral-small-latest",
@@ -810,17 +753,12 @@
             tools: None,
             tool_choice: None,
         };
->>>>>>> 24a612b2
         let result = ProviderInferenceResponse::try_from(MistralResponseWithMetadata {
             response: invalid_response_multiple_choices,
             latency: Latency::NonStreaming {
                 response_time: Duration::from_millis(130),
             },
-<<<<<<< HEAD
-            raw_request: raw_request.clone(),
-=======
             request: request_body,
->>>>>>> 24a612b2
         });
         assert!(result.is_err());
         assert!(matches!(result.unwrap_err(), Error::MistralServer { .. }));
