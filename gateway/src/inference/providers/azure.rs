use futures::{StreamExt, TryStreamExt};
use reqwest::StatusCode;
use reqwest_eventsource::RequestBuilderExt;
use secrecy::{ExposeSecret, SecretString};
use serde::Serialize;
use tokio::time::Instant;
use url::Url;

use crate::error::Error;
use crate::inference::types::{
    ContentBlock, Latency, ModelInferenceRequest, ModelInferenceRequestJsonMode,
    ProviderInferenceResponse, ProviderInferenceResponseChunk, ProviderInferenceResponseStream,
};

use super::openai::{
    handle_openai_error, prepare_openai_messages, prepare_openai_tools, stream_openai,
<<<<<<< HEAD
    OpenAIRequestMessage, OpenAIResponseWithMetadata, OpenAITool, OpenAIToolChoice,
    OpenAIToolChoiceString, SpecificToolChoice,
=======
    OpenAIRequestMessage, OpenAIResponse, OpenAITool, OpenAIToolChoice, OpenAIToolChoiceString,
    SpecificToolChoice,
>>>>>>> 24a612b2
};
use super::provider_trait::InferenceProvider;

#[derive(Debug)]
pub struct AzureProvider {
    pub deployment_id: String,
    pub endpoint: Url,
    pub api_key: Option<SecretString>,
}

impl InferenceProvider for AzureProvider {
    async fn infer<'a>(
        &'a self,
        request: &'a ModelInferenceRequest<'a>,
        http_client: &'a reqwest::Client,
    ) -> Result<ProviderInferenceResponse, Error> {
        let api_key = self.api_key.as_ref().ok_or(Error::ApiKeyMissing {
            provider_name: "Azure".to_string(),
        })?;
        let request_body = AzureRequest::new(request);
        let raw_request = serde_json::to_string(&request_body).map_err(|e| Error::AzureServer {
            message: format!("Error serializing request body as JSON: {e}"),
        })?;
        let request_url = get_azure_chat_url(&self.endpoint, &self.deployment_id)?;
        let start_time = Instant::now();
        let res = http_client
            .post(request_url)
            .header("Content-Type", "application/json")
            .header("api-key", api_key.expose_secret())
            .json(&request_body)
            .send()
            .await
            .map_err(|e| Error::AzureClient {
                message: e.to_string(),
                status_code: e.status().unwrap_or(StatusCode::INTERNAL_SERVER_ERROR),
            })?;
        if res.status().is_success() {
            let latency = Latency::NonStreaming {
                response_time: start_time.elapsed(),
            };

            let response = res.text().await.map_err(|e| Error::AnthropicServer {
                message: format!("Error parsing text response: {e}"),
            })?;

            let response = serde_json::from_str(&response).map_err(|e| Error::AnthropicServer {
                message: format!("Error parsing JSON response: {e}: {response}"),
            })?;

<<<<<<< HEAD
            Ok(OpenAIResponseWithMetadata {
                response,
                latency,
                raw_request,
=======
            Ok(AzureResponseWithMetadata {
                response,
                latency,
                request: request_body,
>>>>>>> 24a612b2
            }
            .try_into()
            .map_err(map_openai_to_azure_error)?)
        } else {
            handle_openai_error(
                res.status(),
                &res.text().await.map_err(|e| Error::AzureServer {
                    message: format!("Error parsing error response: {e}"),
                })?,
            )
            .map_err(map_openai_to_azure_error)
        }
    }

    async fn infer_stream<'a>(
        &'a self,
        request: &'a ModelInferenceRequest<'a>,
        http_client: &'a reqwest::Client,
    ) -> Result<
        (
            ProviderInferenceResponseChunk,
            ProviderInferenceResponseStream,
            String,
        ),
        Error,
    > {
        let api_key = self.api_key.as_ref().ok_or(Error::ApiKeyMissing {
            provider_name: "Azure".to_string(),
        })?;
        let request_body = AzureRequest::new(request);
        let raw_request = serde_json::to_string(&request_body).map_err(|e| Error::AzureServer {
            message: format!("Error serializing request body as JSON: {e}"),
        })?;
        let request_url = get_azure_chat_url(&self.endpoint, &self.deployment_id)?;
        let start_time = Instant::now();
        let event_source = http_client
            .post(request_url)
            .header("Content-Type", "application/json")
            .header("api-key", api_key.expose_secret())
            .json(&request_body)
            .eventsource()
            .map_err(|e| Error::InferenceClient {
                message: format!("Error sending request to Azure: {e}"),
            })?;
        let mut stream =
            Box::pin(stream_openai(event_source, start_time).map_err(map_openai_to_azure_error));
        // Get a single chunk from the stream and make sure it is OK then send to client.
        // We want to do this here so that we can tell that the request is working.
        let chunk = match stream.next().await {
            Some(Ok(chunk)) => chunk,
            Some(Err(e)) => return Err(e),
            None => {
                return Err(Error::TogetherServer {
                    message: "Stream ended before first chunk".to_string(),
                })
            }
        };
        Ok((chunk, stream, raw_request))
    }

    fn has_credentials(&self) -> bool {
        self.api_key.is_some()
    }
}

fn map_openai_to_azure_error(e: Error) -> Error {
    match e {
        Error::OpenAIServer { message } => Error::AzureServer { message },
        Error::OpenAIClient {
            message,
            status_code,
        } => Error::AzureClient {
            message,
            status_code,
        },
        _ => e,
    }
}

fn get_azure_chat_url(endpoint: &Url, deployment_id: &str) -> Result<Url, Error> {
    let mut url = endpoint.clone();
    url.path_segments_mut()
        .map_err(|e| Error::AzureServer {
            message: format!("Error parsing URL: {e:?}"),
        })?
        .push("openai")
        .push("deployments")
        .push(deployment_id)
        .push("chat")
        .push("completions");
    url.query_pairs_mut()
        .append_pair("api-version", "2024-06-01");
    Ok(url)
}

#[derive(Clone, Debug, Default, PartialEq, Serialize)]
#[serde(rename_all = "snake_case")]
#[serde(tag = "type")]
enum AzureResponseFormat {
    #[allow(dead_code)]
    JsonObject,
    #[default]
    Text,
}

#[derive(Debug, PartialEq, Serialize)]
#[serde(untagged)]
enum AzureToolChoice<'a> {
    String(AzureToolChoiceString),
    Specific(SpecificToolChoice<'a>),
}

#[derive(Clone, Debug, PartialEq, Serialize)]
#[serde(rename_all = "lowercase")]
pub(super) enum AzureToolChoiceString {
    None,
    Auto,
    // Note: Azure doesn't support required tool choice.
}

impl<'a> From<OpenAIToolChoice<'a>> for AzureToolChoice<'a> {
    fn from(tool_choice: OpenAIToolChoice<'a>) -> Self {
        match tool_choice {
            OpenAIToolChoice::String(tool_choice) => {
                match tool_choice {
                    OpenAIToolChoiceString::None => {
                        AzureToolChoice::String(AzureToolChoiceString::None)
                    }
                    OpenAIToolChoiceString::Auto => {
                        AzureToolChoice::String(AzureToolChoiceString::Auto)
                    }
                    OpenAIToolChoiceString::Required => {
                        AzureToolChoice::String(AzureToolChoiceString::Auto)
                    } // Azure doesn't support required
                }
            }
            OpenAIToolChoice::Specific(tool_choice) => AzureToolChoice::Specific(tool_choice),
        }
    }
}

/// This struct defines the supported parameters for the Azure OpenAI inference API
/// See the [API documentation](https://learn.microsoft.com/en-us/azure/ai-services/openai/chatgpt-quickstart)
/// for more details.
/// We are not handling logprobs, top_logprobs, n, prompt_truncate_len
/// presence_penalty, frequency_penalty, seed, service_tier, stop, user,
/// or context_length_exceeded_behavior
#[derive(Debug, Serialize)]
struct AzureRequest<'a> {
    messages: Vec<OpenAIRequestMessage<'a>>,
    #[serde(skip_serializing_if = "Option::is_none")]
    temperature: Option<f32>,
    #[serde(skip_serializing_if = "Option::is_none")]
    max_tokens: Option<u32>,
    #[serde(skip_serializing_if = "Option::is_none")]
    seed: Option<u32>,
    stream: bool,
    response_format: AzureResponseFormat,
    #[serde(skip_serializing_if = "Option::is_none")]
    tools: Option<Vec<OpenAITool<'a>>>,
    #[serde(skip_serializing_if = "Option::is_none")]
    tool_choice: Option<AzureToolChoice<'a>>,
}

impl<'a> AzureRequest<'a> {
    pub fn new(request: &'a ModelInferenceRequest) -> AzureRequest<'a> {
        let response_format = match request.json_mode {
            ModelInferenceRequestJsonMode::On | ModelInferenceRequestJsonMode::Strict => {
                AzureResponseFormat::JsonObject
            }
            ModelInferenceRequestJsonMode::Off => AzureResponseFormat::Text,
        };
        let messages = prepare_openai_messages(request);
        let (tools, tool_choice, _) = prepare_openai_tools(request);
        AzureRequest {
            messages,
            temperature: request.temperature,
            max_tokens: request.max_tokens,
            stream: request.stream,
            response_format,
            seed: request.seed,
            tools,
            tool_choice: tool_choice.map(AzureToolChoice::from),
        }
    }
}

struct AzureResponseWithMetadata<'a> {
    response: OpenAIResponse,
    latency: Latency,
    request: AzureRequest<'a>,
}

impl<'a> TryFrom<AzureResponseWithMetadata<'a>> for ProviderInferenceResponse {
    type Error = Error;
    fn try_from(value: AzureResponseWithMetadata<'a>) -> Result<Self, Self::Error> {
        let AzureResponseWithMetadata {
            mut response,
            latency,
            request: request_body,
        } = value;
        let raw_response = serde_json::to_string(&response).map_err(|e| Error::OpenAIServer {
            message: format!("Error parsing response: {e}"),
        })?;
        if response.choices.len() != 1 {
            return Err(Error::OpenAIServer {
                message: format!(
                    "Response has invalid number of choices: {}. Expected 1.",
                    response.choices.len()
                ),
            });
        }
        let usage = response.usage.into();
        let message = response
            .choices
            .pop()
            .ok_or(Error::OpenAIServer {
                message: "Response has no choices (this should never happen)".to_string(),
            })?
            .message;
        let mut content: Vec<ContentBlock> = Vec::new();
        if let Some(text) = message.content {
            content.push(text.into());
        }
        if let Some(tool_calls) = message.tool_calls {
            for tool_call in tool_calls {
                content.push(ContentBlock::ToolCall(tool_call.into()));
            }
        }
        let raw_request = serde_json::to_string(&request_body).map_err(|e| Error::AzureServer {
            message: format!("Error serializing request body as JSON: {e}"),
        })?;

        Ok(ProviderInferenceResponse::new(
            content,
            raw_request,
            raw_response,
            usage,
            latency,
        ))
    }
}

#[cfg(test)]
mod tests {
    use std::borrow::Cow;

    use super::*;

    use crate::inference::providers::common::{WEATHER_TOOL, WEATHER_TOOL_CONFIG};
    use crate::inference::providers::openai::{OpenAIToolType, SpecificToolFunction};
    use crate::inference::types::{
        FunctionType, ModelInferenceRequestJsonMode, RequestMessage, Role,
    };

    #[test]
    fn test_azure_request_new() {
        let request_with_tools = ModelInferenceRequest {
            messages: vec![RequestMessage {
                role: Role::User,
                content: vec!["What's the weather?".to_string().into()],
            }],
            system: None,
            temperature: Some(0.5),
            max_tokens: Some(100),
            stream: false,
            seed: Some(69),
            json_mode: ModelInferenceRequestJsonMode::On,
            tool_config: Some(Cow::Borrowed(&WEATHER_TOOL_CONFIG)),
            function_type: FunctionType::Chat,
            output_schema: None,
        };

        let azure_request = AzureRequest::new(&request_with_tools);

        assert_eq!(azure_request.messages.len(), 1);
        assert_eq!(azure_request.temperature, Some(0.5));
        assert_eq!(azure_request.max_tokens, Some(100));
        assert!(!azure_request.stream);
        assert_eq!(azure_request.seed, Some(69));
        assert_eq!(
            azure_request.response_format,
            AzureResponseFormat::JsonObject
        );
        assert!(azure_request.tools.is_some());
        let tools = azure_request.tools.as_ref().unwrap();
        assert_eq!(tools.len(), 1);

        assert_eq!(tools[0].function.name, WEATHER_TOOL.name());
        assert_eq!(tools[0].function.parameters, WEATHER_TOOL.parameters());
        assert_eq!(
            azure_request.tool_choice,
            Some(AzureToolChoice::Specific(SpecificToolChoice {
                r#type: OpenAIToolType::Function,
                function: SpecificToolFunction {
                    name: WEATHER_TOOL.name(),
                }
            }))
        );
    }

    #[test]
    fn test_azure_tool_choice_from() {
        // Required is converted to Auto
        let tool_choice = OpenAIToolChoice::String(OpenAIToolChoiceString::Required);
        let azure_tool_choice = AzureToolChoice::from(tool_choice);
        assert_eq!(
            azure_tool_choice,
            AzureToolChoice::String(AzureToolChoiceString::Auto)
        );

        // Specific tool choice is converted to Specific
        let specific_tool_choice = OpenAIToolChoice::Specific(SpecificToolChoice {
            r#type: OpenAIToolType::Function,
            function: SpecificToolFunction {
                name: "test_function",
            },
        });
        let azure_specific_tool_choice = AzureToolChoice::from(specific_tool_choice);
        assert_eq!(
            azure_specific_tool_choice,
            AzureToolChoice::Specific(SpecificToolChoice {
                r#type: OpenAIToolType::Function,
                function: SpecificToolFunction {
                    name: "test_function",
                }
            })
        );

        // None is converted to None
        let none_tool_choice = OpenAIToolChoice::String(OpenAIToolChoiceString::None);
        let azure_none_tool_choice = AzureToolChoice::from(none_tool_choice);
        assert_eq!(
            azure_none_tool_choice,
            AzureToolChoice::String(AzureToolChoiceString::None)
        );

        // Auto is converted to Auto
        let auto_tool_choice = OpenAIToolChoice::String(OpenAIToolChoiceString::Auto);
        let azure_auto_tool_choice = AzureToolChoice::from(auto_tool_choice);
        assert_eq!(
            azure_auto_tool_choice,
            AzureToolChoice::String(AzureToolChoiceString::Auto)
        );
    }
}<|MERGE_RESOLUTION|>--- conflicted
+++ resolved
@@ -14,13 +14,8 @@
 
 use super::openai::{
     handle_openai_error, prepare_openai_messages, prepare_openai_tools, stream_openai,
-<<<<<<< HEAD
-    OpenAIRequestMessage, OpenAIResponseWithMetadata, OpenAITool, OpenAIToolChoice,
-    OpenAIToolChoiceString, SpecificToolChoice,
-=======
     OpenAIRequestMessage, OpenAIResponse, OpenAITool, OpenAIToolChoice, OpenAIToolChoiceString,
     SpecificToolChoice,
->>>>>>> 24a612b2
 };
 use super::provider_trait::InferenceProvider;
 
@@ -41,9 +36,6 @@
             provider_name: "Azure".to_string(),
         })?;
         let request_body = AzureRequest::new(request);
-        let raw_request = serde_json::to_string(&request_body).map_err(|e| Error::AzureServer {
-            message: format!("Error serializing request body as JSON: {e}"),
-        })?;
         let request_url = get_azure_chat_url(&self.endpoint, &self.deployment_id)?;
         let start_time = Instant::now();
         let res = http_client
@@ -70,17 +62,10 @@
                 message: format!("Error parsing JSON response: {e}: {response}"),
             })?;
 
-<<<<<<< HEAD
-            Ok(OpenAIResponseWithMetadata {
-                response,
-                latency,
-                raw_request,
-=======
             Ok(AzureResponseWithMetadata {
                 response,
                 latency,
                 request: request_body,
->>>>>>> 24a612b2
             }
             .try_into()
             .map_err(map_openai_to_azure_error)?)
