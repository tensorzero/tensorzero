use futures::{StreamExt, TryStreamExt};
use reqwest::StatusCode;
use reqwest_eventsource::RequestBuilderExt;
use secrecy::{ExposeSecret, SecretString};
use serde::Serialize;
use tokio::time::Instant;

use crate::error::Error;
use crate::inference::types::{
<<<<<<< HEAD
    InferenceResponseStream, JSONMode, Latency, ModelInferenceRequest, ModelInferenceResponse,
    ModelInferenceResponseChunk,
=======
    Latency, ModelInferenceRequest, ModelInferenceResponse, ModelInferenceResponseChunk,
    ModelInferenceResponseStream,
>>>>>>> ddc25a1a
};

use super::openai::{
    handle_openai_error, prepare_openai_messages, prepare_openai_tools, stream_openai,
    OpenAIRequestMessage, OpenAIResponse, OpenAIResponseWithLatency, OpenAITool, OpenAIToolChoice,
    OpenAIToolChoiceString, SpecificToolChoice,
};
use super::provider_trait::InferenceProvider;

#[derive(Clone, Debug)]
pub struct AzureProvider {
    pub model_name: String,
    pub api_base: String,
    pub deployment_id: String,
    pub api_key: Option<SecretString>,
}

impl InferenceProvider for AzureProvider {
    async fn infer<'a>(
        &'a self,
        request: &'a ModelInferenceRequest<'a>,
        http_client: &'a reqwest::Client,
    ) -> Result<ModelInferenceResponse, Error> {
        let api_key = self.api_key.as_ref().ok_or(Error::ApiKeyMissing {
            provider_name: "Azure".to_string(),
        })?;
        let request_body = AzureRequest::new(&self.model_name, request);
        let request_url = get_azure_chat_url(&self.api_base, &self.deployment_id);
        let start_time = Instant::now();
        let res = http_client
            .post(request_url)
            .header("Content-Type", "application/json")
            .header("api-key", api_key.expose_secret())
            .json(&request_body)
            .send()
            .await
            .map_err(|e| Error::AzureClient {
                message: e.to_string(),
                status_code: e.status().unwrap_or(StatusCode::INTERNAL_SERVER_ERROR),
            })?;
        if res.status().is_success() {
            let latency = Latency::NonStreaming {
                response_time: start_time.elapsed(),
            };
            let response_body =
                res.json::<OpenAIResponse>()
                    .await
                    .map_err(|e| Error::AzureServer {
                        message: format!("Error parsing response: {e}"),
                    })?;
            Ok(OpenAIResponseWithLatency {
                response: response_body,
                latency,
            }
            .try_into()
            .map_err(map_openai_to_azure_error)?)
        } else {
            handle_openai_error(
                res.status(),
                &res.text().await.map_err(|e| Error::AzureServer {
                    message: format!("Error parsing error response: {e}"),
                })?,
            )
            .map_err(map_openai_to_azure_error)
        }
    }

    async fn infer_stream<'a>(
        &'a self,
        request: &'a ModelInferenceRequest<'a>,
        http_client: &'a reqwest::Client,
    ) -> Result<(ModelInferenceResponseChunk, ModelInferenceResponseStream), Error> {
        let api_key = self.api_key.as_ref().ok_or(Error::ApiKeyMissing {
            provider_name: "Azure".to_string(),
        })?;
        let request_body = AzureRequest::new(&self.model_name, request);
        let request_url = get_azure_chat_url(&self.api_base, &self.deployment_id);
        let start_time = Instant::now();
        let event_source = http_client
            .post(request_url)
            .header("Content-Type", "application/json")
            .header("api-key", api_key.expose_secret())
            .json(&request_body)
            .eventsource()
            .map_err(|e| Error::InferenceClient {
                message: format!("Error sending request to Azure: {e}"),
            })?;
        let mut stream =
            Box::pin(stream_openai(event_source, start_time).map_err(map_openai_to_azure_error));
        // Get a single chunk from the stream and make sure it is OK then send to client.
        // We want to do this here so that we can tell that the request is working.
        let chunk = match stream.next().await {
            Some(Ok(chunk)) => chunk,
            Some(Err(e)) => return Err(e),
            None => {
                return Err(Error::TogetherServer {
                    message: "Stream ended before first chunk".to_string(),
                })
            }
        };
        Ok((chunk, stream))
    }
}

fn map_openai_to_azure_error(e: Error) -> Error {
    match e {
        Error::OpenAIServer { message } => Error::AzureServer { message },
        Error::OpenAIClient {
            message,
            status_code,
        } => Error::AzureClient {
            message,
            status_code,
        },
        _ => e,
    }
}

fn get_azure_chat_url(api_base: &str, deployment_id: &str) -> String {
    let api_version = "2024-06-01";
    format!(
        "{api_base}/openai/deployments/{deployment_id}/chat/completions?api-version={api_version}"
    )
}

#[derive(Clone, Debug, Default, PartialEq, Serialize)]
#[serde(rename_all = "snake_case")]
#[serde(tag = "type")]
enum AzureResponseFormat {
    #[allow(dead_code)]
    JsonObject,
    #[default]
    Text,
}

#[derive(Debug, PartialEq, Serialize)]
#[serde(untagged)]
enum AzureToolChoice<'a> {
    None,
    Auto,
    Specific(SpecificToolChoice<'a>),
}

impl<'a> From<OpenAIToolChoice<'a>> for AzureToolChoice<'a> {
    fn from(tool_choice: OpenAIToolChoice<'a>) -> Self {
        match tool_choice {
            OpenAIToolChoice::String(tool_choice) => {
                match tool_choice {
                    OpenAIToolChoiceString::None => AzureToolChoice::None,
                    OpenAIToolChoiceString::Auto => AzureToolChoice::Auto,
                    OpenAIToolChoiceString::Required => AzureToolChoice::Auto, // Azure doesn't support required
                }
            }
            OpenAIToolChoice::Specific(tool_choice) => AzureToolChoice::Specific(tool_choice),
        }
    }
}

/// This struct defines the supported parameters for the Azure OpenAI inference API
/// See the [API documentation](https://learn.microsoft.com/en-us/azure/ai-services/openai/chatgpt-quickstart)
/// for more details.
/// We are not handling logprobs, top_logprobs, n, prompt_truncate_len
/// presence_penalty, frequency_penalty, seed, service_tier, stop, user,
/// or context_length_exceeded_behavior
#[derive(Serialize, Debug)]
struct AzureRequest<'a> {
    messages: Vec<OpenAIRequestMessage<'a>>,
    model: &'a str,
    #[serde(skip_serializing_if = "Option::is_none")]
    temperature: Option<f32>,
    #[serde(skip_serializing_if = "Option::is_none")]
    max_tokens: Option<u32>,
    stream: bool,
    response_format: AzureResponseFormat,
    #[serde(skip_serializing_if = "Option::is_none")]
    tools: Option<Vec<OpenAITool<'a>>>,
    #[serde(skip_serializing_if = "Option::is_none")]
    tool_choice: Option<AzureToolChoice<'a>>,
}

impl<'a> AzureRequest<'a> {
    pub fn new(model: &'a str, request: &'a ModelInferenceRequest) -> AzureRequest<'a> {
        // TODO (#99): Currently Azure seems to be getting mad about JSON mode, let's figure this out later
        let response_format = match request.json_mode {
            JSONMode::On | JSONMode::Strict => AzureResponseFormat::JsonObject,
            JSONMode::Off => AzureResponseFormat::Text,
        };
        // let response_format = AzureResponseFormat::Text;
        let messages = prepare_openai_messages(request);
        let (tools, tool_choice, _) = prepare_openai_tools(request);
        AzureRequest {
            messages,
            model,
            temperature: request.temperature,
            max_tokens: request.max_tokens,
            stream: request.stream,
            response_format,
            tools,
            tool_choice: tool_choice.map(AzureToolChoice::from),
        }
    }
}

#[cfg(test)]
mod tests {
    use super::*;

    use crate::inference::providers::common::{WEATHER_TOOL, WEATHER_TOOL_CONFIG};
    use crate::inference::providers::openai::{OpenAIToolType, SpecificToolFunction};
    use crate::inference::types::{FunctionType, JSONMode, RequestMessage, Role};

    #[test]
    fn test_azure_request_new() {
        let request_with_tools = ModelInferenceRequest {
            messages: vec![RequestMessage {
                role: Role::User,
                content: vec!["What's the weather?".to_string().into()],
            }],
            system: None,
            temperature: None,
            max_tokens: None,
            stream: false,
            json_mode: JSONMode::On,
            tool_config: Some(&WEATHER_TOOL_CONFIG),
            function_type: FunctionType::Chat,
            output_schema: None,
        };

        let azure_request = AzureRequest::new("togethercomputer/llama-v3-8b", &request_with_tools);

        assert_eq!(azure_request.model, "togethercomputer/llama-v3-8b");
        assert_eq!(azure_request.messages.len(), 1);
        assert_eq!(azure_request.temperature, None);
        assert_eq!(azure_request.max_tokens, None);
        assert!(!azure_request.stream);
        // TODO (#99): Currently Azure seems to be getting mad about JSON mode, let's figure this out later
        // assert_eq!(
        //     azure_request.response_format,
        //     AzureResponseFormat::JsonObject
        // );
        assert!(azure_request.tools.is_some());
        let tools = azure_request.tools.as_ref().unwrap();
        assert_eq!(tools.len(), 1);

        assert_eq!(tools[0].function.name, WEATHER_TOOL.name);
        assert_eq!(tools[0].function.parameters, WEATHER_TOOL.parameters.value);
        assert_eq!(
            azure_request.tool_choice,
            Some(AzureToolChoice::Specific(SpecificToolChoice {
                r#type: OpenAIToolType::Function,
                function: SpecificToolFunction {
                    name: &WEATHER_TOOL.name,
                }
            }))
        );
    }
}<|MERGE_RESOLUTION|>--- conflicted
+++ resolved
@@ -7,13 +7,8 @@
 
 use crate::error::Error;
 use crate::inference::types::{
-<<<<<<< HEAD
-    InferenceResponseStream, JSONMode, Latency, ModelInferenceRequest, ModelInferenceResponse,
-    ModelInferenceResponseChunk,
-=======
-    Latency, ModelInferenceRequest, ModelInferenceResponse, ModelInferenceResponseChunk,
+    JSONMode, Latency, ModelInferenceRequest, ModelInferenceResponse, ModelInferenceResponseChunk,
     ModelInferenceResponseStream,
->>>>>>> ddc25a1a
 };
 
 use super::openai::{
