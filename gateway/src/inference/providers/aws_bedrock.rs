--- conflicted
+++ resolved
@@ -281,8 +281,6 @@
 
         Ok((chunk, stream, raw_request))
     }
-<<<<<<< HEAD
-=======
 
     async fn start_batch_inference<'a>(
         &'a self,
@@ -295,7 +293,6 @@
         }
         .into())
     }
->>>>>>> 5b57449f
 }
 
 fn stream_bedrock(
