--- conflicted
+++ resolved
@@ -502,16 +502,6 @@
             .map(|block| block.try_into())
             .collect::<Result<Vec<ContentBlock>, _>>()?;
 
-<<<<<<< HEAD
-        let usage = match output.usage {
-            Some(usage) => Usage {
-                prompt_tokens: usage.input_tokens as u32,
-                completion_tokens: usage.output_tokens as u32,
-            },
-            #[allow(clippy::todo)] // TODO (#160)
-            None => todo!(), // TODO (#18): this should be nullable
-        };
-=======
         let usage = output
             .usage
             .map(|u| Usage {
@@ -521,7 +511,6 @@
             .ok_or(Error::AWSBedrockServer {
                 message: "AWS Bedrock returned a message without usage information.".to_string(),
             })?;
->>>>>>> 7039d55b
 
         Ok(ModelInferenceResponse::new(content, raw, usage, latency))
     }
