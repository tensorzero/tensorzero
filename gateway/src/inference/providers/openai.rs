--- conflicted
+++ resolved
@@ -306,20 +306,16 @@
                 provider_type: "OpenAI".to_string(),
             })
         })?;
-<<<<<<< HEAD
         let text = res.text().await.map_err(|e| {
-            Error::new(ErrorDetails::OpenAIServer {
-=======
-        let response: OpenAIFileResponse = res.json().await.map_err(|e| {
             Error::new(ErrorDetails::InferenceServer {
->>>>>>> 6eb7f26d
-                message: format!("Error parsing JSON response: {e}"),
+                message: format!("Error retrieving text response: {e}"),
                 provider_type: "OpenAI".to_string(),
             })
         })?;
         let response: OpenAIFileResponse = serde_json::from_str(&text).map_err(|e| {
-            Error::new(ErrorDetails::OpenAIServer {
+            Error::new(ErrorDetails::InferenceServer {
                 message: format!("Error parsing JSON response: {e}, text: {text}"),
+                provider_type: "OpenAI".to_string(),
             })
         })?;
         let file_id = response.id;
@@ -341,20 +337,16 @@
                     provider_type: "OpenAI".to_string(),
                 })
             })?;
-<<<<<<< HEAD
         let text = res.text().await.map_err(|e| {
-            Error::new(ErrorDetails::OpenAIServer {
-=======
-        let response: OpenAIBatchResponse = res.json().await.map_err(|e| {
             Error::new(ErrorDetails::InferenceServer {
->>>>>>> 6eb7f26d
-                message: format!("Error parsing JSON response: {e}"),
+                message: format!("Error retrieving batch response: {e}"),
                 provider_type: "OpenAI".to_string(),
             })
         })?;
         let response: OpenAIBatchResponse = serde_json::from_str(&text).map_err(|e| {
-            Error::new(ErrorDetails::OpenAIServer {
+            Error::new(ErrorDetails::InferenceServer {
                 message: format!("Error parsing JSON response: {e}, text: {text}"),
+                provider_type: "OpenAI".to_string(),
             })
         })?;
         let batch_params = OpenAIBatchParams {
@@ -420,16 +412,20 @@
         let res = request_builder.send().await.map_err(|e| {
             Error::new(ErrorDetails::InferenceClient {
                 message: format!("Error sending request to OpenAI: {e}"),
+                status_code: e.status(),
+                provider_type: "OpenAI".to_string(),
             })
         })?;
         let text = res.text().await.map_err(|e| {
-            Error::new(ErrorDetails::OpenAIServer {
+            Error::new(ErrorDetails::InferenceServer {
                 message: format!("Error parsing JSON response: {e}"),
+                provider_type: "OpenAI".to_string(),
             })
         })?;
         let response: OpenAIBatchResponse = serde_json::from_str(&text).map_err(|e| {
-            Error::new(ErrorDetails::OpenAIServer {
+            Error::new(ErrorDetails::InferenceServer {
                 message: format!("Error parsing JSON response: {e}. The response was: {text}"),
+                provider_type: "OpenAI".to_string(),
             })
         })?;
         let status: BatchStatus = response.status.into();
@@ -441,8 +437,9 @@
             }),
             BatchStatus::Completed => {
                 let output_file_id = response.output_file_id.as_ref().ok_or_else(|| {
-                    Error::new(ErrorDetails::OpenAIServer {
+                    Error::new(ErrorDetails::InferenceServer {
                         message: "Output file ID is missing".to_string(),
+                        provider_type: "OpenAI".to_string(),
                     })
                 })?;
                 let response = self
@@ -593,8 +590,9 @@
             request_builder = request_builder.bearer_auth(api_key.expose_secret());
         }
         let res = request_builder.send().await.map_err(|e| {
-            Error::new(ErrorDetails::OpenAIServer {
+            Error::new(ErrorDetails::InferenceServer {
                 message: format!("Error downloading batch results from OpenAI: {e}"),
+                provider_type: "OpenAI".to_string(),
             })
         })?;
 
@@ -602,22 +600,25 @@
             return Err(handle_openai_error(
                 res.status(),
                 &res.text().await.map_err(|e| {
-                    Error::new(ErrorDetails::OpenAIServer {
+                    Error::new(ErrorDetails::InferenceServer {
                         message: format!("Error parsing error response: {e}"),
+                        provider_type: "OpenAI".to_string(),
                     })
                 })?,
             ));
         }
 
         let bytes = res.bytes().await.map_err(|e| {
-            Error::new(ErrorDetails::OpenAIServer {
+            Error::new(ErrorDetails::InferenceServer {
                 message: format!("Error reading batch results response: {e}"),
+                provider_type: "OpenAI".to_string(),
             })
         })?;
         let mut elements: HashMap<Uuid, ProviderBatchInferenceOutput> = HashMap::new();
         let text = std::str::from_utf8(&bytes).map_err(|e| {
-            Error::new(ErrorDetails::OpenAIServer {
+            Error::new(ErrorDetails::InferenceServer {
                 message: format!("Error parsing batch results response: {e}"),
+                provider_type: "OpenAI".to_string(),
             })
         })?;
         for line in text.lines() {
@@ -625,8 +626,9 @@
                 Ok(row) => row,
                 Err(e) => {
                     // Construct error for logging but don't return it
-                    let _ = Error::new(ErrorDetails::OpenAIServer {
+                    let _ = Error::new(ErrorDetails::InferenceServer {
                         message: format!("Error parsing batch results row: {e}"),
+                        provider_type: "OpenAI".to_string(),
                     });
                     continue;
                 }
@@ -1668,19 +1670,21 @@
         let mut response = row.response.body;
         // Validate we have exactly one choice
         if response.choices.len() != 1 {
-            return Err(ErrorDetails::OpenAIServer {
+            return Err(ErrorDetails::InferenceServer {
                 message: format!(
                     "Response has invalid number of choices: {}. Expected 1.",
                     response.choices.len()
                 ),
+                provider_type: "OpenAI".to_string(),
             }
             .into());
         }
 
         // Convert response to raw string for storage
         let raw_response = serde_json::to_string(&response).map_err(|e| {
-            Error::new(ErrorDetails::OpenAIServer {
+            Error::new(ErrorDetails::InferenceServer {
                 message: format!("Error parsing response: {e}"),
+                provider_type: "OpenAI".to_string(),
             })
         })?;
 
@@ -1688,8 +1692,9 @@
         let message = response
             .choices
             .pop()
-            .ok_or_else(|| Error::new(ErrorDetails::OpenAIServer {
+            .ok_or_else(|| Error::new(ErrorDetails::InferenceServer {
                 message: "Response has no choices (this should never happen). Please file a bug report: https://github.com/tensorzero/tensorzero/issues/new".to_string(),
+                provider_type: "OpenAI".to_string(),
             }))?
             .message;
 
