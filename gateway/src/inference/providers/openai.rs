--- conflicted
+++ resolved
@@ -43,7 +43,6 @@
     pub model_name: String,
     pub api_base: Option<Url>,
     pub credentials: OpenAICredentials,
-<<<<<<< HEAD
 }
 
 #[derive(Debug)]
@@ -53,17 +52,6 @@
     None,
 }
 
-=======
-}
-
-#[derive(Debug)]
-pub enum OpenAICredentials {
-    Static(SecretString),
-    Dynamic(String),
-    None,
-}
-
->>>>>>> 5b57449f
 impl OpenAICredentials {
     pub fn get_api_key<'a>(
         &'a self,
@@ -414,8 +402,6 @@
     }
     url.join("chat/completions").map_err(|e| {
         Error::new(ErrorDetails::InvalidBaseUrl {
-<<<<<<< HEAD
-=======
             message: e.to_string(),
         })
     })
@@ -442,7 +428,6 @@
     }
     url.join("batches").map_err(|e| {
         Error::new(ErrorDetails::InvalidBaseUrl {
->>>>>>> 5b57449f
             message: e.to_string(),
         })
     })
