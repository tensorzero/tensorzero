use futures::stream::Stream;
use futures::StreamExt;
use lazy_static::lazy_static;
use reqwest::multipart::{Form, Part};
use reqwest::StatusCode;
use reqwest_eventsource::{Event, EventSource, RequestBuilderExt};
use secrecy::{ExposeSecret, SecretString};
use serde::{Deserialize, Serialize};
use serde_json::{json, Value};
use std::borrow::Cow;
use std::collections::HashMap;
use std::io::Write;
use std::time::Duration;
use tokio::time::Instant;
use url::Url;
use uuid::Uuid;

use crate::embeddings::{EmbeddingProvider, EmbeddingProviderResponse, EmbeddingRequest};
use crate::endpoints::inference::InferenceCredentials;
use crate::error::{Error, ErrorDetails};
use crate::inference::providers::provider_trait::InferenceProvider;
use crate::inference::types::batch::{BatchRequest, PollBatchInferenceResponse};
use crate::inference::types::batch::{
    ProviderBatchInferenceOutput, ProviderBatchInferenceResponse,
};
use crate::inference::types::{
    batch::{BatchStatus, StartBatchProviderInferenceResponse},
    ContentBlock, ContentBlockChunk, Latency, ModelInferenceRequest, ModelInferenceRequestJsonMode,
    ProviderInferenceResponse, ProviderInferenceResponseChunk, ProviderInferenceResponseStream,
    RequestMessage, Role, Text, TextChunk, Usage,
};
use crate::model::CredentialLocation;
use crate::tool::{ToolCall, ToolCallChunk, ToolChoice, ToolConfig};

lazy_static! {
    static ref OPENAI_DEFAULT_BASE_URL: Url = {
        #[allow(clippy::expect_used)]
        Url::parse("https://api.openai.com/v1/").expect("Failed to parse OPENAI_DEFAULT_BASE_URL")
    };
}

pub fn default_api_key_location() -> CredentialLocation {
    CredentialLocation::Env("OPENAI_API_KEY".to_string())
}

#[derive(Debug)]
pub struct OpenAIProvider {
    pub model_name: String,
    pub api_base: Option<Url>,
    pub credentials: OpenAICredentials,
}

#[derive(Debug)]
pub enum OpenAICredentials {
    Static(SecretString),
    Dynamic(String),
    None,
}

impl OpenAICredentials {
    pub fn get_api_key<'a>(
        &'a self,
        dynamic_api_keys: &'a InferenceCredentials,
    ) -> Result<Option<&'a SecretString>, Error> {
        match self {
            OpenAICredentials::Static(api_key) => Ok(Some(api_key)),
            OpenAICredentials::Dynamic(key_name) => {
                Some(dynamic_api_keys.get(key_name).ok_or_else(|| {
                    ErrorDetails::ApiKeyMissing {
                        provider_name: "OpenAI".to_string(),
                    }
                    .into()
                }))
                .transpose()
            }
            OpenAICredentials::None => Ok(None),
        }
    }
}

impl InferenceProvider for OpenAIProvider {
    async fn infer<'a>(
        &'a self,
        request: &'a ModelInferenceRequest<'a>,
        http_client: &'a reqwest::Client,
        dynamic_api_keys: &'a InferenceCredentials,
    ) -> Result<ProviderInferenceResponse, Error> {
        let request_body = OpenAIRequest::new(&self.model_name, request)?;
        let request_url = get_chat_url(self.api_base.as_ref())?;
        let api_key = self.credentials.get_api_key(dynamic_api_keys)?;
        let start_time = Instant::now();
        let mut request_builder = http_client
            .post(request_url)
            .header("Content-Type", "application/json");
        if let Some(api_key) = api_key {
            request_builder = request_builder.bearer_auth(api_key.expose_secret());
        }
        let res = request_builder
            .json(&request_body)
            .send()
            .await
            .map_err(|e| {
                Error::new(ErrorDetails::InferenceClient {
                    message: format!("Error sending request to OpenAI: {e}"),
                })
            })?;
        if res.status().is_success() {
            let response = res.text().await.map_err(|e| {
                Error::new(ErrorDetails::OpenAIServer {
                    message: format!("Error parsing text response: {e}"),
                })
            })?;

            let response = serde_json::from_str(&response).map_err(|e| {
                Error::new(ErrorDetails::OpenAIServer {
                    message: format!("Error parsing JSON response: {e}: {response}"),
                })
            })?;

            let latency = Latency::NonStreaming {
                response_time: start_time.elapsed(),
            };
            Ok(OpenAIResponseWithMetadata {
                response,
                latency,
                request: request_body,
                generic_request: request,
            }
            .try_into()?)
        } else {
            Err(handle_openai_error(
                res.status(),
                &res.text().await.map_err(|e| {
                    Error::new(ErrorDetails::OpenAIServer {
                        message: format!("Error parsing error response: {e}"),
                    })
                })?,
            ))
        }
    }

    async fn infer_stream<'a>(
        &'a self,
        request: &'a ModelInferenceRequest<'a>,
        http_client: &'a reqwest::Client,
        dynamic_api_keys: &'a InferenceCredentials,
    ) -> Result<
        (
            ProviderInferenceResponseChunk,
            ProviderInferenceResponseStream,
            String,
        ),
        Error,
    > {
        if self.model_name.to_lowercase().starts_with("o1") {
            return Err(ErrorDetails::InvalidRequest {
                message: "The OpenAI o1 family of models does not support streaming.".to_string(),
            }
            .into());
        }
        let request_body = OpenAIRequest::new(&self.model_name, request)?;
        let raw_request = serde_json::to_string(&request_body).map_err(|e| {
            Error::new(ErrorDetails::OpenAIServer {
                message: format!("Error serializing request: {e}"),
            })
        })?;
        let request_url = get_chat_url(self.api_base.as_ref())?;
        let api_key = self.credentials.get_api_key(dynamic_api_keys)?;
        let start_time = Instant::now();
        let mut request_builder = http_client
            .post(request_url)
            .header("Content-Type", "application/json");
        if let Some(api_key) = api_key {
            request_builder = request_builder.bearer_auth(api_key.expose_secret());
        }
        let event_source = request_builder
            .json(&request_body)
            .eventsource()
            .map_err(|e| {
                Error::new(ErrorDetails::InferenceClient {
                    message: format!("Error sending request to OpenAI: {e}"),
                })
            })?;

        let mut stream = Box::pin(stream_openai(event_source, start_time));
        // Get a single chunk from the stream and make sure it is OK then send to client.
        // We want to do this here so that we can tell that the request is working.
        let chunk = match stream.next().await {
            Some(Ok(chunk)) => chunk,
            Some(Err(e)) => return Err(e),
            None => {
                return Err(ErrorDetails::OpenAIServer {
                    message: "Stream ended before first chunk".to_string(),
                }
                .into())
            }
        };
        Ok((chunk, stream, raw_request))
    }

    async fn start_batch_inference<'a>(
        &'a self,
        requests: &'a [ModelInferenceRequest<'_>],
        client: &'a reqwest::Client,
        dynamic_api_keys: &'a InferenceCredentials,
    ) -> Result<StartBatchProviderInferenceResponse, Error> {
        let api_key = self.credentials.get_api_key(dynamic_api_keys)?;
        let request_url = get_files_url(self.api_base.as_ref())?;
        let inference_ids: Vec<Uuid> = requests.iter().map(|_| Uuid::now_v7()).collect();
        let batch_requests: Result<Vec<OpenAIBatchFileInput>, Error> = requests
            .iter()
            .zip(&inference_ids)
            .map(|(request, inference_id)| {
                OpenAIBatchFileInput::new(*inference_id, &self.model_name, request)
            })
            .collect();
        let batch_requests = batch_requests?;
        let raw_requests: Result<Vec<String>, serde_json::Error> = batch_requests
            .iter()
            .map(|b| serde_json::to_string(&b.body))
            .collect();
        let raw_requests = raw_requests.map_err(|e| {
            Error::new(ErrorDetails::Serialization {
                message: e.to_string(),
            })
        })?;
        let mut jsonl_data = Vec::new();
        for item in batch_requests {
            serde_json::to_writer(&mut jsonl_data, &item).map_err(|e| {
                Error::new(ErrorDetails::OpenAIServer {
                    message: format!("Error serializing request: {e}"),
                })
            })?;
            jsonl_data.write_all(b"\n").map_err(|e| {
                Error::new(ErrorDetails::OpenAIServer {
                    message: format!("Error writing to JSONL: {e}"),
                })
            })?;
        }
        // Create the multipart form
        let form = Form::new().text("purpose", "batch").part(
            "file",
            Part::bytes(jsonl_data)
                .file_name("data.jsonl")
                .mime_str("application/json")
                .map_err(|e| {
                    Error::new(ErrorDetails::OpenAIServer {
                        message: format!("Error setting MIME type: {e}"),
                    })
                })?,
        );
        let mut request_builder = client.post(request_url);
        if let Some(api_key) = api_key {
            request_builder = request_builder.bearer_auth(api_key.expose_secret());
        }
        let res = request_builder.multipart(form).send().await.map_err(|e| {
            Error::new(ErrorDetails::InferenceClient {
                message: format!("Error sending request to OpenAI: {e}"),
            })
        })?;
        let response: OpenAIFileResponse = res.json().await.map_err(|e| {
            Error::new(ErrorDetails::OpenAIServer {
                message: format!("Error parsing JSON response: {e}"),
            })
        })?;
        let file_id = response.id;
        let batch_request = OpenAIBatchRequest::new(&file_id);
        let request_url = get_batch_url(self.api_base.as_ref())?;
        let mut request_builder = client.post(request_url);
        if let Some(api_key) = api_key {
            request_builder = request_builder.bearer_auth(api_key.expose_secret());
        }
        let res = request_builder
            .json(&batch_request)
            .send()
            .await
            .map_err(|e| {
                Error::new(ErrorDetails::InferenceClient {
                    message: format!("Error sending request to OpenAI: {e}"),
                })
            })?;
        let response: OpenAIBatchResponse = res.json().await.map_err(|e| {
            Error::new(ErrorDetails::OpenAIServer {
                message: format!("Error parsing JSON response: {e}"),
            })
        })?;
        let batch_params = OpenAIBatchParams {
            file_id: Cow::Owned(file_id),
            batch_id: Cow::Owned(response.id),
        };
        let batch_params = serde_json::to_value(batch_params).map_err(|e| {
            Error::new(ErrorDetails::Serialization {
                message: format!("Error serializing OpenAI batch params: {e}"),
            })
        })?;
        Ok(StartBatchProviderInferenceResponse {
            batch_id: Uuid::now_v7(),
            inference_ids,
<<<<<<< HEAD
            batch_params,
=======
            batch_params: json!({"file_id": file_id, "batch_id": response.id}),
            raw_requests,
>>>>>>> c69eb3bf
            status: BatchStatus::Pending,
        })
    }

    async fn poll_batch_inference<'a>(
        &'a self,
        batch_request: &'a BatchRequest,
        http_client: &'a reqwest::Client,
        dynamic_api_keys: &'a InferenceCredentials,
    ) -> Result<PollBatchInferenceResponse, Error> {
        let batch_params = OpenAIBatchParams::from_ref(&batch_request.batch_params)?;
        let mut request_url = get_batch_url(self.api_base.as_ref())?;
        request_url = request_url.join(&batch_params.batch_id).map_err(|e| {
            Error::new(ErrorDetails::Inference {
                message: format!("Error parsing batch URL: {e}"),
            })
        })?;
        let api_key = self.credentials.get_api_key(dynamic_api_keys)?;
        let mut request_builder = http_client
            .get(request_url)
            .header("Content-Type", "application/json");
        if let Some(api_key) = api_key {
            request_builder = request_builder.bearer_auth(api_key.expose_secret());
        }
        let res = request_builder.send().await.map_err(|e| {
            Error::new(ErrorDetails::InferenceClient {
                message: format!("Error sending request to OpenAI: {e}"),
            })
        })?;
        let response: OpenAIBatchResponse = res.json().await.map_err(|e| {
            Error::new(ErrorDetails::OpenAIServer {
                message: format!("Error parsing JSON response: {e}"),
            })
        })?;
        let status: BatchStatus = response.status.into();
        match status {
            BatchStatus::Pending => Ok(PollBatchInferenceResponse::Pending),
            BatchStatus::Completed => {
                let output_file_id = response.output_file_id.as_ref().ok_or_else(|| {
                    Error::new(ErrorDetails::OpenAIServer {
                        message: "Output file ID is missing".to_string(),
                    })
                })?;
                let response = self
                    .collect_finished_batch(&output_file_id, http_client, dynamic_api_keys)
                    .await?;
                Ok(PollBatchInferenceResponse::Completed(response))
            }
            BatchStatus::Failed => Ok(PollBatchInferenceResponse::Failed),
        }
    }
}

impl EmbeddingProvider for OpenAIProvider {
    async fn embed(
        &self,
        request: &EmbeddingRequest,
        client: &reqwest::Client,
        dynamic_api_keys: &InferenceCredentials,
    ) -> Result<EmbeddingProviderResponse, Error> {
        let api_key = self.credentials.get_api_key(dynamic_api_keys)?;
        let request_body = OpenAIEmbeddingRequest::new(&self.model_name, &request.input);
        let request_url = get_embedding_url(self.api_base.as_ref())?;
        let start_time = Instant::now();
        let mut request_builder = client
            .post(request_url)
            .header("Content-Type", "application/json");
        if let Some(api_key) = api_key {
            request_builder = request_builder.bearer_auth(api_key.expose_secret());
        }
        let res = request_builder
            .json(&request_body)
            .send()
            .await
            .map_err(|e| {
                Error::new(ErrorDetails::InferenceClient {
                    message: format!("Error sending request to OpenAI: {e}"),
                })
            })?;
        if res.status().is_success() {
            let response = res.text().await.map_err(|e| {
                Error::new(ErrorDetails::OpenAIServer {
                    message: format!("Error parsing text response: {e}"),
                })
            })?;

            let response: OpenAIEmbeddingResponse =
                serde_json::from_str(&response).map_err(|e| {
                    Error::new(ErrorDetails::OpenAIServer {
                        message: format!("Error parsing JSON response: {e}: {response}"),
                    })
                })?;
            let latency = Latency::NonStreaming {
                response_time: start_time.elapsed(),
            };

            Ok(OpenAIEmbeddingResponseWithMetadata {
                response,
                latency,
                request: request_body,
            }
            .try_into()?)
        } else {
            Err(handle_openai_error(
                res.status(),
                &res.text().await.map_err(|e| {
                    Error::new(ErrorDetails::OpenAIServer {
                        message: format!("Error parsing error response: {e}"),
                    })
                })?,
            ))
        }
    }
}

pub fn stream_openai(
    mut event_source: EventSource,
    start_time: Instant,
) -> impl Stream<Item = Result<ProviderInferenceResponseChunk, Error>> {
    let mut tool_call_ids = Vec::new();
    let mut tool_call_names = Vec::new();
    async_stream::stream! {
        let inference_id = Uuid::now_v7();
        while let Some(ev) = event_source.next().await {
            match ev {
                Err(e) => {
                    yield Err(ErrorDetails::OpenAIServer {
                        message: e.to_string(),
                    }.into());
                }
                Ok(event) => match event {
                    Event::Open => continue,
                    Event::Message(message) => {
                        if message.data == "[DONE]" {
                            break;
                        }
                        let data: Result<OpenAIChatChunk, Error> =
                            serde_json::from_str(&message.data).map_err(|e| Error::new(ErrorDetails::OpenAIServer {
                                message: format!(
                                    "Error parsing chunk. Error: {}, Data: {}",
                                    e, message.data
                                ),
                            }));

                        let latency = start_time.elapsed();
                        let stream_message = data.and_then(|d| {
                            openai_to_tensorzero_chunk(d, inference_id, latency, &mut tool_call_ids, &mut tool_call_names)
                        });
                        yield stream_message;
                    }
                },
            }
        }

        event_source.close();
    }
}

impl OpenAIProvider {
    async fn collect_finished_batch(
        &self,
        file_id: &str,
        client: &reqwest::Client,
        credentials: &InferenceCredentials,
    ) -> Result<ProviderBatchInferenceResponse, Error> {
        let mut file_url = get_files_url(self.api_base.as_ref())?;
        file_url = file_url.join(file_id).map_err(|e| {
            Error::new(ErrorDetails::Inference {
                message: format!("Error parsing file URL: {e}"),
            })
        })?;
        file_url = file_url.join("content").map_err(|e| {
            Error::new(ErrorDetails::Inference {
                message: format!("Error parsing file URL: {e}"),
            })
        })?;
        let api_key = self.credentials.get_api_key(credentials)?;
        let mut request_builder = client.get(file_url);
        if let Some(api_key) = api_key {
            request_builder = request_builder.bearer_auth(api_key.expose_secret());
        }
        let res = request_builder.send().await.map_err(|e| {
            Error::new(ErrorDetails::OpenAIServer {
                message: format!("Error downloading batch results from OpenAI: {e}"),
            })
        })?;

        if res.status() != StatusCode::OK {
            return Err(handle_openai_error(
                res.status(),
                &res.text().await.map_err(|e| {
                    Error::new(ErrorDetails::OpenAIServer {
                        message: format!("Error parsing error response: {e}"),
                    })
                })?,
            ));
        }

        let bytes = res.bytes().await.map_err(|e| {
            Error::new(ErrorDetails::OpenAIServer {
                message: format!("Error reading batch results response: {e}"),
            })
        })?;
        let mut elements: HashMap<Uuid, ProviderBatchInferenceOutput> = HashMap::new();
        for line in std::str::from_utf8(&bytes)
            .map_err(|e| {
                Error::new(ErrorDetails::OpenAIServer {
                    message: format!("Error parsing batch results response: {e}"),
                })
            })?
            .lines()
        {
            let row = match serde_json::from_str::<OpenAIBatchFileRow>(line) {
                Ok(row) => row,
                Err(e) => {
                    // Construct error for logging but don't return it
                    let _ = Error::new(ErrorDetails::OpenAIServer {
                        message: format!("Error parsing batch results row: {e}"),
                    });
                    continue;
                }
            };
            let output = match ProviderBatchInferenceOutput::try_from(row) {
                Ok(output) => output,
                Err(_) => {
                    // Construct error for logging but don't return it
                    continue;
                }
            };
            elements.insert(output.id, output);
        }

        Ok(ProviderBatchInferenceResponse { elements })
    }
}

pub(super) fn get_chat_url(base_url: Option<&Url>) -> Result<Url, Error> {
    let base_url = base_url.unwrap_or(&OPENAI_DEFAULT_BASE_URL);
    let mut url = base_url.clone();
    if !url.path().ends_with('/') {
        url.set_path(&format!("{}/", url.path()));
    }
    url.join("chat/completions").map_err(|e| {
        Error::new(ErrorDetails::InvalidBaseUrl {
            message: e.to_string(),
        })
    })
}

fn get_files_url(base_url: Option<&Url>) -> Result<Url, Error> {
    let base_url = base_url.unwrap_or(&OPENAI_DEFAULT_BASE_URL);
    let mut url = base_url.clone();
    if !url.path().ends_with('/') {
        url.set_path(&format!("{}/", url.path()));
    }
    url.join("files").map_err(|e| {
        Error::new(ErrorDetails::InvalidBaseUrl {
            message: e.to_string(),
        })
    })
}

fn get_batch_url(base_url: Option<&Url>) -> Result<Url, Error> {
    let base_url = base_url.unwrap_or(&OPENAI_DEFAULT_BASE_URL);
    let mut url = base_url.clone();
    if !url.path().ends_with('/') {
        url.set_path(&format!("{}/", url.path()));
    }
    url.join("batches").map_err(|e| {
        Error::new(ErrorDetails::InvalidBaseUrl {
            message: e.to_string(),
        })
    })
}

fn get_embedding_url(base_url: Option<&Url>) -> Result<Url, Error> {
    let base_url = base_url.unwrap_or(&OPENAI_DEFAULT_BASE_URL);
    let mut url = base_url.clone();
    if !url.path().ends_with('/') {
        url.set_path(&format!("{}/", url.path()));
    }
    url.join("embeddings").map_err(|e| {
        Error::new(ErrorDetails::InvalidBaseUrl {
            message: e.to_string(),
        })
    })
}

pub(super) fn handle_openai_error(response_code: StatusCode, response_body: &str) -> Error {
    match response_code {
        StatusCode::BAD_REQUEST
        | StatusCode::UNAUTHORIZED
        | StatusCode::FORBIDDEN
        | StatusCode::TOO_MANY_REQUESTS => ErrorDetails::OpenAIClient {
            message: response_body.to_string(),
            status_code: response_code,
        }
        .into(),
        _ => ErrorDetails::OpenAIServer {
            message: response_body.to_string(),
        }
        .into(),
    }
}

#[derive(Clone, Debug, PartialEq, Serialize)]
pub(super) struct OpenAISystemRequestMessage<'a> {
    pub content: Cow<'a, str>,
}

#[derive(Clone, Debug, PartialEq, Serialize)]
pub(super) struct OpenAIUserRequestMessage<'a> {
    content: Cow<'a, str>, // NOTE: this could be an array including images and stuff according to API spec (not supported yet)
}

#[derive(Clone, Debug, Deserialize, PartialEq, Serialize)]
struct OpenAIRequestFunctionCall<'a> {
    name: &'a str,
    arguments: &'a str,
}

#[derive(Serialize, Debug, Clone, PartialEq, Deserialize)]
struct OpenAIRequestToolCall<'a> {
    id: &'a str,
    r#type: OpenAIToolType,
    function: OpenAIRequestFunctionCall<'a>,
}

impl<'a> From<&'a ToolCall> for OpenAIRequestToolCall<'a> {
    fn from(tool_call: &'a ToolCall) -> Self {
        OpenAIRequestToolCall {
            id: &tool_call.id,
            r#type: OpenAIToolType::Function,
            function: OpenAIRequestFunctionCall {
                name: &tool_call.name,
                arguments: &tool_call.arguments,
            },
        }
    }
}

#[derive(Clone, Debug, PartialEq, Serialize)]
pub(super) struct OpenAIAssistantRequestMessage<'a> {
    #[serde(skip_serializing_if = "Option::is_none")]
    content: Option<&'a str>,
    #[serde(skip_serializing_if = "Option::is_none")]
    tool_calls: Option<Vec<OpenAIRequestToolCall<'a>>>,
}

#[derive(Clone, Debug, PartialEq, Serialize)]
pub(super) struct OpenAIToolRequestMessage<'a> {
    content: &'a str,
    tool_call_id: &'a str,
}

#[derive(Clone, Debug, PartialEq, Serialize)]
#[serde(tag = "role")]
#[serde(rename_all = "lowercase")]
pub(super) enum OpenAIRequestMessage<'a> {
    System(OpenAISystemRequestMessage<'a>),
    User(OpenAIUserRequestMessage<'a>),
    Assistant(OpenAIAssistantRequestMessage<'a>),
    Tool(OpenAIToolRequestMessage<'a>),
}

impl OpenAIRequestMessage<'_> {
    pub fn content(&self) -> Option<&str> {
        match self {
            OpenAIRequestMessage::System(msg) => Some(&msg.content),
            OpenAIRequestMessage::User(msg) => Some(&msg.content),
            OpenAIRequestMessage::Assistant(msg) => msg.content,
            OpenAIRequestMessage::Tool(msg) => Some(msg.content),
        }
    }
}

pub(super) fn prepare_openai_messages<'a>(
    request: &'a ModelInferenceRequest,
) -> Vec<OpenAIRequestMessage<'a>> {
    let mut messages: Vec<OpenAIRequestMessage> = request
        .messages
        .iter()
        .flat_map(tensorzero_to_openai_messages)
        .collect();
    if let Some(system_msg) = tensorzero_to_openai_system_message(
        request.system.as_deref(),
        &request.json_mode,
        &messages,
    ) {
        messages.insert(0, system_msg);
    }
    messages
}

/// If there are no tools passed or the tools are empty, return None for both tools and tool_choice
/// Otherwise convert the tool choice and tools to OpenAI format
pub(super) fn prepare_openai_tools<'a>(
    request: &'a ModelInferenceRequest,
) -> (
    Option<Vec<OpenAITool<'a>>>,
    Option<OpenAIToolChoice<'a>>,
    Option<bool>,
) {
    match &request.tool_config {
        None => (None, None, None),
        Some(tool_config) => {
            if tool_config.tools_available.is_empty() {
                return (None, None, None);
            }
            let tools = Some(
                tool_config
                    .tools_available
                    .iter()
                    .map(|tool| tool.into())
                    .collect(),
            );
            let tool_choice = Some((&tool_config.tool_choice).into());
            let parallel_tool_calls = Some(tool_config.parallel_tool_calls);
            (tools, tool_choice, parallel_tool_calls)
        }
    }
}

/// This function is complicated only by the fact that OpenAI and Azure require
/// different instructions depending on the json mode and the content of the messages.
///
/// If ModelInferenceRequestJsonMode::On and the system message or instructions does not contain "JSON"
/// the request will return an error.
/// So, we need to format the instructions to include "Respond using JSON." if it doesn't already.
fn tensorzero_to_openai_system_message<'a>(
    system: Option<&'a str>,
    json_mode: &ModelInferenceRequestJsonMode,
    messages: &[OpenAIRequestMessage<'a>],
) -> Option<OpenAIRequestMessage<'a>> {
    match system {
        Some(system) => {
            match json_mode {
                ModelInferenceRequestJsonMode::On => {
                    if messages.iter().any(|msg| {
                        msg.content()
                            .map(|c| c.to_lowercase().contains("json"))
                            .unwrap_or(false)
                    }) || system.to_lowercase().contains("json")
                    {
                        OpenAIRequestMessage::System(OpenAISystemRequestMessage {
                            content: Cow::Borrowed(system),
                        })
                    } else {
                        let formatted_instructions = format!("Respond using JSON.\n\n{system}");
                        OpenAIRequestMessage::System(OpenAISystemRequestMessage {
                            content: Cow::Owned(formatted_instructions),
                        })
                    }
                }

                // If JSON mode is either off or strict, we don't need to do anything special
                _ => OpenAIRequestMessage::System(OpenAISystemRequestMessage {
                    content: Cow::Borrowed(system),
                }),
            }
            .into()
        }
        None => match *json_mode {
            ModelInferenceRequestJsonMode::On => {
                Some(OpenAIRequestMessage::System(OpenAISystemRequestMessage {
                    content: Cow::Owned("Respond using JSON.".to_string()),
                }))
            }
            _ => None,
        },
    }
}

pub(super) fn tensorzero_to_openai_messages(
    message: &RequestMessage,
) -> Vec<OpenAIRequestMessage<'_>> {
    let mut messages = Vec::new();

    for block in message.content.iter() {
        match block {
            ContentBlock::Text(Text { text }) => match message.role {
                Role::User => {
                    messages.push(OpenAIRequestMessage::User(OpenAIUserRequestMessage {
                        content: Cow::Borrowed(text),
                    }));
                }
                Role::Assistant => {
                    messages.push(OpenAIRequestMessage::Assistant(
                        OpenAIAssistantRequestMessage {
                            content: Some(text),
                            tool_calls: None,
                        },
                    ));
                }
            },
            ContentBlock::ToolCall(tool_call) => {
                let tool_call = OpenAIRequestToolCall {
                    id: &tool_call.id,
                    r#type: OpenAIToolType::Function,
                    function: OpenAIRequestFunctionCall {
                        name: &tool_call.name,
                        arguments: &tool_call.arguments,
                    },
                };

                messages.push(OpenAIRequestMessage::Assistant(
                    OpenAIAssistantRequestMessage {
                        content: None,
                        tool_calls: Some(vec![tool_call]),
                    },
                ));
            }
            ContentBlock::ToolResult(tool_result) => {
                let message = OpenAIRequestMessage::Tool(OpenAIToolRequestMessage {
                    content: &tool_result.result,
                    tool_call_id: &tool_result.id,
                });
                messages.push(message);
            }
        }
    }

    messages
}

#[derive(Clone, Debug, Default, PartialEq, Serialize)]
#[serde(rename_all = "snake_case")]
#[serde(tag = "type")]
enum OpenAIResponseFormat {
    #[default]
    Text,
    JsonObject,
    JsonSchema {
        json_schema: Value,
    },
}

impl OpenAIResponseFormat {
    fn new(
        json_mode: &ModelInferenceRequestJsonMode,
        output_schema: Option<&Value>,
        model: &str,
    ) -> Self {
        if model.contains("3.5") && *json_mode == ModelInferenceRequestJsonMode::Strict {
            return OpenAIResponseFormat::JsonObject;
        }

        match json_mode {
            ModelInferenceRequestJsonMode::On => OpenAIResponseFormat::JsonObject,
            ModelInferenceRequestJsonMode::Off => OpenAIResponseFormat::Text,
            ModelInferenceRequestJsonMode::Strict => match output_schema {
                Some(schema) => {
                    let json_schema = json!({"name": "response", "strict": true, "schema": schema});
                    OpenAIResponseFormat::JsonSchema { json_schema }
                }
                None => OpenAIResponseFormat::JsonObject,
            },
        }
    }
}

#[derive(Clone, Debug, Deserialize, PartialEq, Serialize)]
#[serde(rename_all = "lowercase")]
pub(super) enum OpenAIToolType {
    Function,
}

#[derive(Debug, PartialEq, Serialize)]
pub(super) struct OpenAIFunction<'a> {
    pub(super) name: &'a str,
    #[serde(skip_serializing_if = "Option::is_none")]
    pub(super) description: Option<&'a str>,
    pub parameters: &'a Value,
}

#[derive(Debug, PartialEq, Serialize)]
pub(super) struct OpenAITool<'a> {
    pub(super) r#type: OpenAIToolType,
    pub(super) function: OpenAIFunction<'a>,
    pub(super) strict: bool,
}

impl<'a> From<&'a ToolConfig> for OpenAITool<'a> {
    fn from(tool: &'a ToolConfig) -> Self {
        OpenAITool {
            r#type: OpenAIToolType::Function,
            function: OpenAIFunction {
                name: tool.name(),
                description: Some(tool.description()),
                parameters: tool.parameters(),
            },
            strict: tool.strict(),
        }
    }
}

#[derive(Debug, Deserialize, Serialize)]
struct OpenAIBatchParams<'a> {
    file_id: Cow<'a, str>,
    batch_id: Cow<'a, str>,
}

impl<'a> OpenAIBatchParams<'a> {
    fn from_ref(value: &'a Value) -> Result<Self, Error> {
        let file_id = value
            .get("file_id")
            .ok_or(Error::new(ErrorDetails::InvalidBatchParams {
                message: "Missing file_id in batch params".to_string(),
            }))?
            .as_str()
            .ok_or(Error::new(ErrorDetails::InvalidBatchParams {
                message: "file_id must be a string".to_string(),
            }))?;
        let batch_id = value
            .get("batch_id")
            .ok_or(Error::new(ErrorDetails::InvalidBatchParams {
                message: "Missing batch_id in batch params".to_string(),
            }))?
            .as_str()
            .ok_or(Error::new(ErrorDetails::InvalidBatchParams {
                message: "batch_id must be a string".to_string(),
            }))?;
        Ok(Self {
            file_id: Cow::Borrowed(file_id),
            batch_id: Cow::Borrowed(batch_id),
        })
    }
}

#[derive(Clone, Debug, PartialEq, Serialize)]
#[serde(untagged)]
pub(super) enum OpenAIToolChoice<'a> {
    String(OpenAIToolChoiceString),
    Specific(SpecificToolChoice<'a>),
}

#[derive(Clone, Debug, PartialEq, Serialize)]
#[serde(rename_all = "lowercase")]
pub(super) enum OpenAIToolChoiceString {
    None,
    Auto,
    Required,
}

#[derive(Clone, Debug, PartialEq, Serialize)]
pub(super) struct SpecificToolChoice<'a> {
    pub(super) r#type: OpenAIToolType,
    pub(super) function: SpecificToolFunction<'a>,
}

#[derive(Clone, Debug, Deserialize, PartialEq, Serialize)]
pub(super) struct SpecificToolFunction<'a> {
    pub(super) name: &'a str,
}

impl<'a> Default for OpenAIToolChoice<'a> {
    fn default() -> Self {
        OpenAIToolChoice::String(OpenAIToolChoiceString::None)
    }
}

impl<'a> From<&'a ToolChoice> for OpenAIToolChoice<'a> {
    fn from(tool_choice: &'a ToolChoice) -> Self {
        match tool_choice {
            ToolChoice::None => OpenAIToolChoice::String(OpenAIToolChoiceString::None),
            ToolChoice::Auto => OpenAIToolChoice::String(OpenAIToolChoiceString::Auto),
            ToolChoice::Required => OpenAIToolChoice::String(OpenAIToolChoiceString::Required),
            ToolChoice::Specific(tool_name) => OpenAIToolChoice::Specific(SpecificToolChoice {
                r#type: OpenAIToolType::Function,
                function: SpecificToolFunction { name: tool_name },
            }),
        }
    }
}

#[derive(Debug, Serialize)]
pub(super) struct StreamOptions {
    pub(super) include_usage: bool,
}

/// This struct defines the supported parameters for the OpenAI API
/// See the [OpenAI API documentation](https://platform.openai.com/docs/api-reference/chat/create)
/// for more details.
/// We are not handling logprobs, top_logprobs, n,
/// presence_penalty, seed, service_tier, stop, user,
/// or the deprecated function_call and functions arguments.
#[derive(Debug, Serialize)]
struct OpenAIRequest<'a> {
    messages: Vec<OpenAIRequestMessage<'a>>,
    model: &'a str,
    #[serde(skip_serializing_if = "Option::is_none")]
    temperature: Option<f32>,
    #[serde(skip_serializing_if = "Option::is_none")]
    max_tokens: Option<u32>,
    #[serde(skip_serializing_if = "Option::is_none")]
    seed: Option<u32>,
    #[serde(skip_serializing_if = "Option::is_none")]
    top_p: Option<f32>,
    #[serde(skip_serializing_if = "Option::is_none")]
    presence_penalty: Option<f32>,
    #[serde(skip_serializing_if = "Option::is_none")]
    frequency_penalty: Option<f32>,
    stream: bool,
    #[serde(skip_serializing_if = "Option::is_none")]
    stream_options: Option<StreamOptions>,
    #[serde(skip_serializing_if = "Option::is_none")]
    response_format: Option<OpenAIResponseFormat>,
    #[serde(skip_serializing_if = "Option::is_none")]
    tools: Option<Vec<OpenAITool<'a>>>,
    #[serde(skip_serializing_if = "Option::is_none")]
    tool_choice: Option<OpenAIToolChoice<'a>>,
    #[serde(skip_serializing_if = "Option::is_none")]
    parallel_tool_calls: Option<bool>,
}

impl<'a> OpenAIRequest<'a> {
    pub fn new(
        model: &'a str,
        request: &'a ModelInferenceRequest,
    ) -> Result<OpenAIRequest<'a>, Error> {
        if model.to_lowercase().starts_with("o1") {
            return OpenAIRequest::new_o1(model, request);
        }
        let response_format = Some(OpenAIResponseFormat::new(
            &request.json_mode,
            request.output_schema,
            model,
        ));
        let stream_options = match request.stream {
            true => Some(StreamOptions {
                include_usage: true,
            }),
            false => None,
        };
        let messages = prepare_openai_messages(request);

        let (tools, tool_choice, parallel_tool_calls) = prepare_openai_tools(request);
        Ok(OpenAIRequest {
            messages,
            model,
            temperature: request.temperature,
            max_tokens: request.max_tokens,
            seed: request.seed,
            top_p: request.top_p,
            presence_penalty: request.presence_penalty,
            frequency_penalty: request.frequency_penalty,
            stream: request.stream,
            stream_options,
            response_format,
            tools,
            tool_choice,
            parallel_tool_calls,
        })
    }

    fn new_o1(
        model: &'a str,
        request: &'a ModelInferenceRequest,
    ) -> Result<OpenAIRequest<'a>, Error> {
        let response_format = None;
        let stream_options = None;
        let mut messages = prepare_openai_messages(request);
        if let Some(OpenAIRequestMessage::System(_)) = messages.first() {
            if let OpenAIRequestMessage::System(system_msg) = messages.remove(0) {
                let user_msg = OpenAIRequestMessage::User(OpenAIUserRequestMessage {
                    content: system_msg.content,
                });
                messages.insert(0, user_msg);
            }
        }
        if request.tool_config.is_some() {
            return Err(ErrorDetails::InvalidRequest {
                message: "The OpenAI o1 family of models does not support tools.".to_string(),
            }
            .into());
        }
        let tools = None;
        let tool_choice = None;
        let parallel_tool_calls = None;

        // Temperature, top_p are fixed at 1
        // Presence and frequency penalty are fixed at 0
        // See [this guide](https://platform.openai.com/docs/guides/reasoning/quickstart) for more details
        Ok(OpenAIRequest {
            messages,
            model,
            temperature: None,
            max_tokens: request.max_tokens,
            seed: request.seed,
            top_p: None,
            presence_penalty: None,
            frequency_penalty: None,
            stream: false,
            stream_options,
            response_format,
            tools,
            tool_choice,
            parallel_tool_calls,
        })
    }
}

#[derive(Debug, Serialize)]
struct OpenAIBatchFileInput<'a> {
    custom_id: String,
    method: String,
    url: String,
    body: OpenAIRequest<'a>,
}

impl<'a> OpenAIBatchFileInput<'a> {
    fn new(
        inference_id: Uuid,
        model: &'a str,
        request: &'a ModelInferenceRequest,
    ) -> Result<Self, Error> {
        let body = OpenAIRequest::new(model, request)?;
        Ok(Self {
            custom_id: inference_id.to_string(),
            method: "POST".to_string(),
            url: "/v1/chat/completions".to_string(),
            body,
        })
    }
}

#[derive(Debug, Serialize)]
struct OpenAIBatchRequest<'a> {
    input_file_id: &'a str,
    endpoint: &'a str,
    completion_window: &'a str,
    // metadata: HashMap<String, String>
}

impl<'a> OpenAIBatchRequest<'a> {
    fn new(input_file_id: &'a str) -> Self {
        Self {
            input_file_id,
            endpoint: "/v1/chat/completions",
            completion_window: "24h",
        }
    }
}

#[derive(Serialize, Deserialize, Debug, Clone, PartialEq)]
pub(super) struct OpenAIUsage {
    prompt_tokens: u32,
    #[serde(default)]
    completion_tokens: u32,
    total_tokens: u32,
}

impl From<OpenAIUsage> for Usage {
    fn from(usage: OpenAIUsage) -> Self {
        Usage {
            input_tokens: usage.prompt_tokens,
            output_tokens: usage.completion_tokens,
        }
    }
}

#[derive(Serialize, Debug, Clone, PartialEq, Deserialize)]
struct OpenAIResponseFunctionCall {
    name: String,
    arguments: String,
}

#[derive(Serialize, Debug, Clone, PartialEq, Deserialize)]
pub(super) struct OpenAIResponseToolCall {
    id: String,
    r#type: OpenAIToolType,
    function: OpenAIResponseFunctionCall,
}

impl From<OpenAIResponseToolCall> for ToolCall {
    fn from(openai_tool_call: OpenAIResponseToolCall) -> Self {
        ToolCall {
            id: openai_tool_call.id,
            name: openai_tool_call.function.name,
            arguments: openai_tool_call.function.arguments,
        }
    }
}

#[derive(Clone, Debug, Deserialize, PartialEq, Serialize)]
pub(super) struct OpenAIResponseMessage {
    #[serde(skip_serializing_if = "Option::is_none")]
    pub(super) content: Option<String>,
    #[serde(skip_serializing_if = "Option::is_none")]
    pub(super) tool_calls: Option<Vec<OpenAIResponseToolCall>>,
}

// Leaving out logprobs and finish_reason for now
#[derive(Serialize, Deserialize, Debug, Clone, PartialEq)]
pub(super) struct OpenAIResponseChoice {
    pub(super) index: u8,
    pub(super) message: OpenAIResponseMessage,
}

// Leaving out id, created, model, service_tier, system_fingerprint, object for now
#[derive(Serialize, Deserialize, Debug, Clone, PartialEq)]
pub(super) struct OpenAIResponse {
    pub(super) choices: Vec<OpenAIResponseChoice>,
    pub(super) usage: OpenAIUsage,
}

struct OpenAIResponseWithMetadata<'a> {
    response: OpenAIResponse,
    latency: Latency,
    request: OpenAIRequest<'a>,
    generic_request: &'a ModelInferenceRequest<'a>,
}

impl<'a> TryFrom<OpenAIResponseWithMetadata<'a>> for ProviderInferenceResponse {
    type Error = Error;
    fn try_from(value: OpenAIResponseWithMetadata<'a>) -> Result<Self, Self::Error> {
        let OpenAIResponseWithMetadata {
            mut response,
            latency,
            request: request_body,
            generic_request,
        } = value;
        let raw_response = serde_json::to_string(&response).map_err(|e| {
            Error::new(ErrorDetails::OpenAIServer {
                message: format!("Error parsing response: {e}"),
            })
        })?;
        if response.choices.len() != 1 {
            return Err(ErrorDetails::OpenAIServer {
                message: format!(
                    "Response has invalid number of choices: {}. Expected 1.",
                    response.choices.len()
                ),
            }
            .into());
        }
        let usage = response.usage.into();
        let message = response
            .choices
            .pop()
            .ok_or_else(|| Error::new(ErrorDetails::OpenAIServer {
                message: "Response has no choices (this should never happen). Please file a bug report: https://github.com/tensorzero/tensorzero/issues/new".to_string(),
            }))?
            .message;
        let mut content: Vec<ContentBlock> = Vec::new();
        if let Some(text) = message.content {
            content.push(text.into());
        }
        if let Some(tool_calls) = message.tool_calls {
            for tool_call in tool_calls {
                content.push(ContentBlock::ToolCall(tool_call.into()));
            }
        }
        let raw_request = serde_json::to_string(&request_body).map_err(|e| {
            Error::new(ErrorDetails::OpenAIServer {
                message: format!("Error serializing request body as JSON: {e}"),
            })
        })?;
        let system = generic_request.system.clone();
        let messages = generic_request.messages.clone();
        Ok(ProviderInferenceResponse::new(
            content,
            system,
            messages,
            raw_request,
            raw_response,
            usage,
            latency,
        ))
    }
}

#[derive(Clone, Debug, Deserialize, PartialEq, Serialize)]
struct OpenAIFunctionCallChunk {
    #[serde(skip_serializing_if = "Option::is_none")]
    name: Option<String>,
    #[serde(skip_serializing_if = "Option::is_none")]
    arguments: Option<String>,
}

#[derive(Clone, Debug, Deserialize, PartialEq, Serialize)]
struct OpenAIToolCallChunk {
    index: u8,
    #[serde(skip_serializing_if = "Option::is_none")]
    id: Option<String>,
    // NOTE: these are externally tagged enums, for now we're gonna just keep this hardcoded as there's only one option
    // If we were to do this better, we would need to check the `type` field
    function: OpenAIFunctionCallChunk,
}

// This doesn't include role
#[derive(Clone, Debug, Deserialize, PartialEq, Serialize)]
struct OpenAIDelta {
    #[serde(skip_serializing_if = "Option::is_none")]
    content: Option<String>,
    #[serde(skip_serializing_if = "Option::is_none")]
    tool_calls: Option<Vec<OpenAIToolCallChunk>>,
}

// This doesn't include logprobs, finish_reason, and index
#[derive(Clone, Debug, Deserialize, PartialEq, Serialize)]
struct OpenAIChatChunkChoice {
    delta: OpenAIDelta,
}

#[derive(Clone, Debug, Deserialize, PartialEq, Serialize)]
struct OpenAIChatChunk {
    choices: Vec<OpenAIChatChunkChoice>,
    #[serde(skip_serializing_if = "Option::is_none")]
    usage: Option<OpenAIUsage>,
}

/// Maps an OpenAI chunk to a TensorZero chunk for streaming inferences
fn openai_to_tensorzero_chunk(
    mut chunk: OpenAIChatChunk,
    inference_id: Uuid,
    latency: Duration,
    tool_call_ids: &mut Vec<String>,
    tool_names: &mut Vec<String>,
) -> Result<ProviderInferenceResponseChunk, Error> {
    let raw_message = serde_json::to_string(&chunk).map_err(|e| {
        Error::new(ErrorDetails::OpenAIServer {
            message: format!("Error parsing response from OpenAI: {e}"),
        })
    })?;
    if chunk.choices.len() > 1 {
        return Err(ErrorDetails::OpenAIServer {
            message: "Response has invalid number of choices: {}. Expected 1.".to_string(),
        }
        .into());
    }
    let usage = chunk.usage.map(|u| u.into());
    let mut content = vec![];
    if let Some(choice) = chunk.choices.pop() {
        if let Some(text) = choice.delta.content {
            content.push(ContentBlockChunk::Text(TextChunk {
                text,
                id: "0".to_string(),
            }));
        }
        if let Some(tool_calls) = choice.delta.tool_calls {
            for tool_call in tool_calls {
                let index = tool_call.index;
                let id = match tool_call.id {
                    Some(id) => {
                        tool_call_ids.push(id.clone());
                        id
                    }
                    None => {
                        tool_call_ids
                            .get(index as usize)
                            .ok_or_else(|| Error::new(ErrorDetails::OpenAIServer {
                                message: "Tool call index out of bounds (meaning we haven't seen this many ids in the stream)".to_string(),
                            }))?
                            .clone()
                    }
                };
                let name = match tool_call.function.name {
                    Some(name) => {
                        tool_names.push(name.clone());
                        name
                    }
                    None => {
                        tool_names
                            .get(index as usize)
                            .ok_or_else(|| Error::new(ErrorDetails::OpenAIServer {
                                message: "Tool call index out of bounds (meaning we haven't seen this many names in the stream)".to_string(),
                            }))?
                            .clone()
                    }
                };
                content.push(ContentBlockChunk::ToolCall(ToolCallChunk {
                    id,
                    raw_name: name,
                    raw_arguments: tool_call.function.arguments.unwrap_or_default(),
                }));
            }
        }
    }

    Ok(ProviderInferenceResponseChunk::new(
        inference_id,
        content,
        usage,
        raw_message,
        latency,
    ))
}

#[derive(Debug, Serialize)]
struct OpenAIEmbeddingRequest<'a> {
    model: &'a str,
    input: &'a str,
}

impl<'a> OpenAIEmbeddingRequest<'a> {
    fn new(model: &'a str, input: &'a str) -> Self {
        Self { model, input }
    }
}

#[derive(Debug, Deserialize, Serialize)]
struct OpenAIEmbeddingResponse {
    data: Vec<OpenAIEmbeddingData>,
    usage: OpenAIUsage,
}

struct OpenAIEmbeddingResponseWithMetadata<'a> {
    response: OpenAIEmbeddingResponse,
    latency: Latency,
    request: OpenAIEmbeddingRequest<'a>,
}

#[derive(Debug, Deserialize, Serialize)]
struct OpenAIEmbeddingData {
    embedding: Vec<f32>,
}

impl<'a> TryFrom<OpenAIEmbeddingResponseWithMetadata<'a>> for EmbeddingProviderResponse {
    type Error = Error;
    fn try_from(response: OpenAIEmbeddingResponseWithMetadata<'a>) -> Result<Self, Self::Error> {
        let OpenAIEmbeddingResponseWithMetadata {
            response,
            latency,
            request,
        } = response;
        let raw_request = serde_json::to_string(&request).map_err(|e| {
            Error::new(ErrorDetails::OpenAIServer {
                message: format!("Error serializing request body as JSON: {e}"),
            })
        })?;
        let raw_response = serde_json::to_string(&response).map_err(|e| {
            Error::new(ErrorDetails::OpenAIServer {
                message: format!("Error parsing response from OpenAI: {e}"),
            })
        })?;
        if response.data.len() != 1 {
            return Err(Error::new(ErrorDetails::OpenAIServer {
                message: "Expected exactly one embedding in response".to_string(),
            }));
        }
        let embedding = response
            .data
            .into_iter()
            .next()
            .ok_or_else(|| {
                Error::new(ErrorDetails::OpenAIServer {
                    message: "Expected exactly one embedding in response".to_string(),
                })
            })?
            .embedding;

        Ok(EmbeddingProviderResponse::new(
            embedding,
            request.input.to_string(),
            raw_request,
            raw_response,
            response.usage.into(),
            latency,
        ))
    }
}

#[derive(Debug, Deserialize)]
struct OpenAIFileResponse {
    id: String,
}

#[derive(Debug, Deserialize)]
struct OpenAIBatchResponse {
    id: String,
    // object: String,
    // endpoint: String,
    // errors: OpenAIBatchErrors,
    // input_file_id: String,
    // completion_window: String,
    status: OpenAIBatchStatus,
    output_file_id: Option<String>,
    // error_file_id: String,
    // created_at: i64,
    // in_progress_at: Option<i64>,
    // expires_at: i64,
    // finalizing_at: Option<i64>,
    // completed_at: Option<i64>,
    // failed_at: Option<i64>,
    // expired_at: Option<i64>,
    // cancelling_at: Option<i64>,
    // cancelled_at: Option<i64>,
    // request_counts: OpenAIBatchRequestCounts,
    // metadata: HashMap<String, String>,
}

#[derive(Debug, Deserialize)]
enum OpenAIBatchStatus {
    Validating,
    Failed,
    InProgress,
    Finalizing,
    Completed,
    Expired,
    Cancelling,
    Cancelled,
}

impl From<OpenAIBatchStatus> for BatchStatus {
    fn from(status: OpenAIBatchStatus) -> Self {
        match status {
            OpenAIBatchStatus::Completed => BatchStatus::Completed,
            OpenAIBatchStatus::Validating
            | OpenAIBatchStatus::InProgress
            | OpenAIBatchStatus::Finalizing => BatchStatus::Pending,
            OpenAIBatchStatus::Failed
            | OpenAIBatchStatus::Expired
            | OpenAIBatchStatus::Cancelling
            | OpenAIBatchStatus::Cancelled => BatchStatus::Failed,
        }
    }
}

impl TryFrom<OpenAIBatchFileRow> for ProviderBatchInferenceOutput {
    type Error = Error;

    fn try_from(row: OpenAIBatchFileRow) -> Result<Self, Self::Error> {
        let mut response = row.response.body;
        // Validate we have exactly one choice
        if response.choices.len() != 1 {
            return Err(ErrorDetails::OpenAIServer {
                message: format!(
                    "Response has invalid number of choices: {}. Expected 1.",
                    response.choices.len()
                ),
            }
            .into());
        }

        // Convert response to raw string for storage
        let raw_response = serde_json::to_string(&response).map_err(|e| {
            Error::new(ErrorDetails::OpenAIServer {
                message: format!("Error parsing response: {e}"),
            })
        })?;

        // Extract the message from choices
        let message = response
            .choices
            .pop()
            .ok_or_else(|| Error::new(ErrorDetails::OpenAIServer {
                message: "Response has no choices (this should never happen). Please file a bug report: https://github.com/tensorzero/tensorzero/issues/new".to_string(),
            }))?
            .message;

        // Convert message content to ContentBlocks
        let mut content: Vec<ContentBlock> = Vec::new();
        if let Some(text) = message.content {
            content.push(text.into());
        }
        if let Some(tool_calls) = message.tool_calls {
            for tool_call in tool_calls {
                content.push(ContentBlock::ToolCall(tool_call.into()));
            }
        }

        Ok(Self {
            id: row.inference_id,
            created: std::time::SystemTime::now()
                .duration_since(std::time::UNIX_EPOCH)
                .unwrap()
                .as_secs(),
            output: content,
            system: None,               // This would need to come from elsewhere
            input_messages: Vec::new(), // This would need to come from elsewhere
            raw_response,
            usage: response.usage.into(),
        })
    }
}

#[derive(Debug, Deserialize)]
struct OpenAIBatchErrors {
    object: String,
    data: Vec<OpenAIBatchError>,
}

#[derive(Debug, Deserialize)]
struct OpenAIBatchError {
    code: String,
    message: String,
    param: Option<String>,
    line: Option<i32>,
}

#[derive(Debug, Deserialize)]
struct OpenAIBatchRequestCounts {
    // total: u32,
    // completed: u32,
    // failed: u32,
}

#[derive(Debug, Deserialize)]
struct OpenAIBatchFileRow {
    #[serde(rename = "custom_id")]
    inference_id: Uuid,
    response: OpenAIBatchFileResponse,
}

#[derive(Debug, Deserialize)]
struct OpenAIBatchFileResponse {
    status_code: u16,
    request_id: String,
    body: OpenAIResponse,
}

#[cfg(test)]
mod tests {

    use std::borrow::Cow;

    use serde_json::json;

    use crate::{
        inference::{
            providers::common::{MULTI_TOOL_CONFIG, QUERY_TOOL, WEATHER_TOOL, WEATHER_TOOL_CONFIG},
            types::FunctionType,
        },
        tool::ToolCallConfig,
    };

    use super::*;

    #[test]
    fn test_get_chat_url() {
        // Test with default URL
        let default_url = get_chat_url(None).unwrap();
        assert_eq!(
            default_url.as_str(),
            "https://api.openai.com/v1/chat/completions"
        );

        // Test with custom base URL
        let custom_base = "https://custom.openai.com/api/";
        let custom_url = get_chat_url(Some(&Url::parse(custom_base).unwrap())).unwrap();
        assert_eq!(
            custom_url.as_str(),
            "https://custom.openai.com/api/chat/completions"
        );

        // Test with URL without trailing slash
        let unjoinable_url = get_chat_url(Some(&Url::parse("https://example.com").unwrap()));
        assert!(unjoinable_url.is_ok());
        assert_eq!(
            unjoinable_url.unwrap().as_str(),
            "https://example.com/chat/completions"
        );
        // Test with URL that can't be joined
        let unjoinable_url = get_chat_url(Some(&Url::parse("https://example.com/foo").unwrap()));
        assert!(unjoinable_url.is_ok());
        assert_eq!(
            unjoinable_url.unwrap().as_str(),
            "https://example.com/foo/chat/completions"
        );
    }

    #[test]
    fn test_handle_openai_error() {
        use reqwest::StatusCode;

        // Test unauthorized error
        let unauthorized = handle_openai_error(StatusCode::UNAUTHORIZED, "Unauthorized access");
        let details = unauthorized.get_details();
        assert!(matches!(details, ErrorDetails::OpenAIClient { .. }));
        if let ErrorDetails::OpenAIClient {
            message,
            status_code,
        } = details
        {
            assert_eq!(message, "Unauthorized access");
            assert_eq!(*status_code, StatusCode::UNAUTHORIZED);
        }

        // Test forbidden error
        let forbidden = handle_openai_error(StatusCode::FORBIDDEN, "Forbidden access");
        let details = forbidden.get_details();
        assert!(matches!(details, ErrorDetails::OpenAIClient { .. }));
        if let ErrorDetails::OpenAIClient {
            message,
            status_code,
        } = details
        {
            assert_eq!(message, "Forbidden access");
            assert_eq!(*status_code, StatusCode::FORBIDDEN);
        }

        // Test rate limit error
        let rate_limit = handle_openai_error(StatusCode::TOO_MANY_REQUESTS, "Rate limit exceeded");
        let details = rate_limit.get_details();
        assert!(matches!(details, ErrorDetails::OpenAIClient { .. }));
        if let ErrorDetails::OpenAIClient {
            message,
            status_code,
        } = details
        {
            assert_eq!(message, "Rate limit exceeded");
            assert_eq!(*status_code, StatusCode::TOO_MANY_REQUESTS);
        }

        // Test server error
        let server_error = handle_openai_error(StatusCode::INTERNAL_SERVER_ERROR, "Server error");
        let details = server_error.get_details();
        assert!(matches!(details, ErrorDetails::OpenAIServer { .. }));
        if let ErrorDetails::OpenAIServer { message } = details {
            assert_eq!(message, "Server error");
        }
    }

    #[test]
    fn test_openai_request_new() {
        // Test basic request
        let basic_request = ModelInferenceRequest {
            messages: vec![
                RequestMessage {
                    role: Role::User,
                    content: vec!["Hello".to_string().into()],
                },
                RequestMessage {
                    role: Role::Assistant,
                    content: vec!["Hi there!".to_string().into()],
                },
            ],
            system: None,
            tool_config: None,
            temperature: Some(0.7),
            max_tokens: Some(100),
            seed: Some(69),
            top_p: Some(0.9),
            presence_penalty: Some(0.1),
            frequency_penalty: Some(0.2),
            stream: true,
            json_mode: ModelInferenceRequestJsonMode::Off,
            function_type: FunctionType::Chat,
            output_schema: None,
        };

        let openai_request = OpenAIRequest::new("gpt-3.5-turbo", &basic_request).unwrap();

        assert_eq!(openai_request.model, "gpt-3.5-turbo");
        assert_eq!(openai_request.messages.len(), 2);
        assert_eq!(openai_request.temperature, Some(0.7));
        assert_eq!(openai_request.max_tokens, Some(100));
        assert_eq!(openai_request.seed, Some(69));
        assert_eq!(openai_request.top_p, Some(0.9));
        assert_eq!(openai_request.presence_penalty, Some(0.1));
        assert_eq!(openai_request.frequency_penalty, Some(0.2));
        assert!(openai_request.stream);
        assert_eq!(
            openai_request.response_format,
            Some(OpenAIResponseFormat::Text)
        );
        assert!(openai_request.tools.is_none());
        assert_eq!(openai_request.tool_choice, None);
        assert!(openai_request.parallel_tool_calls.is_none());

        // Test request with tools and JSON mode
        let request_with_tools = ModelInferenceRequest {
            messages: vec![RequestMessage {
                role: Role::User,
                content: vec!["What's the weather?".to_string().into()],
            }],
            system: None,
            temperature: None,
            top_p: None,
            presence_penalty: None,
            frequency_penalty: None,
            max_tokens: None,
            seed: None,
            stream: false,
            json_mode: ModelInferenceRequestJsonMode::On,
            tool_config: Some(Cow::Borrowed(&WEATHER_TOOL_CONFIG)),
            function_type: FunctionType::Chat,
            output_schema: None,
        };

        let openai_request = OpenAIRequest::new("gpt-4", &request_with_tools).unwrap();

        assert_eq!(openai_request.model, "gpt-4");
        assert_eq!(openai_request.messages.len(), 2); // We'll add a system message containing Json to fit OpenAI requirements
        assert_eq!(openai_request.temperature, None);
        assert_eq!(openai_request.max_tokens, None);
        assert_eq!(openai_request.seed, None);
        assert_eq!(openai_request.top_p, None);
        assert_eq!(openai_request.presence_penalty, None);
        assert_eq!(openai_request.frequency_penalty, None);
        assert!(!openai_request.stream);
        assert_eq!(
            openai_request.response_format,
            Some(OpenAIResponseFormat::JsonObject)
        );
        assert!(openai_request.tools.is_some());
        let tools = openai_request.tools.as_ref().unwrap();
        assert_eq!(tools[0].function.name, WEATHER_TOOL.name());
        assert_eq!(tools[0].function.parameters, WEATHER_TOOL.parameters());
        assert_eq!(
            openai_request.tool_choice,
            Some(OpenAIToolChoice::Specific(SpecificToolChoice {
                r#type: OpenAIToolType::Function,
                function: SpecificToolFunction {
                    name: WEATHER_TOOL.name(),
                }
            }))
        );

        // Test request with strict JSON mode with no output schema
        let request_with_tools = ModelInferenceRequest {
            messages: vec![RequestMessage {
                role: Role::User,
                content: vec!["What's the weather?".to_string().into()],
            }],
            system: None,
            temperature: None,
            top_p: None,
            presence_penalty: None,
            frequency_penalty: None,
            max_tokens: None,
            seed: None,
            stream: false,
            json_mode: ModelInferenceRequestJsonMode::Strict,
            tool_config: None,
            function_type: FunctionType::Chat,
            output_schema: None,
        };

        let openai_request = OpenAIRequest::new("gpt-4", &request_with_tools).unwrap();

        assert_eq!(openai_request.model, "gpt-4");
        assert_eq!(openai_request.messages.len(), 1);
        assert_eq!(openai_request.temperature, None);
        assert_eq!(openai_request.max_tokens, None);
        assert_eq!(openai_request.seed, None);
        assert!(!openai_request.stream);
        assert_eq!(openai_request.top_p, None);
        assert_eq!(openai_request.presence_penalty, None);
        assert_eq!(openai_request.frequency_penalty, None);
        // Resolves to normal JSON mode since no schema is provided (this shouldn't really happen in practice)
        assert_eq!(
            openai_request.response_format,
            Some(OpenAIResponseFormat::JsonObject)
        );

        // Test request with strict JSON mode with an output schema
        let output_schema = json!({});
        let request_with_tools = ModelInferenceRequest {
            messages: vec![RequestMessage {
                role: Role::User,
                content: vec!["What's the weather?".to_string().into()],
            }],
            system: None,
            temperature: None,
            top_p: None,
            presence_penalty: None,
            frequency_penalty: None,
            max_tokens: None,
            seed: None,
            stream: false,
            json_mode: ModelInferenceRequestJsonMode::Strict,
            tool_config: None,
            function_type: FunctionType::Chat,
            output_schema: Some(&output_schema),
        };

        let openai_request = OpenAIRequest::new("gpt-4", &request_with_tools).unwrap();

        assert_eq!(openai_request.model, "gpt-4");
        assert_eq!(openai_request.messages.len(), 1);
        assert_eq!(openai_request.temperature, None);
        assert_eq!(openai_request.max_tokens, None);
        assert_eq!(openai_request.seed, None);
        assert!(!openai_request.stream);
        assert_eq!(openai_request.top_p, None);
        assert_eq!(openai_request.presence_penalty, None);
        assert_eq!(openai_request.frequency_penalty, None);
        let expected_schema = serde_json::json!({"name": "response", "strict": true, "schema": {}});
        assert_eq!(
            openai_request.response_format,
            Some(OpenAIResponseFormat::JsonSchema {
                json_schema: expected_schema,
            })
        );
    }

    #[test]
    fn test_openai_new_request_o1() {
        let request = ModelInferenceRequest {
            messages: vec![RequestMessage {
                role: Role::User,
                content: vec!["Hello".to_string().into()],
            }],
            system: None,
            temperature: Some(0.5),
            top_p: Some(0.9),
            presence_penalty: Some(0.1),
            frequency_penalty: Some(0.2),
            max_tokens: Some(100),
            seed: Some(69),
            stream: false,
            json_mode: ModelInferenceRequestJsonMode::Off,
            tool_config: None,
            function_type: FunctionType::Chat,
            output_schema: None,
        };

        let openai_request = OpenAIRequest::new("o1-preview", &request).unwrap();

        assert_eq!(openai_request.model, "o1-preview");
        assert_eq!(openai_request.messages.len(), 1);
        assert!(!openai_request.stream);
        assert_eq!(openai_request.response_format, None);
        assert_eq!(openai_request.temperature, None);
        assert_eq!(openai_request.max_tokens, Some(100));
        assert_eq!(openai_request.seed, Some(69));
        assert_eq!(openai_request.top_p, None);
        assert_eq!(openai_request.presence_penalty, None);
        assert_eq!(openai_request.frequency_penalty, None);
        assert!(openai_request.tools.is_none());

        // Test case: System message is converted to User message
        let request_with_system = ModelInferenceRequest {
            messages: vec![RequestMessage {
                role: Role::User,
                content: vec!["Hello".to_string().into()],
            }],
            system: Some("This is the system message".to_string()),
            temperature: Some(0.5),
            top_p: Some(0.9),
            presence_penalty: Some(0.1),
            frequency_penalty: Some(0.2),
            max_tokens: Some(100),
            seed: Some(69),
            stream: false,
            json_mode: ModelInferenceRequestJsonMode::Off,
            tool_config: None,
            function_type: FunctionType::Chat,
            output_schema: None,
        };

        let openai_request_with_system =
            OpenAIRequest::new("o1-preview", &request_with_system).unwrap();

        // Check that the system message was converted to a user message
        assert_eq!(openai_request_with_system.messages.len(), 2);
        assert!(matches!(
            openai_request_with_system.messages[0],
            OpenAIRequestMessage::User(ref msg) if msg.content == "This is the system message"
        ));

        assert_eq!(openai_request_with_system.model, "o1-preview");
        assert!(!openai_request_with_system.stream);
        assert_eq!(openai_request_with_system.response_format, None);
        assert_eq!(openai_request_with_system.temperature, None);
        assert_eq!(openai_request_with_system.max_tokens, Some(100));
        assert_eq!(openai_request_with_system.seed, Some(69));
        assert!(openai_request_with_system.tools.is_none());
        assert_eq!(openai_request_with_system.top_p, None);
        assert_eq!(openai_request_with_system.presence_penalty, None);
        assert_eq!(openai_request_with_system.frequency_penalty, None);

        // Test case: Tool config errors on O1 models
        let request_with_tools = ModelInferenceRequest {
            messages: vec![RequestMessage {
                role: Role::User,
                content: vec!["Hello".to_string().into()],
            }],
            system: None,
            temperature: Some(0.5),
            top_p: Some(0.9),
            presence_penalty: Some(0.1),
            frequency_penalty: Some(0.2),
            max_tokens: Some(100),
            seed: Some(69),
            stream: false,
            json_mode: ModelInferenceRequestJsonMode::Off,
            tool_config: Some(Cow::Owned(ToolCallConfig {
                tools_available: vec![],
                tool_choice: ToolChoice::Auto,
                parallel_tool_calls: false,
            })),
            function_type: FunctionType::Chat,
            output_schema: None,
        };

        let openai_request_with_tools = OpenAIRequest::new("o1-preview", &request_with_tools);

        // Check that it returns an error
        assert!(openai_request_with_tools.is_err());
        let err = openai_request_with_tools.unwrap_err();
        let details = err.get_details();
        if let ErrorDetails::InvalidRequest { message } = details {
            assert_eq!(
                message,
                "The OpenAI o1 family of models does not support tools."
            );
        } else {
            panic!("Expected InvalidRequest error");
        }
    }

    #[test]
    fn test_try_from_openai_response() {
        // Test case 1: Valid response with content
        let valid_response = OpenAIResponse {
            choices: vec![OpenAIResponseChoice {
                index: 0,
                message: OpenAIResponseMessage {
                    content: Some("Hello, world!".to_string()),
                    tool_calls: None,
                },
            }],
            usage: OpenAIUsage {
                prompt_tokens: 10,
                completion_tokens: 20,
                total_tokens: 30,
            },
        };
        let generic_request = ModelInferenceRequest {
            messages: vec![RequestMessage {
                role: Role::User,
                content: vec!["test_user".to_string().into()],
            }],
            system: None,
            temperature: Some(0.5),
            max_tokens: Some(100),
            seed: Some(69),
            top_p: Some(0.9),
            presence_penalty: Some(0.1),
            frequency_penalty: Some(0.2),
            stream: false,
            json_mode: ModelInferenceRequestJsonMode::On,
            tool_config: None,
            function_type: FunctionType::Chat,
            output_schema: None,
        };

        let request_body = OpenAIRequest {
            messages: vec![],
            model: "gpt-3.5-turbo",
            temperature: Some(0.5),
            top_p: Some(0.9),
            presence_penalty: Some(0.1),
            frequency_penalty: Some(0.2),
            max_tokens: Some(100),
            seed: Some(69),
            stream: false,
            response_format: Some(OpenAIResponseFormat::Text),
            stream_options: None,
            tools: None,
            tool_choice: None,
            parallel_tool_calls: None,
        };
        let raw_request = serde_json::to_string(&request_body).unwrap();
        let result = ProviderInferenceResponse::try_from(OpenAIResponseWithMetadata {
            response: valid_response,
            latency: Latency::NonStreaming {
                response_time: Duration::from_millis(100),
            },
            request: request_body,
            generic_request: &generic_request,
        });
        assert!(result.is_ok());
        let inference_response = result.unwrap();
        assert_eq!(
            inference_response.output,
            vec!["Hello, world!".to_string().into()]
        );
        assert_eq!(inference_response.usage.input_tokens, 10);
        assert_eq!(inference_response.usage.output_tokens, 20);
        assert_eq!(
            inference_response.latency,
            Latency::NonStreaming {
                response_time: Duration::from_millis(100)
            }
        );
        assert_eq!(inference_response.raw_request, raw_request);
        assert_eq!(inference_response.system, None);
        assert_eq!(
            inference_response.input_messages,
            vec![RequestMessage {
                role: Role::User,
                content: vec!["test_user".to_string().into()],
            }]
        );
        // Test case 2: Valid response with tool calls
        let valid_response_with_tools = OpenAIResponse {
            choices: vec![OpenAIResponseChoice {
                index: 0,
                message: OpenAIResponseMessage {
                    content: None,
                    tool_calls: Some(vec![OpenAIResponseToolCall {
                        id: "call1".to_string(),
                        r#type: OpenAIToolType::Function,
                        function: OpenAIResponseFunctionCall {
                            name: "test_function".to_string(),
                            arguments: "{}".to_string(),
                        },
                    }]),
                },
            }],
            usage: OpenAIUsage {
                prompt_tokens: 15,
                completion_tokens: 25,
                total_tokens: 40,
            },
        };
        let generic_request = ModelInferenceRequest {
            messages: vec![RequestMessage {
                role: Role::Assistant,
                content: vec!["test_assistant".to_string().into()],
            }],
            system: Some("test_system".to_string()),
            temperature: Some(0.5),
            top_p: Some(0.9),
            presence_penalty: Some(0.1),
            frequency_penalty: Some(0.2),
            max_tokens: Some(100),
            seed: Some(69),
            stream: false,
            json_mode: ModelInferenceRequestJsonMode::On,
            tool_config: None,
            function_type: FunctionType::Chat,
            output_schema: None,
        };

        let request_body = OpenAIRequest {
            messages: vec![],
            model: "gpt-3.5-turbo",
            temperature: Some(0.5),
            top_p: Some(0.9),
            presence_penalty: Some(0.1),
            frequency_penalty: Some(0.2),
            max_tokens: Some(100),
            seed: Some(69),
            stream: false,
            response_format: Some(OpenAIResponseFormat::Text),
            stream_options: None,
            tools: None,
            tool_choice: None,
            parallel_tool_calls: None,
        };
        let raw_request = serde_json::to_string(&request_body).unwrap();
        let result = ProviderInferenceResponse::try_from(OpenAIResponseWithMetadata {
            response: valid_response_with_tools,
            latency: Latency::NonStreaming {
                response_time: Duration::from_millis(110),
            },
            request: request_body,
            generic_request: &generic_request,
        });
        assert!(result.is_ok());
        let inference_response = result.unwrap();
        assert_eq!(
            inference_response.output,
            vec![ContentBlock::ToolCall(ToolCall {
                id: "call1".to_string(),
                name: "test_function".to_string(),
                arguments: "{}".to_string(),
            })]
        );
        assert_eq!(inference_response.usage.input_tokens, 15);
        assert_eq!(inference_response.usage.output_tokens, 25);
        assert_eq!(
            inference_response.latency,
            Latency::NonStreaming {
                response_time: Duration::from_millis(110)
            }
        );
        assert_eq!(inference_response.raw_request, raw_request);
        assert_eq!(inference_response.system, Some("test_system".to_string()));
        assert_eq!(
            inference_response.input_messages,
            vec![RequestMessage {
                role: Role::Assistant,
                content: vec!["test_assistant".to_string().into()],
            }]
        );
        // Test case 3: Invalid response with no choices
        let invalid_response_no_choices = OpenAIResponse {
            choices: vec![],
            usage: OpenAIUsage {
                prompt_tokens: 5,
                completion_tokens: 0,
                total_tokens: 5,
            },
        };
        let request_body = OpenAIRequest {
            messages: vec![],
            model: "gpt-3.5-turbo",
            temperature: Some(0.5),
            top_p: Some(0.9),
            presence_penalty: Some(0.1),
            frequency_penalty: Some(0.2),
            max_tokens: Some(100),
            seed: Some(69),
            stream: false,
            response_format: Some(OpenAIResponseFormat::Text),
            stream_options: None,
            tools: None,
            tool_choice: None,
            parallel_tool_calls: None,
        };
        let result = ProviderInferenceResponse::try_from(OpenAIResponseWithMetadata {
            response: invalid_response_no_choices,
            latency: Latency::NonStreaming {
                response_time: Duration::from_millis(120),
            },
            request: request_body,
            generic_request: &generic_request,
        });
        assert!(result.is_err());
        let err = result.unwrap_err();
        let details = err.get_details();
        assert!(matches!(details, ErrorDetails::OpenAIServer { .. }));

        // Test case 4: Invalid response with multiple choices
        let invalid_response_multiple_choices = OpenAIResponse {
            choices: vec![
                OpenAIResponseChoice {
                    index: 0,
                    message: OpenAIResponseMessage {
                        content: Some("Choice 1".to_string()),
                        tool_calls: None,
                    },
                },
                OpenAIResponseChoice {
                    index: 1,
                    message: OpenAIResponseMessage {
                        content: Some("Choice 2".to_string()),
                        tool_calls: None,
                    },
                },
            ],
            usage: OpenAIUsage {
                prompt_tokens: 10,
                completion_tokens: 10,
                total_tokens: 20,
            },
        };

        let request_body = OpenAIRequest {
            messages: vec![],
            model: "gpt-3.5-turbo",
            temperature: Some(0.5),
            top_p: Some(0.9),
            presence_penalty: Some(0.1),
            frequency_penalty: Some(0.2),
            max_tokens: Some(100),
            seed: Some(69),
            stream: false,
            response_format: Some(OpenAIResponseFormat::Text),
            stream_options: None,
            tools: None,
            tool_choice: None,
            parallel_tool_calls: None,
        };
        let result = ProviderInferenceResponse::try_from(OpenAIResponseWithMetadata {
            response: invalid_response_multiple_choices,
            latency: Latency::NonStreaming {
                response_time: Duration::from_millis(130),
            },
            request: request_body,
            generic_request: &generic_request,
        });
        assert!(result.is_err());
        let err = result.unwrap_err();
        let details = err.get_details();
        assert!(matches!(details, ErrorDetails::OpenAIServer { .. }));
    }

    #[test]
    fn test_prepare_openai_tools() {
        let request_with_tools = ModelInferenceRequest {
            messages: vec![RequestMessage {
                role: Role::User,
                content: vec!["What's the weather?".to_string().into()],
            }],
            system: None,
            temperature: None,
            top_p: None,
            presence_penalty: None,
            frequency_penalty: None,
            max_tokens: None,
            seed: None,
            stream: false,
            json_mode: ModelInferenceRequestJsonMode::On,
            tool_config: Some(Cow::Borrowed(&MULTI_TOOL_CONFIG)),
            function_type: FunctionType::Chat,
            output_schema: None,
        };
        let (tools, tool_choice, parallel_tool_calls) = prepare_openai_tools(&request_with_tools);
        let tools = tools.unwrap();
        assert_eq!(tools.len(), 2);
        assert_eq!(tools[0].function.name, WEATHER_TOOL.name());
        assert_eq!(tools[0].function.parameters, WEATHER_TOOL.parameters());
        assert_eq!(tools[1].function.name, QUERY_TOOL.name());
        assert_eq!(tools[1].function.parameters, QUERY_TOOL.parameters());
        let tool_choice = tool_choice.unwrap();
        assert_eq!(
            tool_choice,
            OpenAIToolChoice::String(OpenAIToolChoiceString::Required)
        );
        let parallel_tool_calls = parallel_tool_calls.unwrap();
        assert!(parallel_tool_calls);
        let tool_config = ToolCallConfig {
            tools_available: vec![],
            tool_choice: ToolChoice::Required,
            parallel_tool_calls: true,
        };

        // Test no tools but a tool choice and make sure tool choice output is None
        let request_without_tools = ModelInferenceRequest {
            messages: vec![RequestMessage {
                role: Role::User,
                content: vec!["What's the weather?".to_string().into()],
            }],
            system: None,
            temperature: None,
            top_p: None,
            presence_penalty: None,
            frequency_penalty: None,
            max_tokens: None,
            seed: None,
            stream: false,
            json_mode: ModelInferenceRequestJsonMode::On,
            tool_config: Some(Cow::Borrowed(&tool_config)),
            function_type: FunctionType::Chat,
            output_schema: None,
        };
        let (tools, tool_choice, parallel_tool_calls) =
            prepare_openai_tools(&request_without_tools);
        assert!(tools.is_none());
        assert!(tool_choice.is_none());
        assert!(parallel_tool_calls.is_none());
    }

    #[test]
    fn test_tensorzero_to_openai_messages() {
        let simple_request_message = RequestMessage {
            role: Role::User,
            content: vec!["Hello".to_string().into()],
        };
        let openai_messages = tensorzero_to_openai_messages(&simple_request_message);
        assert_eq!(openai_messages.len(), 1);
        match &openai_messages[0] {
            OpenAIRequestMessage::User(content) => {
                assert_eq!(content.content, "Hello");
            }
            _ => panic!("Expected a user message"),
        }

        // Message with multiple blocks
        let multi_block_message = RequestMessage {
            role: Role::User,
            content: vec![
                "Hello".to_string().into(),
                "How are you?".to_string().into(),
            ],
        };
        let openai_messages = tensorzero_to_openai_messages(&multi_block_message);
        assert_eq!(openai_messages.len(), 2);
        match &openai_messages[0] {
            OpenAIRequestMessage::User(content) => {
                assert_eq!(content.content, "Hello");
            }
            _ => panic!("Expected a user message"),
        }
        match &openai_messages[1] {
            OpenAIRequestMessage::User(content) => {
                assert_eq!(content.content, "How are you?");
            }
            _ => panic!("Expected a user message"),
        }

        // User message with one string and one tool call block
        // Since user messages in OpenAI land can't contain tool calls (nor should they honestly),
        // We split the tool call out into a separate assistant message
        let tool_block = ContentBlock::ToolCall(ToolCall {
            id: "call1".to_string(),
            name: "test_function".to_string(),
            arguments: "{}".to_string(),
        });
        let multi_block_message = RequestMessage {
            role: Role::User,
            content: vec!["Hello".to_string().into(), tool_block],
        };
        let openai_messages = tensorzero_to_openai_messages(&multi_block_message);
        assert_eq!(openai_messages.len(), 2);
        match &openai_messages[0] {
            OpenAIRequestMessage::User(content) => {
                assert_eq!(content.content, "Hello");
            }
            _ => panic!("Expected a user message"),
        }
        match &openai_messages[1] {
            OpenAIRequestMessage::Assistant(content) => {
                let tool_calls = content.tool_calls.as_ref().unwrap();
                assert_eq!(tool_calls.len(), 1);
                assert_eq!(tool_calls[0].id, "call1");
                assert_eq!(tool_calls[0].function.name, "test_function");
                assert_eq!(tool_calls[0].function.arguments, "{}");
            }
            _ => panic!("Expected an assistant message"),
        }
    }

    #[test]
    fn test_openai_to_tensorzero_chunk() {
        let chunk = OpenAIChatChunk {
            choices: vec![OpenAIChatChunkChoice {
                delta: OpenAIDelta {
                    content: Some("Hello".to_string()),
                    tool_calls: None,
                },
            }],
            usage: None,
        };
        let mut tool_call_ids = vec!["id1".to_string()];
        let mut tool_call_names = vec!["name1".to_string()];
        let inference_id = Uuid::now_v7();
        let message = openai_to_tensorzero_chunk(
            chunk.clone(),
            inference_id,
            Duration::from_millis(50),
            &mut tool_call_ids,
            &mut tool_call_names,
        )
        .unwrap();
        assert_eq!(
            message.content,
            vec![ContentBlockChunk::Text(TextChunk {
                text: "Hello".to_string(),
                id: "0".to_string(),
            })],
        );
        // Test what an intermediate tool chunk should look like
        let chunk = OpenAIChatChunk {
            choices: vec![OpenAIChatChunkChoice {
                delta: OpenAIDelta {
                    content: None,
                    tool_calls: Some(vec![OpenAIToolCallChunk {
                        index: 0,
                        id: None,
                        function: OpenAIFunctionCallChunk {
                            name: None,
                            arguments: Some("{\"hello\":\"world\"}".to_string()),
                        },
                    }]),
                },
            }],
            usage: None,
        };
        let message = openai_to_tensorzero_chunk(
            chunk.clone(),
            inference_id,
            Duration::from_millis(50),
            &mut tool_call_ids,
            &mut tool_call_names,
        )
        .unwrap();
        assert_eq!(
            message.content,
            vec![ContentBlockChunk::ToolCall(ToolCallChunk {
                id: "id1".to_string(),
                raw_name: "name1".to_string(),
                raw_arguments: "{\"hello\":\"world\"}".to_string(),
            })]
        );
        // Test what a bad tool chunk would do (new ID but no names)
        let chunk = OpenAIChatChunk {
            choices: vec![OpenAIChatChunkChoice {
                delta: OpenAIDelta {
                    content: None,
                    tool_calls: Some(vec![OpenAIToolCallChunk {
                        index: 1,
                        id: None,
                        function: OpenAIFunctionCallChunk {
                            name: None,
                            arguments: Some("{\"hello\":\"world\"}".to_string()),
                        },
                    }]),
                },
            }],
            usage: None,
        };
        let error = openai_to_tensorzero_chunk(
            chunk.clone(),
            inference_id,
            Duration::from_millis(50),
            &mut tool_call_ids,
            &mut tool_call_names,
        )
        .unwrap_err();
        let details = error.get_details();
        assert_eq!(
            *details,
            ErrorDetails::OpenAIServer {
                message: "Tool call index out of bounds (meaning we haven't seen this many ids in the stream)".to_string(),
            }
        );
        // Test a correct new tool chunk
        let chunk = OpenAIChatChunk {
            choices: vec![OpenAIChatChunkChoice {
                delta: OpenAIDelta {
                    content: None,
                    tool_calls: Some(vec![OpenAIToolCallChunk {
                        index: 1,
                        id: Some("id2".to_string()),
                        function: OpenAIFunctionCallChunk {
                            name: Some("name2".to_string()),
                            arguments: Some("{\"hello\":\"world\"}".to_string()),
                        },
                    }]),
                },
            }],
            usage: None,
        };
        let message = openai_to_tensorzero_chunk(
            chunk.clone(),
            inference_id,
            Duration::from_millis(50),
            &mut tool_call_ids,
            &mut tool_call_names,
        )
        .unwrap();
        assert_eq!(
            message.content,
            vec![ContentBlockChunk::ToolCall(ToolCallChunk {
                id: "id2".to_string(),
                raw_name: "name2".to_string(),
                raw_arguments: "{\"hello\":\"world\"}".to_string(),
            })]
        );
        // Check that the lists were updated
        assert_eq!(tool_call_ids, vec!["id1".to_string(), "id2".to_string()]);
        assert_eq!(
            tool_call_names,
            vec!["name1".to_string(), "name2".to_string()]
        );

        // Check a chunk with no choices and only usage
        // Test a correct new tool chunk
        let chunk = OpenAIChatChunk {
            choices: vec![],
            usage: Some(OpenAIUsage {
                prompt_tokens: 10,
                completion_tokens: 20,
                total_tokens: 30,
            }),
        };
        let message = openai_to_tensorzero_chunk(
            chunk.clone(),
            inference_id,
            Duration::from_millis(50),
            &mut tool_call_ids,
            &mut tool_call_names,
        )
        .unwrap();
        assert_eq!(message.content, vec![]);
        assert_eq!(
            message.usage,
            Some(Usage {
                input_tokens: 10,
                output_tokens: 20,
            })
        );
    }

    #[test]
    fn test_new_openai_response_format() {
        // Test JSON mode On
        let json_mode = ModelInferenceRequestJsonMode::On;
        let output_schema = None;
        let format = OpenAIResponseFormat::new(&json_mode, output_schema, "gpt-4o");
        assert_eq!(format, OpenAIResponseFormat::JsonObject);

        // Test JSON mode Off
        let json_mode = ModelInferenceRequestJsonMode::Off;
        let format = OpenAIResponseFormat::new(&json_mode, output_schema, "gpt-4o");
        assert_eq!(format, OpenAIResponseFormat::Text);

        // Test JSON mode Strict with no schema
        let json_mode = ModelInferenceRequestJsonMode::Strict;
        let format = OpenAIResponseFormat::new(&json_mode, output_schema, "gpt-4o");
        assert_eq!(format, OpenAIResponseFormat::JsonObject);

        // Test JSON mode Strict with schema
        let json_mode = ModelInferenceRequestJsonMode::Strict;
        let schema = serde_json::json!({
            "type": "object",
            "properties": {
                "foo": {"type": "string"}
            }
        });
        let output_schema = Some(&schema);
        let format = OpenAIResponseFormat::new(&json_mode, output_schema, "gpt-4o");
        match format {
            OpenAIResponseFormat::JsonSchema { json_schema } => {
                assert_eq!(json_schema["schema"], schema);
                assert_eq!(json_schema["name"], "response");
                assert_eq!(json_schema["strict"], true);
            }
            _ => panic!("Expected JsonSchema format"),
        }

        // Test JSON mode Strict with schema but gpt-3.5
        let json_mode = ModelInferenceRequestJsonMode::Strict;
        let schema = serde_json::json!({
            "type": "object",
            "properties": {
                "foo": {"type": "string"}
            }
        });
        let output_schema = Some(&schema);
        let format = OpenAIResponseFormat::new(&json_mode, output_schema, "gpt-3.5-turbo");
        assert_eq!(format, OpenAIResponseFormat::JsonObject);
    }

    #[test]
    fn test_openai_api_base() {
        assert_eq!(
            OPENAI_DEFAULT_BASE_URL.as_str(),
            "https://api.openai.com/v1/"
        );
    }

    #[test]
    fn test_tensorzero_to_openai_system_message() {
        // Test Case 1: system is None, json_mode is Off
        let system = None;
        let json_mode = ModelInferenceRequestJsonMode::Off;
        let messages: Vec<OpenAIRequestMessage> = vec![];
        let result = tensorzero_to_openai_system_message(system, &json_mode, &messages);
        assert_eq!(result, None);

        // Test Case 2: system is Some, json_mode is On, messages contain "json"
        let system = Some("System instructions");
        let json_mode = ModelInferenceRequestJsonMode::On;
        let messages = vec![
            OpenAIRequestMessage::User(OpenAIUserRequestMessage {
                content: Cow::Borrowed("Please respond in JSON format."),
            }),
            OpenAIRequestMessage::Assistant(OpenAIAssistantRequestMessage {
                content: Some("Sure, here is the data."),
                tool_calls: None,
            }),
        ];
        let expected = Some(OpenAIRequestMessage::System(OpenAISystemRequestMessage {
            content: Cow::Borrowed("System instructions"),
        }));
        let result = tensorzero_to_openai_system_message(system, &json_mode, &messages);
        assert_eq!(result, expected);

        // Test Case 3: system is Some, json_mode is On, messages do not contain "json"
        let system = Some("System instructions");
        let json_mode = ModelInferenceRequestJsonMode::On;
        let messages = vec![
            OpenAIRequestMessage::User(OpenAIUserRequestMessage {
                content: Cow::Borrowed("Hello, how are you?"),
            }),
            OpenAIRequestMessage::Assistant(OpenAIAssistantRequestMessage {
                content: Some("I am fine, thank you!"),
                tool_calls: None,
            }),
        ];
        let expected_content = "Respond using JSON.\n\nSystem instructions".to_string();
        let expected = Some(OpenAIRequestMessage::System(OpenAISystemRequestMessage {
            content: Cow::Owned(expected_content),
        }));
        let result = tensorzero_to_openai_system_message(system, &json_mode, &messages);
        assert_eq!(result, expected);

        // Test Case 4: system is Some, json_mode is Off
        let system = Some("System instructions");
        let json_mode = ModelInferenceRequestJsonMode::Off;
        let messages = vec![
            OpenAIRequestMessage::User(OpenAIUserRequestMessage {
                content: Cow::Borrowed("Hello, how are you?"),
            }),
            OpenAIRequestMessage::Assistant(OpenAIAssistantRequestMessage {
                content: Some("I am fine, thank you!"),
                tool_calls: None,
            }),
        ];
        let expected = Some(OpenAIRequestMessage::System(OpenAISystemRequestMessage {
            content: Cow::Borrowed("System instructions"),
        }));
        let result = tensorzero_to_openai_system_message(system, &json_mode, &messages);
        assert_eq!(result, expected);

        // Test Case 5: system is Some, json_mode is Strict
        let system = Some("System instructions");
        let json_mode = ModelInferenceRequestJsonMode::Strict;
        let messages = vec![
            OpenAIRequestMessage::User(OpenAIUserRequestMessage {
                content: Cow::Borrowed("Hello, how are you?"),
            }),
            OpenAIRequestMessage::Assistant(OpenAIAssistantRequestMessage {
                content: Some("I am fine, thank you!"),
                tool_calls: None,
            }),
        ];
        let expected = Some(OpenAIRequestMessage::System(OpenAISystemRequestMessage {
            content: Cow::Borrowed("System instructions"),
        }));
        let result = tensorzero_to_openai_system_message(system, &json_mode, &messages);
        assert_eq!(result, expected);

        // Test Case 6: system contains "json", json_mode is On
        let system = Some("Respond using JSON.\n\nSystem instructions");
        let json_mode = ModelInferenceRequestJsonMode::On;
        let messages = vec![OpenAIRequestMessage::User(OpenAIUserRequestMessage {
            content: Cow::Borrowed("Hello, how are you?"),
        })];
        let expected = Some(OpenAIRequestMessage::System(OpenAISystemRequestMessage {
            content: Cow::Borrowed("Respond using JSON.\n\nSystem instructions"),
        }));
        let result = tensorzero_to_openai_system_message(system, &json_mode, &messages);
        assert_eq!(result, expected);

        // Test Case 7: system is None, json_mode is On
        let system = None;
        let json_mode = ModelInferenceRequestJsonMode::On;
        let messages = vec![
            OpenAIRequestMessage::User(OpenAIUserRequestMessage {
                content: Cow::Borrowed("Tell me a joke."),
            }),
            OpenAIRequestMessage::Assistant(OpenAIAssistantRequestMessage {
                content: Some("Sure, here's one for you."),
                tool_calls: None,
            }),
        ];
        let expected = Some(OpenAIRequestMessage::System(OpenAISystemRequestMessage {
            content: Cow::Owned("Respond using JSON.".to_string()),
        }));
        let result = tensorzero_to_openai_system_message(system, &json_mode, &messages);
        assert_eq!(result, expected);

        // Test Case 8: system is None, json_mode is Strict
        let system = None;
        let json_mode = ModelInferenceRequestJsonMode::Strict;
        let messages = vec![
            OpenAIRequestMessage::User(OpenAIUserRequestMessage {
                content: Cow::Borrowed("Provide a summary of the news."),
            }),
            OpenAIRequestMessage::Assistant(OpenAIAssistantRequestMessage {
                content: Some("Here's the summary."),
                tool_calls: None,
            }),
        ];

        let result = tensorzero_to_openai_system_message(system, &json_mode, &messages);
        assert!(result.is_none());

        // Test Case 9: system is None, json_mode is On, with empty messages
        let system = None;
        let json_mode = ModelInferenceRequestJsonMode::On;
        let messages: Vec<OpenAIRequestMessage> = vec![];
        let expected = Some(OpenAIRequestMessage::System(OpenAISystemRequestMessage {
            content: Cow::Owned("Respond using JSON.".to_string()),
        }));
        let result = tensorzero_to_openai_system_message(system, &json_mode, &messages);
        assert_eq!(result, expected);

        // Test Case 10: system is None, json_mode is Off, with messages containing "json"
        let system = None;
        let json_mode = ModelInferenceRequestJsonMode::Off;
        let messages = vec![OpenAIRequestMessage::User(OpenAIUserRequestMessage {
            content: Cow::Borrowed("Please include JSON in your response."),
        })];
        let expected = None;
        let result = tensorzero_to_openai_system_message(system, &json_mode, &messages);
        assert_eq!(result, expected);
    }
}<|MERGE_RESOLUTION|>--- conflicted
+++ resolved
@@ -296,12 +296,8 @@
         Ok(StartBatchProviderInferenceResponse {
             batch_id: Uuid::now_v7(),
             inference_ids,
-<<<<<<< HEAD
             batch_params,
-=======
-            batch_params: json!({"file_id": file_id, "batch_id": response.id}),
             raw_requests,
->>>>>>> c69eb3bf
             status: BatchStatus::Pending,
         })
     }
