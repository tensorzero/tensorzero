--- conflicted
+++ resolved
@@ -10,22 +10,11 @@
 
 use crate::error::Error;
 use crate::inference::providers::provider_trait::InferenceProvider;
-<<<<<<< HEAD
 use crate::inference::types::{ContentBlock, ContentBlockChunk, Latency, Role, Text};
-use crate::{
-    inference::types::{
-        InferenceResponseStream, ModelInferenceRequest, ModelInferenceResponse,
-        ModelInferenceResponseChunk, RequestMessage, TextChunk, Tool, ToolCall, ToolCallChunk,
-        ToolChoice, Usage,
-    },
-    model::ProviderConfig,
-=======
-use crate::inference::types::Latency;
 use crate::inference::types::{
-    InferenceRequestMessage, InferenceResponseStream, ModelInferenceRequest,
-    ModelInferenceResponse, ModelInferenceResponseChunk, Tool, ToolCall, ToolCallChunk, ToolChoice,
-    ToolType, Usage,
->>>>>>> 83c63568
+    InferenceResponseStream, ModelInferenceRequest, ModelInferenceResponse,
+    ModelInferenceResponseChunk, RequestMessage, TextChunk, Tool, ToolCall, ToolCallChunk,
+    ToolChoice, Usage,
 };
 
 const ANTHROPIC_BASE_URL: &str = "https://api.anthropic.com/v1/messages";
