--- conflicted
+++ resolved
@@ -18,13 +18,8 @@
 use super::{
     openai::{
         get_chat_url, handle_openai_error, prepare_openai_messages, prepare_openai_tools,
-<<<<<<< HEAD
-        stream_openai, OpenAIFunction, OpenAIRequestMessage, OpenAIResponseWithMetadata,
-        OpenAITool, OpenAIToolChoice, OpenAIToolType,
-=======
         stream_openai, OpenAIFunction, OpenAIRequestMessage, OpenAIResponse, OpenAITool,
         OpenAIToolChoice, OpenAIToolType,
->>>>>>> 24a612b2
     },
     provider_trait::InferenceProvider,
 };
@@ -58,10 +53,6 @@
             provider_name: "Fireworks".to_string(),
         })?;
         let request_body = FireworksRequest::new(&self.model_name, request);
-        let raw_request =
-            serde_json::to_string(&request_body).map_err(|e| Error::FireworksServer {
-                message: format!("Error serializing request body: {e}"),
-            })?;
         let request_url = get_chat_url(Some(&FIREWORKS_API_BASE))?;
         let start_time = Instant::now();
         let res = http_client
@@ -86,17 +77,10 @@
                 message: format!("Error parsing JSON response: {e}: {response}"),
             })?;
 
-<<<<<<< HEAD
-            Ok(OpenAIResponseWithMetadata {
-                response,
-                latency,
-                raw_request,
-=======
             Ok(FireworksResponseWithMetadata {
                 response,
                 latency,
                 request: request_body,
->>>>>>> 24a612b2
             }
             .try_into()
             .map_err(map_openai_to_fireworks_error)?)
