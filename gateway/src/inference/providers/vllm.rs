--- conflicted
+++ resolved
@@ -171,8 +171,6 @@
         Ok((chunk, stream, raw_request))
     }
 
-<<<<<<< HEAD
-=======
     async fn start_batch_inference<'a>(
         &'a self,
         _requests: &'a [ModelInferenceRequest<'a>],
@@ -186,7 +184,6 @@
     }
 }
 
->>>>>>> 5b57449f
 fn map_openai_to_vllm_error(e: Error) -> Error {
     match e.get_owned_details() {
         ErrorDetails::OpenAIServer { message } => Error::new(ErrorDetails::VLLMServer { message }),
