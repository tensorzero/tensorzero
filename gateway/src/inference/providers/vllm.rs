--- conflicted
+++ resolved
@@ -8,11 +8,7 @@
 
 use super::openai::{
     get_chat_url, handle_openai_error, prepare_openai_messages, stream_openai,
-<<<<<<< HEAD
-    OpenAIRequestMessage, OpenAIResponse, OpenAIResponseWithMetadata, StreamOptions,
-=======
     OpenAIRequestMessage, OpenAIResponse, StreamOptions,
->>>>>>> 24a612b2
 };
 use super::provider_trait::InferenceProvider;
 use crate::error::Error;
@@ -42,9 +38,6 @@
             provider_name: "vLLM".to_string(),
         })?;
         let request_body = VLLMRequest::new(&self.model_name, request)?;
-        let raw_request = serde_json::to_string(&request_body).map_err(|e| Error::VLLMServer {
-            message: format!("Error serializing request: {e}"),
-        })?;
         let request_url = get_chat_url(Some(&self.api_base))?;
         let start_time = Instant::now();
         let res = http_client
@@ -67,17 +60,10 @@
                     .map_err(|e| Error::VLLMServer {
                         message: format!("Error parsing response: {e}"),
                     })?;
-<<<<<<< HEAD
-            Ok(OpenAIResponseWithMetadata {
-                response: response_body,
-                latency,
-                raw_request,
-=======
             Ok(VLLMResponseWithMetadata {
                 response: response_body,
                 latency,
                 request: request_body,
->>>>>>> 24a612b2
             }
             .try_into()
             .map_err(map_openai_to_vllm_error)?)
