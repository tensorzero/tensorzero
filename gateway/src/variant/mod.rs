--- conflicted
+++ resolved
@@ -17,6 +17,7 @@
 use crate::minijinja_util::TemplateConfig;
 use crate::tool::{create_dynamic_implicit_tool_config, ToolCallConfig};
 use crate::{inference::types::InferenceResult, model::ModelConfig};
+
 pub mod best_of_n_sampling;
 pub mod chat_completion;
 pub mod dicl;
@@ -24,13 +25,8 @@
 #[derive(Debug)]
 pub enum VariantConfig {
     ChatCompletion(chat_completion::ChatCompletionConfig),
-<<<<<<< HEAD
-    #[serde(rename = "experimental_best_of_n_sampling")]
     BestOfNSampling(best_of_n_sampling::BestOfNSamplingConfig),
-=======
-    BestOfN(best_of_n::BestOfNConfig),
     Dicl(dicl::DiclConfig),
->>>>>>> 302a570f
 }
 
 /// This type is used to determine how to enforce JSON mode for a given variant.
@@ -110,12 +106,8 @@
     pub fn weight(&self) -> f64 {
         match self {
             VariantConfig::ChatCompletion(params) => params.weight,
-<<<<<<< HEAD
             VariantConfig::BestOfNSampling(params) => params.weight,
-=======
-            VariantConfig::BestOfN(params) => params.weight,
             VariantConfig::Dicl(params) => params.weight,
->>>>>>> 302a570f
         }
     }
 }
@@ -236,14 +228,6 @@
         variant_name: &str,
     ) -> Result<(), Error> {
         match self {
-<<<<<<< HEAD
-            VariantConfig::ChatCompletion(params) => {
-                params.validate(function, models, templates, function_name, variant_name)
-            }
-            VariantConfig::BestOfNSampling(params) => {
-                params.validate(function, models, templates, function_name, variant_name)
-            }
-=======
             VariantConfig::ChatCompletion(params) => params.validate(
                 function,
                 models,
@@ -252,7 +236,7 @@
                 function_name,
                 variant_name,
             ),
-            VariantConfig::BestOfN(params) => params.validate(
+            VariantConfig::BestOfNSampling(params) => params.validate(
                 function,
                 models,
                 embedding_models,
@@ -268,17 +252,13 @@
                 function_name,
                 variant_name,
             ),
->>>>>>> 302a570f
         }
     }
 
     fn get_all_template_paths(&self) -> Vec<&PathBuf> {
         match self {
             VariantConfig::ChatCompletion(params) => params.get_all_template_paths(),
-<<<<<<< HEAD
             VariantConfig::BestOfNSampling(params) => params.get_all_template_paths(),
-=======
-            VariantConfig::BestOfN(params) => params.get_all_template_paths(),
             VariantConfig::Dicl(params) => params.get_all_template_paths(),
         }
     }
@@ -335,7 +315,6 @@
                 function_type: FunctionType::Json,
                 output_schema,
             }
->>>>>>> 302a570f
         }
     })
 }
