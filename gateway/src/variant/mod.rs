--- conflicted
+++ resolved
@@ -62,8 +62,6 @@
     pub variant_name: Option<&'request str>,
 }
 
-<<<<<<< HEAD
-=======
 /// Maps to the subset of Config that applies to the current inference request.
 #[derive(Clone, Debug)]
 pub struct BatchInferenceConfig<'a> {
@@ -90,7 +88,6 @@
     }
 }
 
->>>>>>> 5b57449f
 #[derive(Debug)]
 pub struct ModelUsedInfo<'a> {
     pub model_name: &'a str,
@@ -165,14 +162,10 @@
 }
 
 impl Variant for VariantConfig {
-<<<<<<< HEAD
-    #[instrument(fields(function_name = %inference_config.function_name, variant_name = %inference_config.variant_name), skip_all)]
-=======
     #[instrument(
         fields(function_name = %inference_config.function_name, variant_name = %inference_config.variant_name.unwrap_or("")),
         skip_all
     )]
->>>>>>> 5b57449f
     async fn infer<'a, 'request>(
         &'a self,
         input: &Input,
@@ -235,14 +228,10 @@
         }
     }
 
-<<<<<<< HEAD
-    #[instrument(fields(function_name = %inference_config.function_name, variant_name = %inference_config.variant_name), skip_all)]
-=======
     #[instrument(
         fields(function_name = %inference_config.function_name, variant_name = %inference_config.variant_name.unwrap_or("")),
         skip_all
     )]
->>>>>>> 5b57449f
     async fn infer_stream<'request>(
         &'static self,
         input: &Input,
@@ -311,8 +300,6 @@
         }
     }
 
-<<<<<<< HEAD
-=======
     #[instrument(skip_all, fields(variant_name = %inference_configs.first().map(|x| x.variant_name.unwrap_or("")).unwrap_or("")))]
     async fn start_batch_inference<'a>(
         &'a self,
@@ -342,7 +329,6 @@
         }
     }
 
->>>>>>> 5b57449f
     #[instrument(skip_all, fields(variant_name = %variant_name))]
     fn validate(
         &self,
@@ -1063,13 +1049,8 @@
         let inference_config = InferenceConfig {
             templates: &templates,
             tool_config: None,
-<<<<<<< HEAD
-            function_name: "test_function".to_string(),
-            variant_name: "test_variant".to_string(),
-=======
             function_name: "test_function",
             variant_name: Some("test_variant"),
->>>>>>> 5b57449f
             dynamic_output_schema: None,
         };
 
