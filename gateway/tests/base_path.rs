#![allow(clippy::expect_used, clippy::unwrap_used, clippy::print_stdout)]
use reqwest::Url;
use tensorzero::{ClientInferenceParams, Input, InputMessage, InputMessageContent, Role};
use tensorzero_core::inference::types::Text;

use crate::common::{start_gateway_on_random_port, ChildData};

mod common;

#[tokio::test]
async fn test_base_path_no_trailing_slash() {
    let child_data = start_gateway_on_random_port(
        r#"
        base_path = "/my/prefix"
    "#,
        None,
    )
    .await;

    Box::pin(test_base_path(child_data)).await;
}

#[tokio::test]
async fn test_base_path_with_trailing_slash() {
    let child_data = start_gateway_on_random_port(
        r#"
        base_path = "/my/prefix/"
    "#,
        None,
    )
    .await;

    Box::pin(test_base_path(child_data)).await;
}

async fn test_base_path(child_data: ChildData) {
    // Prevent cross-container communication issues in CI
    // (the provider-proxy container would try to connect to 'localhost')
<<<<<<< HEAD
    env::remove_var("TENSORZERO_E2E_PROXY").unwrap();
=======
    tensorzero_unsafe_helpers::remove_env_var_tests_only("TENSORZERO_E2E_PROXY");
>>>>>>> 77fb817c
    // The health endpoint should be available at the base path
    let health_response = reqwest::Client::new()
        .get(format!("http://{}/my/prefix/health", child_data.addr))
        .send()
        .await
        .unwrap();
    assert!(health_response.status().is_success());

    let inference_response = reqwest::Client::new()
        .post(format!("http://{}/my/prefix/inference", child_data.addr))
        .body("{}")
        .send()
        .await
        .unwrap()
        .text()
        .await
        .unwrap();

    assert_eq!(inference_response, r#"{"error":"missing field `input`"}"#);

    // The normal endpoints should not be available
    let bad_health_response = reqwest::Client::new()
        .get(format!("http://{}/health", child_data.addr))
        .send()
        .await
        .unwrap()
        .text()
        .await
        .unwrap();
    assert_eq!(
        bad_health_response,
        r#"{"error":"Route not found: GET /health"}"#
    );

    let bad_inference_response = reqwest::Client::new()
        .post(format!("http://{}/inference", child_data.addr))
        .send()
        .await
        .unwrap()
        .text()
        .await
        .unwrap();
    assert_eq!(
        bad_inference_response,
        r#"{"error":"Route not found: POST /inference"}"#
    );

    let no_trailing_slash_client =
        tensorzero::ClientBuilder::new(tensorzero::ClientBuilderMode::HTTPGateway {
            url: Url::parse(&format!("http://{}/my/prefix", child_data.addr)).unwrap(),
        })
        .build()
        .await
        .unwrap();

    no_trailing_slash_client
        .inference(ClientInferenceParams {
            model_name: Some("dummy::good_response".to_string()),
            input: Input {
                messages: vec![InputMessage {
                    role: Role::User,
                    content: vec![InputMessageContent::Text(Text {
                        text: "Hello, world!".to_string(),
                    })],
                }],
                system: None,
            },
            ..Default::default()
        })
        .await
        .unwrap();

    let with_trailing_slash_client =
        tensorzero::ClientBuilder::new(tensorzero::ClientBuilderMode::HTTPGateway {
            url: Url::parse(&format!("http://{}/my/prefix/", child_data.addr)).unwrap(),
        })
        .build()
        .await
        .unwrap();

    with_trailing_slash_client
        .inference(ClientInferenceParams {
            model_name: Some("dummy::good_response".to_string()),
            input: Input {
                messages: vec![InputMessage {
                    role: Role::User,
                    content: vec![InputMessageContent::Text(Text {
                        text: "Hello, world!".to_string(),
                    })],
                }],
                system: None,
            },
            ..Default::default()
        })
        .await
        .unwrap();
}<|MERGE_RESOLUTION|>--- conflicted
+++ resolved
@@ -36,11 +36,7 @@
 async fn test_base_path(child_data: ChildData) {
     // Prevent cross-container communication issues in CI
     // (the provider-proxy container would try to connect to 'localhost')
-<<<<<<< HEAD
-    env::remove_var("TENSORZERO_E2E_PROXY").unwrap();
-=======
     tensorzero_unsafe_helpers::remove_env_var_tests_only("TENSORZERO_E2E_PROXY");
->>>>>>> 77fb817c
     // The health endpoint should be available at the base path
     let health_response = reqwest::Client::new()
         .get(format!("http://{}/my/prefix/health", child_data.addr))
