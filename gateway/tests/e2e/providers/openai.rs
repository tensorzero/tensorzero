--- conflicted
+++ resolved
@@ -557,18 +557,6 @@
     // Check the variant name
     let variant_name = result.get("variant_name").unwrap().as_str().unwrap();
     assert_eq!(variant_name, "openai");
-<<<<<<< HEAD
-    // Check the dynamic_tool_params
-    let dynamic_tool_params = result.get("dynamic_tool_params").unwrap().as_str().unwrap();
-    let dynamic_tool_params: Value = serde_json::from_str(dynamic_tool_params).unwrap();
-    assert!(dynamic_tool_params.get("allowed_tools").unwrap().is_null());
-    assert!(dynamic_tool_params
-        .get("additional_tools")
-        .unwrap()
-        .is_null());
-    assert!(dynamic_tool_params.get("tool_choice").unwrap().is_null());
-    assert!(dynamic_tool_params
-=======
     // Check the tool_params
     let tool_params = result.get("tool_params").unwrap().as_str().unwrap();
     let tool_params: Value = serde_json::from_str(tool_params).unwrap();
@@ -590,7 +578,6 @@
     );
     assert!(tool_params.get("tool_choice").unwrap().as_str().unwrap() == "required");
     assert!(!tool_params
->>>>>>> 2e798c8f
         .get("parallel_tool_calls")
         .unwrap()
         .as_bool()
@@ -1119,32 +1106,6 @@
     // Check the variant name
     let variant_name = result.get("variant_name").unwrap().as_str().unwrap();
     assert_eq!(variant_name, "openai");
-<<<<<<< HEAD
-    // Check that the additional tools params were correctly stored
-    let dynamic_tool_params = result.get("dynamic_tool_params").unwrap().as_str().unwrap();
-    let dynamic_tool_params: Value = serde_json::from_str(dynamic_tool_params).unwrap();
-    assert!(dynamic_tool_params.get("allowed_tools").unwrap().is_null());
-    let additional_tools = dynamic_tool_params
-        .get("additional_tools")
-        .unwrap()
-        .as_array()
-        .unwrap();
-    assert_eq!(additional_tools.len(), 1);
-    let tool = additional_tools.first().unwrap();
-    assert_eq!(tool.get("name").unwrap().as_str().unwrap(), "get_weather");
-    tool.get("parameters").unwrap().as_object().unwrap();
-    let description = tool.get("description").unwrap().as_str().unwrap();
-    assert_eq!(description, "Get the weather for a given location");
-    let tool_choice = dynamic_tool_params
-        .get("tool_choice")
-        .unwrap()
-        .as_object()
-        .unwrap();
-    assert_eq!(
-        tool_choice.get("tool").unwrap().as_str().unwrap(),
-        "get_weather"
-    );
-=======
     // Check the tool_params
     let tool_params = result.get("tool_params").unwrap().as_str().unwrap();
     let tool_params: Value = serde_json::from_str(tool_params).unwrap();
@@ -1181,7 +1142,6 @@
         .unwrap()
         .as_bool()
         .unwrap());
->>>>>>> 2e798c8f
 
     // Check the ModelInference Table
     let result = select_model_inferences_clickhouse(&clickhouse, inference_id)
