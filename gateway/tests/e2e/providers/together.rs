use crate::providers::common::{E2ETestProvider, E2ETestProviders};

#[cfg(feature = "e2e_tests")]
crate::generate_provider_tests!(get_providers);
#[cfg(feature = "batch_tests")]
crate::generate_batch_inference_tests!(get_providers);

async fn get_providers() -> E2ETestProviders {
    let standard_providers = vec![E2ETestProvider {
        variant_name: "together".to_string(),
        model_name: "llama3.1-8b-instruct-together".to_string(),
        model_provider_name: "together".to_string(),
    }];

    let json_providers = vec![
        E2ETestProvider {
            variant_name: "together".to_string(),
            model_name: "llama3.1-8b-instruct-together".to_string(),
            model_provider_name: "together".to_string(),
        },
        // TODOs (#80): see below
        // E2ETestProvider {
        //     variant_name: "together-implicit".to_string(),
        // },
    ];

    let shorthand_providers = vec![E2ETestProvider {
        variant_name: "together-shorthand".to_string(),
        model_name: "together::meta-llama/Meta-Llama-3.1-8B-Instruct-Turbo".to_string(),
        model_provider_name: "together".to_string(),
    }];

    // TODOs (#80):
    // - Together seems to have a different format for tool use responses compared to OpenAI (breaking)
    // - Together's function calling for Llama 3.1 is different from Llama 3.0 (breaking) - we should test both
    E2ETestProviders {
        simple_inference: standard_providers.clone(),
        inference_params_inference: standard_providers.clone(),
        tool_use_inference: vec![],
        tool_multi_turn_inference: vec![],
        dynamic_tool_use_inference: vec![],
        parallel_tool_use_inference: vec![],
        json_mode_inference: json_providers.clone(),
<<<<<<< HEAD
        #[cfg(feature = "batch_tests")]
=======
        shorthand_inference: shorthand_providers.clone(),
>>>>>>> cf339e8a
        supports_batch_inference: false,
    }
}<|MERGE_RESOLUTION|>--- conflicted
+++ resolved
@@ -41,11 +41,8 @@
         dynamic_tool_use_inference: vec![],
         parallel_tool_use_inference: vec![],
         json_mode_inference: json_providers.clone(),
-<<<<<<< HEAD
+        shorthand_inference: shorthand_providers.clone(),
         #[cfg(feature = "batch_tests")]
-=======
-        shorthand_inference: shorthand_providers.clone(),
->>>>>>> cf339e8a
         supports_batch_inference: false,
     }
 }