--- conflicted
+++ resolved
@@ -5,19 +5,20 @@
 async fn get_providers() -> E2ETestProviders {
     let standard_providers = vec![E2ETestProvider {
         variant_name: "azure".to_string(),
-<<<<<<< HEAD
         model_name: "gpt-4o-mini-azure".to_string(),
         model_provider_name: "azure".to_string(),
-    })
-=======
     }];
 
     let json_providers = vec![
         E2ETestProvider {
             variant_name: "azure".to_string(),
+            model_name: "gpt-4o-mini-azure".to_string(),
+            model_provider_name: "azure".to_string(),
         },
         E2ETestProvider {
             variant_name: "azure-implicit".to_string(),
+            model_name: "gpt-4o-mini-azure".to_string(),
+            model_provider_name: "azure".to_string(),
         },
     ];
 
@@ -33,5 +34,4 @@
         json_mode_inference: json_providers.clone(),
         json_mode_streaming_inference: json_providers,
     }
->>>>>>> e3bcbea2
 }