use crate::providers::common::{E2ETestProvider, E2ETestProviders};

crate::generate_provider_tests!(get_providers);

async fn get_providers() -> E2ETestProviders {
    let providers = vec![E2ETestProvider {
        variant_name: "fireworks".to_string(),
        model_name: "llama3.1-8b-instruct-fireworks".to_string(),
        model_provider_name: "fireworks".to_string(),
    }];
    let providers_dynamic_tool_use = vec![E2ETestProvider {
        variant_name: "fireworks-firefunction".to_string(),
        model_name: "firefunction-v2".to_string(),
        model_provider_name: "fireworks".to_string(),
    }];
    let tool_providers = vec![E2ETestProvider {
        variant_name: "fireworks".to_string(),
        model_name: "firefunction-v2".to_string(),
        model_provider_name: "fireworks".to_string(),
    }];

    let json_providers = vec![
        E2ETestProvider {
            variant_name: "fireworks".to_string(),
            model_name: "llama3.1-8b-instruct-fireworks".to_string(),
            model_provider_name: "fireworks".to_string(),
        },
        E2ETestProvider {
            variant_name: "fireworks-implicit".to_string(),
            model_name: "firefunction-v2".to_string(),
            model_provider_name: "fireworks".to_string(),
        },
    ];

    E2ETestProviders {
<<<<<<< HEAD
        simple_inference: provider.clone(),
        simple_streaming_inference: provider.clone(),
        inference_params_inference: provider.clone(),
        inference_params_streaming_inference: provider.clone(),
        tool_use_inference: provider.clone(),
        tool_use_streaming_inference: provider.clone(),
        tool_multi_turn_inference: provider.clone(),
        tool_multi_turn_streaming_inference: provider.clone(),
        dynamic_tool_use_inference: provider_dynamic_tool_use.clone(),
        dynamic_tool_use_streaming_inference: provider_dynamic_tool_use,
        parallel_tool_use_inference: vec![],
        parallel_tool_use_streaming_inference: vec![],
=======
        simple_inference: providers.clone(),
        streaming_inference: providers.clone(),
        tool_use_inference: tool_providers.clone(),
        tool_use_streaming_inference: tool_providers.clone(),
        tool_multi_turn_inference: tool_providers.clone(),
        tool_multi_turn_streaming_inference: tool_providers.clone(),
        dynamic_tool_use_inference: providers_dynamic_tool_use.clone(),
        dynamic_tool_use_streaming_inference: providers_dynamic_tool_use.clone(),
>>>>>>> 082c6c99
        json_mode_inference: json_providers.clone(),
        json_mode_streaming_inference: json_providers,
    }
}<|MERGE_RESOLUTION|>--- conflicted
+++ resolved
@@ -8,13 +8,15 @@
         model_name: "llama3.1-8b-instruct-fireworks".to_string(),
         model_provider_name: "fireworks".to_string(),
     }];
-    let providers_dynamic_tool_use = vec![E2ETestProvider {
-        variant_name: "fireworks-firefunction".to_string(),
+
+    let tool_providers = vec![E2ETestProvider {
+        variant_name: "fireworks".to_string(),
         model_name: "firefunction-v2".to_string(),
         model_provider_name: "fireworks".to_string(),
     }];
-    let tool_providers = vec![E2ETestProvider {
-        variant_name: "fireworks".to_string(),
+
+    let providers_dynamic_tool_use = vec![E2ETestProvider {
+        variant_name: "fireworks-firefunction".to_string(),
         model_name: "firefunction-v2".to_string(),
         model_provider_name: "fireworks".to_string(),
     }];
@@ -33,29 +35,18 @@
     ];
 
     E2ETestProviders {
-<<<<<<< HEAD
-        simple_inference: provider.clone(),
-        simple_streaming_inference: provider.clone(),
-        inference_params_inference: provider.clone(),
-        inference_params_streaming_inference: provider.clone(),
-        tool_use_inference: provider.clone(),
-        tool_use_streaming_inference: provider.clone(),
-        tool_multi_turn_inference: provider.clone(),
-        tool_multi_turn_streaming_inference: provider.clone(),
-        dynamic_tool_use_inference: provider_dynamic_tool_use.clone(),
-        dynamic_tool_use_streaming_inference: provider_dynamic_tool_use,
-        parallel_tool_use_inference: vec![],
-        parallel_tool_use_streaming_inference: vec![],
-=======
         simple_inference: providers.clone(),
-        streaming_inference: providers.clone(),
+        simple_streaming_inference: providers.clone(),
+        inference_params_inference: providers.clone(),
+        inference_params_streaming_inference: providers.clone(),
         tool_use_inference: tool_providers.clone(),
         tool_use_streaming_inference: tool_providers.clone(),
         tool_multi_turn_inference: tool_providers.clone(),
         tool_multi_turn_streaming_inference: tool_providers.clone(),
         dynamic_tool_use_inference: providers_dynamic_tool_use.clone(),
-        dynamic_tool_use_streaming_inference: providers_dynamic_tool_use.clone(),
->>>>>>> 082c6c99
+        dynamic_tool_use_streaming_inference: providers_dynamic_tool_use,
+        parallel_tool_use_inference: vec![],
+        parallel_tool_use_streaming_inference: vec![],
         json_mode_inference: json_providers.clone(),
         json_mode_streaming_inference: json_providers,
     }
