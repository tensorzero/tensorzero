use crate::providers::common::{E2ETestProvider, E2ETestProviders};

#[cfg(feature = "e2e_tests")]
crate::generate_provider_tests!(get_providers);
#[cfg(feature = "batch_tests")]
crate::generate_batch_inference_tests!(get_providers);

async fn get_providers() -> E2ETestProviders {
    let providers = vec![E2ETestProvider {
        variant_name: "fireworks".to_string(),
        model_name: "llama3.1-8b-instruct-fireworks".to_string(),
        model_provider_name: "fireworks".to_string(),
    }];

    let tool_providers = vec![E2ETestProvider {
        variant_name: "fireworks-firefunction".to_string(),
        model_name: "firefunction-v2".to_string(),
        model_provider_name: "fireworks".to_string(),
    }];

    let json_providers = vec![
        E2ETestProvider {
            variant_name: "fireworks".to_string(),
            model_name: "llama3.1-8b-instruct-fireworks".to_string(),
            model_provider_name: "fireworks".to_string(),
        },
        E2ETestProvider {
            variant_name: "fireworks-implicit".to_string(),
            model_name: "firefunction-v2".to_string(),
            model_provider_name: "fireworks".to_string(),
        },
    ];

    let shorthand_providers = vec![E2ETestProvider {
        variant_name: "fireworks-shorthand".to_string(),
        model_name: "fireworks::accounts/fireworks/models/llama-v3p1-8b-instruct".to_string(),
        model_provider_name: "fireworks".to_string(),
    }];

    E2ETestProviders {
        simple_inference: providers.clone(),
        inference_params_inference: providers,
        tool_use_inference: tool_providers.clone(),
        tool_multi_turn_inference: tool_providers.clone(),
        dynamic_tool_use_inference: tool_providers.clone(),
        parallel_tool_use_inference: tool_providers,
        json_mode_inference: json_providers,
<<<<<<< HEAD
        #[cfg(feature = "batch_tests")]
=======
        shorthand_inference: shorthand_providers,
>>>>>>> cf339e8a
        supports_batch_inference: false,
    }
}<|MERGE_RESOLUTION|>--- conflicted
+++ resolved
@@ -45,11 +45,8 @@
         dynamic_tool_use_inference: tool_providers.clone(),
         parallel_tool_use_inference: tool_providers,
         json_mode_inference: json_providers,
-<<<<<<< HEAD
+        shorthand_inference: shorthand_providers,
         #[cfg(feature = "batch_tests")]
-=======
-        shorthand_inference: shorthand_providers,
->>>>>>> cf339e8a
         supports_batch_inference: false,
     }
 }