--- conflicted
+++ resolved
@@ -405,13 +405,10 @@
 
     let raw_request = result.get("raw_request").unwrap().as_str().unwrap();
     assert!(raw_request.to_lowercase().contains("japan"));
-<<<<<<< HEAD
-=======
     assert!(
         serde_json::from_str::<Value>(raw_request).is_ok(),
         "raw_request is not a valid JSON"
     );
->>>>>>> 24a612b2
 
     let raw_response = result.get("raw_response").unwrap().as_str().unwrap();
     assert!(raw_response.to_lowercase().contains("tokyo"));
@@ -605,13 +602,10 @@
 
     let raw_request = result.get("raw_request").unwrap().as_str().unwrap();
     assert!(raw_request.to_lowercase().contains("japan"));
-<<<<<<< HEAD
-=======
     assert!(
         serde_json::from_str::<Value>(raw_request).is_ok(),
         "raw_request is not a valid JSON"
     );
->>>>>>> 24a612b2
 
     let raw_response = result.get("raw_response").unwrap().as_str().unwrap();
 
@@ -795,13 +789,10 @@
 
     let raw_request = result.get("raw_request").unwrap().as_str().unwrap();
     assert!(raw_request.to_lowercase().contains("japan"));
-<<<<<<< HEAD
-=======
     assert!(
         serde_json::from_str::<Value>(raw_request).is_ok(),
         "raw_request is not a valid JSON"
     );
->>>>>>> 24a612b2
 
     let raw_response = result.get("raw_response").unwrap().as_str().unwrap();
     assert!(raw_response.to_lowercase().contains("tokyo"));
@@ -1008,13 +999,10 @@
 
     let raw_request = result.get("raw_request").unwrap().as_str().unwrap();
     assert!(raw_request.to_lowercase().contains("japan"));
-<<<<<<< HEAD
-=======
     assert!(
         serde_json::from_str::<Value>(raw_request).is_ok(),
         "raw_request is not a valid JSON"
     );
->>>>>>> 24a612b2
 
     let raw_response = result.get("raw_response").unwrap().as_str().unwrap();
 
@@ -1244,13 +1232,10 @@
     let raw_request = result.get("raw_request").unwrap().as_str().unwrap();
     assert!(raw_request.to_lowercase().contains("tokyo"));
     assert!(raw_request.to_lowercase().contains("celsius"));
-<<<<<<< HEAD
-=======
     assert!(
         serde_json::from_str::<Value>(raw_request).is_ok(),
         "raw_request is not a valid JSON"
     );
->>>>>>> 24a612b2
 
     let raw_response = result.get("raw_response").unwrap().as_str().unwrap();
     assert!(raw_response.to_lowercase().contains("tokyo"));
@@ -1517,17 +1502,12 @@
     assert_eq!(model_provider_name, provider.model_provider_name);
 
     let raw_request = result.get("raw_request").unwrap().as_str().unwrap();
-<<<<<<< HEAD
-    assert!(raw_request.to_lowercase().contains("tokyo"));
-    assert!(raw_request.to_lowercase().contains("celsius"));
-=======
     assert!(raw_request.contains("get_temperature"));
     assert!(raw_request.to_lowercase().contains("tokyo"));
     assert!(
         serde_json::from_str::<Value>(raw_request).is_ok(),
         "raw_request is not a valid JSON"
     );
->>>>>>> 24a612b2
 
     let raw_response = result.get("raw_response").unwrap().as_str().unwrap();
     assert!(raw_response.contains("get_temperature"));
@@ -1730,13 +1710,10 @@
 
     let raw_request = result.get("raw_request").unwrap().as_str().unwrap();
     assert!(raw_request.to_lowercase().contains("what is your name"));
-<<<<<<< HEAD
-=======
     assert!(
         serde_json::from_str::<Value>(raw_request).is_ok(),
         "raw_request is not a valid JSON"
     );
->>>>>>> 24a612b2
 
     let raw_response = result.get("raw_response").unwrap().as_str().unwrap();
     assert!(raw_response.to_lowercase().contains("mehta"));
@@ -1980,13 +1957,10 @@
 
     let raw_request = result.get("raw_request").unwrap().as_str().unwrap();
     assert!(raw_request.to_lowercase().contains("what is your name"));
-<<<<<<< HEAD
-=======
     assert!(
         serde_json::from_str::<Value>(raw_request).is_ok(),
         "raw_request is not a valid JSON"
     );
->>>>>>> 24a612b2
 
     let raw_response = result.get("raw_response").unwrap().as_str().unwrap();
     // Check if raw_response is valid JSONL
@@ -2229,13 +2203,10 @@
 
     let raw_request = result.get("raw_request").unwrap().as_str().unwrap();
     assert!(raw_request.to_lowercase().contains("what is your name"));
-<<<<<<< HEAD
-=======
     assert!(
         serde_json::from_str::<Value>(raw_request).is_ok(),
         "raw_request is not a valid JSON"
     );
->>>>>>> 24a612b2
 
     let raw_response = result.get("raw_response").unwrap().as_str().unwrap();
     assert!(raw_response.contains("get_temperature"));
@@ -2515,13 +2486,10 @@
 
     let raw_request = result.get("raw_request").unwrap().as_str().unwrap();
     assert!(raw_request.to_lowercase().contains("what is your name"));
-<<<<<<< HEAD
-=======
     assert!(
         serde_json::from_str::<Value>(raw_request).is_ok(),
         "raw_request is not a valid JSON"
     );
->>>>>>> 24a612b2
 
     let raw_response = result.get("raw_response").unwrap().as_str().unwrap();
     assert!(raw_response.contains("get_temperature"));
@@ -2733,13 +2701,10 @@
     let raw_request = result.get("raw_request").unwrap().as_str().unwrap();
     assert!(raw_request.to_lowercase().contains("tokyo"));
     assert!(raw_request.to_lowercase().contains("celsius"));
-<<<<<<< HEAD
-=======
     assert!(
         serde_json::from_str::<Value>(raw_request).is_ok(),
         "raw_request is not a valid JSON"
     );
->>>>>>> 24a612b2
 
     assert!(result.get("raw_response").unwrap().as_str().is_some());
 
@@ -2988,13 +2953,10 @@
     assert!(raw_request
         .to_lowercase()
         .contains("what is the weather like in tokyo (in celsius)"));
-<<<<<<< HEAD
-=======
     assert!(
         serde_json::from_str::<Value>(raw_request).is_ok(),
         "raw_request is not a valid JSON"
     );
->>>>>>> 24a612b2
 
     let raw_response = result.get("raw_response").unwrap().as_str().unwrap();
     // Check if raw_response is valid JSONL
@@ -3275,13 +3237,10 @@
     let raw_request = result.get("raw_request").unwrap().as_str().unwrap();
     assert!(raw_request.contains("self_destruct"));
     assert!(raw_request.to_lowercase().contains("tokyo"));
-<<<<<<< HEAD
-=======
     assert!(
         serde_json::from_str::<Value>(raw_request).is_ok(),
         "raw_request is not a valid JSON"
     );
->>>>>>> 24a612b2
 
     let raw_response = result.get("raw_response").unwrap().as_str().unwrap();
     assert!(raw_response.contains("self_destruct"));
@@ -3617,13 +3576,10 @@
     let raw_request = result.get("raw_request").unwrap().as_str().unwrap();
     assert!(raw_request.contains("self_destruct"));
     assert!(raw_request.to_lowercase().contains("tokyo"));
-<<<<<<< HEAD
-=======
     assert!(
         serde_json::from_str::<Value>(raw_request).is_ok(),
         "raw_request is not a valid JSON"
     );
->>>>>>> 24a612b2
 
     let raw_response = result.get("raw_response").unwrap().as_str().unwrap();
     assert!(raw_response.contains("self_destruct"));
@@ -3843,13 +3799,10 @@
 
     let raw_request = result.get("raw_request").unwrap().as_str().unwrap();
     assert!(raw_request.contains("get_humidity"));
-<<<<<<< HEAD
-=======
     assert!(
         serde_json::from_str::<Value>(raw_request).is_ok(),
         "raw_request is not a valid JSON"
     );
->>>>>>> 24a612b2
 
     let raw_response = result.get("raw_response").unwrap().as_str().unwrap();
     assert!(raw_response.contains("get_humidity"));
@@ -4115,13 +4068,10 @@
     let raw_request = result.get("raw_request").unwrap().as_str().unwrap();
     assert!(raw_request.contains("get_humidity"));
     assert!(raw_request.to_lowercase().contains("tokyo"));
-<<<<<<< HEAD
-=======
     assert!(
         serde_json::from_str::<Value>(raw_request).is_ok(),
         "raw_request is not a valid JSON"
     );
->>>>>>> 24a612b2
 
     let raw_response = result.get("raw_response").unwrap().as_str().unwrap();
     assert!(raw_response.contains("get_humidity"));
@@ -4336,13 +4286,10 @@
     let raw_request = result.get("raw_request").unwrap().as_str().unwrap();
     assert!(raw_request.contains("get_temperature"));
     assert!(raw_request.to_lowercase().contains("tokyo"));
-<<<<<<< HEAD
-=======
     assert!(
         serde_json::from_str::<Value>(raw_request).is_ok(),
         "raw_request is not a valid JSON"
     );
->>>>>>> 24a612b2
 
     let raw_response = result.get("raw_response").unwrap().as_str().unwrap();
     assert!(raw_response.to_lowercase().contains("tokyo"));
@@ -4584,13 +4531,10 @@
     let raw_request = result.get("raw_request").unwrap().as_str().unwrap();
     assert!(raw_request.contains("get_temperature"));
     assert!(raw_request.to_lowercase().contains("tokyo"));
-<<<<<<< HEAD
-=======
     assert!(
         serde_json::from_str::<Value>(raw_request).is_ok(),
         "raw_request is not a valid JSON"
     );
->>>>>>> 24a612b2
 
     let raw_response = result.get("raw_response").unwrap().as_str().unwrap();
 
@@ -4835,13 +4779,10 @@
     let raw_request = result.get("raw_request").unwrap().as_str().unwrap();
     assert!(raw_request.contains("get_temperature"));
     assert!(raw_request.to_lowercase().contains("tokyo"));
-<<<<<<< HEAD
-=======
     assert!(
         serde_json::from_str::<Value>(raw_request).is_ok(),
         "raw_request is not a valid JSON"
     );
->>>>>>> 24a612b2
 
     let raw_response = result.get("raw_response").unwrap().as_str().unwrap();
     assert!(raw_response.to_lowercase().contains("tokyo"));
@@ -5127,13 +5068,10 @@
     let raw_request = result.get("raw_request").unwrap().as_str().unwrap();
     assert!(raw_request.contains("get_temperature"));
     assert!(raw_request.to_lowercase().contains("tokyo"));
-<<<<<<< HEAD
-=======
     assert!(
         serde_json::from_str::<Value>(raw_request).is_ok(),
         "raw_request is not a valid JSON"
     );
->>>>>>> 24a612b2
 
     let raw_response = result.get("raw_response").unwrap().as_str().unwrap();
     assert!(raw_response.contains("get_temperature"));
@@ -5423,13 +5361,10 @@
     let raw_request = result.get("raw_request").unwrap().as_str().unwrap();
     assert!(raw_request.contains("get_temperature"));
     assert!(raw_request.to_lowercase().contains("tokyo"));
-<<<<<<< HEAD
-=======
     assert!(
         serde_json::from_str::<Value>(raw_request).is_ok(),
         "raw_request is not a valid JSON"
     );
->>>>>>> 24a612b2
 
     let raw_response = result.get("raw_response").unwrap().as_str().unwrap();
     assert!(raw_response.contains("get_temperature"));
@@ -5775,13 +5710,10 @@
     assert!(raw_request.to_lowercase().contains("get_humidity"));
     assert!(raw_request.to_lowercase().contains("tokyo"));
     assert!(raw_request.to_lowercase().contains("celsius"));
-<<<<<<< HEAD
-=======
     assert!(
         serde_json::from_str::<Value>(raw_request).is_ok(),
         "raw_request is not a valid JSON"
     );
->>>>>>> 24a612b2
 
     let raw_response = result.get("raw_response").unwrap().as_str().unwrap();
     assert!(raw_response.contains("get_temperature"));
@@ -5967,13 +5899,10 @@
 
     let raw_request = result.get("raw_request").unwrap().as_str().unwrap();
     assert!(raw_request.to_lowercase().contains("japan"));
-<<<<<<< HEAD
-=======
     assert!(
         serde_json::from_str::<Value>(raw_request).is_ok(),
         "raw_request is not a valid JSON"
     );
->>>>>>> 24a612b2
 
     let raw_response = result.get("raw_response").unwrap().as_str().unwrap();
     assert!(raw_response.to_lowercase().contains("tokyo"));
@@ -6147,13 +6076,10 @@
 
     let raw_request = result.get("raw_request").unwrap().as_str().unwrap();
     assert!(raw_request.to_lowercase().contains("japan"));
-<<<<<<< HEAD
-=======
     assert!(
         serde_json::from_str::<Value>(raw_request).is_ok(),
         "raw_request is not a valid JSON"
     );
->>>>>>> 24a612b2
 
     let raw_response = result.get("raw_response").unwrap().as_str().unwrap();
     assert!(raw_response.to_lowercase().contains("tokyo"));
@@ -6359,13 +6285,10 @@
     let raw_request = result.get("raw_request").unwrap().as_str().unwrap();
     assert!(raw_request.to_lowercase().contains("japan"));
     assert!(raw_request.to_lowercase().contains("mehta"));
-<<<<<<< HEAD
-=======
     assert!(
         serde_json::from_str::<Value>(raw_request).is_ok(),
         "raw_request is not a valid JSON"
     );
->>>>>>> 24a612b2
 
     let raw_response = result.get("raw_response").unwrap().as_str().unwrap();
 
