--- conflicted
+++ resolved
@@ -716,26 +716,10 @@
         serde_json::from_str(result.get("input").unwrap().as_str().unwrap()).unwrap();
     assert_eq!(input, correct_input);
 
-<<<<<<< HEAD
     let output = result.get("output").unwrap().as_str().unwrap();
     let content_blocks: Vec<Value> = serde_json::from_str(output).unwrap();
     assert_eq!(content_blocks.len(), 1);
     let content_block = content_blocks.first().unwrap();
-=======
-    let model_name = result.get("model_name").unwrap().as_str().unwrap();
-    assert_eq!(model_name, provider.model_name);
-    let model_provider_name = result.get("model_provider_name").unwrap().as_str().unwrap();
-    assert_eq!(model_provider_name, provider.model_provider_name);
-
-    let output_clickhouse_model = result.get("output").unwrap().as_str().unwrap();
-    let output_clickhouse_model: Vec<Value> =
-        serde_json::from_str(output_clickhouse_model).unwrap();
-    assert!(!output_clickhouse_model.is_empty()); // could be > 1 if the model returns text as well
-    let content_block = output_clickhouse_model
-        .iter()
-        .find(|block| block["type"] == "tool_call")
-        .unwrap();
->>>>>>> 082c6c99
     let content_block_type = content_block.get("type").unwrap().as_str().unwrap();
     assert_eq!(content_block_type, "text");
     let clickhouse_content = content_block.get("text").unwrap().as_str().unwrap();
@@ -1453,6 +1437,11 @@
     let input: Value =
         serde_json::from_str(result.get("input").unwrap().as_str().unwrap()).unwrap();
     assert_eq!(input, correct_input);
+
+    let model_name = result.get("model_name").unwrap().as_str().unwrap();
+    assert_eq!(model_name, provider.model_name);
+    let model_provider_name = result.get("model_provider_name").unwrap().as_str().unwrap();
+    assert_eq!(model_provider_name, provider.model_provider_name);
 
     let output_clickhouse_model = result.get("output").unwrap().as_str().unwrap();
     let output_clickhouse_model: Vec<Value> =
@@ -1524,7 +1513,7 @@
                     "content": [
                         {
                             "type": "tool_call",
-                            "id": "tool_call_1",
+                            "id": "123456789",
                             "name": "get_temperature",
                             "arguments": "{\"location\": \"Tokyo\"}"
                         }
@@ -1535,7 +1524,7 @@
                     "content": [
                         {
                             "type": "tool_result",
-                            "id": "tool_call_1",
+                            "id": "123456789",
                             "name": "get_temperature",
                             "result": "70"
                         }
@@ -1619,11 +1608,11 @@
             },
             {
                 "role": "assistant",
-                "content": [{"type": "tool_call", "id": "tool_call_1", "name": "get_temperature", "arguments": "{\"location\": \"Tokyo\"}"}]
+                "content": [{"type": "tool_call", "id": "123456789", "name": "get_temperature", "arguments": "{\"location\": \"Tokyo\"}"}]
             },
             {
                 "role": "user",
-                "content": [{"type": "tool_result", "id": "tool_call_1", "name": "get_temperature", "result": "70"}]
+                "content": [{"type": "tool_result", "id": "123456789", "name": "get_temperature", "result": "70"}]
             }
         ]
     });
@@ -1687,6 +1676,11 @@
     let input: Value =
         serde_json::from_str(result.get("input").unwrap().as_str().unwrap()).unwrap();
     assert_eq!(input, correct_input);
+
+    let model_name = result.get("model_name").unwrap().as_str().unwrap();
+    assert_eq!(model_name, provider.model_name);
+    let model_provider_name = result.get("model_provider_name").unwrap().as_str().unwrap();
+    assert_eq!(model_provider_name, provider.model_provider_name);
 
     let output = result.get("output").unwrap().as_str().unwrap();
     let content_blocks: Vec<Value> = serde_json::from_str(output).unwrap();
@@ -1730,13 +1724,8 @@
                     "content": [
                         {
                             "type": "tool_call",
-<<<<<<< HEAD
-                            "id": "tool_call_1",
+                            "id": "123456789",
                             "name": "get_temperature",
-=======
-                            "id": "123456789",
-                            "name": "get_weather",
->>>>>>> 082c6c99
                             "arguments": "{\"location\": \"Tokyo\"}"
                         }
                     ]
@@ -1746,8 +1735,7 @@
                     "content": [
                         {
                             "type": "tool_result",
-<<<<<<< HEAD
-                            "id": "tool_call_1",
+                            "id": "123456789",
                             "name": "get_temperature",
                             "result": "70"
                         }
@@ -1869,7 +1857,7 @@
                 "content": [
                     {
                         "type": "tool_call",
-                        "id": "tool_call_1",
+                        "id": "123456789",
                         "name": "get_temperature",
                         "arguments": "{\"location\": \"Tokyo\"}"
                     }
@@ -1880,7 +1868,7 @@
                 "content": [
                     {
                         "type": "tool_result",
-                        "id": "tool_call_1",
+                        "id": "123456789",
                         "name": "get_temperature",
                         "result": "70"
                     }
@@ -1938,6 +1926,11 @@
     let input: Value =
         serde_json::from_str(result.get("input").unwrap().as_str().unwrap()).unwrap();
     assert_eq!(input, correct_input);
+
+    let model_name = result.get("model_name").unwrap().as_str().unwrap();
+    assert_eq!(model_name, provider.model_name);
+    let model_provider_name = result.get("model_provider_name").unwrap().as_str().unwrap();
+    assert_eq!(model_provider_name, provider.model_provider_name);
 
     let output = result.get("output").unwrap().as_str().unwrap();
     let content_blocks: Vec<Value> = serde_json::from_str(output).unwrap();
@@ -1987,13 +1980,6 @@
                 {
                     "role": "user",
                     "content": "What is the weather like in Tokyo (in Celsius)? Use the provided `get_temperature` tool. Do not say anything else, just call the function."
-=======
-                            "id": "123456789",
-                            "name": "get_weather",
-                            "result": "70"
-                        }
-                    ]
->>>>>>> 082c6c99
                 }
             ]},
         "stream": false,
@@ -2111,7 +2097,6 @@
 
     let input: Value =
         serde_json::from_str(result.get("input").unwrap().as_str().unwrap()).unwrap();
-<<<<<<< HEAD
     let correct_input: Value = json!(
         {
             "system": {
@@ -2125,25 +2110,6 @@
             ]
         }
     );
-=======
-    let correct_input = json!({
-        "system": {"assistant_name": "Dr. Mehta"},
-        "messages": [
-            {
-                "role": "user",
-                "content": [{"type": "text", "value": "What is the weather like in Tokyo? Use the `get_weather` tool."}]
-            },
-            {
-                "role": "assistant",
-                "content": [{"type": "tool_call", "id": "123456789", "name": "get_weather", "arguments": "{\"location\": \"Tokyo\"}"}]
-            },
-            {
-                "role": "user",
-                "content": [{"type": "tool_result", "id": "123456789", "name": "get_weather", "result": "70"}]
-            }
-        ]
-    });
->>>>>>> 082c6c99
     assert_eq!(input, correct_input);
 
     let output_clickhouse: Vec<Value> =
@@ -2213,7 +2179,6 @@
         serde_json::from_str(result.get("input").unwrap().as_str().unwrap()).unwrap();
     assert_eq!(input, correct_input);
 
-<<<<<<< HEAD
     let output_clickhouse_model = result.get("output").unwrap().as_str().unwrap();
     let output_clickhouse_model: Vec<Value> =
         serde_json::from_str(output_clickhouse_model).unwrap();
@@ -2222,17 +2187,6 @@
         .iter()
         .find(|block| block["type"] == "tool_call")
         .unwrap();
-=======
-    let model_name = result.get("model_name").unwrap().as_str().unwrap();
-    assert_eq!(model_name, provider.model_name);
-    let model_provider_name = result.get("model_provider_name").unwrap().as_str().unwrap();
-    assert_eq!(model_provider_name, provider.model_provider_name);
-
-    let output = result.get("output").unwrap().as_str().unwrap();
-    let content_blocks: Vec<Value> = serde_json::from_str(output).unwrap();
-    assert_eq!(content_blocks.len(), 1);
-    let content_block = content_blocks.first().unwrap();
->>>>>>> 082c6c99
     let content_block_type = content_block.get("type").unwrap().as_str().unwrap();
     assert_eq!(content_block_type, "tool_call");
 
@@ -2278,33 +2232,7 @@
             "messages": [
                 {
                     "role": "user",
-<<<<<<< HEAD
                     "content": "What is the weather like in Tokyo (in Celsius)? Use the provided `get_temperature` tool. Do not say anything else, just call the function."
-=======
-                    "content": "What is the weather like in Tokyo? Use the `get_weather` tool."
-                },
-                {
-                    "role": "assistant",
-                    "content": [
-                        {
-                            "type": "tool_call",
-                            "id": "123456789",
-                            "name": "get_weather",
-                            "arguments": "{\"location\": \"Tokyo\"}"
-                        }
-                    ]
-                },
-                {
-                    "role": "user",
-                    "content": [
-                        {
-                            "type": "tool_result",
-                            "id": "123456789",
-                            "name": "get_weather",
-                            "result": "70"
-                        }
-                    ]
->>>>>>> 082c6c99
                 }
             ]},
         "stream": true,
@@ -2455,7 +2383,6 @@
 
     let input: Value =
         serde_json::from_str(result.get("input").unwrap().as_str().unwrap()).unwrap();
-<<<<<<< HEAD
     let correct_input: Value = json!(
         {
             "system": {
@@ -2469,39 +2396,6 @@
             ]
         }
     );
-=======
-    let correct_input = json!({
-        "system": {"assistant_name": "Dr. Mehta"},
-        "messages": [
-            {
-                "role": "user",
-                "content": [{"type": "text", "value": "What is the weather like in Tokyo? Use the `get_weather` tool."}]
-            },
-            {
-                "role": "assistant",
-                "content": [
-                    {
-                        "type": "tool_call",
-                        "id": "123456789",
-                        "name": "get_weather",
-                        "arguments": "{\"location\": \"Tokyo\"}"
-                    }
-                ]
-            },
-            {
-                "role": "user",
-                "content": [
-                    {
-                        "type": "tool_result",
-                        "id": "123456789",
-                        "name": "get_weather",
-                        "result": "70"
-                    }
-                ]
-            }
-        ]
-    });
->>>>>>> 082c6c99
     assert_eq!(input, correct_input);
 
     let output_clickhouse: Vec<Value> =
@@ -2583,7 +2477,6 @@
         serde_json::from_str(result.get("input").unwrap().as_str().unwrap()).unwrap();
     assert_eq!(input, correct_input);
 
-<<<<<<< HEAD
     let output_clickhouse_model = result.get("output").unwrap().as_str().unwrap();
     let output_clickhouse_model: Vec<Value> =
         serde_json::from_str(output_clickhouse_model).unwrap();
@@ -2592,17 +2485,6 @@
         .iter()
         .find(|block| block["type"] == "tool_call")
         .unwrap();
-=======
-    let model_name = result.get("model_name").unwrap().as_str().unwrap();
-    assert_eq!(model_name, provider.model_name);
-    let model_provider_name = result.get("model_provider_name").unwrap().as_str().unwrap();
-    assert_eq!(model_provider_name, provider.model_provider_name);
-
-    let output = result.get("output").unwrap().as_str().unwrap();
-    let content_blocks: Vec<Value> = serde_json::from_str(output).unwrap();
-    assert_eq!(content_blocks.len(), 1);
-    let content_block = content_blocks.first().unwrap();
->>>>>>> 082c6c99
     let content_block_type = content_block.get("type").unwrap().as_str().unwrap();
     assert_eq!(content_block_type, "tool_call");
 
