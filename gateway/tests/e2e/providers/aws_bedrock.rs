use reqwest::{Client, StatusCode};
use serde_json::{json, Value};
use uuid::Uuid;

use crate::common::{
    get_clickhouse, get_gateway_endpoint, select_chat_inference_clickhouse,
    select_model_inferences_clickhouse,
};
use crate::providers::common::{E2ETestProvider, E2ETestProviders};

crate::generate_provider_tests!(get_providers);

async fn get_providers() -> E2ETestProviders {
    let standard_providers = vec![E2ETestProvider {
        variant_name: "aws-bedrock".to_string(),
        model_name: "claude-3-haiku-20240307-aws-bedrock".to_string(),
        model_provider_name: "aws-bedrock".to_string(),
    }];

    let json_providers = vec![
        E2ETestProvider {
            variant_name: "aws-bedrock".to_string(),
            model_name: "claude-3-haiku-20240307-aws-bedrock".to_string(),
            model_provider_name: "aws-bedrock".to_string(),
        },
        E2ETestProvider {
            variant_name: "aws-bedrock-implicit".to_string(),
            model_name: "claude-3-haiku-20240307-aws-bedrock".to_string(),
            model_provider_name: "aws-bedrock".to_string(),
        },
    ];

    E2ETestProviders {
        simple_inference: standard_providers.clone(),
        inference_params_inference: standard_providers.clone(),
        tool_use_inference: standard_providers.clone(),
        tool_multi_turn_inference: standard_providers.clone(),
        dynamic_tool_use_inference: standard_providers.clone(),
        parallel_tool_use_inference: vec![],
        json_mode_inference: json_providers.clone(),
    }
}

#[tokio::test]
async fn test_inference_with_explicit_region() {
    let client = Client::new();
    let episode_id = Uuid::now_v7();

    let payload = json!({
        "function_name": "basic_test",
        "variant_name": "aws-bedrock-us-east-1",
        "episode_id": episode_id,
        "input":
            {"system": {"assistant_name": "AskJeeves"},
            "messages": [
                {
                    "role": "user",
                    "content": "Hello, world!"
                }
            ]},
        "stream": false,
    });

    let response = client
        .post(get_gateway_endpoint("/inference"))
        .json(&payload)
        .send()
        .await
        .unwrap();
    // Check Response is OK, then fields in order
    assert_eq!(response.status(), StatusCode::OK);
    let response_json = response.json::<Value>().await.unwrap();
    let content_blocks = response_json.get("content").unwrap().as_array().unwrap();
    assert!(content_blocks.len() == 1);
    let content_block = content_blocks.first().unwrap();
    let content_block_type = content_block.get("type").unwrap().as_str().unwrap();
    assert_eq!(content_block_type, "text");
    let content = content_block.get("text").unwrap().as_str().unwrap();
    // Check that inference_id is here
    let inference_id = response_json.get("inference_id").unwrap().as_str().unwrap();
    let inference_id = Uuid::parse_str(inference_id).unwrap();

    // Sleep for 1 second to allow time for data to be inserted into ClickHouse (trailing writes from API)
    tokio::time::sleep(std::time::Duration::from_secs(1)).await;

    // Check ClickHouse
    let clickhouse = get_clickhouse().await;

    // First, check Inference table
    let result = select_chat_inference_clickhouse(&clickhouse, inference_id)
        .await
        .unwrap();
    let id = result.get("id").unwrap().as_str().unwrap();
    let id_uuid = Uuid::parse_str(id).unwrap();
    assert_eq!(id_uuid, inference_id);
    let input: Value =
        serde_json::from_str(result.get("input").unwrap().as_str().unwrap()).unwrap();
    let correct_input = json!({
        "system": {"assistant_name": "AskJeeves"},
        "messages": [
            {
                "role": "user",
                "content": [{"type": "text", "value": "Hello, world!"}]
            }
        ]
    });
    assert_eq!(input, correct_input);
    let content_blocks = result.get("output").unwrap().as_str().unwrap();
    // Check that content_blocks is a list of blocks length 1
    let content_blocks: Vec<Value> = serde_json::from_str(content_blocks).unwrap();
    assert_eq!(content_blocks.len(), 1);
    let content_block = content_blocks.first().unwrap();
    // Check the type and content in the block
    let content_block_type = content_block.get("type").unwrap().as_str().unwrap();
    assert_eq!(content_block_type, "text");
    let clickhouse_content = content_block.get("text").unwrap().as_str().unwrap();
    assert_eq!(clickhouse_content, content);
    // Check that episode_id is here and correct
    let retrieved_episode_id = result.get("episode_id").unwrap().as_str().unwrap();
    let retrieved_episode_id = Uuid::parse_str(retrieved_episode_id).unwrap();
    assert_eq!(retrieved_episode_id, episode_id);
    // Check the variant name
    let variant_name = result.get("variant_name").unwrap().as_str().unwrap();
    assert_eq!(variant_name, "aws-bedrock-us-east-1");
    // Check the processing time
    let processing_time_ms = result.get("processing_time_ms").unwrap().as_u64().unwrap();
    assert!(processing_time_ms > 0);

    // Check the ModelInference Table
    let result = select_model_inferences_clickhouse(&clickhouse, inference_id)
        .await
        .unwrap();
    let inference_id_result = result.get("inference_id").unwrap().as_str().unwrap();
    let inference_id_result = Uuid::parse_str(inference_id_result).unwrap();
    assert_eq!(inference_id_result, inference_id);
    let model_name = result.get("model_name").unwrap().as_str().unwrap();
    assert_eq!(model_name, "claude-3-haiku-20240307-us-east-1");
    let model_provider_name = result.get("model_provider_name").unwrap().as_str().unwrap();
    assert_eq!(model_provider_name, "aws-bedrock-us-east-1");
    let raw_request = result.get("raw_request").unwrap().as_str().unwrap();
    assert!(raw_request.to_lowercase().contains("world!"));
<<<<<<< HEAD
=======
    // Check that raw_request is valid JSON
    let _: Value = serde_json::from_str(raw_request).expect("raw_request should be valid JSON");
>>>>>>> 24a612b2
    let input_tokens = result.get("input_tokens").unwrap().as_u64().unwrap();
    assert!(input_tokens > 5);
    let output_tokens = result.get("output_tokens").unwrap().as_u64().unwrap();
    assert!(output_tokens > 5);
    let response_time_ms = result.get("response_time_ms").unwrap().as_u64().unwrap();
    assert!(response_time_ms > 0);
    assert!(result.get("ttft_ms").unwrap().is_null());
    let raw_response = result.get("raw_response").unwrap();
    let raw_response_json: Value = serde_json::from_str(raw_response.as_str().unwrap()).unwrap();
    let _ = raw_response_json.get("debug").unwrap().as_str().unwrap();
}

#[tokio::test]
async fn test_inference_with_explicit_broken_region() {
    let client = Client::new();
    let episode_id = Uuid::now_v7();

    let payload = json!({
        "function_name": "basic_test",
        "variant_name": "aws-bedrock-uk-hogwarts-1",
        "episode_id": episode_id,
        "input":
            {"system": {"assistant_name": "Dumbledore"},
            "messages": [
                {
                    "role": "user",
                    "content": "Hello, world!"
                }
            ]},
        "stream": false,
    });

    let response = client
        .post(get_gateway_endpoint("/inference"))
        .json(&payload)
        .send()
        .await
        .unwrap();

    assert_eq!(response.status(), StatusCode::INTERNAL_SERVER_ERROR);

    let response_json = response.json::<Value>().await.unwrap();

    response_json.get("error").unwrap();
}<|MERGE_RESOLUTION|>--- conflicted
+++ resolved
@@ -139,11 +139,8 @@
     assert_eq!(model_provider_name, "aws-bedrock-us-east-1");
     let raw_request = result.get("raw_request").unwrap().as_str().unwrap();
     assert!(raw_request.to_lowercase().contains("world!"));
-<<<<<<< HEAD
-=======
     // Check that raw_request is valid JSON
     let _: Value = serde_json::from_str(raw_request).expect("raw_request should be valid JSON");
->>>>>>> 24a612b2
     let input_tokens = result.get("input_tokens").unwrap().as_u64().unwrap();
     assert!(input_tokens > 5);
     let output_tokens = result.get("output_tokens").unwrap().as_u64().unwrap();
