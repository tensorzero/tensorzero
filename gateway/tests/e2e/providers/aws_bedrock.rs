--- conflicted
+++ resolved
@@ -13,19 +13,20 @@
 async fn get_providers() -> E2ETestProviders {
     let standard_providers = vec![E2ETestProvider {
         variant_name: "aws-bedrock".to_string(),
-<<<<<<< HEAD
         model_name: "claude-3-haiku-20240307-aws-bedrock".to_string(),
         model_provider_name: "aws-bedrock".to_string(),
-    })
-=======
     }];
 
     let json_providers = vec![
         E2ETestProvider {
             variant_name: "aws-bedrock".to_string(),
+            model_name: "claude-3-haiku-20240307-aws-bedrock".to_string(),
+            model_provider_name: "aws-bedrock".to_string(),
         },
         E2ETestProvider {
             variant_name: "aws-bedrock-implicit".to_string(),
+            model_name: "claude-3-haiku-20240307-aws-bedrock".to_string(),
+            model_provider_name: "aws-bedrock".to_string(),
         },
     ];
 
@@ -41,7 +42,6 @@
         json_mode_inference: json_providers.clone(),
         json_mode_streaming_inference: json_providers,
     }
->>>>>>> e3bcbea2
 }
 
 #[tokio::test]
