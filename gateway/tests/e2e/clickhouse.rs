use gateway::clickhouse_migration_manager;
use gateway::clickhouse_migration_manager::migrations::migration_0000::Migration0000;
use gateway::{
    clickhouse::ClickHouseConnectionInfo,
    clickhouse_migration_manager::migrations::migration_0001::Migration0001,
};
use reqwest::Client;
use serde_json::json;
use tracing_test::traced_test;
use uuid::Uuid;

use crate::common::{get_clickhouse, CLICKHOUSE_URL};

fn get_clean_clickhouse() -> ClickHouseConnectionInfo {
    let database = format!(
        "tensorzero_e2e_tests_migration_manager_{}",
        Uuid::now_v7().simple()
    );
    let mut clickhouse_url = url::Url::parse(&CLICKHOUSE_URL).unwrap();
    clickhouse_url.set_path("");
    clickhouse_url.set_query(Some(format!("database={}", database).as_str()));

    ClickHouseConnectionInfo::Production {
        database_url: clickhouse_url,
        database: database.clone(),
        client: Client::new(),
    }
}

#[tokio::test]
async fn test_clickhouse_migration_manager() {
    let clickhouse = get_clean_clickhouse();
    // NOTE:
    // We need to split the test into two sub-functions so we can reset `traced_test`'s subscriber between each call.
    // Otherwise, `logs_contain` will return true if the first call triggers a log message that the second call shouldn't trigger.

    #[traced_test]
    async fn first(clickhouse: &ClickHouseConnectionInfo) {
        // Run the migration manager for the first time... it should apply the migrations
        let clean_start =
            clickhouse_migration_manager::run_migration(&Migration0000 { clickhouse })
                .await
                .unwrap();

        assert!(clean_start);
        assert!(logs_contain("Applying migration: Migration0000"));
        assert!(logs_contain("Migration succeeded: Migration0000"));
        assert!(!logs_contain("Failed to apply migration"));
        assert!(!logs_contain("Failed migration success check"));
        assert!(!logs_contain("Failed to verify migration"));
    }

    #[traced_test]
    async fn second(clickhouse: &ClickHouseConnectionInfo) {
        // Run the migration manager again (it should've already been run above)... there should be no changes
        let clean_start =
            clickhouse_migration_manager::run_migration(&Migration0000 { clickhouse })
                .await
                .unwrap();
        // We know that the first migration was run so clean start should be false
        assert!(!clean_start);
        clickhouse_migration_manager::run_migration(&Migration0001 {
            clickhouse,
            clean_start: true, // For testing purposes, we know there is no data to migrate and it is a clean start
        })
        .await
        .unwrap();

        assert!(!logs_contain("Failed to apply migration"));
        assert!(!logs_contain("Failed migration success check"));
        assert!(!logs_contain("Failed to verify migration"));

        assert!(!logs_contain("Applying migration: Migration0000"));
        assert!(!logs_contain("Migration succeeded: Migration0000"));
        assert!(logs_contain("Applying migration: Migration0001"));
        assert!(logs_contain("Migration succeeded: Migration0001"));
    }

    #[traced_test]
    async fn third(clickhouse: &ClickHouseConnectionInfo) {
        // Run the migration manager again (it should've already been run above)... there should be no changes
        let clean_start =
            clickhouse_migration_manager::run_migration(&Migration0000 { clickhouse })
                .await
                .unwrap();
        // We know that the first migration was run so clean start should be false
        assert!(!clean_start);
        clickhouse_migration_manager::run_migration(&Migration0001 {
            clickhouse,
            clean_start: true, // For testing purposes, we know there is no data to migrate and it is a clean start
        })
        .await
        .unwrap();

        assert!(!logs_contain("Failed to apply migration"));
        assert!(!logs_contain("Failed migration success check"));
        assert!(!logs_contain("Failed to verify migration"));

        assert!(!logs_contain("Applying migration: Migration0000"));
        assert!(!logs_contain("Migration succeeded: Migration0000"));
        assert!(!logs_contain("Applying migration: Migration0001"));
        assert!(!logs_contain("Migration succeeded: Migration0001"));
    }
    first(&clickhouse).await;
    second(&clickhouse).await;
    third(&clickhouse).await;
<<<<<<< HEAD
=======
    let database = clickhouse.database();
>>>>>>> 4ca6b349
    tracing::info!("Attempting to drop test database: {database}");

    clickhouse
        .run_query(format!("DROP DATABASE {database}"))
        .await
        .unwrap();
}

#[tokio::test]
async fn test_bad_clickhouse_write() {
    let clickhouse = get_clickhouse().await;
    // "name" should be "metric_name" here but we are using the wrong field on purpose to check that the write fails
    let payload =
        json!({"target_id": Uuid::now_v7(), "value": true, "name": "test", "id": Uuid::now_v7()});
    let err = clickhouse
        .write(&payload, "BooleanMetricFeedback")
        .await
        .unwrap_err();
    assert!(err
        .to_string()
        .contains("Unknown field found while parsing JSONEachRow format: name"));
}

#[tokio::test]
async fn test_clean_clickhouse_start() {
    let clickhouse = get_clean_clickhouse();
    let start = std::time::Instant::now();
    clickhouse_migration_manager::run(&clickhouse)
        .await
        .unwrap();
    let duration = start.elapsed();
    assert!(
        duration < std::time::Duration::from_secs(10),
        "Migrations took longer than 10 seconds: {duration:?}"
    );
}<|MERGE_RESOLUTION|>--- conflicted
+++ resolved
@@ -104,10 +104,7 @@
     first(&clickhouse).await;
     second(&clickhouse).await;
     third(&clickhouse).await;
-<<<<<<< HEAD
-=======
     let database = clickhouse.database();
->>>>>>> 4ca6b349
     tracing::info!("Attempting to drop test database: {database}");
 
     clickhouse
