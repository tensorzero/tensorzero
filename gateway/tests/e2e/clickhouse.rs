--- conflicted
+++ resolved
@@ -7,16 +7,9 @@
 use gateway::clickhouse_migration_manager::migrations::migration_0005::Migration0005;
 use gateway::clickhouse_migration_manager::migrations::migration_0006::Migration0006;
 use gateway::clickhouse_migration_manager::migrations::migration_0007::Migration0007;
-<<<<<<< HEAD
 use gateway::clickhouse_migration_manager::migrations::migration_0008::Migration0008;
-use gateway::{
-    clickhouse::ClickHouseConnectionInfo,
-    clickhouse_migration_manager::migrations::migration_0001::Migration0001,
-};
-=======
 use gateway::clickhouse_migration_manager::migrations::migration_0009::Migration0009;
 use gateway::clickhouse_migration_manager::migrations::migration_0010::Migration0010;
->>>>>>> 5621dda2
 use reqwest::Client;
 use serde_json::json;
 use tracing_test::traced_test;
@@ -315,184 +308,6 @@
         })
         .await
         .unwrap();
-
-        assert!(!logs_contain("Failed to apply migration"));
-        assert!(!logs_contain("Failed migration success check"));
-        assert!(!logs_contain("Failed to verify migration"));
-
-        assert!(!logs_contain("Applying migration: Migration0000"));
-        assert!(!logs_contain("Migration succeeded: Migration0000"));
-        assert!(!logs_contain("Applying migration: Migration0002"));
-        assert!(!logs_contain("Migration succeeded: Migration0002"));
-        assert!(!logs_contain("Applying migration: Migration0003"));
-        assert!(!logs_contain("Migration succeeded: Migration0003"));
-        assert!(!logs_contain("Applying migration: Migration0004"));
-        assert!(!logs_contain("Migration succeeded: Migration0004"));
-        assert!(!logs_contain("Applying migration: Migration0005"));
-        assert!(!logs_contain("Migration succeeded: Migration0005"));
-        assert!(!logs_contain("Applying migration: Migration0006"));
-        assert!(!logs_contain("Migration succeeded: Migration0006"));
-        assert!(!logs_contain("Applying migration: Migration0007"));
-        assert!(!logs_contain("Migration succeeded: Migration0007"));
-    }
-
-    #[traced_test]
-    async fn ninth(clickhouse: &ClickHouseConnectionInfo) {
-        // Run the migration manager again (it should've already been run above)... there should be no changes
-        let clean_start =
-            clickhouse_migration_manager::run_migration(&Migration0000 { clickhouse })
-                .await
-                .unwrap();
-        // We know that the first migration was run so clean start should be false
-        assert!(!clean_start);
-        clickhouse_migration_manager::run_migration(&Migration0002 { clickhouse })
-            .await
-            .unwrap();
-        clickhouse_migration_manager::run_migration(&Migration0003 { clickhouse })
-            .await
-            .unwrap();
-        clickhouse_migration_manager::run_migration(&Migration0004 { clickhouse })
-            .await
-            .unwrap();
-        clickhouse_migration_manager::run_migration(&Migration0005 { clickhouse })
-            .await
-            .unwrap();
-        clickhouse_migration_manager::run_migration(&Migration0006 { clickhouse })
-            .await
-            .unwrap();
-        clickhouse_migration_manager::run_migration(&Migration0007 {
-            clickhouse,
-            clean_start: true,
-        })
-        .await
-        .unwrap();
-        clickhouse_migration_manager::run_migration(&Migration0009 {
-            clickhouse,
-            clean_start: true,
-        })
-        .await
-        .unwrap();
-
-        assert!(!logs_contain("Failed to apply migration"));
-        assert!(!logs_contain("Failed migration success check"));
-        assert!(!logs_contain("Failed to verify migration"));
-
-        assert!(!logs_contain("Applying migration: Migration0000"));
-        assert!(!logs_contain("Migration succeeded: Migration0000"));
-        assert!(!logs_contain("Applying migration: Migration0002"));
-        assert!(!logs_contain("Migration succeeded: Migration0002"));
-        assert!(!logs_contain("Applying migration: Migration0003"));
-        assert!(!logs_contain("Migration succeeded: Migration0003"));
-        assert!(!logs_contain("Applying migration: Migration0004"));
-        assert!(!logs_contain("Migration succeeded: Migration0004"));
-        assert!(!logs_contain("Applying migration: Migration0005"));
-        assert!(!logs_contain("Migration succeeded: Migration0005"));
-        assert!(!logs_contain("Applying migration: Migration0006"));
-        assert!(!logs_contain("Migration succeeded: Migration0006"));
-        assert!(!logs_contain("Applying migration: Migration0007"));
-        assert!(!logs_contain("Migration succeeded: Migration0007"));
-        assert!(logs_contain("Applying migration: Migration0009"));
-        assert!(logs_contain("Migration succeeded: Migration0009"));
-    }
-
-    #[traced_test]
-    async fn tenth(clickhouse: &ClickHouseConnectionInfo) {
-        // Run the migration manager again (it should've already been run above)... there should be no changes
-        let clean_start =
-            clickhouse_migration_manager::run_migration(&Migration0000 { clickhouse })
-                .await
-                .unwrap();
-        // We know that the first migration was run so clean start should be false
-        assert!(!clean_start);
-        clickhouse_migration_manager::run_migration(&Migration0002 { clickhouse })
-            .await
-            .unwrap();
-        clickhouse_migration_manager::run_migration(&Migration0003 { clickhouse })
-            .await
-            .unwrap();
-        clickhouse_migration_manager::run_migration(&Migration0004 { clickhouse })
-            .await
-            .unwrap();
-        clickhouse_migration_manager::run_migration(&Migration0005 { clickhouse })
-            .await
-            .unwrap();
-        clickhouse_migration_manager::run_migration(&Migration0006 { clickhouse })
-            .await
-            .unwrap();
-        clickhouse_migration_manager::run_migration(&Migration0007 {
-            clickhouse,
-            clean_start: true,
-        })
-        .await
-        .unwrap();
-        clickhouse_migration_manager::run_migration(&Migration0009 {
-            clickhouse,
-            clean_start: true,
-        })
-        .await
-        .unwrap();
-        clickhouse_migration_manager::run_migration(&Migration0010 {
-            clickhouse,
-            clean_start: true,
-        })
-        .await
-        .unwrap();
-
-        assert!(!logs_contain("Failed to apply migration"));
-        assert!(!logs_contain("Failed migration success check"));
-        assert!(!logs_contain("Failed to verify migration"));
-
-        assert!(!logs_contain("Applying migration: Migration0000"));
-        assert!(!logs_contain("Migration succeeded: Migration0000"));
-        assert!(!logs_contain("Applying migration: Migration0002"));
-        assert!(!logs_contain("Migration succeeded: Migration0002"));
-        assert!(!logs_contain("Applying migration: Migration0003"));
-        assert!(!logs_contain("Migration succeeded: Migration0003"));
-        assert!(!logs_contain("Applying migration: Migration0004"));
-        assert!(!logs_contain("Migration succeeded: Migration0004"));
-        assert!(!logs_contain("Applying migration: Migration0005"));
-        assert!(!logs_contain("Migration succeeded: Migration0005"));
-        assert!(!logs_contain("Applying migration: Migration0006"));
-        assert!(!logs_contain("Migration succeeded: Migration0006"));
-        assert!(!logs_contain("Applying migration: Migration0007"));
-        assert!(!logs_contain("Migration succeeded: Migration0007"));
-        assert!(!logs_contain("Applying migration: Migration0009"));
-        assert!(!logs_contain("Migration succeeded: Migration0009"));
-        assert!(logs_contain("Applying migration: Migration0010"));
-        assert!(logs_contain("Migration succeeded: Migration0010"));
-    }
-
-    #[traced_test]
-    async fn eleventh(clickhouse: &ClickHouseConnectionInfo) {
-        // Run the migration manager again (it should've already been run above)... there should be no changes
-        let clean_start =
-            clickhouse_migration_manager::run_migration(&Migration0000 { clickhouse })
-                .await
-                .unwrap();
-        // We know that the first migration was run so clean start should be false
-        assert!(!clean_start);
-        clickhouse_migration_manager::run_migration(&Migration0002 { clickhouse })
-            .await
-            .unwrap();
-        clickhouse_migration_manager::run_migration(&Migration0003 { clickhouse })
-            .await
-            .unwrap();
-        clickhouse_migration_manager::run_migration(&Migration0004 { clickhouse })
-            .await
-            .unwrap();
-        clickhouse_migration_manager::run_migration(&Migration0005 { clickhouse })
-            .await
-            .unwrap();
-        clickhouse_migration_manager::run_migration(&Migration0006 { clickhouse })
-            .await
-            .unwrap();
-        clickhouse_migration_manager::run_migration(&Migration0007 {
-            clickhouse,
-            clean_start: true,
-        })
-        .await
-        .unwrap();
-<<<<<<< HEAD
         clickhouse_migration_manager::run_migration(&Migration0008 { clickhouse })
             .await
             .unwrap();
@@ -503,8 +318,6 @@
 
         assert!(!logs_contain("Applying migration: Migration0000"));
         assert!(!logs_contain("Migration succeeded: Migration0000"));
-        assert!(!logs_contain("Applying migration: Migration0001"));
-        assert!(!logs_contain("Migration succeeded: Migration0001"));
         assert!(!logs_contain("Applying migration: Migration0002"));
         assert!(!logs_contain("Migration succeeded: Migration0002"));
         assert!(!logs_contain("Applying migration: Migration0003"));
@@ -522,20 +335,14 @@
     }
 
     #[traced_test]
-    async fn tenth(clickhouse: &ClickHouseConnectionInfo) {
-        // Run the migration manager again (it should've already been run above)... there should be no changes
-        let clean_start =
-            clickhouse_migration_manager::run_migration(&Migration0000 { clickhouse })
-                .await
-                .unwrap();
-        // We know that the first migration was run so clean start should be false
-        assert!(!clean_start);
-        clickhouse_migration_manager::run_migration(&Migration0001 {
-            clickhouse,
-            clean_start: true, // For testing purposes, we know there is no data to migrate and it is a clean start
-        })
-        .await
-        .unwrap();
+    async fn ninth(clickhouse: &ClickHouseConnectionInfo) {
+        // Run the migration manager again (it should've already been run above)... there should be no changes
+        let clean_start =
+            clickhouse_migration_manager::run_migration(&Migration0000 { clickhouse })
+                .await
+                .unwrap();
+        // We know that the first migration was run so clean start should be false
+        assert!(!clean_start);
         clickhouse_migration_manager::run_migration(&Migration0002 { clickhouse })
             .await
             .unwrap();
@@ -552,26 +359,20 @@
             .await
             .unwrap();
         clickhouse_migration_manager::run_migration(&Migration0007 {
-=======
+            clickhouse,
+            clean_start: true,
+        })
+        .await
+        .unwrap();
+        clickhouse_migration_manager::run_migration(&Migration0008 { clickhouse })
+            .await
+            .unwrap();
         clickhouse_migration_manager::run_migration(&Migration0009 {
             clickhouse,
             clean_start: true,
         })
         .await
         .unwrap();
-        clickhouse_migration_manager::run_migration(&Migration0010 {
->>>>>>> 5621dda2
-            clickhouse,
-            clean_start: true,
-        })
-        .await
-        .unwrap();
-<<<<<<< HEAD
-        clickhouse_migration_manager::run_migration(&Migration0008 { clickhouse })
-            .await
-            .unwrap();
-=======
->>>>>>> 5621dda2
 
         assert!(!logs_contain("Failed to apply migration"));
         assert!(!logs_contain("Failed migration success check"));
@@ -591,15 +392,154 @@
         assert!(!logs_contain("Migration succeeded: Migration0006"));
         assert!(!logs_contain("Applying migration: Migration0007"));
         assert!(!logs_contain("Migration succeeded: Migration0007"));
-<<<<<<< HEAD
         assert!(!logs_contain("Applying migration: Migration0008"));
         assert!(!logs_contain("Migration succeeded: Migration0008"));
-=======
+        assert!(logs_contain("Applying migration: Migration0009"));
+        assert!(logs_contain("Migration succeeded: Migration0009"));
+    }
+
+    #[traced_test]
+    async fn tenth(clickhouse: &ClickHouseConnectionInfo) {
+        // Run the migration manager again (it should've already been run above)... there should be no changes
+        let clean_start =
+            clickhouse_migration_manager::run_migration(&Migration0000 { clickhouse })
+                .await
+                .unwrap();
+        // We know that the first migration was run so clean start should be false
+        assert!(!clean_start);
+        clickhouse_migration_manager::run_migration(&Migration0002 { clickhouse })
+            .await
+            .unwrap();
+        clickhouse_migration_manager::run_migration(&Migration0003 { clickhouse })
+            .await
+            .unwrap();
+        clickhouse_migration_manager::run_migration(&Migration0004 { clickhouse })
+            .await
+            .unwrap();
+        clickhouse_migration_manager::run_migration(&Migration0005 { clickhouse })
+            .await
+            .unwrap();
+        clickhouse_migration_manager::run_migration(&Migration0006 { clickhouse })
+            .await
+            .unwrap();
+        clickhouse_migration_manager::run_migration(&Migration0007 {
+            clickhouse,
+            clean_start: true,
+        })
+        .await
+        .unwrap();
+        clickhouse_migration_manager::run_migration(&Migration0008 { clickhouse })
+            .await
+            .unwrap();
+        clickhouse_migration_manager::run_migration(&Migration0009 {
+            clickhouse,
+            clean_start: true,
+        })
+        .await
+        .unwrap();
+        clickhouse_migration_manager::run_migration(&Migration0010 {
+            clickhouse,
+            clean_start: true,
+        })
+        .await
+        .unwrap();
+
+        assert!(!logs_contain("Failed to apply migration"));
+        assert!(!logs_contain("Failed migration success check"));
+        assert!(!logs_contain("Failed to verify migration"));
+
+        assert!(!logs_contain("Applying migration: Migration0000"));
+        assert!(!logs_contain("Migration succeeded: Migration0000"));
+        assert!(!logs_contain("Applying migration: Migration0002"));
+        assert!(!logs_contain("Migration succeeded: Migration0002"));
+        assert!(!logs_contain("Applying migration: Migration0003"));
+        assert!(!logs_contain("Migration succeeded: Migration0003"));
+        assert!(!logs_contain("Applying migration: Migration0004"));
+        assert!(!logs_contain("Migration succeeded: Migration0004"));
+        assert!(!logs_contain("Applying migration: Migration0005"));
+        assert!(!logs_contain("Migration succeeded: Migration0005"));
+        assert!(!logs_contain("Applying migration: Migration0006"));
+        assert!(!logs_contain("Migration succeeded: Migration0006"));
+        assert!(!logs_contain("Applying migration: Migration0007"));
+        assert!(!logs_contain("Migration succeeded: Migration0007"));
+        assert!(!logs_contain("Applying migration: Migration0008"));
+        assert!(!logs_contain("Migration succeeded: Migration0008"));
+        assert!(!logs_contain("Applying migration: Migration0009"));
+        assert!(!logs_contain("Migration succeeded: Migration0009"));
+        assert!(logs_contain("Applying migration: Migration0010"));
+        assert!(logs_contain("Migration succeeded: Migration0010"));
+    }
+
+    #[traced_test]
+    async fn eleventh(clickhouse: &ClickHouseConnectionInfo) {
+        // Run the migration manager again (it should've already been run above)... there should be no changes
+        let clean_start =
+            clickhouse_migration_manager::run_migration(&Migration0000 { clickhouse })
+                .await
+                .unwrap();
+        // We know that the first migration was run so clean start should be false
+        assert!(!clean_start);
+        clickhouse_migration_manager::run_migration(&Migration0002 { clickhouse })
+            .await
+            .unwrap();
+        clickhouse_migration_manager::run_migration(&Migration0003 { clickhouse })
+            .await
+            .unwrap();
+        clickhouse_migration_manager::run_migration(&Migration0004 { clickhouse })
+            .await
+            .unwrap();
+        clickhouse_migration_manager::run_migration(&Migration0005 { clickhouse })
+            .await
+            .unwrap();
+        clickhouse_migration_manager::run_migration(&Migration0006 { clickhouse })
+            .await
+            .unwrap();
+        clickhouse_migration_manager::run_migration(&Migration0007 {
+            clickhouse,
+            clean_start: true,
+        })
+        .await
+        .unwrap();
+        clickhouse_migration_manager::run_migration(&Migration0008 { clickhouse })
+            .await
+            .unwrap();
+        clickhouse_migration_manager::run_migration(&Migration0009 {
+            clickhouse,
+            clean_start: true,
+        })
+        .await
+        .unwrap();
+        clickhouse_migration_manager::run_migration(&Migration0010 {
+            clickhouse,
+            clean_start: true,
+        })
+        .await
+        .unwrap();
+
+        assert!(!logs_contain("Failed to apply migration"));
+        assert!(!logs_contain("Failed migration success check"));
+        assert!(!logs_contain("Failed to verify migration"));
+
+        assert!(!logs_contain("Applying migration: Migration0000"));
+        assert!(!logs_contain("Migration succeeded: Migration0000"));
+        assert!(!logs_contain("Applying migration: Migration0002"));
+        assert!(!logs_contain("Migration succeeded: Migration0002"));
+        assert!(!logs_contain("Applying migration: Migration0003"));
+        assert!(!logs_contain("Migration succeeded: Migration0003"));
+        assert!(!logs_contain("Applying migration: Migration0004"));
+        assert!(!logs_contain("Migration succeeded: Migration0004"));
+        assert!(!logs_contain("Applying migration: Migration0005"));
+        assert!(!logs_contain("Migration succeeded: Migration0005"));
+        assert!(!logs_contain("Applying migration: Migration0006"));
+        assert!(!logs_contain("Migration succeeded: Migration0006"));
+        assert!(!logs_contain("Applying migration: Migration0007"));
+        assert!(!logs_contain("Migration succeeded: Migration0007"));
+        assert!(!logs_contain("Applying migration: Migration0008"));
+        assert!(!logs_contain("Migration succeeded: Migration0008"));
         assert!(!logs_contain("Applying migration: Migration0009"));
         assert!(!logs_contain("Migration succeeded: Migration0009"));
         assert!(!logs_contain("Applying migration: Migration0010"));
         assert!(!logs_contain("Migration succeeded: Migration0010"));
->>>>>>> 5621dda2
     }
 
     first(&clickhouse).await;
@@ -612,10 +552,7 @@
     eighth(&clickhouse).await;
     ninth(&clickhouse).await;
     tenth(&clickhouse).await;
-<<<<<<< HEAD
-=======
     eleventh(&clickhouse).await;
->>>>>>> 5621dda2
     let database = clickhouse.database();
     tracing::info!("Attempting to drop test database: {database}");
 
