use gateway::clickhouse_migration_manager;
use gateway::clickhouse_migration_manager::migrations::migration_0000::Migration0000;
use gateway::clickhouse_migration_manager::migrations::migration_0002::Migration0002;
use gateway::clickhouse_migration_manager::migrations::migration_0003::Migration0003;
use gateway::clickhouse_migration_manager::migrations::migration_0004::Migration0004;
use gateway::clickhouse_migration_manager::migrations::migration_0005::Migration0005;
use gateway::clickhouse_migration_manager::migrations::migration_0006::Migration0006;
use gateway::{
    clickhouse::ClickHouseConnectionInfo,
    clickhouse_migration_manager::migrations::migration_0001::Migration0001,
};
use reqwest::Client;
use serde_json::json;
use tracing_test::traced_test;
use uuid::Uuid;

use crate::common::{get_clickhouse, CLICKHOUSE_URL};

fn get_clean_clickhouse() -> ClickHouseConnectionInfo {
    let database = format!(
        "tensorzero_e2e_tests_migration_manager_{}",
        Uuid::now_v7().simple()
    );
    let mut clickhouse_url = url::Url::parse(&CLICKHOUSE_URL).unwrap();
    clickhouse_url.set_path("");
    clickhouse_url.set_query(Some(format!("database={}", database).as_str()));

    ClickHouseConnectionInfo::Production {
        database_url: clickhouse_url,
        database: database.clone(),
        client: Client::new(),
    }
}

#[tokio::test]
async fn test_clickhouse_migration_manager() {
    let clickhouse = get_clean_clickhouse();
    clickhouse.create_database().await.unwrap();
    // Run it twice to test that it is a no-op the second time
    clickhouse.create_database().await.unwrap();
    // NOTE:
    // We need to split the test into sub-functions so we can reset `traced_test`'s subscriber between each call.
    // Otherwise, `logs_contain` will return true if the first call triggers a log message that the second call shouldn't trigger.

    #[traced_test]
    async fn first(clickhouse: &ClickHouseConnectionInfo) {
        // Run the migration manager for the first time... it should apply the migrations
        let clean_start =
            clickhouse_migration_manager::run_migration(&Migration0000 { clickhouse })
                .await
                .unwrap();

        assert!(clean_start);
        assert!(logs_contain("Applying migration: Migration0000"));
        assert!(logs_contain("Migration succeeded: Migration0000"));
        assert!(!logs_contain("Failed to apply migration"));
        assert!(!logs_contain("Failed migration success check"));
        assert!(!logs_contain("Failed to verify migration"));
        assert!(!logs_contain("ERROR"));
    }

    #[traced_test]
    async fn second(clickhouse: &ClickHouseConnectionInfo) {
        // Run the migration manager again (it should've already been run above)... there should be no changes
        let clean_start =
            clickhouse_migration_manager::run_migration(&Migration0000 { clickhouse })
                .await
                .unwrap();
        // We know that the first migration was run so clean start should be false
        assert!(!clean_start);
        clickhouse_migration_manager::run_migration(&Migration0001 {
            clickhouse,
            clean_start: true, // For testing purposes, we know there is no data to migrate and it is a clean start
        })
        .await
        .unwrap();

        assert!(!logs_contain("Failed to apply migration"));
        assert!(!logs_contain("Failed migration success check"));
        assert!(!logs_contain("Failed to verify migration"));

        assert!(!logs_contain("Applying migration: Migration0000"));
        assert!(!logs_contain("Migration succeeded: Migration0000"));
        assert!(logs_contain("Applying migration: Migration0001"));
        assert!(logs_contain("Migration succeeded: Migration0001"));
        assert!(!logs_contain("ERROR"));
    }

    #[traced_test]
    async fn third(clickhouse: &ClickHouseConnectionInfo) {
        // Run the migration manager again (it should've already been run above)... there should be no changes
        let clean_start =
            clickhouse_migration_manager::run_migration(&Migration0000 { clickhouse })
                .await
                .unwrap();
        // We know that the first migration was run so clean start should be false
        assert!(!clean_start);
        clickhouse_migration_manager::run_migration(&Migration0001 {
            clickhouse,
            clean_start: true, // For testing purposes, we know there is no data to migrate and it is a clean start
        })
        .await
        .unwrap();
        clickhouse_migration_manager::run_migration(&Migration0002 { clickhouse })
            .await
            .unwrap();

        assert!(!logs_contain("Failed to apply migration"));
        assert!(!logs_contain("Failed migration success check"));
        assert!(!logs_contain("Failed to verify migration"));

        assert!(!logs_contain("Applying migration: Migration0000"));
        assert!(!logs_contain("Migration succeeded: Migration0000"));
        assert!(!logs_contain("Applying migration: Migration0001"));
        assert!(!logs_contain("Migration succeeded: Migration0001"));
        assert!(logs_contain("Applying migration: Migration0002"));
        assert!(logs_contain("Migration succeeded: Migration0002"));
        assert!(!logs_contain("ERROR"));
    }

    #[traced_test]
    async fn fourth(clickhouse: &ClickHouseConnectionInfo) {
        // Run the migration manager again (it should've already been run above)... there should be no changes
        let clean_start =
            clickhouse_migration_manager::run_migration(&Migration0000 { clickhouse })
                .await
                .unwrap();
        // We know that the first migration was run so clean start should be false
        assert!(!clean_start);
        clickhouse_migration_manager::run_migration(&Migration0001 {
            clickhouse,
            clean_start: true, // For testing purposes, we know there is no data to migrate and it is a clean start
        })
        .await
        .unwrap();
        clickhouse_migration_manager::run_migration(&Migration0002 { clickhouse })
            .await
            .unwrap();
        clickhouse_migration_manager::run_migration(&Migration0003 { clickhouse })
            .await
            .unwrap();
        assert!(!logs_contain("Failed to apply migration"));
        assert!(!logs_contain("Failed migration success check"));
        assert!(!logs_contain("Failed to verify migration"));

        assert!(!logs_contain("Applying migration: Migration0000"));
        assert!(!logs_contain("Migration succeeded: Migration0000"));
        assert!(!logs_contain("Applying migration: Migration0001"));
        assert!(!logs_contain("Migration succeeded: Migration0001"));
        assert!(!logs_contain("Applying migration: Migration0002"));
        assert!(!logs_contain("Migration succeeded: Migration0002"));
        assert!(logs_contain("Applying migration: Migration0003"));
        assert!(logs_contain("Migration succeeded: Migration0003"));
        assert!(!logs_contain("ERROR"));
    }

    #[traced_test]
    async fn fifth(clickhouse: &ClickHouseConnectionInfo) {
        // Run the migration manager again (it should've already been run above)... there should be no changes
        let clean_start =
            clickhouse_migration_manager::run_migration(&Migration0000 { clickhouse })
                .await
                .unwrap();
        // We know that the first migration was run so clean start should be false
        assert!(!clean_start);
        clickhouse_migration_manager::run_migration(&Migration0001 {
            clickhouse,
            clean_start: true, // For testing purposes, we know there is no data to migrate and it is a clean start
        })
        .await
        .unwrap();
        clickhouse_migration_manager::run_migration(&Migration0002 { clickhouse })
            .await
            .unwrap();
        clickhouse_migration_manager::run_migration(&Migration0003 { clickhouse })
            .await
            .unwrap();
        clickhouse_migration_manager::run_migration(&Migration0004 { clickhouse })
            .await
            .unwrap();
        assert!(!logs_contain("Failed to apply migration"));
        assert!(!logs_contain("Failed migration success check"));
        assert!(!logs_contain("Failed to verify migration"));

        assert!(!logs_contain("Applying migration: Migration0000"));
        assert!(!logs_contain("Migration succeeded: Migration0000"));
        assert!(!logs_contain("Applying migration: Migration0001"));
        assert!(!logs_contain("Migration succeeded: Migration0001"));
        assert!(!logs_contain("Applying migration: Migration0002"));
        assert!(!logs_contain("Migration succeeded: Migration0002"));
        assert!(!logs_contain("Applying migration: Migration0003"));
        assert!(!logs_contain("Migration succeeded: Migration0003"));
        assert!(logs_contain("Applying migration: Migration0004"));
        assert!(logs_contain("Migration succeeded: Migration0004"));
        assert!(!logs_contain("ERROR"));
    }

    #[traced_test]
    async fn sixth(clickhouse: &ClickHouseConnectionInfo) {
        // Run the migration manager again (it should've already been run above)... there should be no changes
        let clean_start =
            clickhouse_migration_manager::run_migration(&Migration0000 { clickhouse })
                .await
                .unwrap();
        // We know that the first migration was run so clean start should be false
        assert!(!clean_start);
        clickhouse_migration_manager::run_migration(&Migration0001 {
            clickhouse,
            clean_start: true, // For testing purposes, we know there is no data to migrate and it is a clean start
        })
        .await
        .unwrap();
        clickhouse_migration_manager::run_migration(&Migration0002 { clickhouse })
            .await
            .unwrap();
        clickhouse_migration_manager::run_migration(&Migration0003 { clickhouse })
            .await
            .unwrap();
        clickhouse_migration_manager::run_migration(&Migration0004 { clickhouse })
            .await
            .unwrap();
        clickhouse_migration_manager::run_migration(&Migration0005 { clickhouse })
            .await
            .unwrap();

        assert!(!logs_contain("Failed to apply migration"));
        assert!(!logs_contain("Failed migration success check"));
        assert!(!logs_contain("Failed to verify migration"));

        assert!(!logs_contain("Applying migration: Migration0000"));
        assert!(!logs_contain("Migration succeeded: Migration0000"));
        assert!(!logs_contain("Applying migration: Migration0001"));
        assert!(!logs_contain("Migration succeeded: Migration0001"));
        assert!(!logs_contain("Applying migration: Migration0002"));
        assert!(!logs_contain("Migration succeeded: Migration0002"));
        assert!(!logs_contain("Applying migration: Migration0003"));
        assert!(!logs_contain("Migration succeeded: Migration0003"));
        assert!(!logs_contain("Applying migration: Migration0004"));
        assert!(!logs_contain("Migration succeeded: Migration0004"));
        assert!(logs_contain("Applying migration: Migration0005"));
        assert!(logs_contain("Migration succeeded: Migration0005"));
        assert!(!logs_contain("ERROR"));
    }

    #[traced_test]
    async fn seventh(clickhouse: &ClickHouseConnectionInfo) {
        // Run the migration manager again (it should've already been run above)... there should be no changes
        let clean_start =
            clickhouse_migration_manager::run_migration(&Migration0000 { clickhouse })
                .await
                .unwrap();
        // We know that the first migration was run so clean start should be false
        assert!(!clean_start);
        clickhouse_migration_manager::run_migration(&Migration0001 {
            clickhouse,
            clean_start: true, // For testing purposes, we know there is no data to migrate and it is a clean start
        })
        .await
        .unwrap();
        clickhouse_migration_manager::run_migration(&Migration0002 { clickhouse })
            .await
            .unwrap();
        clickhouse_migration_manager::run_migration(&Migration0003 { clickhouse })
            .await
            .unwrap();
        clickhouse_migration_manager::run_migration(&Migration0004 { clickhouse })
            .await
            .unwrap();
        clickhouse_migration_manager::run_migration(&Migration0005 { clickhouse })
            .await
            .unwrap();
        clickhouse_migration_manager::run_migration(&Migration0006 { clickhouse })
            .await
            .unwrap();

        assert!(!logs_contain("Failed to apply migration"));
        assert!(!logs_contain("Failed migration success check"));
        assert!(!logs_contain("Failed to verify migration"));

        assert!(!logs_contain("Applying migration: Migration0000"));
        assert!(!logs_contain("Migration succeeded: Migration0000"));
        assert!(!logs_contain("Applying migration: Migration0001"));
        assert!(!logs_contain("Migration succeeded: Migration0001"));
        assert!(!logs_contain("Applying migration: Migration0002"));
        assert!(!logs_contain("Migration succeeded: Migration0002"));
        assert!(!logs_contain("Applying migration: Migration0003"));
        assert!(!logs_contain("Migration succeeded: Migration0003"));
        assert!(!logs_contain("Applying migration: Migration0004"));
        assert!(!logs_contain("Migration succeeded: Migration0004"));
        assert!(!logs_contain("Applying migration: Migration0005"));
        assert!(!logs_contain("Migration succeeded: Migration0005"));
        assert!(logs_contain("Applying migration: Migration0006"));
        assert!(logs_contain("Migration succeeded: Migration0006"));
    }

    #[traced_test]
    async fn eighth(clickhouse: &ClickHouseConnectionInfo) {
        // Run the migration manager again (it should've already been run above)... there should be no changes
        let clean_start =
            clickhouse_migration_manager::run_migration(&Migration0000 { clickhouse })
                .await
                .unwrap();
        // We know that the first migration was run so clean start should be false
        assert!(!clean_start);
        clickhouse_migration_manager::run_migration(&Migration0001 {
            clickhouse,
            clean_start: true, // For testing purposes, we know there is no data to migrate and it is a clean start
        })
        .await
        .unwrap();
        clickhouse_migration_manager::run_migration(&Migration0002 { clickhouse })
            .await
            .unwrap();
        clickhouse_migration_manager::run_migration(&Migration0003 { clickhouse })
            .await
            .unwrap();
        clickhouse_migration_manager::run_migration(&Migration0004 { clickhouse })
            .await
            .unwrap();
        clickhouse_migration_manager::run_migration(&Migration0005 { clickhouse })
            .await
            .unwrap();
        clickhouse_migration_manager::run_migration(&Migration0006 { clickhouse })
            .await
            .unwrap();

        assert!(!logs_contain("Failed to apply migration"));
        assert!(!logs_contain("Failed migration success check"));
        assert!(!logs_contain("Failed to verify migration"));

        assert!(!logs_contain("Applying migration: Migration0000"));
        assert!(!logs_contain("Migration succeeded: Migration0000"));
        assert!(!logs_contain("Applying migration: Migration0001"));
        assert!(!logs_contain("Migration succeeded: Migration0001"));
        assert!(!logs_contain("Applying migration: Migration0002"));
        assert!(!logs_contain("Migration succeeded: Migration0002"));
        assert!(!logs_contain("Applying migration: Migration0003"));
        assert!(!logs_contain("Migration succeeded: Migration0003"));
        assert!(!logs_contain("Applying migration: Migration0004"));
        assert!(!logs_contain("Migration succeeded: Migration0004"));
        assert!(!logs_contain("Applying migration: Migration0005"));
        assert!(!logs_contain("Migration succeeded: Migration0005"));
<<<<<<< HEAD
        assert!(!logs_contain("Applying migration: Migration0006"));
        assert!(!logs_contain("Migration succeeded: Migration0006"));
=======
        assert!(!logs_contain("ERROR"));
>>>>>>> 1f9bc58f
    }

    first(&clickhouse).await;
    second(&clickhouse).await;
    third(&clickhouse).await;
    fourth(&clickhouse).await;
    fifth(&clickhouse).await;
    sixth(&clickhouse).await;
    seventh(&clickhouse).await;
    eighth(&clickhouse).await;
    let database = clickhouse.database();
    tracing::info!("Attempting to drop test database: {database}");

    clickhouse
        .run_query(format!("DROP DATABASE {database}"))
        .await
        .unwrap();
}

#[tokio::test]
async fn test_bad_clickhouse_write() {
    let clickhouse = get_clickhouse().await;
    // "name" should be "metric_name" here but we are using the wrong field on purpose to check that the write fails
    let payload =
        json!({"target_id": Uuid::now_v7(), "value": true, "name": "test", "id": Uuid::now_v7()});
    let err = clickhouse
        .write(&[payload], "BooleanMetricFeedback")
        .await
        .unwrap_err();
    assert!(err
        .to_string()
        .contains("Unknown field found while parsing JSONEachRow format: name"));
}

#[tokio::test]
async fn test_clean_clickhouse_start() {
    let clickhouse = get_clean_clickhouse();
    let start = std::time::Instant::now();
    clickhouse_migration_manager::run(&clickhouse)
        .await
        .unwrap();
    let duration = start.elapsed();
    assert!(
        duration < std::time::Duration::from_secs(10),
        "Migrations took longer than 10 seconds: {duration:?}"
    );
}<|MERGE_RESOLUTION|>--- conflicted
+++ resolved
@@ -340,12 +340,8 @@
         assert!(!logs_contain("Migration succeeded: Migration0004"));
         assert!(!logs_contain("Applying migration: Migration0005"));
         assert!(!logs_contain("Migration succeeded: Migration0005"));
-<<<<<<< HEAD
         assert!(!logs_contain("Applying migration: Migration0006"));
         assert!(!logs_contain("Migration succeeded: Migration0006"));
-=======
-        assert!(!logs_contain("ERROR"));
->>>>>>> 1f9bc58f
     }
 
     first(&clickhouse).await;
