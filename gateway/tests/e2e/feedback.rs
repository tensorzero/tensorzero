--- conflicted
+++ resolved
@@ -45,11 +45,7 @@
     let retrieved_value = result.get("value").unwrap().as_str().unwrap();
     assert_eq!(retrieved_value, "good job!");
 
-<<<<<<< HEAD
-    // Check ClickHouse FeedbackTags
-=======
     // Check ClickHouse FeedbackTag
->>>>>>> 8c5eab91
     let result = select_feedback_tags_clickhouse(&clickhouse, "comment", "key", &tag_value)
         .await
         .unwrap();
@@ -157,11 +153,7 @@
     .unwrap();
     assert_eq!(retrieved_value, expected_value);
 
-<<<<<<< HEAD
-    // Check ClickHouse FeedbackTags
-=======
     // Check ClickHouse FeedbackTag
->>>>>>> 8c5eab91
     let result = select_feedback_tags_clickhouse(&clickhouse, "demonstration", "key", &tag_value)
         .await
         .unwrap();
@@ -485,11 +477,7 @@
     let metric_name = result.get("metric_name").unwrap().as_str().unwrap();
     assert_eq!(metric_name, "user_rating");
 
-<<<<<<< HEAD
-    // Check ClickHouse FeedbackTags
-=======
     // Check ClickHouse FeedbackTag
->>>>>>> 8c5eab91
     let result = select_feedback_tags_clickhouse(&clickhouse, "user_rating", "key", &tag_value)
         .await
         .unwrap();
@@ -569,12 +557,8 @@
     let client = Client::new();
     let inference_id = Uuid::now_v7();
     let tag_value = Uuid::now_v7().to_string();
-<<<<<<< HEAD
-    let payload = json!({"inference_id": inference_id, "metric_name": "task_success", "value": true, "tags": {"key": tag_value}});
-=======
     let tag_value2 = Uuid::now_v7().to_string();
     let payload = json!({"inference_id": inference_id, "metric_name": "task_success", "value": true, "tags": {"key": tag_value, "key2": tag_value2}});
->>>>>>> 8c5eab91
     let response = client
         .post(get_gateway_endpoint("/feedback"))
         .json(&payload)
@@ -604,11 +588,7 @@
     let metric_name = result.get("metric_name").unwrap().as_str().unwrap();
     assert_eq!(metric_name, "task_success");
 
-<<<<<<< HEAD
-    // Check ClickHouse FeedbackTags
-=======
     // Check ClickHouse FeedbackTag
->>>>>>> 8c5eab91
     let result = select_feedback_tags_clickhouse(&clickhouse, "task_success", "key", &tag_value)
         .await
         .unwrap();
@@ -616,8 +596,6 @@
     let id_uuid = Uuid::parse_str(id).unwrap();
     assert_eq!(id_uuid, feedback_id);
 
-<<<<<<< HEAD
-=======
     let result = select_feedback_tags_clickhouse(&clickhouse, "task_success", "key2", &tag_value2)
         .await
         .unwrap();
@@ -625,7 +603,6 @@
     let id_uuid = Uuid::parse_str(id).unwrap();
     assert_eq!(id_uuid, feedback_id);
 
->>>>>>> 8c5eab91
     // Try episode-level feedback (should fail)
     let episode_id = Uuid::now_v7();
     let payload = json!({"episode_id": episode_id, "metric_name": "task_success", "value": true});
