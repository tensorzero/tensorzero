use gateway::clickhouse::ClickHouseConnectionInfo;
use reqwest::Url;
use serde_json::Value;
use uuid::Uuid;

<<<<<<< HEAD
async fn clickhouse_flush_async_insert(clickhouse: &ClickHouseConnectionInfo) {
=======
lazy_static::lazy_static! {
    pub static ref CLICKHOUSE_URL: String = std::env::var("CLICKHOUSE_URL").expect("Environment variable CLICKHOUSE_URL must be set");
    static ref GATEWAY_URL: String = std::env::var("GATEWAY_URL").unwrap_or("http://localhost:3000".to_string());
}

pub fn get_gateway_endpoint(endpoint: &str) -> Url {
    let base_url: Url = GATEWAY_URL
        .parse()
        .expect("Invalid gateway URL (check environment variable GATEWAY_URL)");

    base_url.join(endpoint).unwrap()
}

pub async fn get_clickhouse() -> ClickHouseConnectionInfo {
    ClickHouseConnectionInfo::new(&CLICKHOUSE_URL, "tensorzero_e2e_tests", false, None).unwrap()
}

pub async fn clickhouse_flush_async_insert(clickhouse: &ClickHouseConnectionInfo) {
>>>>>>> 8aeb4823
    clickhouse
        .run_query("SYSTEM FLUSH ASYNC INSERT QUEUE".to_string())
        .await
        .unwrap();
}

pub(crate) async fn select_inference_clickhouse(
    clickhouse_connection_info: &ClickHouseConnectionInfo,
    inference_id: Uuid,
) -> Option<Value> {
    clickhouse_flush_async_insert(clickhouse_connection_info).await;

    let query = format!(
        "SELECT * FROM Inference WHERE id = '{}' FORMAT JSONEachRow",
        inference_id
    );

    let text = clickhouse_connection_info.run_query(query).await.unwrap();
    let json: Value = serde_json::from_str(&text).ok()?;
    Some(json)
}

pub(crate) async fn select_model_inferences_clickhouse(
    clickhouse_connection_info: &ClickHouseConnectionInfo,
    inference_id: Uuid,
) -> Option<Value> {
    clickhouse_flush_async_insert(clickhouse_connection_info).await;

    let query = format!(
        "SELECT * FROM ModelInference WHERE inference_id = '{}' FORMAT JSONEachRow",
        inference_id
    );

    let text = clickhouse_connection_info.run_query(query).await.unwrap();
    let json: Value = serde_json::from_str(&text).ok()?;
    Some(json)
}

pub(crate) async fn select_feedback_clickhouse(
    clickhouse_connection_info: &ClickHouseConnectionInfo,
    table_name: &str,
    feedback_id: Uuid,
) -> Option<Value> {
    clickhouse_flush_async_insert(clickhouse_connection_info).await;

    let query = format!(
        "SELECT * FROM {} WHERE id = '{}' FORMAT JSONEachRow",
        table_name, feedback_id
    );

    let text = clickhouse_connection_info.run_query(query).await.unwrap();
    let json: Value = serde_json::from_str(&text).ok()?;
    Some(json)
}<|MERGE_RESOLUTION|>--- conflicted
+++ resolved
@@ -3,9 +3,6 @@
 use serde_json::Value;
 use uuid::Uuid;
 
-<<<<<<< HEAD
-async fn clickhouse_flush_async_insert(clickhouse: &ClickHouseConnectionInfo) {
-=======
 lazy_static::lazy_static! {
     pub static ref CLICKHOUSE_URL: String = std::env::var("CLICKHOUSE_URL").expect("Environment variable CLICKHOUSE_URL must be set");
     static ref GATEWAY_URL: String = std::env::var("GATEWAY_URL").unwrap_or("http://localhost:3000".to_string());
@@ -23,8 +20,7 @@
     ClickHouseConnectionInfo::new(&CLICKHOUSE_URL, "tensorzero_e2e_tests", false, None).unwrap()
 }
 
-pub async fn clickhouse_flush_async_insert(clickhouse: &ClickHouseConnectionInfo) {
->>>>>>> 8aeb4823
+async fn clickhouse_flush_async_insert(clickhouse: &ClickHouseConnectionInfo) {
     clickhouse
         .run_query("SYSTEM FLUSH ASYNC INSERT QUEUE".to_string())
         .await
