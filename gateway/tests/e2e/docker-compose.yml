--- conflicted
+++ resolved
@@ -41,14 +41,9 @@
       - OPENAI_API_KEY=${OPENAI_API_KEY:?Environment variable OPENAI_API_KEY is not set}
       - TOGETHER_API_KEY=${TOGETHER_API_KEY:?Environment variable TOGETHER_API_KEY is not set}
     volumes:
-<<<<<<< HEAD
-      - ./tensorzero.test.toml:/app/tensorzero.test.toml
-      - ../../../functions:/app/functions
-    depends_on:
-      clickhouse:
-        condition: service_healthy
-=======
       - ./tensorzero.toml:/app/tensorzero.toml
       - ../../../functions:/app/functions
       - ${GCP_VERTEX_CREDENTIALS_PATH:?Environment variable GCP_VERTEX_CREDENTIALS_PATH is not set}:/app/gcp-credentials.json
->>>>>>> 6f382caf
+    depends_on:
+      clickhouse:
+        condition: service_healthy