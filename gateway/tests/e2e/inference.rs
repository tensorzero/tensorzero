--- conflicted
+++ resolved
@@ -127,15 +127,12 @@
         .as_u64()
         .unwrap();
     assert_eq!(seed, 69);
-<<<<<<< HEAD
-=======
     assert!(result
         .get("tool_params")
         .unwrap()
         .as_str()
         .unwrap()
         .is_empty());
->>>>>>> 2e798c8f
 
     // Check the ModelInference Table
     let result = select_model_inferences_clickhouse(&clickhouse, inference_id)
@@ -449,18 +446,6 @@
     // Check the variant name
     let variant_name = result.get("variant_name").unwrap().as_str().unwrap();
     assert_eq!(variant_name, "variant");
-<<<<<<< HEAD
-    // Check the dynamic_tool_params
-    let dynamic_tool_params = result.get("dynamic_tool_params").unwrap().as_str().unwrap();
-    let dynamic_tool_params: Value = serde_json::from_str(dynamic_tool_params).unwrap();
-    assert!(dynamic_tool_params.get("allowed_tools").unwrap().is_null());
-    assert!(dynamic_tool_params
-        .get("additional_tools")
-        .unwrap()
-        .is_null());
-    assert!(dynamic_tool_params.get("tool_choice").unwrap().is_null());
-    assert!(dynamic_tool_params
-=======
     // Check the tool_params
     let tool_params = result.get("tool_params").unwrap().as_str().unwrap();
     let tool_params: Value = serde_json::from_str(tool_params).unwrap();
@@ -482,7 +467,6 @@
     );
     assert!(tool_params.get("tool_choice").unwrap().as_str().unwrap() == "required");
     assert!(!tool_params
->>>>>>> 2e798c8f
         .get("parallel_tool_calls")
         .unwrap()
         .as_bool()
@@ -639,18 +623,6 @@
     // Check the variant name
     let variant_name = result.get("variant_name").unwrap().as_str().unwrap();
     assert_eq!(variant_name, "bad_tool");
-<<<<<<< HEAD
-    // Check the dynamic_tool_params
-    let dynamic_tool_params = result.get("dynamic_tool_params").unwrap().as_str().unwrap();
-    let dynamic_tool_params: Value = serde_json::from_str(dynamic_tool_params).unwrap();
-    assert!(dynamic_tool_params.get("allowed_tools").unwrap().is_null());
-    assert!(dynamic_tool_params
-        .get("additional_tools")
-        .unwrap()
-        .is_null());
-    assert!(dynamic_tool_params.get("tool_choice").unwrap().is_null());
-    assert!(dynamic_tool_params
-=======
     // Check the tool_params
     let tool_params = result.get("tool_params").unwrap().as_str().unwrap();
     let tool_params: Value = serde_json::from_str(tool_params).unwrap();
@@ -672,7 +644,6 @@
     );
     assert!(tool_params.get("tool_choice").unwrap().as_str().unwrap() == "required");
     assert!(!tool_params
->>>>>>> 2e798c8f
         .get("parallel_tool_calls")
         .unwrap()
         .as_bool()
@@ -1467,18 +1438,6 @@
     // Check the variant name
     let variant_name = result.get("variant_name").unwrap().as_str().unwrap();
     assert_eq!(variant_name, "variant");
-<<<<<<< HEAD
-    // Check the dynamic_tool_params
-    let dynamic_tool_params = result.get("dynamic_tool_params").unwrap().as_str().unwrap();
-    let dynamic_tool_params: Value = serde_json::from_str(dynamic_tool_params).unwrap();
-    assert!(dynamic_tool_params.get("allowed_tools").unwrap().is_null());
-    assert!(dynamic_tool_params
-        .get("additional_tools")
-        .unwrap()
-        .is_null());
-    assert!(dynamic_tool_params.get("tool_choice").unwrap().is_null());
-    assert!(dynamic_tool_params
-=======
     // Check the tool_params
     let tool_params = result.get("tool_params").unwrap().as_str().unwrap();
     let tool_params: Value = serde_json::from_str(tool_params).unwrap();
@@ -1500,7 +1459,6 @@
     );
     assert!(tool_params.get("tool_choice").unwrap().as_str().unwrap() == "required");
     assert!(!tool_params
->>>>>>> 2e798c8f
         .get("parallel_tool_calls")
         .unwrap()
         .as_bool()
