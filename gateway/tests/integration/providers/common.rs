--- conflicted
+++ resolved
@@ -2,11 +2,7 @@
     FunctionType, JSONMode, ModelInferenceRequest, RequestMessage, Role,
 };
 use gateway::jsonschema_util::JSONSchemaFromPath;
-<<<<<<< HEAD
-use gateway::tool::{OwnedToolConfig, ToolCallConfig, ToolChoice, ToolConfig};
-=======
 use gateway::tool::{StaticToolConfig, ToolCallConfig, ToolChoice, ToolConfig};
->>>>>>> 2e798c8f
 use lazy_static::lazy_static;
 use serde_json::json;
 
@@ -86,11 +82,7 @@
 }
 
 lazy_static! {
-<<<<<<< HEAD
-    static ref WEATHER_TOOL_CONFIG: OwnedToolConfig = OwnedToolConfig {
-=======
     static ref WEATHER_TOOL_CONFIG: StaticToolConfig = StaticToolConfig {
->>>>>>> 2e798c8f
         name: "get_weather".to_string(),
         description: "Get the current weather in a given location".to_string(),
         parameters: JSONSchemaFromPath::from_value(&json!({
