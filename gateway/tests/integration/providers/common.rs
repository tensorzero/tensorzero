use gateway::inference::types::{
    ContentBlock, FunctionType, JSONMode, ModelInferenceRequest, RequestMessage, Role,
};
use gateway::jsonschema_util::JSONSchemaFromPath;
<<<<<<< HEAD
use gateway::tool::{ToolCall, ToolCallConfig, ToolChoice, ToolConfig, ToolResult};
=======
use gateway::tool::{StaticToolConfig, ToolCallConfig, ToolChoice, ToolConfig};
>>>>>>> 2e798c8f
use lazy_static::lazy_static;
use serde_json::json;

pub fn create_simple_inference_request<'a>() -> ModelInferenceRequest<'a> {
    let messages = vec![RequestMessage {
        role: Role::User,
        content: vec!["Is Santa Clause real?".to_string().into()],
    }];
    let system = Some("You are a helpful but mischevious assistant.".to_string());
    let max_tokens = Some(100);
    let temperature = Some(1.);
    let seed = Some(69);
    ModelInferenceRequest {
        messages,
        system,
        tool_config: None,
        temperature,
        max_tokens,
        seed,
        stream: false,
        json_mode: JSONMode::Off,
        function_type: FunctionType::Chat,
        output_schema: None,
    }
}

pub fn create_json_inference_request<'a>() -> ModelInferenceRequest<'a> {
    let messages = vec![RequestMessage {
        role: Role::User,
        content: vec!["Is Santa Clause real? Be concise.".to_string().into()],
    }];
    let system = Some(
        r#"\
        # Instructions\n\
        You are a helpful but mischevious assistant who returns in the JSON form {"honest_answer": "...", "mischevious_answer": "..."}.\n\
        \n\
        # Examples\n\
        \n\
        {"honest_answer": "Yes.", "mischevious_answer": "No way."}\n\
        \n\
        {"honest_answer": "No.", "mischevious_answer": "Of course!"}\n\
        \n\
        {"honest_answer": "No idea.", "mischevious_answer": "Definitely."}\n\
        \n\
        {"honest_answer": "Frequently.", "mischevious_answer": "Never."}\n\
        "#.into(),
    );
    let max_tokens = Some(400);
    let temperature = Some(1.);
    let seed = Some(420);
    let output_schema = json!({
        "type": "object",
        "properties": {
            "honest_answer": {"type": "string"},
            "mischevious_answer": {"type": "string"}
        },
        "required": ["honest_answer", "mischevious_answer"]
    });
    ModelInferenceRequest {
        messages,
        system,
        tool_config: None,
        temperature,
        max_tokens,
        seed,
        stream: false,
        json_mode: JSONMode::On,
        function_type: FunctionType::Json,
        output_schema: Some(Box::leak(Box::new(output_schema))),
    }
}

pub fn create_streaming_json_inference_request<'a>() -> ModelInferenceRequest<'a> {
    let mut request = create_json_inference_request();
    request.stream = true;
    request
}

lazy_static! {
    static ref WEATHER_TOOL_CONFIG: StaticToolConfig = StaticToolConfig {
        name: "get_weather".to_string(),
        description: "Get the current weather in a given location".to_string(),
        parameters: JSONSchemaFromPath::from_value(&json!({
            "type": "object",
            "properties": {
                "location": {"type": "string"},
                "unit": {"type": "string", "enum": ["celsius", "fahrenheit"]}
            },
            "required": ["location"]
        }))
    };
<<<<<<< HEAD
    static ref TOOL_CHOICE_SPECIFIC: ToolChoice = ToolChoice::Tool("get_weather".to_string());
    static ref TOOL_CONFIG_SPECIFIC: ToolCallConfig = ToolCallConfig {
        tools_available: vec![&*WEATHER_TOOL],
        tool_choice: &TOOL_CHOICE_SPECIFIC,
        parallel_tool_calls: false,
    };
    static ref TOOL_CHOICE_AUTO: ToolChoice = ToolChoice::Auto;
    static ref TOOL_CONFIG_AUTO: ToolCallConfig = ToolCallConfig {
        tools_available: vec![&*WEATHER_TOOL],
        tool_choice: &TOOL_CHOICE_AUTO,
=======
    static ref WEATHER_TOOL: ToolConfig = ToolConfig::Static(&WEATHER_TOOL_CONFIG);
    static ref TOOL_CHOICE: ToolChoice = ToolChoice::Tool("get_weather".to_string());
    static ref TOOL_CONFIG: ToolCallConfig = ToolCallConfig {
        tools_available: vec![ToolConfig::Static(&WEATHER_TOOL_CONFIG)],
        tool_choice: ToolChoice::Tool("get_weather".to_string()),
>>>>>>> 2e798c8f
        parallel_tool_calls: false,
    };
}

pub fn create_tool_inference_request() -> ModelInferenceRequest<'static> {
    let messages = vec![RequestMessage {
        role: Role::User,
        content: vec!["What's the weather like in New York currently?"
            .to_string()
            .into()],
    }];

    ModelInferenceRequest {
        messages,
        system: None,
        tool_config: Some(&*TOOL_CONFIG_SPECIFIC),
        temperature: Some(0.7),
        max_tokens: Some(300),
        seed: None,
        stream: false,
        json_mode: JSONMode::Off,
        function_type: FunctionType::Chat,
        output_schema: None,
    }
}

pub fn create_tool_result_inference_request() -> ModelInferenceRequest<'static> {
    let messages = vec![
        RequestMessage {
            role: Role::User,
            content: vec!["What's the weather like in New York currently?"
                .to_string()
                .into()],
        },
        RequestMessage {
            role: Role::Assistant,
            content: vec![ContentBlock::ToolCall(ToolCall {
                name: "get_weather".to_string(),
                arguments: "{\"location\": \"New York\"}".to_string(),
                id: "1".to_string(),
            })],
        },
        RequestMessage {
            role: Role::User,
            content: vec![ContentBlock::ToolResult(ToolResult {
                name: "get_weather".to_string(),
                id: "1".to_string(),
                result: "70".to_string(),
            })],
        },
    ];

    ModelInferenceRequest {
        messages,
        system: None,
        tool_config: Some(&*TOOL_CONFIG_AUTO),
        temperature: Some(0.7),
        max_tokens: Some(100),
        seed: None,
        stream: false,
        json_mode: JSONMode::Off,
        function_type: FunctionType::Chat,
        output_schema: None,
    }
}

pub fn create_streaming_inference_request<'a>() -> ModelInferenceRequest<'a> {
    let messages = vec![RequestMessage {
        role: Role::User,
        content: vec!["Is Santa Clause real?".to_string().into()],
    }];
    let system = Some("You are a helpful but mischevious assistant.".to_string());
    let max_tokens = Some(100);
    let seed = Some(69);
    ModelInferenceRequest {
        messages,
        system,
        tool_config: None,
        temperature: Some(1.),
        max_tokens,
        seed,
        stream: true,
        json_mode: JSONMode::Off,
        function_type: FunctionType::Chat,
        output_schema: None,
    }
}

pub fn create_streaming_tool_inference_request() -> ModelInferenceRequest<'static> {
    let mut request = create_tool_inference_request();
    request.stream = true;
    request
}

pub fn create_streaming_tool_result_inference_request() -> ModelInferenceRequest<'static> {
    let mut request = create_tool_result_inference_request();
    request.stream = true;
    request
}<|MERGE_RESOLUTION|>--- conflicted
+++ resolved
@@ -2,11 +2,9 @@
     ContentBlock, FunctionType, JSONMode, ModelInferenceRequest, RequestMessage, Role,
 };
 use gateway::jsonschema_util::JSONSchemaFromPath;
-<<<<<<< HEAD
-use gateway::tool::{ToolCall, ToolCallConfig, ToolChoice, ToolConfig, ToolResult};
-=======
-use gateway::tool::{StaticToolConfig, ToolCallConfig, ToolChoice, ToolConfig};
->>>>>>> 2e798c8f
+use gateway::tool::{
+    StaticToolConfig, ToolCall, ToolCallConfig, ToolChoice, ToolConfig, ToolResult,
+};
 use lazy_static::lazy_static;
 use serde_json::json;
 
@@ -98,24 +96,15 @@
             "required": ["location"]
         }))
     };
-<<<<<<< HEAD
-    static ref TOOL_CHOICE_SPECIFIC: ToolChoice = ToolChoice::Tool("get_weather".to_string());
+    static ref WEATHER_TOOL: ToolConfig = ToolConfig::Static(&WEATHER_TOOL_CONFIG);
     static ref TOOL_CONFIG_SPECIFIC: ToolCallConfig = ToolCallConfig {
-        tools_available: vec![&*WEATHER_TOOL],
-        tool_choice: &TOOL_CHOICE_SPECIFIC,
+        tools_available: vec![ToolConfig::Static(&WEATHER_TOOL_CONFIG)],
+        tool_choice: ToolChoice::Tool("get_weather".to_string()),
         parallel_tool_calls: false,
     };
-    static ref TOOL_CHOICE_AUTO: ToolChoice = ToolChoice::Auto;
     static ref TOOL_CONFIG_AUTO: ToolCallConfig = ToolCallConfig {
-        tools_available: vec![&*WEATHER_TOOL],
-        tool_choice: &TOOL_CHOICE_AUTO,
-=======
-    static ref WEATHER_TOOL: ToolConfig = ToolConfig::Static(&WEATHER_TOOL_CONFIG);
-    static ref TOOL_CHOICE: ToolChoice = ToolChoice::Tool("get_weather".to_string());
-    static ref TOOL_CONFIG: ToolCallConfig = ToolCallConfig {
         tools_available: vec![ToolConfig::Static(&WEATHER_TOOL_CONFIG)],
-        tool_choice: ToolChoice::Tool("get_weather".to_string()),
->>>>>>> 2e798c8f
+        tool_choice: ToolChoice::Auto,
         parallel_tool_calls: false,
     };
 }
