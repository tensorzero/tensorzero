#![allow(clippy::print_stdout)]

use futures::StreamExt;
use lazy_static::lazy_static;
use serde_json::json;

use gateway::inference::providers::azure::AzureProvider;
use gateway::inference::providers::provider_trait::InferenceProvider;
use gateway::inference::providers::together::TogetherProvider;
use gateway::inference::types::{
    ContentBlock, ContentBlockChunk, FunctionType, JSONMode, ModelInferenceRequest, RequestMessage,
    Role,
};
use gateway::jsonschema_util::JSONSchemaFromPath;
use gateway::model::ProviderConfig;
use gateway::tool::{
    StaticToolConfig, ToolCall, ToolCallConfig, ToolChoice, ToolConfig, ToolResult,
};

/// Enforce that every provider implements a common set of tests.
///
/// To achieve that, each provider should call the `generate_provider_tests!` macro along with a
/// function that returns a `IntegrationTestProviders` struct.
///
/// If some test doesn't apply to a particular provider (e.g. provider doesn't support tool use),
/// then the provider should return an empty vector for the corresponding test.
pub struct IntegrationTestProviders {
    pub simple_inference: Vec<&'static ProviderConfig>,
    pub simple_streaming_inference: Vec<&'static ProviderConfig>,
    pub tool_use_inference: Vec<&'static ProviderConfig>,
    pub tool_use_streaming_inference: Vec<&'static ProviderConfig>,
    pub tool_multi_turn_inference: Vec<&'static ProviderConfig>,
    pub tool_multi_turn_streaming_inference: Vec<&'static ProviderConfig>,
    pub json_mode_inference: Vec<&'static ProviderConfig>,
    pub json_mode_streaming_inference: Vec<&'static ProviderConfig>,
}

impl IntegrationTestProviders {
    pub fn with_provider(provider: ProviderConfig) -> Self {
        let provider = Box::leak(Box::new(provider));

        Self {
            simple_inference: vec![provider],
            simple_streaming_inference: vec![provider],
            tool_use_inference: vec![provider],
            tool_use_streaming_inference: vec![provider],
            tool_multi_turn_inference: vec![provider],
            tool_multi_turn_streaming_inference: vec![provider],
            json_mode_inference: vec![provider],
            json_mode_streaming_inference: vec![provider],
        }
    }

    pub fn with_providers(providers: Vec<ProviderConfig>) -> Self {
        let mut static_providers: Vec<&'static ProviderConfig> = vec![];

        for provider in providers {
            let static_provider = Box::leak(Box::new(provider));
            static_providers.push(static_provider);
        }

        Self {
            simple_inference: static_providers.clone(),
            simple_streaming_inference: static_providers.clone(),
            tool_use_inference: static_providers.clone(),
            tool_use_streaming_inference: static_providers.clone(),
            tool_multi_turn_inference: static_providers.clone(),
            tool_multi_turn_streaming_inference: static_providers.clone(),
            json_mode_inference: static_providers.clone(),
            json_mode_streaming_inference: static_providers,
        }
    }
}

#[macro_export]
macro_rules! generate_provider_tests {
    ($func:ident) => {
        use $crate::providers::common::test_json_mode_inference_request_with_provider;
        use $crate::providers::common::test_json_mode_streaming_inference_request_with_provider;
        use $crate::providers::common::test_simple_inference_request_with_provider;
        use $crate::providers::common::test_simple_streaming_inference_request_with_provider;
        use $crate::providers::common::test_tool_multi_turn_inference_request_with_provider;
        use $crate::providers::common::test_tool_multi_turn_streaming_inference_request_with_provider;
        use $crate::providers::common::test_tool_use_inference_request_with_provider;
        use $crate::providers::common::test_tool_use_streaming_inference_request_with_provider;

        #[tokio::test]
        async fn test_simple_inference_request() {
            let providers = $func().await.simple_inference;
            for provider in providers {
                test_simple_inference_request_with_provider(provider).await;
            }
        }

        #[tokio::test]
        async fn test_simple_streaming_inference_request() {
            let providers = $func().await.simple_streaming_inference;
            for provider in providers {
                test_simple_streaming_inference_request_with_provider(provider).await;
            }
        }

        #[tokio::test]
        async fn test_tool_use_inference_request() {
            let providers = $func().await.tool_use_inference;
            for provider in providers {
                test_tool_use_inference_request_with_provider(provider).await;
            }
        }

        #[tokio::test]
        async fn test_tool_use_streaming_inference_request() {
            let providers = $func().await.tool_use_streaming_inference;
            for provider in providers {
                test_tool_use_streaming_inference_request_with_provider(provider).await;
            }
        }

        #[tokio::test]
        async fn test_json_mode_inference_request() {
            let providers = $func().await.json_mode_inference;
            for provider in providers {
                test_json_mode_inference_request_with_provider(provider).await;
            }
        }

        #[tokio::test]
        async fn test_json_mode_streaming_inference_request() {
            let providers = $func().await.json_mode_streaming_inference;
            for provider in providers {
                test_json_mode_streaming_inference_request_with_provider(provider).await;
            }
        }

        #[tokio::test]
        async fn test_tool_multi_turn_inference_request() {
            let providers = $func().await.tool_multi_turn_inference;
            for provider in providers {
                test_tool_multi_turn_inference_request_with_provider(provider).await;
            }
        }

        #[tokio::test]
        async fn test_tool_multi_turn_streaming_inference_request() {
            let providers = $func().await.tool_multi_turn_streaming_inference;
            for provider in providers {
                test_tool_multi_turn_streaming_inference_request_with_provider(provider).await;
            }
        }
    };
}

fn create_simple_inference_request<'a>() -> ModelInferenceRequest<'a> {
    let messages = vec![RequestMessage {
        role: Role::User,
        content: vec!["What is the capital of Japan?".to_string().into()],
    }];

    let system = Some("You are a school teacher.".to_string());

    ModelInferenceRequest {
        messages,
        system,
        tool_config: None,
        temperature: Some(0.5),
        max_tokens: Some(100),
        seed: Some(0),
        stream: false,
        json_mode: JSONMode::Off,
        function_type: FunctionType::Chat,
        output_schema: None,
    }
}

pub async fn test_simple_inference_request_with_provider(provider: &ProviderConfig) {
    // Set up the inference request
    let inference_request = create_simple_inference_request();
    let client = reqwest::Client::new();

    // Run the inference request
    let result = provider.infer(&inference_request, &client).await.unwrap();

    println!("Result: {result:#?}");

    // Evaluate the results
    assert!(result.content.len() == 1);

    let content = result.content.first().unwrap();

    match content {
        ContentBlock::Text(block) => {
            assert!(block.text.contains("Tokyo"));
        }
        _ => panic!("Expected a text block"),
    }
}

pub async fn test_simple_streaming_inference_request_with_provider(provider: &ProviderConfig) {
    // Set up the inference request
    let mut inference_request = create_simple_inference_request();
    inference_request.stream = true;
    let client = reqwest::Client::new();

    // Run the inference request
    let result = provider
        .infer_stream(&inference_request, &client)
        .await
        .unwrap();

    // Collect the chunks
    let (first_chunk, mut stream) = result;
    let mut collected_chunks = vec![first_chunk];
    while let Some(chunk) = stream.next().await {
        let chunk = chunk.unwrap();
        println!("Chunk: {chunk:#?}");
        assert!(chunk.content.len() <= 1);
        collected_chunks.push(chunk);
    }

    // Check the generation
    let generation = collected_chunks
        .iter()
        .filter(|chunk| !chunk.content.is_empty())
        .map(|chunk| chunk.content.first().unwrap())
        .map(|content| match content {
            ContentBlockChunk::Text(block) => block.text.clone(),
            _ => panic!("Expected a text block"),
        })
        .collect::<Vec<String>>()
        .join("");

    println!("Generation: {}", generation);

    assert!(generation.contains("Tokyo"));

    // Check the usage
    match provider {
        // NOTE: Azure does not return usage for streaming inference (to the best of our knowledge)
        ProviderConfig::Azure(AzureProvider { .. }) => {
            assert!(collected_chunks.last().unwrap().usage.is_none());
        }
        _ => {
            assert!(collected_chunks.last().unwrap().usage.is_some());
        }
    }
}

pub fn create_tool_use_inference_request() -> ModelInferenceRequest<'static> {
    let messages = vec![RequestMessage {
        role: Role::User,
        content: vec![
            "What's the weather like in New York currently? Use the `get_temperature` tool."
                .to_string()
                .into(),
        ],
    }];

    // Fine to leak during test execution
    let tool_config = Box::leak(Box::new(ToolCallConfig {
        tools_available: vec![ToolConfig::Static(&WEATHER_TOOL_CONFIG)],
        tool_choice: ToolChoice::Specific("get_temperature".to_string()),
        parallel_tool_calls: false,
    }));

    ModelInferenceRequest {
        messages,
        system: None,
        tool_config: Some(tool_config),
        temperature: Some(0.7),
        max_tokens: Some(300),
        seed: None,
        stream: false,
        json_mode: JSONMode::Off,
        function_type: FunctionType::Chat,
        output_schema: None,
    }
}

pub async fn test_tool_use_inference_request_with_provider(provider: &ProviderConfig) {
    // Set up and make the inference request
    let inference_request = create_tool_use_inference_request();
    let client = reqwest::Client::new();
    let result = provider.infer(&inference_request, &client).await.unwrap();

    println!("Result: {result:#?}");

    // Check the result
    assert!(result.content.len() == 1, "{:#?}", result.content);
    let content = result.content.first().unwrap();
    match content {
        ContentBlock::ToolCall(tool_call) => {
            assert!(tool_call.name == "get_temperature");

            let arguments: serde_json::Value = serde_json::from_str(&tool_call.arguments)
                .expect("Failed to parse tool call arguments");
            let arguments = arguments.as_object().unwrap();

            assert!(arguments.len() == 1 || arguments.len() == 2);
            assert!(arguments.keys().any(|key| key == "location"));
            assert!(arguments["location"] == "New York");

            // unit is optional
            if arguments.len() == 2 {
                assert!(arguments.keys().any(|key| key == "unit"));
                assert!(arguments["unit"] == "celsius" || arguments["unit"] == "fahrenheit");
            }
        }
        _ => panic!("Unexpected content block: {:?}", content),
    }
}

pub async fn test_tool_use_streaming_inference_request_with_provider(provider: &ProviderConfig) {
    // Set up and make the inference request
    let client = reqwest::Client::new();
    let mut inference_request = create_tool_use_inference_request();
    inference_request.stream = true;
    let result = provider
        .infer_stream(&inference_request, &client)
        .await
        .unwrap();

    // Collect the chunks
    let (chunk, mut stream) = result;
    let mut collected_chunks = vec![chunk];
    while let Some(chunk) = stream.next().await {
        let chunk = chunk.unwrap();
        println!("Chunk: {chunk:#?}");
        collected_chunks.push(chunk);
    }

    // Check tool name
    for chunk in &collected_chunks {
        match chunk.content.first() {
            Some(ContentBlockChunk::ToolCall(tool_call)) => {
                assert!(tool_call.name == "get_temperature");
            }
            None => continue, // we might get empty chunks (e.g. the usage chunk)
            _ => panic!("Unexpected content block"),
        }
    }

    // Check tool arguments
    let arguments = collected_chunks
        .iter()
        .filter(|chunk| !chunk.content.is_empty())
        .map(|chunk| chunk.content.first().unwrap())
        .map(|content| match content {
            ContentBlockChunk::ToolCall(tool_call) => tool_call.arguments.clone(),
            _ => panic!("Unexpected content block: {:?}", content),
        })
        .collect::<Vec<String>>()
        .join("");

    let arguments: serde_json::Value = serde_json::from_str(&arguments).unwrap();
    let arguments = arguments.as_object().unwrap();

    assert!(arguments.len() == 1 || arguments.len() == 2);
    assert!(arguments.keys().any(|key| key == "location"));
    assert!(arguments["location"] == "New York");

    // `unit` is optional
    if arguments.len() == 2 {
        assert!(arguments.keys().any(|key| key == "unit"));
        assert!(arguments["unit"] == "celsius" || arguments["unit"] == "fahrenheit");
    }

    // Check the usage
    match provider {
        // NOTE: Azure and Together do not return usage for streaming tool use (to the best of our knowledge)
        ProviderConfig::Azure(AzureProvider { .. })
        | ProviderConfig::Together(TogetherProvider { .. }) => {
            assert!(collected_chunks.last().unwrap().usage.is_none());
        }
        _ => {
            assert!(collected_chunks.last().unwrap().usage.is_some());
        }
    }
}

fn create_tool_multi_turn_inference_request() -> ModelInferenceRequest<'static> {
    let messages = vec![
        RequestMessage {
            role: Role::User,
            content: vec![
                "What's the weather like in New York currently? Use the `get_temperature` tool."
                    .to_string()
                    .into(),
            ],
        },
        RequestMessage {
            role: Role::Assistant,
            content: vec![ContentBlock::ToolCall(ToolCall {
                name: "get_temperature".to_string(),
                arguments: "{\"location\": \"New York\"}".to_string(),
                id: "123456789".to_string(),
            })],
        },
        RequestMessage {
            role: Role::User,
            content: vec![ContentBlock::ToolResult(ToolResult {
<<<<<<< HEAD
                name: "get_temperature".to_string(),
                id: "1".to_string(),
=======
                name: "get_weather".to_string(),
                id: "123456789".to_string(),
>>>>>>> 082c6c99
                result: "70".to_string(),
            })],
        },
    ];

    let tool_config = Box::leak(Box::new(ToolCallConfig {
        tools_available: vec![ToolConfig::Static(&WEATHER_TOOL_CONFIG)],
        tool_choice: ToolChoice::Auto,
        parallel_tool_calls: false,
    }));

    ModelInferenceRequest {
        messages,
        system: None,
        tool_config: Some(tool_config),
        temperature: Some(0.7),
        max_tokens: Some(100),
        seed: None,
        stream: false,
        json_mode: JSONMode::Off,
        function_type: FunctionType::Chat,
        output_schema: None,
    }
}

pub async fn test_tool_multi_turn_inference_request_with_provider(provider: &ProviderConfig) {
    // Set up and make the inference request
    let client = reqwest::Client::new();
    let inference_request = create_tool_multi_turn_inference_request();
    let result = provider.infer(&inference_request, &client).await.unwrap();

    println!("Result: {result:#?}");

    // Check the result
    assert!(result.content.len() == 1);
    let content = result.content.first().unwrap();
    match content {
        ContentBlock::Text(block) => {
            assert!(block.text.contains("New York"), "{}", block.text);
            assert!(block.text.contains("70"), "{}", block.text);
        }
        _ => panic!("Unexpected content block: {:?}", content),
    }
}

pub async fn test_tool_multi_turn_streaming_inference_request_with_provider(
    provider: &ProviderConfig,
) {
    // Set up and make the inference request
    let client = reqwest::Client::new();
    let mut inference_request = create_tool_multi_turn_inference_request();
    inference_request.stream = true;
    let result = provider
        .infer_stream(&inference_request, &client)
        .await
        .unwrap();

    // Collect the chunks
    let (chunk, mut stream) = result;
    let mut collected_chunks = vec![chunk];
    while let Some(chunk) = stream.next().await {
        let chunk = chunk.unwrap();
        println!("Chunk: {chunk:#?}");
        collected_chunks.push(chunk);
    }

    // Check the generation
    let generation = collected_chunks
        .iter()
        .filter(|chunk| !chunk.content.is_empty())
        .map(|chunk| chunk.content.first().unwrap())
        .map(|content| match content {
            ContentBlockChunk::Text(block) => block.text.clone(),
            _ => panic!("Expected a text block"),
        })
        .collect::<Vec<String>>()
        .join("");
    assert!(generation.contains("New York"), "{}", generation);
    assert!(generation.contains("70"), "{}", generation);

    // Check the usage
    match provider {
        // NOTE: Azure does not return usage for streaming inference (to the best of our knowledge)
        ProviderConfig::Azure(AzureProvider { .. }) => {
            assert!(collected_chunks.last().unwrap().usage.is_none());
        }
        _ => {
            assert!(collected_chunks.last().unwrap().usage.is_some());
        }
    }
}

pub fn create_json_mode_inference_request<'a>() -> ModelInferenceRequest<'a> {
    let messages = vec![RequestMessage {
        role: Role::User,
        content: vec!["What is 4+4?".to_string().into()],
    }];

    let system = Some(
        r#"\
        # Instructions\n\
        You are a helpful assistant who returns in the JSON form {"reasoning": "...", "answer": "..."}.\n\
        \n\
        # Examples\n\
        \n\
        {"reasoning": "3 + 3 = 6", "answer": "6"}\n\
        \n\
        {"reasoning": "Japan is in Asia. Tokyo is the capital of Japan. Therefore Tokyo is in Asia.", "answer": "Yes"}\n\
        \n\
        {"reasoning": "The square root of 9 is 3.", "answer": "3"}\n\
        "#.into(),
    );
    let max_tokens = Some(400);
    let temperature = Some(1.);
    let seed = Some(420);
    let output_schema = json!({
        "type": "object",
        "properties": {
            "reasoning": {"type": "string"},
            "answer": {"type": "string"}
        },
        "required": ["answer"]
    });

    ModelInferenceRequest {
        messages,
        system,
        tool_config: None,
        temperature,
        max_tokens,
        seed,
        stream: false,
        json_mode: JSONMode::On,
        function_type: FunctionType::Json,
        output_schema: Some(Box::leak(Box::new(output_schema))),
    }
}

pub async fn test_json_mode_inference_request_with_provider(provider: &ProviderConfig) {
    // Set up and make the inference request
    let inference_request = create_json_mode_inference_request();
    let client = reqwest::Client::new();
    let result = provider.infer(&inference_request, &client).await.unwrap();

    println!("Result: {result:#?}");

    // Check the result
    assert!(result.content.len() == 1);
    let content = result.content.first().unwrap();

    match content {
        ContentBlock::Text(block) => {
            let parsed_json: serde_json::Value = serde_json::from_str(&block.text).unwrap();
            let parsed_json = parsed_json.as_object().unwrap();

            assert!(parsed_json.len() == 1 || parsed_json.len() == 2);
            assert!(parsed_json.get("answer").unwrap().as_str().unwrap() == "8");

            // reasoning is optional
            if parsed_json.len() == 2 {
                assert!(parsed_json.keys().any(|key| key == "reasoning"));
            }
        }
        _ => panic!("Unexpected content block: {:?}", content),
    }
}

pub async fn test_json_mode_streaming_inference_request_with_provider(provider: &ProviderConfig) {
    // Set up and make the inference request
    let mut inference_request = create_json_mode_inference_request();
    inference_request.stream = true;
    let client = reqwest::Client::new();

    // Run the inference request
    let result = provider
        .infer_stream(&inference_request, &client)
        .await
        .unwrap();

    // Collect the chunks
    let (first_chunk, mut stream) = result;
    let mut collected_chunks = vec![first_chunk];
    while let Some(chunk) = stream.next().await {
        let chunk = chunk.unwrap();
        println!("Chunk: {chunk:#?}");
        assert!(chunk.content.len() <= 1);
        collected_chunks.push(chunk);
    }

    // Parse the generation
    let generation = collected_chunks
        .iter()
        .filter(|chunk| !chunk.content.is_empty())
        .map(|chunk| chunk.content.first().unwrap())
        .map(|content| match content {
            ContentBlockChunk::Text(block) => block.text.clone(),
            _ => panic!("Expected a text block"),
        })
        .collect::<Vec<String>>()
        .join("");

    println!("Generation: {}", generation);

    // Ensure the generation is valid JSON
    let parsed_json: serde_json::Value = serde_json::from_str(&generation).unwrap();
    let parsed_json = parsed_json.as_object().unwrap();

    assert!(parsed_json.len() == 1 || parsed_json.len() == 2);
    assert!(parsed_json.get("answer").unwrap().as_str().unwrap() == "8");

    // `reasoning` is optional
    if parsed_json.len() == 2 {
        assert!(parsed_json.keys().any(|key| key == "reasoning"));
    }

    // Check the usage
    match provider {
        // NOTE: Azure and Together do not return usage for streaming JSON Mode inference (to the best of our knowledge)
        ProviderConfig::Azure(AzureProvider { .. })
        | ProviderConfig::Together(TogetherProvider { .. }) => {
            assert!(collected_chunks.last().unwrap().usage.is_none());
        }
        _ => {
            assert!(collected_chunks.last().unwrap().usage.is_some());
        }
    }
}

lazy_static! {
    static ref WEATHER_TOOL_CONFIG: StaticToolConfig = StaticToolConfig {
        name: "get_temperature".to_string(),
        description: "Get the current temperature in a given location".to_string(),
        parameters: JSONSchemaFromPath::from_value(&json!({
            "type": "object",
            "properties": {
                "location": {"type": "string"},
                "unit": {"type": "string", "enum": ["celsius", "fahrenheit"]}
            },
            "required": ["location"]
        })),
        strict: false,
    };
}<|MERGE_RESOLUTION|>--- conflicted
+++ resolved
@@ -398,13 +398,8 @@
         RequestMessage {
             role: Role::User,
             content: vec![ContentBlock::ToolResult(ToolResult {
-<<<<<<< HEAD
                 name: "get_temperature".to_string(),
-                id: "1".to_string(),
-=======
-                name: "get_weather".to_string(),
                 id: "123456789".to_string(),
->>>>>>> 082c6c99
                 result: "70".to_string(),
             })],
         },
