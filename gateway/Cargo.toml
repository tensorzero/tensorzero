--- conflicted
+++ resolved
@@ -30,16 +30,10 @@
 default = []
 
 [dev-dependencies]
-<<<<<<< HEAD
-reqwest = { workspace = true, features = ["json"] }
-tempfile = "3.20.0"
+reqwest  = { workspace = true, features = ["json", "blocking"] }
+tempfile = "3.21.0"
 tensorzero = { path = "../clients/rust"}
 serde_json = { workspace = true }
 serde_yaml = { workspace = true }
 jsonschema = { workspace = true }
-tokio = { workspace = true, features = ["macros"] }
-=======
-reqwest.workspace = true
-tempfile = "3.21.0"
-tensorzero = { path = "../clients/rust"}
->>>>>>> 71d43c7a
+tokio = { workspace = true, features = ["macros"] }