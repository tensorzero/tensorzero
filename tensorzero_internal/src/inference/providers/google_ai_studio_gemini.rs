use std::sync::OnceLock;
use std::time::Duration;

use futures::{Stream, StreamExt};
use reqwest::StatusCode;
use reqwest_eventsource::{Event, EventSource, RequestBuilderExt};
use secrecy::{ExposeSecret, SecretString};
use serde::{Deserialize, Serialize};
use serde_json::Value;
use tokio::time::Instant;
use url::Url;
use uuid::Uuid;

use crate::endpoints::inference::InferenceCredentials;
use crate::error::{Error, ErrorDetails};
use crate::inference::providers::provider_trait::InferenceProvider;
use crate::inference::types::batch::{BatchRequestRow, PollBatchInferenceResponse};
use crate::inference::types::{
    batch::StartBatchProviderInferenceResponse, serialize_or_log, ModelInferenceRequest,
    ProviderInferenceResponse, ProviderInferenceResponseChunk, ProviderInferenceResponseStream,
    RequestMessage, Usage,
};
use crate::inference::types::{
    ContentBlock, ContentBlockChunk, ContentBlockOutput, Latency, ModelInferenceRequestJsonMode,
    Role, Text, TextChunk,
};
use crate::model::{build_creds_caching_default, Credential, CredentialLocation};
use crate::tool::{ToolCall, ToolCallChunk, ToolChoice, ToolConfig};

const PROVIDER_NAME: &str = "Google AI Studio Gemini";
const PROVIDER_TYPE: &str = "google_ai_studio_gemini";

/// Implements a subset of the Google AI Studio Gemini API as documented [here](https://ai.google.dev/gemini-api/docs/text-generation?lang=rest)
#[derive(Debug)]
pub struct GoogleAIStudioGeminiProvider {
    request_url: Url,
    streaming_request_url: Url,
    credentials: GoogleAIStudioCredentials,
}

static DEFAULT_CREDENTIALS: OnceLock<GoogleAIStudioCredentials> = OnceLock::new();

impl GoogleAIStudioGeminiProvider {
    pub fn new(
        model_name: String,
        api_key_location: Option<CredentialLocation>,
    ) -> Result<Self, Error> {
        let credentials = build_creds_caching_default(
            api_key_location,
            default_api_key_location(),
            PROVIDER_TYPE,
            &DEFAULT_CREDENTIALS,
        )?;

        let request_url = Url::parse(&format!(
            "https://generativelanguage.googleapis.com/v1beta/models/{model_name}:generateContent",
        ))
        .map_err(|e| {
            Error::new(ErrorDetails::Config {
                message: format!("Failed to parse request URL: {}", e),
            })
        })?;
        let streaming_request_url = Url::parse(&format!(
            "https://generativelanguage.googleapis.com/v1beta/models/{model_name}:streamGenerateContent?alt=sse",
        ))
        .map_err(|e| {
            Error::new(ErrorDetails::Config {
                message: format!("Failed to parse streaming request URL: {}", e),
            })
        })?;
        Ok(GoogleAIStudioGeminiProvider {
            request_url,
            streaming_request_url,
            credentials,
        })
    }
}

fn default_api_key_location() -> CredentialLocation {
    CredentialLocation::Env("GOOGLE_AI_STUDIO_API_KEY".to_string())
}

#[derive(Clone, Debug)]
pub enum GoogleAIStudioCredentials {
    Static(SecretString),
    Dynamic(String),
    #[cfg(any(test, feature = "e2e_tests"))]
    None,
}

impl TryFrom<Credential> for GoogleAIStudioCredentials {
    type Error = Error;

    fn try_from(credentials: Credential) -> Result<Self, Error> {
        match credentials {
            Credential::Static(key) => Ok(GoogleAIStudioCredentials::Static(key)),
            Credential::Dynamic(key_name) => Ok(GoogleAIStudioCredentials::Dynamic(key_name)),
            #[cfg(any(test, feature = "e2e_tests"))]
            Credential::Missing => Ok(GoogleAIStudioCredentials::None),
            _ => Err(Error::new(ErrorDetails::Config {
                message: "Invalid api_key_location for Google AI Studio Gemini provider"
                    .to_string(),
            }))?,
        }
    }
}

impl GoogleAIStudioCredentials {
    pub fn get_api_key<'a>(
        &'a self,
        dynamic_api_keys: &'a InferenceCredentials,
    ) -> Result<&'a SecretString, Error> {
        match self {
            GoogleAIStudioCredentials::Static(api_key) => Ok(api_key),
            GoogleAIStudioCredentials::Dynamic(key_name) => {
                dynamic_api_keys.get(key_name).ok_or_else(|| {
                    ErrorDetails::ApiKeyMissing {
                        provider_name: PROVIDER_NAME.to_string(),
                    }
                    .into()
                })
            }
            #[cfg(any(test, feature = "e2e_tests"))]
            GoogleAIStudioCredentials::None => Err(ErrorDetails::ApiKeyMissing {
                provider_name: PROVIDER_NAME.to_string(),
            })?,
        }
    }
}

impl InferenceProvider for GoogleAIStudioGeminiProvider {
    /// Google AI Studio Gemini non-streaming API request
    async fn infer<'a>(
        &'a self,
        request: &'a ModelInferenceRequest<'_>,
        http_client: &'a reqwest::Client,
        dynamic_api_keys: &'a InferenceCredentials,
    ) -> Result<ProviderInferenceResponse, Error> {
        let request_body: GeminiRequest = GeminiRequest::new(request)?;
        let api_key = self.credentials.get_api_key(dynamic_api_keys)?;
        let start_time = Instant::now();
        let mut url = self.request_url.clone();
        url.query_pairs_mut()
            .append_pair("key", api_key.expose_secret());
        let res = http_client
            .post(url)
            .json(&request_body)
            .send()
            .await
            .map_err(|e| {
                Error::new(ErrorDetails::InferenceClient {
                    message: format!("Error sending request: {e}"),
                    status_code: e.status(),
                    provider_type: PROVIDER_TYPE.to_string(),
                    raw_request: Some(serde_json::to_string(&request_body).unwrap_or_default()),
                    raw_response: None,
                })
            })?;
        let latency = Latency::NonStreaming {
            response_time: start_time.elapsed(),
        };
        if res.status().is_success() {
            let raw_response = res.text().await.map_err(|e| {
                Error::new(ErrorDetails::InferenceServer {
                    message: format!("Error parsing text response: {e}"),
                    provider_type: PROVIDER_TYPE.to_string(),
                    raw_request: Some(serde_json::to_string(&request_body).unwrap_or_default()),
                    raw_response: None,
                })
            })?;

            let response = serde_json::from_str(&raw_response).map_err(|e| {
                Error::new(ErrorDetails::InferenceServer {
                    message: format!("Error parsing JSON response: {e}"),
                    provider_type: PROVIDER_TYPE.to_string(),
                    raw_request: Some(serde_json::to_string(&request_body).unwrap_or_default()),
                    raw_response: Some(raw_response.clone()),
                })
            })?;
            let response_with_latency = GeminiResponseWithMetadata {
                response,
                latency,
                raw_response,
                request: request_body,
                generic_request: request,
            };
            Ok(response_with_latency.try_into()?)
        } else {
            let response_code = res.status();
            let error_body = res.text().await.map_err(|e| {
                Error::new(ErrorDetails::InferenceServer {
                    message: format!("Error parsing text response: {e}"),
                    provider_type: PROVIDER_TYPE.to_string(),
                    raw_request: Some(serde_json::to_string(&request_body).unwrap_or_default()),
                    raw_response: None,
                })
            })?;
            handle_google_ai_studio_error(response_code, error_body)
        }
    }

    /// Google AI Studio Gemini streaming API request
    async fn infer_stream<'a>(
        &'a self,
        request: &'a ModelInferenceRequest<'_>,
        http_client: &'a reqwest::Client,
        dynamic_api_keys: &'a InferenceCredentials,
    ) -> Result<
        (
            ProviderInferenceResponseChunk,
            ProviderInferenceResponseStream,
            String,
        ),
        Error,
    > {
        let request_body: GeminiRequest = GeminiRequest::new(request)?;
        let raw_request = serde_json::to_string(&request_body).map_err(|e| {
            Error::new(ErrorDetails::Serialization {
                message: format!("Error serializing request: {e}"),
            })
        })?;
        let api_key = self.credentials.get_api_key(dynamic_api_keys)?;
        let start_time = Instant::now();
        let mut url = self.streaming_request_url.clone();
        url.query_pairs_mut()
            .append_pair("key", api_key.expose_secret());
        let event_source = http_client
            .post(url)
            .json(&request_body)
            .eventsource()
            .map_err(|e| {
                Error::new(ErrorDetails::InferenceClient {
                    message: format!("Error sending request to Google AI Studio Gemini: {e}"),
                    status_code: None,
                    provider_type: PROVIDER_TYPE.to_string(),
                    raw_request: Some(serde_json::to_string(&request_body).unwrap_or_default()),
                    raw_response: None,
                })
            })?;
        let mut stream = Box::pin(stream_google_ai_studio_gemini(event_source, start_time));
        let chunk = match stream.next().await {
            Some(Ok(chunk)) => chunk,
            Some(Err(e)) => return Err(e),
            None => {
                return Err(ErrorDetails::InferenceServer {
                    message: "Stream ended before first chunk".to_string(),
                    provider_type: PROVIDER_TYPE.to_string(),
                    raw_request: Some(serde_json::to_string(&request_body).unwrap_or_default()),
                    raw_response: None,
                }
                .into())
            }
        };
        Ok((chunk, stream, raw_request))
    }

    async fn start_batch_inference<'a>(
        &'a self,
        _requests: &'a [ModelInferenceRequest<'_>],
        _client: &'a reqwest::Client,
        _dynamic_api_keys: &'a InferenceCredentials,
    ) -> Result<StartBatchProviderInferenceResponse, Error> {
        Err(ErrorDetails::UnsupportedModelProviderForBatchInference {
            provider_type: "Google AI Studio Gemini".to_string(),
        }
        .into())
    }

    async fn poll_batch_inference<'a>(
        &'a self,
        _batch_request: &'a BatchRequestRow<'a>,
        _http_client: &'a reqwest::Client,
        _dynamic_api_keys: &'a InferenceCredentials,
    ) -> Result<PollBatchInferenceResponse, Error> {
        Err(ErrorDetails::UnsupportedModelProviderForBatchInference {
            provider_type: PROVIDER_TYPE.to_string(),
        }
        .into())
    }
}

fn stream_google_ai_studio_gemini(
    mut event_source: EventSource,
    start_time: Instant,
) -> impl Stream<Item = Result<ProviderInferenceResponseChunk, Error>> {
    async_stream::stream! {
        while let Some(ev) = event_source.next().await {
            match ev {
                Err(e) => {
                    if matches!(e, reqwest_eventsource::Error::StreamEnded) {
                        break;
                    }
                    yield Err(ErrorDetails::InferenceServer {
                        message: e.to_string(),
                        provider_type: PROVIDER_TYPE.to_string(),
                        raw_request: None,
                        raw_response: None,
                    }.into())
                }
                Ok(event) => match event {
                    Event::Open => continue,
                    Event::Message(message) => {
                        let data: Result<GeminiResponse, Error> = serde_json::from_str(&message.data).map_err(|e| {
                            Error::new(ErrorDetails::InferenceServer {
                                message: format!("Error parsing streaming JSON response: {e}"),
                                provider_type: PROVIDER_TYPE.to_string(),
                                raw_request: None,
                                raw_response: Some(message.data.clone()),
                            })
                        });
                        let data = match data {
                            Ok(data) => data,
                            Err(e) => {
                                yield Err(e);
                                continue;
                            }
                        };
                        let response = GoogleAIStudioGeminiResponseWithMetadata {
                            response: data,
                            latency: start_time.elapsed(),
                        }.try_into();
                        yield response
                    }
                }
            }
         }
    }
}

#[derive(Debug, PartialEq, Serialize)]
#[serde(rename_all = "lowercase")]
enum GeminiRole {
    User,
    Model,
}

impl From<Role> for GeminiRole {
    fn from(role: Role) -> Self {
        match role {
            Role::User => GeminiRole::User,
            Role::Assistant => GeminiRole::Model,
        }
    }
}

#[derive(Debug, PartialEq, Serialize)]
struct GeminiFunctionCall<'a> {
    name: &'a str,
    args: Value,
}

#[derive(Debug, PartialEq, Serialize)]
struct GeminiFunctionResponse<'a> {
    name: &'a str,
    response: Value,
}

#[derive(Debug, PartialEq, Serialize)]
#[serde(rename_all = "camelCase", untagged)]
enum GeminiPart<'a> {
    Text {
        text: &'a str,
    },
    // TODO (if needed): InlineData { inline_data: Blob },
    // TODO (if needed): FileData { file_data: FileData },
    FunctionCall {
        function_call: GeminiFunctionCall<'a>,
    },
    FunctionResponse {
        function_response: GeminiFunctionResponse<'a>,
    },
    // TODO (if needed): ExecutableCode [docs](https://ai.google.dev/api/caching#ExecutableCode)
    // TODO (if needed): ExecutableCodeResult [docs](https://ai.google.dev/api/caching#CodeExecutionResult)
}

impl<'a> TryFrom<&'a ContentBlock> for Option<GeminiPart<'a>> {
    type Error = Error;

    fn try_from(block: &'a ContentBlock) -> Result<Self, Error> {
        match block {
            ContentBlock::Text(Text { text }) => Ok(Some(GeminiPart::Text { text })),
            ContentBlock::ToolResult(tool_result) => {
                // Convert the tool result from String to JSON Value (Gemini expects an object)
                let response: Value = serde_json::from_str(&tool_result.result).map_err(|e| {
                    Error::new(ErrorDetails::InferenceClient {
                        status_code: Some(StatusCode::BAD_REQUEST),
                        message: format!("Error parsing tool result as JSON Value: {e}"),
                        provider_type: PROVIDER_TYPE.to_string(),
                        raw_request: None,
                        raw_response: Some(tool_result.result.clone()),
                    })
                })?;

                // Gemini expects the format below according to [the documentation](https://ai.google.dev/gemini-api/docs/function-calling#multi-turn-example-1)
                let response = serde_json::json!({
                    "name": tool_result.name,
                    "content": response,
                });

                Ok(Some(GeminiPart::FunctionResponse {
                    function_response: GeminiFunctionResponse {
                        name: &tool_result.name,
                        response,
                    },
                }))
            }
            ContentBlock::ToolCall(tool_call) => {
                // Convert the tool call arguments from String to JSON Value (Gemini expects an object)
                let args: Value = serde_json::from_str(&tool_call.arguments).map_err(|e| {
                    Error::new(ErrorDetails::InferenceClient {
                        status_code: Some(StatusCode::BAD_REQUEST),
                        message: format!("Error parsing tool call arguments as JSON Value: {e}"),
                        provider_type: PROVIDER_TYPE.to_string(),
                        raw_request: None,
                        raw_response: Some(tool_call.arguments.clone()),
                    })
                })?;

                if !args.is_object() {
                    return Err(ErrorDetails::InferenceClient {
                        status_code: Some(StatusCode::BAD_REQUEST),
                        message: "Tool call arguments must be a JSON object".to_string(),
                        provider_type: PROVIDER_TYPE.to_string(),
                        raw_request: None,
                        raw_response: Some(tool_call.arguments.clone()),
                    }
                    .into());
                }

                Ok(Some(GeminiPart::FunctionCall {
                    function_call: GeminiFunctionCall {
                        name: &tool_call.name,
                        args,
                    },
                }))
            }
            ContentBlock::Thought(_thought) => Ok(None),
        }
    }
}

#[derive(Debug, PartialEq, Serialize)]
struct GeminiContent<'a> {
    role: GeminiRole,
    parts: Vec<GeminiPart<'a>>,
}

impl<'a> TryFrom<&'a RequestMessage> for GeminiContent<'a> {
    type Error = Error;

    fn try_from(message: &'a RequestMessage) -> Result<Self, Self::Error> {
        let role = GeminiRole::from(message.role);
        let parts: Vec<GeminiPart> = message
            .content
            .iter()
            .map(|block| block.try_into())
            .collect::<Result<Vec<Option<GeminiPart>>, _>>()?
            .into_iter()
            .flatten()
            .collect();

        Ok(GeminiContent { role, parts })
    }
}

#[derive(Debug, PartialEq, Serialize)]
struct GeminiFunctionDeclaration<'a> {
    name: &'a str,
    description: &'a str,
    parameters: Value, // Should be a JSONSchema as a Value
}

#[derive(Debug, PartialEq, Serialize)]
#[serde(rename_all = "camelCase")]
struct GeminiTool<'a> {
    function_declarations: Vec<GeminiFunctionDeclaration<'a>>,
    // TODO (if needed): code_execution ([docs](https://ai.google.dev/api/caching#CodeExecution))
}

impl<'a> From<&'a ToolConfig> for GeminiFunctionDeclaration<'a> {
    fn from(tool: &'a ToolConfig) -> Self {
        let mut parameters = tool.parameters().clone();
        if let Some(obj) = parameters.as_object_mut() {
            obj.remove("additionalProperties");
            obj.remove("$schema");
        }

        GeminiFunctionDeclaration {
            name: tool.name(),
            description: tool.description(),
            parameters,
        }
    }
}

impl<'a> From<&'a Vec<ToolConfig>> for GeminiTool<'a> {
    fn from(tools: &'a Vec<ToolConfig>) -> Self {
        let function_declarations: Vec<GeminiFunctionDeclaration<'a>> =
            tools.iter().map(|tc| tc.into()).collect();
        GeminiTool {
            function_declarations,
        }
    }
}

#[derive(Debug, PartialEq, Serialize)]
#[serde(rename_all = "camelCase")]
enum GeminiFunctionCallingMode {
    Auto,
    Any,
    None,
}

#[derive(Debug, PartialEq, Serialize)]
#[serde(rename_all = "camelCase")]
struct GeminiFunctionCallingConfig<'a> {
    mode: GeminiFunctionCallingMode,
    #[serde(skip_serializing_if = "Option::is_none")]
    allowed_function_names: Option<Vec<&'a str>>,
}

#[derive(Debug, PartialEq, Serialize)]
#[serde(rename_all = "camelCase")]
struct GoogleAIStudioGeminiToolConfig<'a> {
    function_calling_config: GeminiFunctionCallingConfig<'a>,
}

impl<'a> From<&'a ToolChoice> for GoogleAIStudioGeminiToolConfig<'a> {
    fn from(tool_choice: &'a ToolChoice) -> Self {
        match tool_choice {
            ToolChoice::None => GoogleAIStudioGeminiToolConfig {
                function_calling_config: GeminiFunctionCallingConfig {
                    mode: GeminiFunctionCallingMode::None,
                    allowed_function_names: None,
                },
            },
            ToolChoice::Auto => GoogleAIStudioGeminiToolConfig {
                function_calling_config: GeminiFunctionCallingConfig {
                    mode: GeminiFunctionCallingMode::Auto,
                    allowed_function_names: None,
                },
            },
            ToolChoice::Required => GoogleAIStudioGeminiToolConfig {
                function_calling_config: GeminiFunctionCallingConfig {
                    mode: GeminiFunctionCallingMode::Any,
                    allowed_function_names: None,
                },
            },
            ToolChoice::Specific(tool_name) => GoogleAIStudioGeminiToolConfig {
                function_calling_config: GeminiFunctionCallingConfig {
                    mode: GeminiFunctionCallingMode::Any,
                    allowed_function_names: Some(vec![tool_name]),
                },
            },
        }
    }
}

#[derive(Debug, PartialEq, Serialize)]
enum GeminiResponseMimeType {
    #[serde(rename = "text/plain")]
    #[allow(dead_code)]
    TextPlain,
    #[serde(rename = "application/json")]
    ApplicationJson,
}

// TODO (if needed): add the other options [here](https://ai.google.dev/api/generate-content#v1beta.GenerationConfig)
#[derive(Debug, PartialEq, Serialize)]
#[serde(rename_all = "camelCase")]
struct GeminiGenerationConfig<'a> {
    stop_sequences: Option<Vec<&'a str>>,
    temperature: Option<f32>,
    top_p: Option<f32>,
    presence_penalty: Option<f32>,
    frequency_penalty: Option<f32>,
    max_output_tokens: Option<u32>,
    seed: Option<u32>,
    response_mime_type: Option<GeminiResponseMimeType>,
    response_schema: Option<Value>,
}

#[derive(Debug, PartialEq, Serialize)]
#[serde(rename_all = "camelCase")]
struct GeminiRequest<'a> {
    contents: Vec<GeminiContent<'a>>,
    tools: Option<Vec<GeminiTool<'a>>>,
    tool_config: Option<GoogleAIStudioGeminiToolConfig<'a>>,
    generation_config: Option<GeminiGenerationConfig<'a>>,
    system_instruction: Option<GeminiContent<'a>>,
}

impl<'a> GeminiRequest<'a> {
    pub fn new(request: &'a ModelInferenceRequest<'a>) -> Result<Self, Error> {
        if request.messages.is_empty() {
            return Err(ErrorDetails::InvalidRequest {
                message: "Google AI Studio Gemini requires at least one message".to_string(),
            }
            .into());
        }
        let system_instruction =
            request
                .system
                .as_ref()
                .map(|system_instruction| GeminiPart::Text {
                    text: system_instruction,
                });
        let contents: Vec<GeminiContent> = request
            .messages
            .iter()
            .map(GeminiContent::try_from)
            .collect::<Result<_, _>>()?;
        let (tools, tool_config) = prepare_tools(request);
        let (response_mime_type, response_schema) = match request.json_mode {
            ModelInferenceRequestJsonMode::On | ModelInferenceRequestJsonMode::Strict => {
                match request.output_schema {
                    Some(output_schema) => (
                        Some(GeminiResponseMimeType::ApplicationJson),
                        Some(process_output_schema(output_schema)?),
                    ),
                    None => (Some(GeminiResponseMimeType::ApplicationJson), None),
                }
            }
            ModelInferenceRequestJsonMode::Off => (None, None),
        };
        let generation_config = Some(GeminiGenerationConfig {
            stop_sequences: None,
            temperature: request.temperature,
            max_output_tokens: request.max_tokens,
            top_p: request.top_p,
            presence_penalty: request.presence_penalty,
            frequency_penalty: request.frequency_penalty,
            seed: request.seed,
            response_mime_type,
            response_schema,
        });
        Ok(GeminiRequest {
            contents,
            tools,
            tool_config,
            generation_config,
            system_instruction: system_instruction.map(|content| GeminiContent {
                role: GeminiRole::Model,
                parts: vec![content],
            }),
        })
    }
}

fn prepare_tools<'a>(
    request: &'a ModelInferenceRequest<'a>,
) -> (
    Option<Vec<GeminiTool<'a>>>,
    Option<GoogleAIStudioGeminiToolConfig<'a>>,
) {
    match &request.tool_config {
        Some(tool_config) => {
            if tool_config.tools_available.is_empty() {
                return (None, None);
            }
            let tools = Some(vec![(&tool_config.tools_available).into()]);
            let tool_config = Some((&tool_config.tool_choice).into());
            (tools, tool_config)
        }
        None => (None, None),
    }
}

fn process_output_schema(output_schema: &Value) -> Result<Value, Error> {
    let mut schema = output_schema.clone();

    /// Recursively remove all instances of "additionalProperties"
    fn remove_additional_properties(value: &mut Value) {
        match value {
            Value::Object(obj) => {
                obj.remove("additionalProperties");
                for (_, v) in obj.iter_mut() {
                    remove_additional_properties(v);
                }
            }
            Value::Array(arr) => {
                for v in arr.iter_mut() {
                    remove_additional_properties(v);
                }
            }
            _ => {}
        }
    }

    remove_additional_properties(&mut schema);
    Ok(schema)
}

#[derive(Debug, Deserialize, Serialize)]
struct GeminiResponseFunctionCall {
    name: String,
    args: Value,
}

#[derive(Debug, Deserialize, Serialize)]
#[serde(rename_all = "camelCase")]
enum GeminiResponseContentPart {
    Text(String),
    // TODO (if needed): InlineData { inline_data: Blob },
    // TODO (if needed): FileData { file_data: FileData },
    FunctionCall(GeminiResponseFunctionCall),
    // TODO (if needed): FunctionResponse
    // TODO (if needed): VideoMetadata { video_metadata: VideoMetadata },
}

impl From<GeminiResponseContentPart> for ContentBlockChunk {
    /// Google AI Studio Gemini does not support parallel tool calling or multiple content blocks as far as I can tell.
    /// So there is no issue with bookkeeping IDs for content blocks.
    /// We should revisit this if they begin to support it.
    fn from(part: GeminiResponseContentPart) -> Self {
        match part {
            GeminiResponseContentPart::Text(text) => ContentBlockChunk::Text(TextChunk {
                text,
                id: "0".to_string(),
            }),
            GeminiResponseContentPart::FunctionCall(function_call) => {
                let arguments = serialize_or_log(&function_call.args);
                ContentBlockChunk::ToolCall(ToolCallChunk {
                    raw_name: function_call.name,
                    raw_arguments: arguments,
                    id: "0".to_string(),
                })
            }
        }
    }
}

impl TryFrom<GeminiResponseContentPart> for ContentBlockOutput {
    type Error = Error;
    fn try_from(part: GeminiResponseContentPart) -> Result<Self, Self::Error> {
        match part {
            GeminiResponseContentPart::Text(text) => Ok(text.into()),
            GeminiResponseContentPart::FunctionCall(function_call) => {
                Ok(ContentBlockOutput::ToolCall(ToolCall {
                    name: function_call.name,
                    arguments: serde_json::to_string(&function_call.args).map_err(|e| {
                        Error::new(ErrorDetails::Serialization {
                            message: format!(
                                "Error serializing function call arguments returned from Gemini: {e}"
                            ),
                        })
                    })?,
                    // Gemini doesn't have the concept of tool call ID so we generate one for our bookkeeping
                    id: Uuid::now_v7().to_string(),
                }))
            }
        }
    }
}

#[derive(Debug, Deserialize, Serialize)]
struct GeminiResponseContent {
    parts: Vec<GeminiResponseContentPart>,
}

#[derive(Debug, Deserialize, Serialize)]
struct GeminiResponseCandidate {
    #[serde(skip_serializing_if = "Option::is_none")]
    content: Option<GeminiResponseContent>,
}

#[derive(Debug, Deserialize, Serialize)]
#[serde(rename_all = "camelCase")]
struct GeminiUsageMetadata {
    prompt_token_count: u32,
    // Gemini doesn't return output tokens in certain edge cases (e.g. generation blocked by safety settings)
    #[serde(skip_serializing_if = "Option::is_none")]
    candidates_token_count: Option<u32>,
}

impl From<GeminiUsageMetadata> for Usage {
    fn from(usage_metadata: GeminiUsageMetadata) -> Self {
        Usage {
            input_tokens: usage_metadata.prompt_token_count,
            output_tokens: usage_metadata.candidates_token_count.unwrap_or(0),
        }
    }
}

#[derive(Debug, Deserialize, Serialize)]
#[serde(rename_all = "camelCase")]
struct GeminiResponse {
    candidates: Vec<GeminiResponseCandidate>,
    #[serde(skip_serializing_if = "Option::is_none")]
    usage_metadata: Option<GeminiUsageMetadata>,
}

struct GeminiResponseWithMetadata<'a> {
    response: GeminiResponse,
    raw_response: String,
    latency: Latency,
    request: GeminiRequest<'a>,
    generic_request: &'a ModelInferenceRequest<'a>,
}

impl<'a> TryFrom<GeminiResponseWithMetadata<'a>> for ProviderInferenceResponse {
    type Error = Error;
    fn try_from(response: GeminiResponseWithMetadata<'a>) -> Result<Self, Self::Error> {
        let GeminiResponseWithMetadata {
            response,
            raw_response,
            latency,
            request: request_body,
            generic_request,
        } = response;

        // Google AI Studio Gemini response can contain multiple candidates and each of these can contain
        // multiple content parts. We will only use the first candidate but handle all parts of the response therein.
        let first_candidate = response.candidates.into_iter().next().ok_or_else(|| {
            Error::new(ErrorDetails::InferenceServer {
                message: "Google AI Studio Gemini response has no candidates".to_string(),
                raw_request: Some(serde_json::to_string(&request_body).unwrap_or_default()),
                raw_response: Some(raw_response.clone()),
                provider_type: PROVIDER_TYPE.to_string(),
            })
        })?;

        // Gemini sometimes doesn't return content in the response (e.g. safety settings blocked the generation).
        let content: Vec<ContentBlockOutput> = match first_candidate.content {
            Some(content) => content
                .parts
                .into_iter()
                .map(|part| part.try_into())
                .collect::<Result<Vec<ContentBlockOutput>, Error>>()?,
            None => vec![],
        };

        let usage = response
            .usage_metadata
            .ok_or_else(|| {
                Error::new(ErrorDetails::InferenceServer {
                    message: "Google AI Studio Gemini non-streaming response has no usage metadata"
                        .to_string(),
                    raw_request: Some(serde_json::to_string(&request_body).unwrap_or_default()),
                    raw_response: Some(raw_response.clone()),
                    provider_type: PROVIDER_TYPE.to_string(),
                })
            })?
            .into();
        let raw_request = serde_json::to_string(&request_body).map_err(|e| {
            Error::new(ErrorDetails::Serialization {
                message: format!("Error serializing request: {e}"),
            })
        })?;
        let system = generic_request.system.clone();
        let messages = generic_request.messages.clone();
        Ok(ProviderInferenceResponse::new(
            content,
            system,
            messages,
            raw_request,
            raw_response,
            usage,
            latency,
        ))
    }
}

struct GoogleAIStudioGeminiResponseWithMetadata {
    response: GeminiResponse,
    latency: Duration,
}

impl TryFrom<GoogleAIStudioGeminiResponseWithMetadata> for ProviderInferenceResponseChunk {
    type Error = Error;
    fn try_from(response: GoogleAIStudioGeminiResponseWithMetadata) -> Result<Self, Self::Error> {
        let GoogleAIStudioGeminiResponseWithMetadata { response, latency } = response;

        let raw = serde_json::to_string(&response).map_err(|e| {
            Error::new(ErrorDetails::Serialization {
                message: format!(
                    "Error serializing streaming response from Google AI Studio Gemini: {e}"
                ),
            })
        })?;

        let first_candidate = response.candidates.into_iter().next().ok_or_else(|| {
            Error::new(ErrorDetails::InferenceServer {
                message: "Google AI Studio Gemini response has no candidates".to_string(),
                raw_request: None,
                raw_response: Some(raw.clone()),
                provider_type: PROVIDER_TYPE.to_string(),
            })
        })?;

        // Gemini sometimes returns chunks without content (e.g. they might have usage only).
        let mut content: Vec<ContentBlockChunk> = match first_candidate.content {
            Some(content) => content.parts.into_iter().map(|part| part.into()).collect(),
            None => vec![],
        };

        // Gemini occasionally spuriously returns empty text chunks. We filter these out.
        content.retain(|chunk| match chunk {
            ContentBlockChunk::Text(text) => !text.text.is_empty(),
            _ => true,
        });
        Ok(ProviderInferenceResponseChunk::new(
            content,
            response
                .usage_metadata
                .map(|usage_metadata| usage_metadata.into()),
            raw,
            latency,
        ))
    }
}

fn handle_google_ai_studio_error(
    response_code: StatusCode,
    response_body: String,
) -> Result<ProviderInferenceResponse, Error> {
    match response_code {
        StatusCode::UNAUTHORIZED
        | StatusCode::BAD_REQUEST
        | StatusCode::PAYLOAD_TOO_LARGE
        | StatusCode::TOO_MANY_REQUESTS => Err(ErrorDetails::InferenceClient {
            status_code: Some(response_code),
            message: response_body.clone(),
            raw_request: None,
            raw_response: Some(response_body.clone()),
            provider_type: PROVIDER_TYPE.to_string(),
        }
        .into()),
        // StatusCode::NOT_FOUND | StatusCode::FORBIDDEN | StatusCode::INTERNAL_SERVER_ERROR | 529: Overloaded
        // These are all captured in _ since they have the same error behavior
        _ => Err(ErrorDetails::InferenceServer {
            message: response_body.clone(),
            raw_request: None,
            raw_response: Some(response_body.clone()),
            provider_type: PROVIDER_TYPE.to_string(),
        }
        .into()),
    }
}

#[cfg(test)]
mod tests {
    use std::borrow::Cow;

    use serde_json::json;

    use super::*;
    use crate::inference::providers::common::{MULTI_TOOL_CONFIG, QUERY_TOOL, WEATHER_TOOL};
    use crate::inference::types::{FunctionType, ModelInferenceRequestJsonMode};
    use crate::tool::{ToolCallConfig, ToolResult};

    #[test]
    fn test_google_ai_studio_gemini_content_try_from() {
        let message = RequestMessage {
            role: Role::User,
            content: vec!["Hello, world!".to_string().into()],
        };
        let content = GeminiContent::try_from(&message).unwrap();
        assert_eq!(content.role, GeminiRole::User);
        assert_eq!(content.parts.len(), 1);
        assert_eq!(
            content.parts[0],
            GeminiPart::Text {
                text: "Hello, world!"
            }
        );

        let message = RequestMessage {
            role: Role::Assistant,
            content: vec!["Hello, world!".to_string().into()],
        };
        let content = GeminiContent::try_from(&message).unwrap();
        assert_eq!(content.role, GeminiRole::Model);
        assert_eq!(content.parts.len(), 1);
        assert_eq!(
            content.parts[0],
            GeminiPart::Text {
                text: "Hello, world!"
            }
        );
        let message = RequestMessage {
            role: Role::Assistant,
            content: vec![
                "Here's the result of the function call:".to_string().into(),
                ContentBlock::ToolCall(ToolCall {
                    id: "call_1".to_string(),
                    name: "get_temperature".to_string(),
                    arguments: r#"{"location": "New York", "unit": "celsius"}"#.to_string(),
                }),
            ],
        };
        let content = GeminiContent::try_from(&message).unwrap();
        assert_eq!(content.role, GeminiRole::Model);
        assert_eq!(content.parts.len(), 2);
        assert_eq!(
            content.parts[0],
            GeminiPart::Text {
                text: "Here's the result of the function call:"
            }
        );
        assert_eq!(
            content.parts[1],
            GeminiPart::FunctionCall {
                function_call: GeminiFunctionCall {
                    name: "get_temperature",
                    args: json!({"location": "New York", "unit": "celsius"}),
                }
            }
        );

        let message = RequestMessage {
            role: Role::User,
            content: vec![ContentBlock::ToolResult(ToolResult {
                id: "call_1".to_string(),
                name: "get_temperature".to_string(),
                result: r#"{"temperature": 25, "conditions": "sunny"}"#.to_string(),
            })],
        };
        let content = GeminiContent::try_from(&message).unwrap();
        assert_eq!(content.role, GeminiRole::User);
        assert_eq!(content.parts.len(), 1);
        assert_eq!(
            content.parts[0],
            GeminiPart::FunctionResponse {
                function_response: GeminiFunctionResponse {
                    name: "get_temperature",
                    response: json!({
                        "name": "get_temperature",
                        "content": json!({"temperature": 25, "conditions": "sunny"})
                    }),
                }
            }
        );
    }

    #[test]
    fn test_from_vec_tool() {
        let tool = GeminiTool::from(&MULTI_TOOL_CONFIG.tools_available);
        assert_eq!(
            tool,
            GeminiTool {
                function_declarations: vec![
                    GeminiFunctionDeclaration {
                        name: "get_temperature",
                        description: "Get the current temperature in a given location",
                        parameters: MULTI_TOOL_CONFIG.tools_available[0].parameters().clone(),
                    },
                    GeminiFunctionDeclaration {
                        name: "query_articles",
                        description: "Query articles from Wikipedia",
                        parameters: MULTI_TOOL_CONFIG.tools_available[1].parameters().clone(),
                    }
                ]
            }
        );
    }

    #[test]
    fn test_from_tool_choice() {
        let tool_choice = ToolChoice::Auto;
        let tool_config = GoogleAIStudioGeminiToolConfig::from(&tool_choice);
        assert_eq!(
            tool_config,
            GoogleAIStudioGeminiToolConfig {
                function_calling_config: GeminiFunctionCallingConfig {
                    mode: GeminiFunctionCallingMode::Auto,
                    allowed_function_names: None,
                }
            }
        );

        let tool_choice = ToolChoice::Required;
        let tool_config = GoogleAIStudioGeminiToolConfig::from(&tool_choice);
        assert_eq!(
            tool_config,
            GoogleAIStudioGeminiToolConfig {
                function_calling_config: GeminiFunctionCallingConfig {
                    mode: GeminiFunctionCallingMode::Any,
                    allowed_function_names: None,
                }
            }
        );

        let tool_choice = ToolChoice::Specific("get_temperature".to_string());
        let tool_config = GoogleAIStudioGeminiToolConfig::from(&tool_choice);
        assert_eq!(
            tool_config,
            GoogleAIStudioGeminiToolConfig {
                function_calling_config: GeminiFunctionCallingConfig {
                    mode: GeminiFunctionCallingMode::Any,
                    allowed_function_names: Some(vec!["get_temperature"]),
                }
            }
        );

        let tool_choice = ToolChoice::None;
        let tool_config = GoogleAIStudioGeminiToolConfig::from(&tool_choice);
        assert_eq!(
            tool_config,
            GoogleAIStudioGeminiToolConfig {
                function_calling_config: GeminiFunctionCallingConfig {
                    mode: GeminiFunctionCallingMode::None,
                    allowed_function_names: None,
                }
            }
        );
    }

    #[test]
    fn test_google_ai_studio_gemini_request_try_from() {
        // Test Case 1: Empty message list
        let tool_config = ToolCallConfig {
            tools_available: vec![],
            tool_choice: ToolChoice::None,
            parallel_tool_calls: false,
        };
        let inference_request = ModelInferenceRequest {
            inference_id: Uuid::now_v7(),
            messages: vec![],
            system: None,
            tool_config: Some(Cow::Borrowed(&tool_config)),
            temperature: None,
            max_tokens: None,
            seed: None,
            top_p: None,
            presence_penalty: None,
            frequency_penalty: None,
            stream: false,
            json_mode: ModelInferenceRequestJsonMode::Off,
            function_type: FunctionType::Chat,
            output_schema: None,
        };
        let result = GeminiRequest::new(&inference_request);
        let details = result.unwrap_err().get_owned_details();
        assert_eq!(
            details,
            ErrorDetails::InvalidRequest {
                message: "Google AI Studio Gemini requires at least one message".to_string()
            }
        );

        // Test Case 2: Messages with System instructions
        let messages = vec![
            RequestMessage {
                role: Role::User,
                content: vec!["test_user".to_string().into()],
            },
            RequestMessage {
                role: Role::Assistant,
                content: vec!["test_assistant".to_string().into()],
            },
        ];
        let inference_request = ModelInferenceRequest {
            inference_id: Uuid::now_v7(),
            messages: messages.clone(),
            system: Some("test_system".to_string()),
            tool_config: Some(Cow::Borrowed(&tool_config)),
            temperature: None,
            max_tokens: None,
            seed: None,
            top_p: None,
            presence_penalty: None,
            frequency_penalty: None,
            stream: false,
            json_mode: ModelInferenceRequestJsonMode::Off,
            function_type: FunctionType::Chat,
            output_schema: None,
        };
        let result = GeminiRequest::new(&inference_request);
        let request = result.unwrap();
        assert_eq!(request.contents.len(), 2);
        assert_eq!(request.contents[0].role, GeminiRole::User);
        assert_eq!(
            request.contents[0].parts[0],
            GeminiPart::Text { text: "test_user" }
        );
        assert_eq!(request.contents[1].role, GeminiRole::Model);
        assert_eq!(request.contents[1].parts.len(), 1);
        assert_eq!(
            request.contents[1].parts[0],
            GeminiPart::Text {
                text: "test_assistant"
            }
        );

        // Test case 3: Messages with system message and some of the optional fields are tested
        let messages = vec![
            RequestMessage {
                role: Role::User,
                content: vec!["test_user".to_string().into()],
            },
            RequestMessage {
                role: Role::User,
                content: vec!["test_user2".to_string().into()],
            },
            RequestMessage {
                role: Role::Assistant,
                content: vec!["test_assistant".to_string().into()],
            },
        ];
        let output_schema = serde_json::json!({});
        let inference_request = ModelInferenceRequest {
            inference_id: Uuid::now_v7(),
            messages: messages.clone(),
            system: Some("test_system".to_string()),
            tool_config: Some(Cow::Borrowed(&tool_config)),
            temperature: Some(0.5),
            max_tokens: Some(100),
            seed: Some(69),
            top_p: Some(0.9),
            presence_penalty: Some(0.1),
            frequency_penalty: Some(0.1),
            stream: true,
            json_mode: ModelInferenceRequestJsonMode::On,
            function_type: FunctionType::Chat,
            output_schema: Some(&output_schema),
        };
        // JSON schema should be supported for Gemini Pro models
        let result = GeminiRequest::new(&inference_request);
        let request = result.unwrap();
        assert_eq!(request.contents.len(), 3);
        assert_eq!(request.contents[0].role, GeminiRole::User);
        assert_eq!(request.contents[1].role, GeminiRole::User);
        assert_eq!(request.contents[2].role, GeminiRole::Model);
        assert_eq!(request.contents[0].parts.len(), 1);
        assert_eq!(request.contents[1].parts.len(), 1);
        assert_eq!(request.contents[2].parts.len(), 1);
        assert_eq!(
            request.contents[0].parts[0],
            GeminiPart::Text { text: "test_user" }
        );
        assert_eq!(
            request.contents[1].parts[0],
            GeminiPart::Text { text: "test_user2" }
        );
        assert_eq!(
            request.contents[2].parts[0],
            GeminiPart::Text {
                text: "test_assistant"
            }
        );
        assert_eq!(
            request.generation_config.as_ref().unwrap().temperature,
            Some(0.5)
        );
        assert_eq!(request.generation_config.as_ref().unwrap().top_p, Some(0.9));
        assert_eq!(
            request.generation_config.as_ref().unwrap().presence_penalty,
            Some(0.1)
        );
        assert_eq!(
            request
                .generation_config
                .as_ref()
                .unwrap()
                .frequency_penalty,
            Some(0.1)
        );
        assert_eq!(
            request
                .generation_config
                .as_ref()
                .unwrap()
                .max_output_tokens,
            Some(100)
        );
        assert_eq!(request.generation_config.as_ref().unwrap().seed, Some(69));
        assert_eq!(
            request
                .generation_config
                .as_ref()
                .unwrap()
                .response_mime_type,
            Some(GeminiResponseMimeType::ApplicationJson)
        );
        assert_eq!(
            request.generation_config.as_ref().unwrap().response_schema,
            Some(output_schema.clone())
        );
    }

    #[test]
    fn test_google_ai_studio_gemini_to_t0_response() {
        let part = GeminiResponseContentPart::Text("test_assistant".to_string());
        let content = GeminiResponseContent { parts: vec![part] };
        let candidate = GeminiResponseCandidate {
            content: Some(content),
        };
        let response = GeminiResponse {
            candidates: vec![candidate],
            usage_metadata: Some(GeminiUsageMetadata {
                prompt_token_count: 10,
                candidates_token_count: Some(10),
            }),
        };
        let latency = Latency::NonStreaming {
            response_time: Duration::from_secs(1),
        };
        let generic_request = ModelInferenceRequest {
            inference_id: Uuid::now_v7(),
            messages: vec![RequestMessage {
                role: Role::User,
                content: vec!["test_user".to_string().into()],
            }],
            system: None,
            tool_config: None,
            temperature: None,
            max_tokens: None,
            seed: None,
            top_p: None,
            presence_penalty: None,
            frequency_penalty: None,
            stream: false,
            json_mode: ModelInferenceRequestJsonMode::Off,
            function_type: FunctionType::Chat,
            output_schema: None,
        };
        let request_body = GeminiRequest {
            contents: vec![],
            generation_config: None,
            tools: None,
            tool_config: None,
            system_instruction: None,
        };
        let raw_request = serde_json::to_string(&request_body).unwrap();
        let raw_response = "test response".to_string();
        let response_with_latency = GeminiResponseWithMetadata {
            response,
            latency: latency.clone(),
            request: request_body,
            generic_request: &generic_request,
            raw_response: raw_response.clone(),
        };
        let model_inference_response: ProviderInferenceResponse =
            response_with_latency.try_into().unwrap();
        assert_eq!(
            model_inference_response.output,
            vec!["test_assistant".to_string().into()]
        );
        assert_eq!(
            model_inference_response.usage,
            Usage {
                input_tokens: 10,
                output_tokens: 10,
            }
        );
        assert_eq!(model_inference_response.latency, latency);
        assert_eq!(model_inference_response.raw_request, raw_request);
        assert_eq!(model_inference_response.raw_response, raw_response);
        assert_eq!(model_inference_response.system, None);
        assert_eq!(
            model_inference_response.input_messages,
            vec![RequestMessage {
                role: Role::User,
                content: vec!["test_user".to_string().into()],
            }]
        );
        let text_part =
            GeminiResponseContentPart::Text("Here's the weather information:".to_string());
        let function_call_part =
            GeminiResponseContentPart::FunctionCall(GeminiResponseFunctionCall {
                name: "get_temperature".to_string(),
                args: json!({"location": "New York", "unit": "celsius"}),
            });
        let content = GeminiResponseContent {
            parts: vec![text_part, function_call_part],
        };
        let candidate = GeminiResponseCandidate {
            content: Some(content),
        };
        let response = GeminiResponse {
            candidates: vec![candidate],
            usage_metadata: Some(GeminiUsageMetadata {
                prompt_token_count: 15,
                candidates_token_count: Some(20),
            }),
        };
        let latency = Latency::NonStreaming {
            response_time: Duration::from_secs(2),
        };
        let generic_request = ModelInferenceRequest {
            inference_id: Uuid::now_v7(),
            messages: vec![RequestMessage {
                role: Role::Assistant,
                content: vec!["test_assistant".to_string().into()],
            }],
            system: Some("test_system".to_string()),
            tool_config: None,
            temperature: None,
            max_tokens: None,
            seed: None,
            top_p: None,
            presence_penalty: None,
            frequency_penalty: None,
            stream: false,
            json_mode: ModelInferenceRequestJsonMode::Off,
            function_type: FunctionType::Chat,
            output_schema: None,
        };
        let request_body = GeminiRequest {
            contents: vec![],
            generation_config: None,
            tools: None,
            tool_config: None,
            system_instruction: None,
        };
        let raw_request = serde_json::to_string(&request_body).unwrap();
        let response_with_latency = GeminiResponseWithMetadata {
            response,
            latency: latency.clone(),
            request: request_body,
            generic_request: &generic_request,
            raw_response: raw_response.clone(),
        };
        let model_inference_response: ProviderInferenceResponse =
            response_with_latency.try_into().unwrap();

        if let [ContentBlockOutput::Text(Text { text }), ContentBlockOutput::ToolCall(tool_call)] =
            &model_inference_response.output[..]
        {
            assert_eq!(text, "Here's the weather information:");
            assert_eq!(tool_call.name, "get_temperature");
            assert_eq!(
                tool_call.arguments,
                r#"{"location":"New York","unit":"celsius"}"#
            );
        } else {
            panic!("Expected a text and tool call content block");
        }

        assert_eq!(
            model_inference_response.usage,
            Usage {
                input_tokens: 15,
                output_tokens: 20,
            }
        );
        assert_eq!(model_inference_response.latency, latency);
        assert_eq!(model_inference_response.raw_request, raw_request);
        assert_eq!(
            model_inference_response.system,
            Some("test_system".to_string())
        );
        assert_eq!(
            model_inference_response.input_messages,
            vec![RequestMessage {
                role: Role::Assistant,
                content: vec!["test_assistant".to_string().into()],
            }]
        );

        let text_part1 =
            GeminiResponseContentPart::Text("Here's the weather information:".to_string());
        let function_call_part =
            GeminiResponseContentPart::FunctionCall(GeminiResponseFunctionCall {
                name: "get_temperature".to_string(),
                args: json!({"location": "New York", "unit": "celsius"}),
            });
        let text_part2 =
            GeminiResponseContentPart::Text("And here's a restaurant recommendation:".to_string());
        let function_call_part2 =
            GeminiResponseContentPart::FunctionCall(GeminiResponseFunctionCall {
                name: "get_restaurant".to_string(),
                args: json!({"cuisine": "Italian", "price_range": "moderate"}),
            });
        let content = GeminiResponseContent {
            parts: vec![
                text_part1,
                function_call_part,
                text_part2,
                function_call_part2,
            ],
        };
        let candidate = GeminiResponseCandidate {
            content: Some(content),
        };
        let response = GeminiResponse {
            candidates: vec![candidate],
            usage_metadata: Some(GeminiUsageMetadata {
                prompt_token_count: 25,
                candidates_token_count: Some(40),
            }),
        };
        let latency = Latency::NonStreaming {
            response_time: Duration::from_secs(3),
        };
        let request_body = GeminiRequest {
            contents: vec![],
            generation_config: None,
            tools: None,
            tool_config: None,
            system_instruction: None,
        };
        let raw_request = serde_json::to_string(&request_body).unwrap();
        let response_with_latency = GeminiResponseWithMetadata {
            response,
            latency: latency.clone(),
            request: request_body,
            generic_request: &generic_request,
            raw_response: raw_response.clone(),
        };
        let model_inference_response: ProviderInferenceResponse =
            response_with_latency.try_into().unwrap();
        assert_eq!(model_inference_response.raw_request, raw_request);
<<<<<<< HEAD

        if let [ContentBlockOutput::Text(Text { text: text1 }), ContentBlockOutput::ToolCall(tool_call1), ContentBlockOutput::Text(Text { text: text2 }), ContentBlockOutput::ToolCall(tool_call2)] =
=======
        assert_eq!(model_inference_response.raw_response, raw_response);
        if let [ContentBlock::Text(Text { text: text1 }), ContentBlock::ToolCall(tool_call1), ContentBlock::Text(Text { text: text2 }), ContentBlock::ToolCall(tool_call2)] =
>>>>>>> d491718a
            &model_inference_response.output[..]
        {
            assert_eq!(text1, "Here's the weather information:");
            assert_eq!(text2, "And here's a restaurant recommendation:");
            assert_eq!(tool_call1.name, "get_temperature");
            assert_eq!(
                tool_call1.arguments,
                r#"{"location":"New York","unit":"celsius"}"#
            );
            assert_eq!(tool_call2.name, "get_restaurant");
            assert_eq!(
                tool_call2.arguments,
                r#"{"cuisine":"Italian","price_range":"moderate"}"#
            );
        } else {
            panic!(
                "Content does not match expected structure: {:?}",
                model_inference_response.output
            );
        }

        assert_eq!(
            model_inference_response.usage,
            Usage {
                input_tokens: 25,
                output_tokens: 40,
            }
        );
        assert_eq!(model_inference_response.latency, latency);
        assert_eq!(
            model_inference_response.system,
            Some("test_system".to_string())
        );
        assert_eq!(
            model_inference_response.input_messages,
            vec![RequestMessage {
                role: Role::Assistant,
                content: vec!["test_assistant".to_string().into()],
            }]
        );
    }

    #[test]
    fn test_prepare_tools() {
        let request_with_tools = ModelInferenceRequest {
            inference_id: Uuid::now_v7(),
            messages: vec![RequestMessage {
                role: Role::User,
                content: vec!["What's the weather?".to_string().into()],
            }],
            system: None,
            temperature: None,
            max_tokens: None,
            seed: None,
            top_p: None,
            presence_penalty: None,
            frequency_penalty: None,
            stream: false,
            json_mode: ModelInferenceRequestJsonMode::On,
            tool_config: Some(Cow::Borrowed(&MULTI_TOOL_CONFIG)),
            function_type: FunctionType::Chat,
            output_schema: None,
        };
        let (tools, tool_choice) = prepare_tools(&request_with_tools);
        let tools = tools.unwrap();
        let tool_config = tool_choice.unwrap();
        assert_eq!(
            tool_config.function_calling_config.mode,
            GeminiFunctionCallingMode::Any,
        );
        assert_eq!(tools.len(), 1);
        let GeminiTool {
            function_declarations,
        } = &tools[0];
        assert_eq!(function_declarations.len(), 2);
        assert_eq!(function_declarations[0].name, WEATHER_TOOL.name());
        assert_eq!(
            function_declarations[0].parameters,
            WEATHER_TOOL.parameters().clone()
        );
        assert_eq!(function_declarations[1].name, QUERY_TOOL.name());
        assert_eq!(
            function_declarations[1].parameters,
            QUERY_TOOL.parameters().clone()
        );
        let request_with_tools = ModelInferenceRequest {
            inference_id: Uuid::now_v7(),
            messages: vec![RequestMessage {
                role: Role::User,
                content: vec!["What's the weather?".to_string().into()],
            }],
            system: None,
            temperature: None,
            max_tokens: None,
            seed: None,
            top_p: None,
            presence_penalty: None,
            frequency_penalty: None,
            stream: false,
            json_mode: ModelInferenceRequestJsonMode::On,
            tool_config: Some(Cow::Borrowed(&MULTI_TOOL_CONFIG)),
            function_type: FunctionType::Chat,
            output_schema: None,
        };
        let (tools, tool_choice) = prepare_tools(&request_with_tools);
        let tools = tools.unwrap();
        let tool_config = tool_choice.unwrap();
        // Flash models do not support function calling mode Any
        assert_eq!(
            tool_config.function_calling_config.mode,
            // GeminiFunctionCallingMode::Auto,
            GeminiFunctionCallingMode::Any,
        );
        assert_eq!(tools.len(), 1);
        let GeminiTool {
            function_declarations,
        } = &tools[0];
        assert_eq!(function_declarations.len(), 2);
        assert_eq!(function_declarations[0].name, WEATHER_TOOL.name());
        assert_eq!(
            function_declarations[0].parameters,
            WEATHER_TOOL.parameters().clone()
        );
        assert_eq!(function_declarations[1].name, QUERY_TOOL.name());
        assert_eq!(
            function_declarations[1].parameters,
            QUERY_TOOL.parameters().clone()
        );
    }

    #[test]
    fn test_process_output_schema() {
        let output_schema = json!({
            "type": "object",
            "properties": {
                "name": {"type": "string"},
                "age": {"type": "integer", "minimum": 0},
                "email": {"type": "string", "format": "email"}
            }
        });
        let processed_schema = process_output_schema(&output_schema).unwrap();
        assert_eq!(processed_schema, output_schema);

        // Test with a schema that includes additionalProperties
        let output_schema_with_additional = json!({
            "type": "object",
            "properties": {
                "name": {"type": "string"},
                "age": {"type": "integer", "minimum": 0}
            },
            "additionalProperties": true
        });
        let output_schema_without_additional = json!({
            "type": "object",
            "properties": {
                "name": {"type": "string"},
                "age": {"type": "integer", "minimum": 0}
            },
        });
        let processed_schema_with_additional =
            process_output_schema(&output_schema_with_additional).unwrap();
        assert_eq!(
            processed_schema_with_additional,
            output_schema_without_additional
        );

        // Test with a schema that explicitly disallows additional properties
        let output_schema_no_additional = json!({
            "type": "object",
            "properties": {
                "name": {"type": "string"},
                "age": {"type": "integer", "minimum": 0}
            },
            "additionalProperties": false
        });
        let processed_schema_no_additional =
            process_output_schema(&output_schema_no_additional).unwrap();
        assert_eq!(
            processed_schema_no_additional,
            output_schema_without_additional
        );
        // Test with a schema that includes recursive additionalProperties
        let output_schema_recursive = json!({
            "type": "object",
            "properties": {
                "name": {"type": "string"},
                "children": {
                    "type": "array",
                    "items": {
                        "type": "object",
                        "properties": {
                            "name": {"type": "string"},
                            "age": {"type": "integer", "minimum": 0}
                        },
                        "additionalProperties": {
                            "$ref": "#"
                        }
                    }
                }
            },
            "additionalProperties": {
                "$ref": "#"
            }
        });
        let expected_processed_schema = json!({
            "type": "object",
            "properties": {
                "name": {"type": "string"},
                "children": {
                    "type": "array",
                    "items": {
                        "type": "object",
                        "properties": {
                            "name": {"type": "string"},
                            "age": {"type": "integer", "minimum": 0}
                        }
                    }
                }
            }
        });
        let processed_schema_recursive = process_output_schema(&output_schema_recursive).unwrap();
        assert_eq!(processed_schema_recursive, expected_processed_schema);
    }

    #[test]
    fn test_credential_to_google_ai_studio_credentials() {
        // Test Static credential
        let generic = Credential::Static(SecretString::from("test_key"));
        let creds = GoogleAIStudioCredentials::try_from(generic).unwrap();
        assert!(matches!(creds, GoogleAIStudioCredentials::Static(_)));

        // Test Dynamic credential
        let generic = Credential::Dynamic("key_name".to_string());
        let creds = GoogleAIStudioCredentials::try_from(generic).unwrap();
        assert!(matches!(creds, GoogleAIStudioCredentials::Dynamic(_)));

        // Test Missing credential (test mode)
        #[cfg(any(test, feature = "e2e_tests"))]
        {
            let generic = Credential::Missing;
            let creds = GoogleAIStudioCredentials::try_from(generic).unwrap();
            assert!(matches!(creds, GoogleAIStudioCredentials::None));
        }

        // Test invalid type
        let generic = Credential::FileContents(SecretString::from("test"));
        let result = GoogleAIStudioCredentials::try_from(generic);
        assert!(result.is_err());
        assert!(matches!(
            result.unwrap_err().get_owned_details(),
            ErrorDetails::Config { message } if message.contains("Invalid api_key_location")
        ));
    }
}<|MERGE_RESOLUTION|>--- conflicted
+++ resolved
@@ -1502,13 +1502,9 @@
         let model_inference_response: ProviderInferenceResponse =
             response_with_latency.try_into().unwrap();
         assert_eq!(model_inference_response.raw_request, raw_request);
-<<<<<<< HEAD
-
+
+        assert_eq!(model_inference_response.raw_response, raw_response);
         if let [ContentBlockOutput::Text(Text { text: text1 }), ContentBlockOutput::ToolCall(tool_call1), ContentBlockOutput::Text(Text { text: text2 }), ContentBlockOutput::ToolCall(tool_call2)] =
-=======
-        assert_eq!(model_inference_response.raw_response, raw_response);
-        if let [ContentBlock::Text(Text { text: text1 }), ContentBlock::ToolCall(tool_call1), ContentBlock::Text(Text { text: text2 }), ContentBlock::ToolCall(tool_call2)] =
->>>>>>> d491718a
             &model_inference_response.output[..]
         {
             assert_eq!(text1, "Here's the weather information:");
