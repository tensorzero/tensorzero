use futures::{Stream, StreamExt};
use lazy_static::lazy_static;
use reqwest::StatusCode;
use reqwest_eventsource::{Event, EventSource, RequestBuilderExt};
use secrecy::{ExposeSecret, SecretString};
use serde::{Deserialize, Serialize};
use serde_json::Value;
use std::sync::OnceLock;
use std::time::Duration;
use tokio::time::Instant;
use url::Url;

use crate::endpoints::inference::InferenceCredentials;
use crate::error::{Error, ErrorDetails};
use crate::inference::providers::provider_trait::InferenceProvider;
use crate::inference::types::batch::BatchRequestRow;
use crate::inference::types::batch::PollBatchInferenceResponse;
use crate::inference::types::{
    batch::StartBatchProviderInferenceResponse, ContentBlock, ContentBlockChunk, FunctionType,
    Latency, ModelInferenceRequestJsonMode, Role, Text,
};
use crate::inference::types::{
    ContentBlockOutput, ModelInferenceRequest, ProviderInferenceResponse,
    ProviderInferenceResponseChunk, ProviderInferenceResponseStream, RequestMessage, TextChunk,
    Usage,
};
use crate::model::{build_creds_caching_default, Credential, CredentialLocation};
use crate::tool::{ToolCall, ToolCallChunk, ToolCallConfig, ToolChoice, ToolConfig};

lazy_static! {
    static ref ANTHROPIC_BASE_URL: Url = {
        #[allow(clippy::expect_used)]
        Url::parse("https://api.anthropic.com/v1/messages")
            .expect("Failed to parse ANTHROPIC_BASE_URL")
    };
}
const ANTHROPIC_API_VERSION: &str = "2023-06-01";
const PROVIDER_NAME: &str = "Anthropic";
const PROVIDER_TYPE: &str = "anthropic";

fn default_api_key_location() -> CredentialLocation {
    CredentialLocation::Env("ANTHROPIC_API_KEY".to_string())
}

#[derive(Debug)]
pub struct AnthropicProvider {
    model_name: String,
    credentials: AnthropicCredentials,
}

static DEFAULT_CREDENTIALS: OnceLock<AnthropicCredentials> = OnceLock::new();

impl AnthropicProvider {
    pub fn new(
        model_name: String,
        api_key_location: Option<CredentialLocation>,
    ) -> Result<Self, Error> {
        let credentials = build_creds_caching_default(
            api_key_location,
            default_api_key_location(),
            PROVIDER_TYPE,
            &DEFAULT_CREDENTIALS,
        )?;
        Ok(AnthropicProvider {
            model_name,
            credentials,
        })
    }
}

#[derive(Clone, Debug, Deserialize)]
pub enum AnthropicCredentials {
    Static(SecretString),
    Dynamic(String),
    #[cfg(any(test, feature = "e2e_tests"))]
    None,
}

impl TryFrom<Credential> for AnthropicCredentials {
    type Error = Error;

    fn try_from(credentials: Credential) -> Result<Self, Error> {
        match credentials {
            Credential::Static(key) => Ok(AnthropicCredentials::Static(key)),
            Credential::Dynamic(key_name) => Ok(AnthropicCredentials::Dynamic(key_name)),
            #[cfg(any(test, feature = "e2e_tests"))]
            Credential::Missing => Ok(AnthropicCredentials::None),
            _ => Err(Error::new(ErrorDetails::Config {
                message: "Invalid api_key_location for Anthropic provider".to_string(),
            })),
        }
    }
}

impl AnthropicCredentials {
    fn get_api_key<'a>(
        &'a self,
        dynamic_api_keys: &'a InferenceCredentials,
    ) -> Result<&'a SecretString, Error> {
        match self {
            AnthropicCredentials::Static(api_key) => Ok(api_key),
            AnthropicCredentials::Dynamic(key_name) => {
                dynamic_api_keys.get(key_name).ok_or_else(|| {
                    ErrorDetails::ApiKeyMissing {
                        provider_name: PROVIDER_NAME.to_string(),
                    }
                    .into()
                })
            }
            #[cfg(any(test, feature = "e2e_tests"))]
            AnthropicCredentials::None => Err(ErrorDetails::ApiKeyMissing {
                provider_name: PROVIDER_NAME.to_string(),
            }
            .into()),
        }
    }
}

impl InferenceProvider for AnthropicProvider {
    /// Anthropic non-streaming API request
    async fn infer<'a>(
        &'a self,
        request: &'a ModelInferenceRequest<'_>,
        http_client: &'a reqwest::Client,
        dynamic_api_keys: &'a InferenceCredentials,
    ) -> Result<ProviderInferenceResponse, Error> {
        let request_body = AnthropicRequestBody::new(&self.model_name, request)?;
        let api_key = self.credentials.get_api_key(dynamic_api_keys)?;
        let start_time = Instant::now();
        let res = http_client
            .post(ANTHROPIC_BASE_URL.as_ref())
            .header("anthropic-version", ANTHROPIC_API_VERSION)
            .header("x-api-key", api_key.expose_secret())
            .header("content-type", "application/json")
            .json(&request_body)
            .send()
            .await
            .map_err(|e| {
                Error::new(ErrorDetails::InferenceClient {
                    message: format!("Error sending request: {e}"),
                    status_code: e.status(),
                    provider_type: PROVIDER_TYPE.to_string(),
                    raw_request: Some(serde_json::to_string(&request_body).unwrap_or_default()),
                    raw_response: None,
                })
            })?;
        let latency = Latency::NonStreaming {
            response_time: start_time.elapsed(),
        };
        if res.status().is_success() {
            let raw_response = res.text().await.map_err(|e| {
                Error::new(ErrorDetails::InferenceServer {
                    message: format!("Error parsing text response: {e}"),
                    provider_type: PROVIDER_TYPE.to_string(),
                    raw_request: Some(serde_json::to_string(&request_body).unwrap_or_default()),
                    raw_response: None,
                })
            })?;

            let response = serde_json::from_str(&raw_response).map_err(|e| {
                Error::new(ErrorDetails::InferenceServer {
                    message: format!("Error parsing JSON response: {e}: {raw_response}"),
                    provider_type: PROVIDER_TYPE.to_string(),
                    raw_request: Some(serde_json::to_string(&request_body).unwrap_or_default()),
                    raw_response: Some(raw_response.clone()),
                })
            })?;

            let response_with_latency = AnthropicResponseWithMetadata {
                response,
                latency,
                request: request_body,
                input_messages: request.messages.clone(),
                function_type: &request.function_type,
                json_mode: &request.json_mode,
                raw_response,
            };
            Ok(response_with_latency.try_into()?)
        } else {
            let response_code = res.status();
            let response_text = res.text().await.map_err(|e| {
                Error::new(ErrorDetails::InferenceServer {
                    message: format!("Error parsing response: {e}"),
                    provider_type: PROVIDER_TYPE.to_string(),
                    raw_request: Some(serde_json::to_string(&request_body).unwrap_or_default()),
                    raw_response: None,
                })
            })?;
            let error_body: AnthropicError = serde_json::from_str(&response_text).map_err(|e| {
                Error::new(ErrorDetails::InferenceServer {
                    message: format!("Error parsing response: {e}"),
                    provider_type: PROVIDER_TYPE.to_string(),
                    raw_request: Some(serde_json::to_string(&request_body).unwrap_or_default()),
                    raw_response: Some(response_text),
                })
            })?;
            handle_anthropic_error(
                response_code,
                error_body.error,
                serde_json::to_string(&request_body).unwrap_or_default(),
            )
        }
    }

    /// Anthropic streaming API request
    async fn infer_stream<'a>(
        &'a self,
        request: &'a ModelInferenceRequest<'_>,
        http_client: &'a reqwest::Client,
        api_key: &'a InferenceCredentials,
    ) -> Result<
        (
            ProviderInferenceResponseChunk,
            ProviderInferenceResponseStream,
            String,
        ),
        Error,
    > {
        let request_body = AnthropicRequestBody::new(&self.model_name, request)?;
        let raw_request = serde_json::to_string(&request_body).map_err(|e| {
            Error::new(ErrorDetails::Serialization {
                message: format!("Error serializing request body as JSON: {e}"),
            })
        })?;
        let start_time = Instant::now();
        let api_key = self.credentials.get_api_key(api_key)?;
        let event_source = http_client
            .post(ANTHROPIC_BASE_URL.as_ref())
            .header("anthropic-version", ANTHROPIC_API_VERSION)
            .header("content-type", "application/json")
            .header("x-api-key", api_key.expose_secret())
            .json(&request_body)
            .eventsource()
            .map_err(|e| {
                Error::new(ErrorDetails::InferenceClient {
                    message: format!("Error sending request: {e}"),
                    status_code: None,
                    provider_type: PROVIDER_TYPE.to_string(),
                    raw_request: Some(raw_request.clone()),
                    raw_response: None,
                })
            })?;
        let mut stream = Box::pin(stream_anthropic(event_source, start_time));
        let mut chunk = match stream.next().await {
            Some(Ok(chunk)) => chunk,
            Some(Err(e)) => return Err(e),
            None => {
                return Err(Error::new(ErrorDetails::InferenceServer {
                    message: "Stream ended before first chunk".to_string(),
                    provider_type: PROVIDER_TYPE.to_string(),
                    raw_request: Some(raw_request.clone()),
                    raw_response: None,
                }))
            }
        };
        if matches!(
            request.json_mode,
            ModelInferenceRequestJsonMode::On | ModelInferenceRequestJsonMode::Strict
        ) && matches!(request.function_type, FunctionType::Json)
        {
            chunk = prefill_json_chunk_response(chunk);
        }
        Ok((chunk, stream, raw_request))
    }

    async fn start_batch_inference<'a>(
        &'a self,
        _requests: &'a [ModelInferenceRequest<'_>],
        _client: &'a reqwest::Client,
        _dynamic_api_keys: &'a InferenceCredentials,
    ) -> Result<StartBatchProviderInferenceResponse, Error> {
        Err(ErrorDetails::UnsupportedModelProviderForBatchInference {
            provider_type: "Anthropic".to_string(),
        }
        .into())
    }

    async fn poll_batch_inference<'a>(
        &'a self,
        _batch_request: &'a BatchRequestRow<'a>,
        _http_client: &'a reqwest::Client,
        _dynamic_api_keys: &'a InferenceCredentials,
    ) -> Result<PollBatchInferenceResponse, Error> {
        Err(ErrorDetails::UnsupportedModelProviderForBatchInference {
            provider_type: PROVIDER_TYPE.to_string(),
        }
        .into())
    }
}

/// Maps events from Anthropic into the TensorZero format
/// Modified from the example [here](https://github.com/64bit/async-openai/blob/5c9c817b095e3bacb2b6c9804864cdf8b15c795e/async-openai/src/client.rs#L433)
/// At a high level, this function is handling low-level EventSource details and mapping the objects returned by Anthropic into our `InferenceResultChunk` type
fn stream_anthropic(
    mut event_source: EventSource,
    start_time: Instant,
) -> impl Stream<Item = Result<ProviderInferenceResponseChunk, Error>> {
    async_stream::stream! {
        let mut current_tool_id : Option<String> = None;
        let mut current_tool_name: Option<String> = None;
        while let Some(ev) = event_source.next().await {
            match ev {
                Err(e) => {
                    yield Err(ErrorDetails::InferenceServer {
                        message: e.to_string(),
                        provider_type: PROVIDER_TYPE.to_string(),
                        raw_request: None,
                        raw_response: None,
                    }.into());
                }
                Ok(event) => match event {
                    Event::Open => continue,
                    Event::Message(message) => {
                        let data: Result<AnthropicStreamMessage, Error> =
                            serde_json::from_str(&message.data).map_err(|e| Error::new(ErrorDetails::InferenceServer {
                                message: format!(
                                    "Error parsing message: {}, Data: {}",
                                    e, message.data
                                ),
                                provider_type: PROVIDER_TYPE.to_string(),
                                raw_request: None,
                                raw_response: Some(message.data.clone()),
                            }));
                        // Anthropic streaming API docs specify that this is the last message
                        if let Ok(AnthropicStreamMessage::MessageStop) = data {
                            break;
                        }

                        let response = data.and_then(|data| {
                            anthropic_to_tensorzero_stream_message(
                                data,
                                start_time.elapsed(),
                                &mut current_tool_id,
                                &mut current_tool_name,
                            )
                        });

                        match response {
                            Ok(None) => {},
                            Ok(Some(stream_message)) => yield Ok(stream_message),
                            Err(e) => yield Err(e),
                        }
                    }
                },
            }
        }

        event_source.close();
    }
}

#[derive(Clone, Debug, PartialEq, Serialize)]
#[serde(rename_all = "lowercase")]
/// Anthropic doesn't handle the system message in this way
/// It's a field of the POST body instead
enum AnthropicRole {
    User,
    Assistant,
}

impl From<Role> for AnthropicRole {
    fn from(role: Role) -> Self {
        match role {
            Role::User => AnthropicRole::User,
            Role::Assistant => AnthropicRole::Assistant,
        }
    }
}

/// We can instruct Anthropic to use a particular tool,
/// any tool (but to use one), or to use a tool if needed.
#[derive(Clone, Debug, PartialEq, Serialize)]
#[serde(tag = "type")]
#[serde(rename_all = "snake_case")]
enum AnthropicToolChoice<'a> {
    Auto {
        disable_parallel_tool_use: Option<bool>,
    },
    Any {
        disable_parallel_tool_use: Option<bool>,
    },
    Tool {
        name: &'a str,
        disable_parallel_tool_use: Option<bool>,
    },
}

// We map our ToolCallConfig struct to the AnthropicToolChoice that serializes properly
impl<'a> TryFrom<&'a ToolCallConfig> for AnthropicToolChoice<'a> {
    type Error = Error;

    fn try_from(tool_call_config: &'a ToolCallConfig) -> Result<Self, Error> {
        let disable_parallel_tool_use = Some(!tool_call_config.parallel_tool_calls);
        let tool_choice = &tool_call_config.tool_choice;

        match tool_choice {
            ToolChoice::Auto => Ok(AnthropicToolChoice::Auto {
                disable_parallel_tool_use,
            }),
            ToolChoice::Required => Ok(AnthropicToolChoice::Any {
                disable_parallel_tool_use,
            }),
            ToolChoice::Specific(name) => Ok(AnthropicToolChoice::Tool {
                name,
                disable_parallel_tool_use,
            }),
            ToolChoice::None => Ok(AnthropicToolChoice::Auto {
                disable_parallel_tool_use,
            }),
        }
    }
}

#[derive(Clone, Debug, PartialEq, Serialize)]
struct AnthropicTool<'a> {
    name: &'a str,
    #[serde(skip_serializing_if = "Option::is_none")]
    description: Option<&'a str>,
    input_schema: &'a Value,
}

impl<'a> From<&'a ToolConfig> for AnthropicTool<'a> {
    fn from(value: &'a ToolConfig) -> Self {
        // In case we add more tool types in the future, the compiler will complain here.
        AnthropicTool {
            name: value.name(),
            description: Some(value.description()),
            input_schema: value.parameters(),
        }
    }
}

#[derive(Clone, Debug, PartialEq, Serialize)]
#[serde(tag = "type")]
#[serde(rename_all = "snake_case")]
// NB: Anthropic also supports Image blocks here but we won't for now
enum AnthropicMessageContent<'a> {
    Text {
        text: &'a str,
    },
    ToolResult {
        tool_use_id: &'a str,
        content: Vec<AnthropicMessageContent<'a>>,
    },
    ToolUse {
        id: &'a str,
        name: &'a str,
        input: Value,
    },
}

impl<'a> TryFrom<&'a ContentBlock> for Option<AnthropicMessageContent<'a>> {
    type Error = Error;

    fn try_from(block: &'a ContentBlock) -> Result<Self, Self::Error> {
        match block {
            ContentBlock::Text(Text { text }) => Ok(Some(AnthropicMessageContent::Text { text })),
            ContentBlock::ToolCall(tool_call) => {
                // Convert the tool call arguments from String to JSON Value (Anthropic expects an object)
                let input: Value = serde_json::from_str(&tool_call.arguments).map_err(|e| {
                    Error::new(ErrorDetails::InferenceClient {
                        status_code: Some(StatusCode::BAD_REQUEST),
                        message: format!("Error parsing tool call arguments as JSON Value: {e}"),
                        provider_type: PROVIDER_TYPE.to_string(),
                        raw_request: None,
                        raw_response: Some(tool_call.arguments.clone()),
                    })
                })?;

                if !input.is_object() {
                    return Err(Error::new(ErrorDetails::InferenceClient {
                        status_code: Some(StatusCode::BAD_REQUEST),
                        message: "Tool call arguments must be a JSON object".to_string(),
                        provider_type: PROVIDER_TYPE.to_string(),
                        raw_request: None,
                        raw_response: Some(tool_call.arguments.clone()),
                    }));
                }

                Ok(Some(AnthropicMessageContent::ToolUse {
                    id: &tool_call.id,
                    name: &tool_call.name,
                    input,
                }))
            }
            ContentBlock::ToolResult(tool_result) => {
                Ok(Some(AnthropicMessageContent::ToolResult {
                    tool_use_id: &tool_result.id,
                    content: vec![AnthropicMessageContent::Text {
                        text: &tool_result.result,
                    }],
                }))
            }
            ContentBlock::Thought(_thought) => Ok(None),
        }
    }
}

#[derive(Clone, Debug, PartialEq, Serialize)]
struct AnthropicMessage<'a> {
    role: AnthropicRole,
    content: Vec<AnthropicMessageContent<'a>>,
}

impl<'a> TryFrom<&'a RequestMessage> for AnthropicMessage<'a> {
    type Error = Error;
    fn try_from(
        inference_message: &'a RequestMessage,
    ) -> Result<AnthropicMessage<'a>, Self::Error> {
        let content: Vec<AnthropicMessageContent> = inference_message
            .content
            .iter()
            .map(|block| block.try_into())
            .collect::<Result<Vec<Option<AnthropicMessageContent>>, _>>()?
            .into_iter()
            .flatten()
            .collect();

        Ok(AnthropicMessage {
            role: inference_message.role.into(),
            content,
        })
    }
}

#[derive(Debug, PartialEq, Serialize)]
struct AnthropicRequestBody<'a> {
    model: &'a str,
    messages: Vec<AnthropicMessage<'a>>,
    max_tokens: u32,
    #[serde(skip_serializing_if = "Option::is_none")]
    stream: Option<bool>,
    #[serde(skip_serializing_if = "Option::is_none")]
    // This is the system message
    system: Option<&'a str>,
    #[serde(skip_serializing_if = "Option::is_none")]
    temperature: Option<f32>,
    #[serde(skip_serializing_if = "Option::is_none")]
    top_p: Option<f32>,
    #[serde(skip_serializing_if = "Option::is_none")]
    tool_choice: Option<AnthropicToolChoice<'a>>,
    #[serde(skip_serializing_if = "Option::is_none")]
    tools: Option<Vec<AnthropicTool<'a>>>,
}

impl<'a> AnthropicRequestBody<'a> {
    fn new(
        model_name: &'a str,
        request: &'a ModelInferenceRequest,
    ) -> Result<AnthropicRequestBody<'a>, Error> {
        if request.messages.is_empty() {
            return Err(ErrorDetails::InvalidRequest {
                message: "Anthropic requires at least one message".to_string(),
            }
            .into());
        }
        let system = request.system.as_deref();
        let request_messages: Vec<AnthropicMessage> = request
            .messages
            .iter()
            .map(AnthropicMessage::try_from)
            .collect::<Result<Vec<_>, _>>()?;
        let messages = prepare_messages(request_messages)?;
        let messages = if matches!(
            request.json_mode,
            ModelInferenceRequestJsonMode::On | ModelInferenceRequestJsonMode::Strict
        ) && matches!(request.function_type, FunctionType::Json)
        {
            prefill_json_message(messages)
        } else {
            messages
        };

        // Workaround for Anthropic API limitation: they don't support explicitly specifying "none"
        // for tool choice. When ToolChoice::None is specified, we don't send any tools in the
        // request payload to achieve the same effect.
        let tools = request.tool_config.as_ref().and_then(|c| {
            if matches!(c.tool_choice, ToolChoice::None) {
                None
            } else {
                Some(
                    c.tools_available
                        .iter()
                        .map(|tool| tool.into())
                        .collect::<Vec<_>>(),
                )
            }
        });

        // `tool_choice` should only be set if tools are set and non-empty
        let tool_choice: Option<AnthropicToolChoice> = tools
            .as_ref()
            .filter(|t| !t.is_empty())
            .and(request.tool_config.as_ref())
            .and_then(|c| c.as_ref().try_into().ok());
        // NOTE: Anthropic does not support seed
        Ok(AnthropicRequestBody {
            model: model_name,
            messages,
            max_tokens: request.max_tokens.unwrap_or(4096),
            stream: Some(request.stream),
            system,
            temperature: request.temperature,
            top_p: request.top_p,
            tool_choice,
            tools,
        })
    }
}

/// Modifies the message array to satisfy Anthropic API requirements by:
/// - Prepending a default User message with "[listening]" if the first message is not from a User
/// - Appending a default User message with "[listening]" if the last message is from an Assistant
fn prepare_messages(mut messages: Vec<AnthropicMessage>) -> Result<Vec<AnthropicMessage>, Error> {
    // Anthropic also requires that there is at least one message and it is a User message.
    // If it's not we will prepend a default User message.
    match messages.first() {
        Some(&AnthropicMessage {
            role: AnthropicRole::User,
            ..
        }) => {}
        _ => {
            messages.insert(
                0,
                AnthropicMessage {
                    role: AnthropicRole::User,
                    content: vec![AnthropicMessageContent::Text {
                        text: "[listening]",
                    }],
                },
            );
        }
    }

    // Anthropic will continue any assistant messages passed in.
    // Since we don't want to do that, we'll append a default User message in the case that the last message was
    // an assistant message
    if let Some(last_message) = messages.last() {
        if last_message.role == AnthropicRole::Assistant {
            messages.push(AnthropicMessage {
                role: AnthropicRole::User,
                content: vec![AnthropicMessageContent::Text {
                    text: "[listening]",
                }],
            });
        }
    }
    Ok(messages)
}

fn prefill_json_message(messages: Vec<AnthropicMessage>) -> Vec<AnthropicMessage> {
    let mut messages = messages;
    // Add a JSON-prefill message for Anthropic's JSON mode
    messages.push(AnthropicMessage {
        role: AnthropicRole::Assistant,
        content: vec![AnthropicMessageContent::Text {
            text: "Here is the JSON requested:\n{",
        }],
    });
    messages
}

pub(crate) fn prefill_json_response(
    content: Vec<ContentBlockOutput>,
) -> Result<Vec<ContentBlockOutput>, Error> {
    // Check if the content is a single text block
    if content.len() == 1 {
        if let ContentBlockOutput::Text(text) = &content[0] {
            // If it's a single text block, add a "{" to the beginning
            return Ok(vec![ContentBlockOutput::Text(Text {
                text: format!("{{{}", text.text.trim()),
            })]);
        }
    }
    // If it's not a single text block, return content as-is but log an error
    Error::new(ErrorDetails::OutputParsing {
        message: "Expected a single text block in the response from Anthropic".to_string(),
        raw_output: serde_json::to_string(&content).map_err(|e| Error::new(ErrorDetails::Inference {
            message: format!("Error serializing content as JSON: {e}. This should never happen. Please file a bug report: https://github.com/tensorzero/tensorzero/issues/new"),
        }))?,
    });
    Ok(content)
}

pub(crate) fn prefill_json_chunk_response(
    chunk: ProviderInferenceResponseChunk,
) -> ProviderInferenceResponseChunk {
    let mut chunk = chunk;
    if chunk.content.is_empty() {
        chunk.content = vec![ContentBlockChunk::Text(TextChunk {
            text: "{".to_string(),
            id: "0".to_string(),
        })];
    } else if chunk.content.len() == 1 {
        if let ContentBlockChunk::Text(TextChunk { text, .. }) = &chunk.content[0] {
            // Add a "{" to the beginning of the text
            chunk.content = vec![ContentBlockChunk::Text(TextChunk {
                text: format!("{{{}", text.trim_start()),
                id: "0".to_string(),
            })];
        }
    } else {
        Error::new(ErrorDetails::OutputParsing {
            message: "Expected a single text block in the response from Anthropic".to_string(),
            raw_output: serde_json::to_string(&chunk.content).map_err(|e| Error::new(ErrorDetails::Inference {
                message: format!("Error serializing content as JSON: {e}. This should never happen. Please file a bug report: https://github.com/tensorzero/tensorzero/issues/new"),
            })).unwrap_or_default()
        });
    }
    chunk
}

#[derive(Clone, Debug, Deserialize, PartialEq)]
struct AnthropicError {
    error: AnthropicErrorBody,
}

#[derive(Clone, Debug, Deserialize, PartialEq, Serialize)]
struct AnthropicErrorBody {
    r#type: String,
    message: String,
}

#[derive(Clone, Debug, Deserialize, PartialEq, Serialize)]
#[serde(tag = "type", rename_all = "snake_case")]
pub enum AnthropicContentBlock {
    Text {
        text: String,
    },
    ToolUse {
        id: String,
        name: String,
        input: serde_json::Value,
    },
}

impl TryFrom<AnthropicContentBlock> for ContentBlockOutput {
    type Error = Error;
    fn try_from(block: AnthropicContentBlock) -> Result<Self, Self::Error> {
        match block {
            AnthropicContentBlock::Text { text } => Ok(text.into()),
            AnthropicContentBlock::ToolUse { id, name, input } => {
                Ok(ContentBlockOutput::ToolCall(ToolCall {
                    id,
                    name,
                    arguments: serde_json::to_string(&input).map_err(|e| {
                        Error::new(ErrorDetails::InferenceServer {
                            message: format!("Error parsing input for tool call: {e}"),
                            provider_type: PROVIDER_TYPE.to_string(),
                            raw_request: None,
                            raw_response: Some(serde_json::to_string(&input).unwrap_or_default()),
                        })
                    })?,
                }))
            }
        }
    }
}

#[derive(Clone, Debug, Deserialize, PartialEq, Serialize)]
pub struct AnthropicUsage {
    input_tokens: u32,
    output_tokens: u32,
}

impl From<AnthropicUsage> for Usage {
    fn from(value: AnthropicUsage) -> Self {
        Usage {
            input_tokens: value.input_tokens,
            output_tokens: value.output_tokens,
        }
    }
}

#[derive(Clone, Debug, Deserialize, PartialEq, Serialize)]
struct AnthropicResponse {
    id: String,
    r#type: String, // this is always "message"
    role: String,   // this is always "assistant"
    content: Vec<AnthropicContentBlock>,
    model: String,
    #[serde(skip_serializing_if = "Option::is_none")]
    stop_reason: Option<String>,
    #[serde(skip_serializing_if = "Option::is_none")]
    stop_sequence: Option<String>,
    usage: AnthropicUsage,
}

#[derive(Debug, PartialEq)]
struct AnthropicResponseWithMetadata<'a> {
    response: AnthropicResponse,
    raw_response: String,
    latency: Latency,
    request: AnthropicRequestBody<'a>,
    input_messages: Vec<RequestMessage>,
    function_type: &'a FunctionType,
    json_mode: &'a ModelInferenceRequestJsonMode,
}

impl<'a> TryFrom<AnthropicResponseWithMetadata<'a>> for ProviderInferenceResponse {
    type Error = Error;
    fn try_from(value: AnthropicResponseWithMetadata<'a>) -> Result<Self, Self::Error> {
        let AnthropicResponseWithMetadata {
            response,
            raw_response,
            latency,
            request: request_body,
            input_messages,
            function_type,
            json_mode,
        } = value;

        let raw_request = serde_json::to_string(&request_body).map_err(|e| {
            Error::new(ErrorDetails::Serialization {
                message: format!("Error serializing request body as JSON: {e}"),
            })
        })?;

<<<<<<< HEAD
        let raw_response = serde_json::to_string(&response).map_err(|e| {
            Error::new(ErrorDetails::Serialization {
                message: format!("Error parsing response from Anthropic: {e}"),
            })
        })?;

        let output: Vec<ContentBlockOutput> = response
=======
        let output: Vec<ContentBlock> = response
>>>>>>> d491718a
            .content
            .into_iter()
            .map(|block| block.try_into())
            .collect::<Result<Vec<_>, _>>()?;
        let content = if matches!(
            json_mode,
            ModelInferenceRequestJsonMode::On | ModelInferenceRequestJsonMode::Strict
        ) && matches!(function_type, FunctionType::Json)
        {
            prefill_json_response(output)?
        } else {
            output
        };

        Ok(ProviderInferenceResponse::new(
            content,
            request_body.system.map(String::from),
            input_messages,
            raw_request,
            raw_response,
            response.usage.into(),
            latency,
        ))
    }
}

fn handle_anthropic_error(
    response_code: StatusCode,
    response_body: AnthropicErrorBody,
    raw_request: String,
) -> Result<ProviderInferenceResponse, Error> {
    match response_code {
        StatusCode::UNAUTHORIZED
        | StatusCode::BAD_REQUEST
        | StatusCode::PAYLOAD_TOO_LARGE
        | StatusCode::TOO_MANY_REQUESTS => Err(ErrorDetails::InferenceClient {
            status_code: Some(response_code),
            provider_type: PROVIDER_TYPE.to_string(),
            raw_request: Some(raw_request),
            raw_response: serde_json::to_string(&response_body).ok(),
            message: response_body.message,
        }
        .into()),
        // StatusCode::NOT_FOUND | StatusCode::FORBIDDEN | StatusCode::INTERNAL_SERVER_ERROR | 529: Overloaded
        // These are all captured in _ since they have the same error behavior
        _ => Err(ErrorDetails::InferenceServer {
            raw_response: serde_json::to_string(&response_body).ok(),
            message: response_body.message,
            provider_type: PROVIDER_TYPE.to_string(),
            raw_request: Some(raw_request),
        }
        .into()),
    }
}

#[derive(Deserialize, Debug, Serialize)]
#[serde(tag = "type", rename_all = "snake_case")]
enum AnthropicMessageBlock {
    Text {
        text: String,
    },
    TextDelta {
        text: String,
    },
    ToolUse {
        id: String,
        name: String,
        input: serde_json::Value,
    },
    InputJsonDelta {
        partial_json: String,
    },
}

#[derive(Deserialize, Debug, Serialize)]
#[serde(tag = "type", rename_all = "snake_case")]
enum AnthropicStreamMessage {
    ContentBlockDelta {
        delta: AnthropicMessageBlock,
        index: u32,
    },
    ContentBlockStart {
        content_block: AnthropicMessageBlock,
        index: u32,
    },
    ContentBlockStop {
        index: u32,
    },
    Error {
        error: Value,
    },
    MessageDelta {
        delta: Value,
        usage: Value,
    },
    MessageStart {
        message: Value,
    },
    MessageStop,
    Ping,
}

/// This function converts an Anthropic stream message to a TensorZero stream message.
/// It must keep track of the current tool ID and name in order to correctly handle ToolCallChunks (which we force to always contain the tool name and ID)
/// Anthropic only sends the tool ID and name in the ToolUse chunk so we need to keep the most recent ones as mutable references so
/// subsequent InputJSONDelta chunks can be initialized with this information as well.
/// There is no need to do the same bookkeeping for TextDelta chunks since they come with an index (which we use as an ID for a text chunk).
/// See the Anthropic [docs](https://docs.anthropic.com/en/api/messages-streaming) on streaming messages for details on the types of events and their semantics.
fn anthropic_to_tensorzero_stream_message(
    message: AnthropicStreamMessage,
    message_latency: Duration,
    current_tool_id: &mut Option<String>,
    current_tool_name: &mut Option<String>,
) -> Result<Option<ProviderInferenceResponseChunk>, Error> {
    let raw_message = serde_json::to_string(&message).map_err(|e| {
        Error::new(ErrorDetails::Serialization {
            message: format!("Error serializing stream message from Anthropic: {e}"),
        })
    })?;
    match message {
        AnthropicStreamMessage::ContentBlockDelta { delta, index } => match delta {
            AnthropicMessageBlock::TextDelta { text } => {
                Ok(Some(ProviderInferenceResponseChunk::new(
                    vec![ContentBlockChunk::Text(TextChunk {
                        text,
                        id: index.to_string(),
                    })],
                    None,
                    raw_message,
                    message_latency,
                )))
            }
            AnthropicMessageBlock::InputJsonDelta { partial_json } => {
                Ok(Some(ProviderInferenceResponseChunk::new(
                    // Take the current tool name and ID and use them to create a ToolCallChunk
                    // This is necessary because the ToolCallChunk must always contain the tool name and ID
                    // even though Anthropic only sends the tool ID and name in the ToolUse chunk and not InputJSONDelta
                    vec![ContentBlockChunk::ToolCall(ToolCallChunk {
                        raw_name: current_tool_name.clone().ok_or_else(|| Error::new(ErrorDetails::InferenceServer {
                            message: "Got InputJsonDelta chunk from Anthropic without current tool name being set by a ToolUse".to_string(),
                            provider_type: PROVIDER_TYPE.to_string(),
                            raw_request: None,
                            raw_response: None,
                        }))?,
                        id: current_tool_id.clone().ok_or_else(|| Error::new(ErrorDetails::InferenceServer {
                            message: "Got InputJsonDelta chunk from Anthropic without current tool id being set by a ToolUse".to_string(),
                            provider_type: PROVIDER_TYPE.to_string(),
                            raw_request: None,
                            raw_response: None,
                        }))?,
                        raw_arguments: partial_json,
                    })],
                    None,
                    raw_message,
                    message_latency,
                )))
            }
            _ => Err(ErrorDetails::InferenceServer {
                message: "Unsupported content block type for ContentBlockDelta".to_string(),
                provider_type: PROVIDER_TYPE.to_string(),
                raw_request: None,
                raw_response: Some(serde_json::to_string(&delta).unwrap_or_default()),
            }
            .into()),
        },
        AnthropicStreamMessage::ContentBlockStart {
            content_block,
            index,
        } => match content_block {
            AnthropicMessageBlock::Text { text } => {
                let text_chunk = ContentBlockChunk::Text(TextChunk {
                    text,
                    id: index.to_string(),
                });
                Ok(Some(ProviderInferenceResponseChunk::new(
                    vec![text_chunk],
                    None,
                    raw_message,
                    message_latency,
                )))
            }
            AnthropicMessageBlock::ToolUse { id, name, .. } => {
                // This is a new tool call, update the ID for future chunks
                *current_tool_id = Some(id.clone());
                *current_tool_name = Some(name.clone());
                Ok(Some(ProviderInferenceResponseChunk::new(
                    vec![ContentBlockChunk::ToolCall(ToolCallChunk {
                        id,
                        raw_name: name,
                        // As far as I can tell this is always {} so we ignore
                        raw_arguments: "".to_string(),
                    })],
                    None,
                    raw_message,
                    message_latency,
                )))
            }
            _ => Err(ErrorDetails::InferenceServer {
                message: "Unsupported content block type for ContentBlockStart".to_string(),
                provider_type: PROVIDER_TYPE.to_string(),
                raw_request: None,
                raw_response: Some(serde_json::to_string(&content_block).unwrap_or_default()),
            }
            .into()),
        },
        AnthropicStreamMessage::ContentBlockStop { .. } => Ok(None),
        AnthropicStreamMessage::Error { error } => Err(ErrorDetails::InferenceServer {
            message: error.to_string(),
            provider_type: PROVIDER_TYPE.to_string(),
            raw_request: None,
            raw_response: None,
        }
        .into()),
        AnthropicStreamMessage::MessageDelta { usage, .. } => {
            let usage = parse_usage_info(&usage);
            Ok(Some(ProviderInferenceResponseChunk::new(
                vec![],
                Some(usage.into()),
                raw_message,
                message_latency,
            )))
        }
        AnthropicStreamMessage::MessageStart { message } => {
            if let Some(usage_info) = message.get("usage") {
                let usage = parse_usage_info(usage_info);
                Ok(Some(ProviderInferenceResponseChunk::new(
                    vec![],
                    Some(usage.into()),
                    raw_message,
                    message_latency,
                )))
            } else {
                Ok(None)
            }
        }
        AnthropicStreamMessage::MessageStop | AnthropicStreamMessage::Ping {} => Ok(None),
    }
}

fn parse_usage_info(usage_info: &Value) -> AnthropicUsage {
    let input_tokens = usage_info
        .get("input_tokens")
        .and_then(Value::as_u64)
        .unwrap_or(0) as u32;
    let output_tokens = usage_info
        .get("output_tokens")
        .and_then(Value::as_u64)
        .unwrap_or(0) as u32;
    AnthropicUsage {
        input_tokens,
        output_tokens,
    }
}

#[cfg(test)]
mod tests {
    use std::borrow::Cow;

    use super::*;
    use crate::inference::providers::common::WEATHER_TOOL_CONFIG;
    use crate::inference::types::{FunctionType, ModelInferenceRequestJsonMode};
    use crate::jsonschema_util::DynamicJSONSchema;
    use crate::tool::{DynamicToolConfig, ToolConfig, ToolResult};
    use serde_json::json;
    use uuid::Uuid;

    #[test]
    fn test_try_from_tool_call_config() {
        // Need to cover all 4 cases
        let tool_call_config = ToolCallConfig {
            tool_choice: ToolChoice::Auto,
            parallel_tool_calls: false,
            tools_available: vec![],
        };
        let anthropic_tool_choice = AnthropicToolChoice::try_from(&tool_call_config);
        assert!(matches!(
            anthropic_tool_choice.unwrap(),
            AnthropicToolChoice::Auto {
                disable_parallel_tool_use: Some(true)
            }
        ));

        let tool_call_config = ToolCallConfig {
            tool_choice: ToolChoice::Auto,
            parallel_tool_calls: true,
            tools_available: vec![],
        };
        let anthropic_tool_choice = AnthropicToolChoice::try_from(&tool_call_config);
        assert!(anthropic_tool_choice.is_ok());
        assert_eq!(
            anthropic_tool_choice.unwrap(),
            AnthropicToolChoice::Auto {
                disable_parallel_tool_use: Some(false)
            }
        );

        let tool_call_config = ToolCallConfig {
            tool_choice: ToolChoice::Required,
            parallel_tool_calls: true,
            tools_available: vec![],
        };
        let anthropic_tool_choice = AnthropicToolChoice::try_from(&tool_call_config);
        assert!(anthropic_tool_choice.is_ok());
        assert_eq!(
            anthropic_tool_choice.unwrap(),
            AnthropicToolChoice::Any {
                disable_parallel_tool_use: Some(false)
            }
        );

        let tool_call_config = ToolCallConfig {
            tool_choice: ToolChoice::Specific("test".to_string()),
            parallel_tool_calls: false,
            tools_available: vec![],
        };
        let anthropic_tool_choice = AnthropicToolChoice::try_from(&tool_call_config);
        assert!(anthropic_tool_choice.is_ok());
        assert_eq!(
            anthropic_tool_choice.unwrap(),
            AnthropicToolChoice::Tool {
                name: "test",
                disable_parallel_tool_use: Some(true)
            }
        );
    }

    #[tokio::test]
    async fn test_from_tool() {
        let parameters = json!({
            "type": "object",
            "properties": {
                "location": {"type": "string"},
                "unit": {"type": "string"}
            },
            "required": ["location", "unit"]
        });
        let tool = ToolConfig::Dynamic(DynamicToolConfig {
            name: "test".to_string(),
            description: "test".to_string(),
            parameters: DynamicJSONSchema::new(parameters.clone()),
            strict: false,
        });
        let anthropic_tool: AnthropicTool = (&tool).into();
        assert_eq!(
            anthropic_tool,
            AnthropicTool {
                name: "test",
                description: Some("test"),
                input_schema: &parameters,
            }
        );
    }

    #[test]
    fn test_try_from_content_block() {
        let text_content_block: ContentBlock = "test".to_string().into();
        let anthropic_content_block =
            Option::<AnthropicMessageContent>::try_from(&text_content_block)
                .unwrap()
                .unwrap();
        assert_eq!(
            anthropic_content_block,
            AnthropicMessageContent::Text { text: "test" }
        );

        let tool_call_content_block = ContentBlock::ToolCall(ToolCall {
            id: "test_id".to_string(),
            name: "test_name".to_string(),
            arguments: serde_json::to_string(&json!({"type": "string"})).unwrap(),
        });
        let anthropic_content_block =
            Option::<AnthropicMessageContent>::try_from(&tool_call_content_block)
                .unwrap()
                .unwrap();
        assert_eq!(
            anthropic_content_block,
            AnthropicMessageContent::ToolUse {
                id: "test_id",
                name: "test_name",
                input: json!({"type": "string"})
            }
        );
    }

    #[test]
    fn test_try_from_request_message() {
        // Test a User message
        let inference_request_message = RequestMessage {
            role: Role::User,
            content: vec!["test".to_string().into()],
        };
        let anthropic_message = AnthropicMessage::try_from(&inference_request_message).unwrap();
        assert_eq!(
            anthropic_message,
            AnthropicMessage {
                role: AnthropicRole::User,
                content: vec![AnthropicMessageContent::Text { text: "test" }],
            }
        );

        // Test an Assistant message
        let inference_request_message = RequestMessage {
            role: Role::Assistant,
            content: vec!["test_assistant".to_string().into()],
        };
        let anthropic_message = AnthropicMessage::try_from(&inference_request_message).unwrap();
        assert_eq!(
            anthropic_message,
            AnthropicMessage {
                role: AnthropicRole::Assistant,
                content: vec![AnthropicMessageContent::Text {
                    text: "test_assistant",
                }],
            }
        );

        // Test a Tool message
        let inference_request_message = RequestMessage {
            role: Role::User,
            content: vec![ContentBlock::ToolResult(ToolResult {
                id: "test_tool_call_id".to_string(),
                name: "test_tool_name".to_string(),
                result: "test_tool_response".to_string(),
            })],
        };
        let anthropic_message = AnthropicMessage::try_from(&inference_request_message).unwrap();
        assert_eq!(
            anthropic_message,
            AnthropicMessage {
                role: AnthropicRole::User,
                content: vec![AnthropicMessageContent::ToolResult {
                    tool_use_id: "test_tool_call_id",
                    content: vec![AnthropicMessageContent::Text {
                        text: "test_tool_response"
                    }],
                }],
            }
        );
    }

    #[test]
    fn test_initialize_anthropic_request_body() {
        let model = "claude".to_string();
        let listening_message = AnthropicMessage {
            role: AnthropicRole::User,
            content: vec![AnthropicMessageContent::Text {
                text: "[listening]",
            }],
        };

        // Test Case 1: Empty message list
        let inference_request = ModelInferenceRequest {
            inference_id: Uuid::now_v7(),
            messages: vec![],
            system: None,
            tool_config: None,
            temperature: None,
            top_p: None,
            presence_penalty: None,
            frequency_penalty: None,
            max_tokens: None,
            seed: None,
            stream: false,
            json_mode: ModelInferenceRequestJsonMode::Off,
            function_type: FunctionType::Chat,
            output_schema: None,
        };
        let anthropic_request_body = AnthropicRequestBody::new(&model, &inference_request);
        let details = anthropic_request_body.unwrap_err().get_owned_details();
        assert_eq!(
            details,
            ErrorDetails::InvalidRequest {
                message: "Anthropic requires at least one message".to_string(),
            }
        );

        // Test Case 2: Messages starting with Assistant - should prepend and append listening message
        let messages = vec![RequestMessage {
            role: Role::Assistant,
            content: vec!["test_assistant".to_string().into()],
        }];
        let inference_request = ModelInferenceRequest {
            inference_id: Uuid::now_v7(),
            messages,
            system: Some("test_system".to_string()),
            tool_config: None,
            temperature: None,
            top_p: None,
            presence_penalty: None,
            frequency_penalty: None,
            max_tokens: None,
            seed: None,
            stream: false,
            json_mode: ModelInferenceRequestJsonMode::Off,
            function_type: FunctionType::Chat,
            output_schema: None,
        };
        let anthropic_request_body = AnthropicRequestBody::new(&model, &inference_request);
        assert!(anthropic_request_body.is_ok());
        assert_eq!(
            anthropic_request_body.unwrap(),
            AnthropicRequestBody {
                model: &model,
                messages: vec![
                    listening_message.clone(),
                    AnthropicMessage::try_from(&inference_request.messages[0]).unwrap(),
                    listening_message.clone(),
                ],
                max_tokens: 4096,
                stream: Some(false),
                system: Some("test_system"),
                temperature: None,
                top_p: None,
                tool_choice: None,
                tools: None,
            }
        );

        // Test Case 3: Messages ending with Assistant - should append listening message
        let messages = vec![
            RequestMessage {
                role: Role::User,
                content: vec!["test_user".to_string().into()],
            },
            RequestMessage {
                role: Role::Assistant,
                content: vec!["test_assistant".to_string().into()],
            },
        ];
        let inference_request = ModelInferenceRequest {
            inference_id: Uuid::now_v7(),
            messages,
            system: Some("test_system".to_string()),
            tool_config: None,
            temperature: Some(0.5),
            top_p: None,
            presence_penalty: None,
            frequency_penalty: None,
            max_tokens: Some(100),
            seed: None,
            stream: true,
            json_mode: ModelInferenceRequestJsonMode::Off,
            function_type: FunctionType::Chat,
            output_schema: None,
        };
        let anthropic_request_body = AnthropicRequestBody::new(&model, &inference_request);
        assert!(anthropic_request_body.is_ok());
        assert_eq!(
            anthropic_request_body.unwrap(),
            AnthropicRequestBody {
                model: &model,
                messages: vec![
                    AnthropicMessage::try_from(&inference_request.messages[0]).unwrap(),
                    AnthropicMessage::try_from(&inference_request.messages[1]).unwrap(),
                    listening_message.clone(),
                ],
                max_tokens: 100,
                stream: Some(true),
                system: Some("test_system"),
                temperature: Some(0.5),
                top_p: None,
                tool_choice: None,
                tools: None,
            }
        );

        // Test Case 4: Valid message sequence - no changes needed
        let messages = vec![
            RequestMessage {
                role: Role::User,
                content: vec!["test_user".to_string().into()],
            },
            RequestMessage {
                role: Role::Assistant,
                content: vec!["test_assistant".to_string().into()],
            },
            RequestMessage {
                role: Role::User,
                content: vec!["test_user2".to_string().into()],
            },
        ];
        let inference_request = ModelInferenceRequest {
            inference_id: Uuid::now_v7(),
            messages,
            system: None,
            tool_config: None,
            temperature: None,
            top_p: None,
            presence_penalty: None,
            frequency_penalty: None,
            max_tokens: None,
            seed: None,
            stream: false,
            json_mode: ModelInferenceRequestJsonMode::Off,
            function_type: FunctionType::Chat,
            output_schema: None,
        };
        let anthropic_request_body = AnthropicRequestBody::new(&model, &inference_request);
        assert!(anthropic_request_body.is_ok());
        assert_eq!(
            anthropic_request_body.unwrap(),
            AnthropicRequestBody {
                model: &model,
                messages: inference_request
                    .messages
                    .iter()
                    .map(|m| AnthropicMessage::try_from(m).unwrap())
                    .collect(),
                max_tokens: 4096,
                stream: Some(false),
                system: None,
                temperature: None,
                top_p: None,
                tool_choice: None,
                tools: None,
            }
        );

        // Test Case 5: Tool use with JSON mode
        let messages = vec![
            RequestMessage {
                role: Role::User,
                content: vec!["test_user".to_string().into()],
            },
            RequestMessage {
                role: Role::Assistant,
                content: vec![ContentBlock::ToolCall(ToolCall {
                    id: "test_id".to_string(),
                    name: "get_temperature".to_string(),
                    arguments: r#"{"location":"London"}"#.to_string(),
                })],
            },
        ];
        let inference_request = ModelInferenceRequest {
            inference_id: Uuid::now_v7(),
            messages,
            system: None,
            tool_config: Some(Cow::Borrowed(&WEATHER_TOOL_CONFIG)),
            temperature: None,
            top_p: None,
            presence_penalty: None,
            frequency_penalty: None,
            max_tokens: None,
            seed: None,
            stream: false,
            json_mode: ModelInferenceRequestJsonMode::On,
            function_type: FunctionType::Json,
            output_schema: None,
        };
        let anthropic_request_body = AnthropicRequestBody::new(&model, &inference_request);
        assert!(anthropic_request_body.is_ok());
        let result = anthropic_request_body.unwrap();
        assert_eq!(result.messages.len(), 4); // Original 2 messages + listening message + JSON prefill
        assert_eq!(
            result.messages[0],
            AnthropicMessage::try_from(&inference_request.messages[0]).unwrap()
        );
        assert_eq!(
            result.messages[1],
            AnthropicMessage::try_from(&inference_request.messages[1]).unwrap()
        );
        assert_eq!(result.messages[2], listening_message);
        assert_eq!(
            result.messages[3],
            AnthropicMessage {
                role: AnthropicRole::Assistant,
                content: vec![AnthropicMessageContent::Text {
                    text: "Here is the JSON requested:\n{",
                }],
            }
        );
    }

    #[test]
    fn test_prepare_messages() {
        let listening_message = AnthropicMessage {
            role: AnthropicRole::User,
            content: vec![AnthropicMessageContent::Text {
                text: "[listening]",
            }],
        };

        // Test case 1: Empty messages - should add listening message
        let messages = vec![];
        let result = prepare_messages(messages).unwrap();
        assert_eq!(result, vec![listening_message.clone()]);

        // Test case 2: First message is Assistant - should prepend listening message
        let messages = vec![
            AnthropicMessage {
                role: AnthropicRole::Assistant,
                content: vec![AnthropicMessageContent::Text { text: "Hi" }],
            },
            AnthropicMessage {
                role: AnthropicRole::User,
                content: vec![AnthropicMessageContent::Text { text: "Hello" }],
            },
        ];
        let result = prepare_messages(messages).unwrap();
        assert_eq!(
            result,
            vec![
                listening_message.clone(),
                AnthropicMessage {
                    role: AnthropicRole::Assistant,
                    content: vec![AnthropicMessageContent::Text { text: "Hi" }],
                },
                AnthropicMessage {
                    role: AnthropicRole::User,
                    content: vec![AnthropicMessageContent::Text { text: "Hello" }],
                },
            ]
        );

        // Test case 3: Last message is Assistant - should append listening message
        let messages = vec![
            AnthropicMessage {
                role: AnthropicRole::User,
                content: vec![AnthropicMessageContent::Text { text: "Hello" }],
            },
            AnthropicMessage {
                role: AnthropicRole::Assistant,
                content: vec![AnthropicMessageContent::Text { text: "Hi" }],
            },
        ];
        let result = prepare_messages(messages).unwrap();
        assert_eq!(
            result,
            vec![
                AnthropicMessage {
                    role: AnthropicRole::User,
                    content: vec![AnthropicMessageContent::Text { text: "Hello" }],
                },
                AnthropicMessage {
                    role: AnthropicRole::Assistant,
                    content: vec![AnthropicMessageContent::Text { text: "Hi" }],
                },
                listening_message.clone(),
            ]
        );

        // Test case 4: Valid message sequence - no changes needed
        let messages = vec![
            AnthropicMessage {
                role: AnthropicRole::User,
                content: vec![AnthropicMessageContent::Text { text: "Hello" }],
            },
            AnthropicMessage {
                role: AnthropicRole::Assistant,
                content: vec![AnthropicMessageContent::Text { text: "Hi" }],
            },
            AnthropicMessage {
                role: AnthropicRole::User,
                content: vec![AnthropicMessageContent::Text {
                    text: "How are you?",
                }],
            },
        ];
        let result = prepare_messages(messages.clone()).unwrap();
        assert_eq!(result, messages);

        // Test case 5: Both first Assistant and last Assistant - should add listening messages at both ends
        let messages = vec![
            AnthropicMessage {
                role: AnthropicRole::Assistant,
                content: vec![AnthropicMessageContent::Text { text: "Hi" }],
            },
            AnthropicMessage {
                role: AnthropicRole::User,
                content: vec![AnthropicMessageContent::Text { text: "Hello" }],
            },
            AnthropicMessage {
                role: AnthropicRole::Assistant,
                content: vec![AnthropicMessageContent::Text {
                    text: "How can I help?",
                }],
            },
        ];
        let result = prepare_messages(messages).unwrap();
        assert_eq!(
            result,
            vec![
                listening_message.clone(),
                AnthropicMessage {
                    role: AnthropicRole::Assistant,
                    content: vec![AnthropicMessageContent::Text { text: "Hi" }],
                },
                AnthropicMessage {
                    role: AnthropicRole::User,
                    content: vec![AnthropicMessageContent::Text { text: "Hello" }],
                },
                AnthropicMessage {
                    role: AnthropicRole::Assistant,
                    content: vec![AnthropicMessageContent::Text {
                        text: "How can I help?"
                    }],
                },
                listening_message.clone(),
            ]
        );

        // Test case 6: Single Assistant message - should add listening messages at both ends
        let messages = vec![AnthropicMessage {
            role: AnthropicRole::Assistant,
            content: vec![AnthropicMessageContent::Text { text: "Hi" }],
        }];
        let result = prepare_messages(messages).unwrap();
        assert_eq!(
            result,
            vec![
                listening_message.clone(),
                AnthropicMessage {
                    role: AnthropicRole::Assistant,
                    content: vec![AnthropicMessageContent::Text { text: "Hi" }],
                },
                listening_message.clone(),
            ]
        );

        // Test case 7: Single User message - no changes needed
        let messages = vec![AnthropicMessage {
            role: AnthropicRole::User,
            content: vec![AnthropicMessageContent::Text { text: "Hello" }],
        }];
        let result = prepare_messages(messages.clone()).unwrap();
        assert_eq!(result, messages);
    }

    #[test]
    fn test_handle_anthropic_error() {
        let error_body = AnthropicErrorBody {
            r#type: "error".to_string(),
            message: "test_message".to_string(),
        };
        let response_code = StatusCode::BAD_REQUEST;
        let result =
            handle_anthropic_error(response_code, error_body.clone(), "raw request".to_string());
        let details = result.unwrap_err().get_owned_details();
        assert_eq!(
            details,
            ErrorDetails::InferenceClient {
                message: "test_message".to_string(),
                status_code: Some(response_code),
                provider_type: PROVIDER_TYPE.to_string(),
                raw_request: Some("raw request".to_string()),
                raw_response: Some("{\"type\":\"error\",\"message\":\"test_message\"}".to_string()),
            }
        );
        let response_code = StatusCode::UNAUTHORIZED;
        let result =
            handle_anthropic_error(response_code, error_body.clone(), "raw request".to_string());
        let details = result.unwrap_err().get_owned_details();
        assert_eq!(
            details,
            ErrorDetails::InferenceClient {
                message: "test_message".to_string(),
                status_code: Some(response_code),
                provider_type: PROVIDER_TYPE.to_string(),
                raw_request: Some("raw request".to_string()),
                raw_response: Some("{\"type\":\"error\",\"message\":\"test_message\"}".to_string()),
            }
        );
        let response_code = StatusCode::TOO_MANY_REQUESTS;
        let result =
            handle_anthropic_error(response_code, error_body.clone(), "raw request".to_string());
        let details = result.unwrap_err().get_owned_details();
        assert_eq!(
            details,
            ErrorDetails::InferenceClient {
                message: "test_message".to_string(),
                status_code: Some(response_code),
                provider_type: PROVIDER_TYPE.to_string(),
                raw_request: Some("raw request".to_string()),
                raw_response: Some("{\"type\":\"error\",\"message\":\"test_message\"}".to_string()),
            }
        );
        let response_code = StatusCode::NOT_FOUND;
        let result =
            handle_anthropic_error(response_code, error_body.clone(), "raw request".to_string());
        let details = result.unwrap_err().get_owned_details();
        assert_eq!(
            details,
            ErrorDetails::InferenceServer {
                message: "test_message".to_string(),
                raw_request: Some("raw request".to_string()),
                raw_response: Some("{\"type\":\"error\",\"message\":\"test_message\"}".to_string()),
                provider_type: PROVIDER_TYPE.to_string(),
            }
        );
        let response_code = StatusCode::INTERNAL_SERVER_ERROR;
        let result =
            handle_anthropic_error(response_code, error_body.clone(), "raw request".to_string());
        let details = result.unwrap_err().get_owned_details();
        assert_eq!(
            details,
            ErrorDetails::InferenceServer {
                message: "test_message".to_string(),
                raw_request: Some("raw request".to_string()),
                raw_response: Some("{\"type\":\"error\",\"message\":\"test_message\"}".to_string()),
                provider_type: PROVIDER_TYPE.to_string(),
            }
        );
    }

    #[test]
    fn test_anthropic_usage_to_usage() {
        let anthropic_usage = AnthropicUsage {
            input_tokens: 100,
            output_tokens: 50,
        };

        let usage: Usage = anthropic_usage.into();

        assert_eq!(usage.input_tokens, 100);
        assert_eq!(usage.output_tokens, 50);
    }

    #[test]
    fn test_anthropic_response_conversion() {
        // Test case 1: Text response
        let anthropic_response_body = AnthropicResponse {
            id: "1".to_string(),
            r#type: "message".to_string(),
            role: "assistant".to_string(),
            content: vec![AnthropicContentBlock::Text {
                text: "Response text".to_string(),
            }],
            model: "model-name".into(),
            stop_reason: Some("stop reason".to_string()),
            stop_sequence: Some("stop sequence".to_string()),
            usage: AnthropicUsage {
                input_tokens: 100,
                output_tokens: 50,
            },
        };
        let latency = Latency::NonStreaming {
            response_time: Duration::from_millis(100),
        };
        let request_body = AnthropicRequestBody {
            model: "model-name",
            messages: vec![],
            max_tokens: 100,
            stream: Some(false),
            system: None,
            top_p: Some(0.9),
            temperature: None,
            tool_choice: None,
            tools: None,
        };
        let raw_response = "{\"foo\": \"bar\"}".to_string();
        let input_messages = vec![RequestMessage {
            role: Role::User,
            content: vec!["Hello".to_string().into()],
        }];
        let raw_request = serde_json::to_string(&request_body).unwrap();
        let body_with_latency = AnthropicResponseWithMetadata {
            response: anthropic_response_body.clone(),
            raw_response: raw_response.clone(),
            latency: latency.clone(),
            request: request_body,
            input_messages: input_messages.clone(),
            function_type: &FunctionType::Chat,
            json_mode: &ModelInferenceRequestJsonMode::Off,
        };

        let inference_response = ProviderInferenceResponse::try_from(body_with_latency).unwrap();
        assert_eq!(
            inference_response.output,
            vec!["Response text".to_string().into()]
        );

        assert_eq!(raw_response, inference_response.raw_response);
        assert_eq!(inference_response.usage.input_tokens, 100);
        assert_eq!(inference_response.usage.output_tokens, 50);
        assert_eq!(inference_response.latency, latency);
        assert_eq!(inference_response.raw_request, raw_request);
        assert_eq!(inference_response.input_messages, input_messages);

        // Test case 2: Tool call response
        let anthropic_response_body = AnthropicResponse {
            id: "2".to_string(),
            r#type: "message".to_string(),
            role: "assistant".to_string(),
            content: vec![AnthropicContentBlock::ToolUse {
                id: "tool_call_1".to_string(),
                name: "get_temperature".to_string(),
                input: json!({"location": "New York"}),
            }],
            model: "model-name".into(),
            stop_reason: Some("tool_call".to_string()),
            stop_sequence: None,
            usage: AnthropicUsage {
                input_tokens: 100,
                output_tokens: 50,
            },
        };
        let request_body = AnthropicRequestBody {
            model: "model-name",
            messages: vec![],
            max_tokens: 100,
            stream: Some(false),
            system: None,
            temperature: None,
            top_p: Some(0.9),
            tool_choice: None,
            tools: None,
        };
        let input_messages = vec![RequestMessage {
            role: Role::Assistant,
            content: vec!["Hello".to_string().into()],
        }];
        let raw_request = serde_json::to_string(&request_body).unwrap();
        let body_with_latency = AnthropicResponseWithMetadata {
            response: anthropic_response_body.clone(),
            raw_response: raw_response.clone(),
            latency: latency.clone(),
            request: request_body,
            input_messages: input_messages.clone(),
            function_type: &FunctionType::Chat,
            json_mode: &ModelInferenceRequestJsonMode::Off,
        };

        let inference_response: ProviderInferenceResponse = body_with_latency.try_into().unwrap();
        assert!(inference_response.output.len() == 1);
        assert_eq!(
            inference_response.output[0],
            ContentBlockOutput::ToolCall(ToolCall {
                id: "tool_call_1".to_string(),
                name: "get_temperature".to_string(),
                arguments: r#"{"location":"New York"}"#.to_string(),
            })
        );

        assert_eq!(raw_response, inference_response.raw_response);
        assert_eq!(inference_response.usage.input_tokens, 100);
        assert_eq!(inference_response.usage.output_tokens, 50);
        assert_eq!(inference_response.latency, latency);
        assert_eq!(inference_response.raw_request, raw_request);
        assert_eq!(inference_response.input_messages, input_messages);

        // Test case 3: Mixed response (text and tool call)
        let anthropic_response_body = AnthropicResponse {
            id: "3".to_string(),
            r#type: "message".to_string(),
            role: "assistant".to_string(),
            content: vec![
                AnthropicContentBlock::Text {
                    text: "Here's the weather:".to_string(),
                },
                AnthropicContentBlock::ToolUse {
                    id: "tool_call_2".to_string(),
                    name: "get_temperature".to_string(),
                    input: json!({"location": "London"}),
                },
            ],
            model: "model-name".into(),
            stop_reason: None,
            stop_sequence: None,
            usage: AnthropicUsage {
                input_tokens: 100,
                output_tokens: 50,
            },
        };
        let request_body = AnthropicRequestBody {
            model: "model-name",
            messages: vec![],
            max_tokens: 100,
            stream: Some(false),
            system: None,
            temperature: None,
            top_p: Some(0.9),
            tool_choice: None,
            tools: None,
        };
        let input_messages = vec![RequestMessage {
            role: Role::User,
            content: vec!["Helloooo".to_string().into()],
        }];
        let raw_request = serde_json::to_string(&request_body).unwrap();
        let body_with_latency = AnthropicResponseWithMetadata {
            response: anthropic_response_body.clone(),
            raw_response: raw_response.clone(),
            latency: latency.clone(),
            request: request_body,
            input_messages: input_messages.clone(),
            function_type: &FunctionType::Chat,
            json_mode: &ModelInferenceRequestJsonMode::Off,
        };
        let inference_response = ProviderInferenceResponse::try_from(body_with_latency).unwrap();
        assert_eq!(
            inference_response.output[0],
            "Here's the weather:".to_string().into()
        );
        assert!(inference_response.output.len() == 2);
        assert_eq!(
            inference_response.output[1],
            ContentBlockOutput::ToolCall(ToolCall {
                id: "tool_call_2".to_string(),
                name: "get_temperature".to_string(),
                arguments: r#"{"location":"London"}"#.to_string(),
            })
        );

        assert_eq!(raw_response, inference_response.raw_response);

        assert_eq!(inference_response.usage.input_tokens, 100);
        assert_eq!(inference_response.usage.output_tokens, 50);
        assert_eq!(inference_response.latency, latency);
        assert_eq!(inference_response.raw_request, raw_request);
        assert_eq!(inference_response.input_messages, input_messages);
    }

    #[test]
    fn test_anthropic_to_tensorzero_stream_message() {
        use serde_json::json;

        // Test ContentBlockDelta with TextDelta
        let mut current_tool_id = None;
        let mut current_tool_name = None;
        let content_block_delta = AnthropicStreamMessage::ContentBlockDelta {
            delta: AnthropicMessageBlock::TextDelta {
                text: "Hello".to_string(),
            },
            index: 0,
        };
        let latency = Duration::from_millis(100);
        let result = anthropic_to_tensorzero_stream_message(
            content_block_delta,
            latency,
            &mut current_tool_id,
            &mut current_tool_name,
        );
        assert!(result.is_ok());
        let chunk = result.unwrap().unwrap();
        assert_eq!(chunk.content.len(), 1);
        match &chunk.content[0] {
            ContentBlockChunk::Text(text) => {
                assert_eq!(text.text, "Hello".to_string());
                assert_eq!(text.id, "0".to_string());
            }
            _ => panic!("Expected a text content block"),
        }
        assert_eq!(chunk.latency, latency);

        // Test ContentBlockDelta with InputJsonDelta but no previous tool info
        let mut current_tool_id = None;
        let mut current_tool_name = None;
        let content_block_delta = AnthropicStreamMessage::ContentBlockDelta {
            delta: AnthropicMessageBlock::InputJsonDelta {
                partial_json: "aaaa: bbbbb".to_string(),
            },
            index: 0,
        };
        let latency = Duration::from_millis(100);
        let result = anthropic_to_tensorzero_stream_message(
            content_block_delta,
            latency,
            &mut current_tool_id,
            &mut current_tool_name,
        );
        let details = result.unwrap_err().get_owned_details();
        assert_eq!(
            details,
            ErrorDetails::InferenceServer {
                message: "Got InputJsonDelta chunk from Anthropic without current tool name being set by a ToolUse".to_string(),
                raw_request: None,
                raw_response: None,
                provider_type: PROVIDER_TYPE.to_string(),
            }
        );

        // Test ContentBlockDelta with InputJsonDelta and previous tool info
        let mut current_tool_id = Some("tool_id".to_string());
        let mut current_tool_name = Some("tool_name".to_string());
        let content_block_delta = AnthropicStreamMessage::ContentBlockDelta {
            delta: AnthropicMessageBlock::InputJsonDelta {
                partial_json: "aaaa: bbbbb".to_string(),
            },
            index: 0,
        };
        let latency = Duration::from_millis(100);
        let result = anthropic_to_tensorzero_stream_message(
            content_block_delta,
            latency,
            &mut current_tool_id,
            &mut current_tool_name,
        );
        let chunk = result.unwrap().unwrap();
        assert_eq!(chunk.content.len(), 1);
        match &chunk.content[0] {
            ContentBlockChunk::ToolCall(tool_call) => {
                assert_eq!(tool_call.id, "tool_id".to_string());
                assert_eq!(tool_call.raw_name, "tool_name".to_string());
                assert_eq!(tool_call.raw_arguments, "aaaa: bbbbb".to_string());
            }
            _ => panic!("Expected a tool call content block"),
        }
        assert_eq!(chunk.latency, latency);

        // Test ContentBlockStart with ToolUse
        let mut current_tool_id = None;
        let mut current_tool_name = None;
        let content_block_start = AnthropicStreamMessage::ContentBlockStart {
            content_block: AnthropicMessageBlock::ToolUse {
                id: "tool1".to_string(),
                name: "calculator".to_string(),
                input: json!({}),
            },
            index: 1,
        };
        let latency = Duration::from_millis(110);
        let result = anthropic_to_tensorzero_stream_message(
            content_block_start,
            latency,
            &mut current_tool_id,
            &mut current_tool_name,
        );
        let chunk = result.unwrap().unwrap();
        assert_eq!(chunk.content.len(), 1);
        match &chunk.content[0] {
            ContentBlockChunk::ToolCall(tool_call) => {
                assert_eq!(tool_call.id, "tool1".to_string());
                assert_eq!(tool_call.raw_name, "calculator".to_string());
                assert_eq!(tool_call.raw_arguments, "".to_string());
            }
            _ => panic!("Expected a tool call content block"),
        }
        assert_eq!(chunk.latency, latency);
        assert_eq!(current_tool_id, Some("tool1".to_string()));
        assert_eq!(current_tool_name, Some("calculator".to_string()));

        // Test ContentBlockStart with Text
        let mut current_tool_id = None;
        let mut current_tool_name = None;
        let content_block_start = AnthropicStreamMessage::ContentBlockStart {
            content_block: AnthropicMessageBlock::Text {
                text: "Hello".to_string(),
            },
            index: 2,
        };
        let latency = Duration::from_millis(120);
        let result = anthropic_to_tensorzero_stream_message(
            content_block_start,
            latency,
            &mut current_tool_id,
            &mut current_tool_name,
        );
        let chunk = result.unwrap().unwrap();
        assert_eq!(chunk.content.len(), 1);
        match &chunk.content[0] {
            ContentBlockChunk::Text(text) => {
                assert_eq!(text.text, "Hello".to_string());
                assert_eq!(text.id, "2".to_string());
            }
            _ => panic!("Expected a text content block"),
        }
        assert_eq!(chunk.latency, latency);

        // Test ContentBlockStart with InputJsonDelta (should fail)
        let mut current_tool_id = None;
        let mut current_tool_name = None;
        let content_block_start = AnthropicStreamMessage::ContentBlockStart {
            content_block: AnthropicMessageBlock::InputJsonDelta {
                partial_json: "aaaa: bbbbb".to_string(),
            },
            index: 3,
        };
        let latency = Duration::from_millis(130);
        let result = anthropic_to_tensorzero_stream_message(
            content_block_start,
            latency,
            &mut current_tool_id,
            &mut current_tool_name,
        );
        let details = result.unwrap_err().get_owned_details();
        assert_eq!(
            details,
            ErrorDetails::InferenceServer {
                message: "Unsupported content block type for ContentBlockStart".to_string(),
                provider_type: PROVIDER_TYPE.to_string(),
                raw_request: None,
                raw_response: Some(
                    "{\"type\":\"input_json_delta\",\"partial_json\":\"aaaa: bbbbb\"}".to_string()
                ),
            }
        );

        // Test ContentBlockStop
        let content_block_stop = AnthropicStreamMessage::ContentBlockStop { index: 2 };
        let latency = Duration::from_millis(120);
        let result = anthropic_to_tensorzero_stream_message(
            content_block_stop,
            latency,
            &mut current_tool_id,
            &mut current_tool_name,
        );
        assert!(result.is_ok());
        assert!(result.unwrap().is_none());

        // Test Error
        let error_message = AnthropicStreamMessage::Error {
            error: json!({"message": "Test error"}),
        };
        let latency = Duration::from_millis(130);
        let result = anthropic_to_tensorzero_stream_message(
            error_message,
            latency,
            &mut current_tool_id,
            &mut current_tool_name,
        );
        let details = result.unwrap_err().get_owned_details();
        assert_eq!(
            details,
            ErrorDetails::InferenceServer {
                message: r#"{"message":"Test error"}"#.to_string(),
                raw_request: None,
                raw_response: None,
                provider_type: PROVIDER_TYPE.to_string(),
            }
        );

        // Test MessageDelta with usage
        let message_delta = AnthropicStreamMessage::MessageDelta {
            delta: json!({}),
            usage: json!({"input_tokens": 10, "output_tokens": 20}),
        };
        let latency = Duration::from_millis(140);
        let result = anthropic_to_tensorzero_stream_message(
            message_delta,
            latency,
            &mut current_tool_id,
            &mut current_tool_name,
        );
        assert!(result.is_ok());
        let chunk = result.unwrap().unwrap();
        assert_eq!(chunk.content.len(), 0);
        assert!(chunk.usage.is_some());
        let usage = chunk.usage.unwrap();
        assert_eq!(usage.input_tokens, 10);
        assert_eq!(usage.output_tokens, 20);
        assert_eq!(chunk.latency, latency);

        // Test MessageStart with usage
        let message_start = AnthropicStreamMessage::MessageStart {
            message: json!({"usage": {"input_tokens": 5, "output_tokens": 15}}),
        };
        let latency = Duration::from_millis(150);
        let result = anthropic_to_tensorzero_stream_message(
            message_start,
            latency,
            &mut current_tool_id,
            &mut current_tool_name,
        );
        assert!(result.is_ok());
        let chunk = result.unwrap().unwrap();
        assert_eq!(chunk.content.len(), 0);
        assert!(chunk.usage.is_some());
        let usage = chunk.usage.unwrap();
        assert_eq!(usage.input_tokens, 5);
        assert_eq!(usage.output_tokens, 15);
        assert_eq!(chunk.latency, latency);

        // Test MessageStop
        let message_stop = AnthropicStreamMessage::MessageStop;
        let latency = Duration::from_millis(160);
        let result = anthropic_to_tensorzero_stream_message(
            message_stop,
            latency,
            &mut current_tool_id,
            &mut current_tool_name,
        );
        assert!(result.is_ok());
        assert!(result.unwrap().is_none());

        // Test Ping
        let ping = AnthropicStreamMessage::Ping {};
        let latency = Duration::from_millis(170);
        let result = anthropic_to_tensorzero_stream_message(
            ping,
            latency,
            &mut current_tool_id,
            &mut current_tool_name,
        );
        assert!(result.is_ok());
        assert!(result.unwrap().is_none());
    }

    #[test]
    fn test_parse_usage_info() {
        // Test with valid input
        let usage_info = json!({
            "input_tokens": 100,
            "output_tokens": 200
        });
        let result = parse_usage_info(&usage_info);
        assert_eq!(result.input_tokens, 100);
        assert_eq!(result.output_tokens, 200);

        // Test with missing fields
        let usage_info = json!({
            "input_tokens": 50
        });
        let result = parse_usage_info(&usage_info);
        assert_eq!(result.input_tokens, 50);
        assert_eq!(result.output_tokens, 0);

        // Test with empty object
        let usage_info = json!({});
        let result = parse_usage_info(&usage_info);
        assert_eq!(result.input_tokens, 0);
        assert_eq!(result.output_tokens, 0);

        // Test with non-numeric values
        let usage_info = json!({
            "input_tokens": "not a number",
            "output_tokens": true
        });
        let result = parse_usage_info(&usage_info);
        assert_eq!(result.input_tokens, 0);
        assert_eq!(result.output_tokens, 0);
    }

    #[test]
    fn test_anthropic_base_url() {
        assert_eq!(
            ANTHROPIC_BASE_URL.as_str(),
            "https://api.anthropic.com/v1/messages"
        );
    }

    #[test]
    fn test_prefill_json_message() {
        // Create a sample input message
        let input_messages = vec![AnthropicMessage {
            role: AnthropicRole::User,
            content: vec![AnthropicMessageContent::Text {
                text: "Generate some JSON",
            }],
        }];

        // Call the function
        let result = prefill_json_message(input_messages);

        // Assert that the result has one more message than the input
        assert_eq!(result.len(), 2);

        // Check the original message is unchanged
        assert_eq!(result[0].role, AnthropicRole::User);
        assert_eq!(
            result[0].content,
            vec![AnthropicMessageContent::Text {
                text: "Generate some JSON",
            }]
        );

        // Check the new message is correct
        assert_eq!(result[1].role, AnthropicRole::Assistant);
        assert_eq!(
            result[1].content,
            vec![AnthropicMessageContent::Text {
                text: "Here is the JSON requested:\n{",
            }]
        );
    }

    #[test]
    fn test_prefill_json_response() {
        // Test case 1: Single text block
        let input = vec![ContentBlockOutput::Text(Text {
            text: "  \"key\": \"value\"}".to_string(),
        })];
        let result = prefill_json_response(input).unwrap();
        assert_eq!(result.len(), 1);
        assert_eq!(
            result[0],
            ContentBlockOutput::Text(Text {
                text: "{\"key\": \"value\"}".to_string(),
            })
        );

        // Test case 2: Multiple blocks
        let input = vec![
            ContentBlockOutput::Text(Text {
                text: "Block 1".to_string(),
            }),
            ContentBlockOutput::Text(Text {
                text: "Block 2".to_string(),
            }),
        ];
        let result = prefill_json_response(input.clone()).unwrap();
        assert_eq!(result, input);

        // Test case 3: Empty input
        let input = vec![];
        let result = prefill_json_response(input.clone()).unwrap();
        assert_eq!(result, input);

        // Test case 4: Non-text block
        let input = vec![ContentBlockOutput::ToolCall(ToolCall {
            id: "1".to_string(),
            name: "test_tool".to_string(),
            arguments: "{}".to_string(),
        })];
        let result = prefill_json_response(input.clone()).unwrap();
        assert_eq!(result, input);
    }

    #[test]
    fn test_prefill_json_chunk_response() {
        // Test case 1: Empty content
        let chunk = ProviderInferenceResponseChunk {
            content: vec![],
            created: 0,
            usage: None,
            raw_response: "".to_string(),
            latency: Duration::from_millis(0),
        };
        let result = prefill_json_chunk_response(chunk);
        assert_eq!(
            result.content,
            vec![ContentBlockChunk::Text(TextChunk {
                text: "{".to_string(),
                id: "0".to_string()
            })]
        );
        // Test case 2: Single text block
        let chunk = ProviderInferenceResponseChunk {
            created: 0,
            usage: None,
            raw_response: "".to_string(),
            latency: Duration::from_millis(0),
            content: vec![ContentBlockChunk::Text(TextChunk {
                text: "\"key\": \"value ".to_string(),
                id: "0".to_string(),
            })],
        };
        let result = prefill_json_chunk_response(chunk);
        assert_eq!(
            result.content,
            vec![ContentBlockChunk::Text(TextChunk {
                text: "{\"key\": \"value ".to_string(),
                id: "0".to_string()
            })]
        );

        // Test case 3: Multiple blocks (should remain unchanged)
        let chunk = ProviderInferenceResponseChunk {
            created: 0,
            usage: None,
            raw_response: "".to_string(),
            latency: Duration::from_millis(0),
            content: vec![
                ContentBlockChunk::Text(TextChunk {
                    text: "Block 1".to_string(),
                    id: "test_id".to_string(),
                }),
                ContentBlockChunk::Text(TextChunk {
                    text: "Block 2".to_string(),
                    id: "test_id".to_string(),
                }),
            ],
        };
        let result = prefill_json_chunk_response(chunk.clone());
        assert_eq!(result, chunk);

        // Test case 4: Non-text block (should remain unchanged)
        let chunk = ProviderInferenceResponseChunk {
            created: 0,
            usage: None,
            raw_response: "".to_string(),
            latency: Duration::from_millis(0),
            content: vec![ContentBlockChunk::ToolCall(ToolCallChunk {
                id: "1".to_string(),
                raw_name: "test_tool".to_string(),
                raw_arguments: "{}".to_string(),
            })],
        };
        let result = prefill_json_chunk_response(chunk.clone());
        assert_eq!(result, chunk);
    }

    #[test]
    fn test_credential_to_anthropic_credentials() {
        // Test Static credential
        let generic = Credential::Static(SecretString::from("test_key"));
        let creds = AnthropicCredentials::try_from(generic).unwrap();
        assert!(matches!(creds, AnthropicCredentials::Static(_)));

        // Test Dynamic credential
        let generic = Credential::Dynamic("key_name".to_string());
        let creds = AnthropicCredentials::try_from(generic).unwrap();
        assert!(matches!(creds, AnthropicCredentials::Dynamic(_)));

        // Test Missing credential (test mode)
        #[cfg(any(test, feature = "e2e_tests"))]
        {
            let generic = Credential::Missing;
            let creds = AnthropicCredentials::try_from(generic).unwrap();
            assert!(matches!(creds, AnthropicCredentials::None));
        }

        // Test invalid type
        let generic = Credential::FileContents(SecretString::from("test"));
        let result = AnthropicCredentials::try_from(generic);
        assert!(result.is_err());
        assert!(matches!(
            result.unwrap_err().get_owned_details(),
            ErrorDetails::Config { message } if message.contains("Invalid api_key_location")
        ));
    }
}<|MERGE_RESOLUTION|>--- conflicted
+++ resolved
@@ -816,17 +816,7 @@
             })
         })?;
 
-<<<<<<< HEAD
-        let raw_response = serde_json::to_string(&response).map_err(|e| {
-            Error::new(ErrorDetails::Serialization {
-                message: format!("Error parsing response from Anthropic: {e}"),
-            })
-        })?;
-
         let output: Vec<ContentBlockOutput> = response
-=======
-        let output: Vec<ContentBlock> = response
->>>>>>> d491718a
             .content
             .into_iter()
             .map(|block| block.try_into())
