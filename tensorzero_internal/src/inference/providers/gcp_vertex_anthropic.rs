use std::sync::OnceLock;
use std::time::Duration;

use futures::{Stream, StreamExt};
use reqwest::StatusCode;
use reqwest_eventsource::{Event, EventSource, RequestBuilderExt};
use secrecy::ExposeSecret;
use serde::{Deserialize, Serialize};
use serde_json::Value;
use tokio::time::Instant;

use crate::endpoints::inference::InferenceCredentials;
use crate::error::{Error, ErrorDetails};
use crate::inference::providers::provider_trait::InferenceProvider;
use crate::inference::types::batch::BatchRequestRow;
use crate::inference::types::batch::PollBatchInferenceResponse;
use crate::inference::types::{
    batch::StartBatchProviderInferenceResponse, ContentBlock, ContentBlockChunk, FunctionType,
    Latency, ModelInferenceRequestJsonMode, Role, Text, TextChunk,
};
use crate::inference::types::{
    ContentBlockOutput, ModelInferenceRequest, ProviderInferenceResponse,
    ProviderInferenceResponseChunk, ProviderInferenceResponseStream, RequestMessage, Usage,
};
use crate::model::{build_creds_caching_default_with_fn, CredentialLocation};
use crate::tool::{ToolCall, ToolCallChunk, ToolChoice, ToolConfig};

use super::anthropic::{prefill_json_chunk_response, prefill_json_response};
use super::gcp_vertex_gemini::{default_api_key_location, GCPVertexCredentials};

/// Implements a subset of the GCP Vertex Gemini API as documented [here](https://cloud.google.com/vertex-ai/docs/reference/rest/v1/projects.locations.publishers.models/generateContent) for non-streaming
/// and [here](https://cloud.google.com/vertex-ai/docs/reference/rest/v1/projects.locations.publishers.models/streamGenerateContent) for streaming
#[allow(unused)]
const PROVIDER_NAME: &str = "GCP Vertex Anthropic";
const PROVIDER_TYPE: &str = "gcp_vertex_anthropic";

#[derive(Debug)]
pub struct GCPVertexAnthropicProvider {
    request_url: String,
    streaming_request_url: String,
    audience: String,
    credentials: GCPVertexCredentials,
}

static DEFAULT_CREDENTIALS: OnceLock<GCPVertexCredentials> = OnceLock::new();

impl GCPVertexAnthropicProvider {
    pub fn new(
        model_id: String,
        location: String,
        project_id: String,
        api_key_location: Option<CredentialLocation>,
    ) -> Result<Self, Error> {
        let credentials = build_creds_caching_default_with_fn(
            api_key_location,
            default_api_key_location(),
            PROVIDER_TYPE,
            &DEFAULT_CREDENTIALS,
            |creds| GCPVertexCredentials::try_from((creds, PROVIDER_TYPE)),
        )?;
        let request_url = format!("https://{location}-aiplatform.googleapis.com/v1/projects/{project_id}/locations/{location}/publishers/anthropic/models/{model_id}:rawPredict");
        let streaming_request_url = format!("https://{location}-aiplatform.googleapis.com/v1/projects/{project_id}/locations/{location}/publishers/anthropic/models/{model_id}:streamRawPredict");
        let audience = format!("https://{location}-aiplatform.googleapis.com/");

        Ok(GCPVertexAnthropicProvider {
            request_url,
            streaming_request_url,
            audience,
            credentials,
        })
    }
}

const ANTHROPIC_API_VERSION: &str = "vertex-2023-10-16";

impl InferenceProvider for GCPVertexAnthropicProvider {
    /// Anthropic non-streaming API request
    async fn infer<'a>(
        &'a self,
        request: &'a ModelInferenceRequest<'_>,
        http_client: &'a reqwest::Client,
        dynamic_api_keys: &'a InferenceCredentials,
    ) -> Result<ProviderInferenceResponse, Error> {
        let request_body = GCPVertexAnthropicRequestBody::new(request)?;
        let api_key = self
            .credentials
            .get_api_key(&self.audience, dynamic_api_keys)?;
        let start_time = Instant::now();
        let res = http_client
            .post(&self.request_url)
            .bearer_auth(api_key.expose_secret())
            .json(&request_body)
            .send()
            .await
            .map_err(|e| {
                Error::new(ErrorDetails::InferenceClient {
                    message: format!("Error sending request: {e}"),
                    status_code: e.status(),
                    provider_type: PROVIDER_TYPE.to_string(),
                    raw_request: Some(serde_json::to_string(&request_body).unwrap_or_default()),
                    raw_response: None,
                })
            })?;
        let latency = Latency::NonStreaming {
            response_time: start_time.elapsed(),
        };
        if res.status().is_success() {
            let raw_response = res.text().await.map_err(|e| {
                Error::new(ErrorDetails::InferenceServer {
                    message: format!("Error parsing text response: {e}"),
                    provider_type: PROVIDER_TYPE.to_string(),
                    raw_request: Some(serde_json::to_string(&request_body).unwrap_or_default()),
                    raw_response: None,
                })
            })?;

            let response = serde_json::from_str(&raw_response).map_err(|e| {
                Error::new(ErrorDetails::InferenceServer {
                    message: format!("Error parsing JSON response: {e}: {raw_response}"),
                    provider_type: PROVIDER_TYPE.to_string(),
                    raw_request: Some(serde_json::to_string(&request_body).unwrap_or_default()),
                    raw_response: Some(raw_response.clone()),
                })
            })?;

            let response_with_latency = GCPVertexAnthropicResponseWithMetadata {
                response,
                raw_response,
                latency,
                request: request_body,
                function_type: &request.function_type,
                json_mode: &request.json_mode,
                generic_request: request,
            };
            Ok(response_with_latency.try_into()?)
        } else {
            let response_code = res.status();
            let error_body = res.json::<GCPVertexAnthropicError>().await.map_err(|e| {
                Error::new(ErrorDetails::InferenceServer {
                    message: format!("Error parsing response: {e}"),
                    provider_type: PROVIDER_TYPE.to_string(),
                    raw_request: Some(serde_json::to_string(&request_body).unwrap_or_default()),
                    raw_response: None,
                })
            })?;
            handle_anthropic_error(response_code, error_body.error)
        }
    }

    /// Anthropic streaming API request
    async fn infer_stream<'a>(
        &'a self,
        request: &'a ModelInferenceRequest<'_>,
        http_client: &'a reqwest::Client,
        dynamic_api_keys: &'a InferenceCredentials,
    ) -> Result<
        (
            ProviderInferenceResponseChunk,
            ProviderInferenceResponseStream,
            String,
        ),
        Error,
    > {
        let request_body = GCPVertexAnthropicRequestBody::new(request)?;
        let raw_request = serde_json::to_string(&request_body).map_err(|e| {
            Error::new(ErrorDetails::Serialization {
                message: format!("Error serializing request body as JSON: {e}"),
            })
        })?;
        let api_key = self
            .credentials
            .get_api_key(&self.audience, dynamic_api_keys)?;
        let start_time = Instant::now();
        let event_source = http_client
            .post(&self.streaming_request_url)
            .bearer_auth(api_key.expose_secret())
            .header("content-type", "application/json")
            .json(&request_body)
            .eventsource()
            .map_err(|e| {
                Error::new(ErrorDetails::InferenceClient {
                    message: format!("Error sending request: {e}"),
                    status_code: None,
                    provider_type: PROVIDER_TYPE.to_string(),
                    raw_request: Some(serde_json::to_string(&request_body).unwrap_or_default()),
                    raw_response: None,
                })
            })?;
        let mut stream = Box::pin(stream_anthropic(event_source, start_time));
        let mut chunk = match stream.next().await {
            Some(Ok(chunk)) => chunk,
            Some(Err(e)) => return Err(e),
            None => {
                return Err(ErrorDetails::InferenceServer {
                    message: "Stream ended before first chunk".to_string(),
                    provider_type: PROVIDER_TYPE.to_string(),
                    raw_request: Some(serde_json::to_string(&request_body).unwrap_or_default()),
                    raw_response: None,
                }
                .into())
            }
        };
        if matches!(
            request.json_mode,
            ModelInferenceRequestJsonMode::On | ModelInferenceRequestJsonMode::Strict
        ) && matches!(request.function_type, FunctionType::Json)
        {
            chunk = prefill_json_chunk_response(chunk);
        }
        Ok((chunk, stream, raw_request))
    }

    async fn start_batch_inference<'a>(
        &'a self,
        _requests: &'a [ModelInferenceRequest<'_>],
        _client: &'a reqwest::Client,
        _dynamic_api_keys: &'a InferenceCredentials,
    ) -> Result<StartBatchProviderInferenceResponse, Error> {
        Err(ErrorDetails::UnsupportedModelProviderForBatchInference {
            provider_type: "GCP Vertex Anthropic".to_string(),
        }
        .into())
    }

    async fn poll_batch_inference<'a>(
        &'a self,
        _batch_request: &'a BatchRequestRow<'a>,
        _http_client: &'a reqwest::Client,
        _dynamic_api_keys: &'a InferenceCredentials,
    ) -> Result<PollBatchInferenceResponse, Error> {
        Err(ErrorDetails::UnsupportedModelProviderForBatchInference {
            provider_type: PROVIDER_TYPE.to_string(),
        }
        .into())
    }
}

/// Maps events from Anthropic into the TensorZero format
/// Modified from the example [here](https://github.com/64bit/async-openai/blob/5c9c817b095e3bacb2b6c9804864cdf8b15c795e/async-openai/src/client.rs#L433)
/// At a high level, this function is handling low-level EventSource details and mapping the objects returned by Anthropic into our `InferenceResultChunk` type
fn stream_anthropic(
    mut event_source: EventSource,
    start_time: Instant,
) -> impl Stream<Item = Result<ProviderInferenceResponseChunk, Error>> {
    async_stream::stream! {
        let mut current_tool_id : Option<String> = None;
        let mut current_tool_name: Option<String> = None;
        while let Some(ev) = event_source.next().await {
            match ev {
                Err(e) => {
                    yield Err(ErrorDetails::InferenceServer {
                        message: e.to_string(),
                        provider_type: PROVIDER_TYPE.to_string(),
                        raw_request: None,
                        raw_response: None,
                    }.into());
                }
                Ok(event) => match event {
                    Event::Open => continue,
                    Event::Message(message) => {
                        let data: Result<GCPVertexAnthropicStreamMessage, Error> =
                            serde_json::from_str(&message.data).map_err(|e| Error::new(ErrorDetails::InferenceServer {
                                message: format!(
                                    "Error parsing message: {}, Data: {}",
                                    e, message.data
                                ),
                                provider_type: PROVIDER_TYPE.to_string(),
                                raw_request: None,
                                raw_response: None,
                            }));
                        // Anthropic streaming API docs specify that this is the last message
                        if let Ok(GCPVertexAnthropicStreamMessage::MessageStop) = data {
                            break;
                        }

                        let response = data.and_then(|data| {
                            anthropic_to_tensorzero_stream_message(
                                data,
                                start_time.elapsed(),
                                &mut current_tool_id,
                                &mut current_tool_name,
                            )
                        });

                        match response {
                            Ok(None) => {},
                            Ok(Some(stream_message)) => yield Ok(stream_message),
                            Err(e) => yield Err(e),
                        }
                    }
                },
            }
        }

        event_source.close();
    }
}

#[derive(Clone, Debug, PartialEq, Serialize)]
#[serde(rename_all = "lowercase")]
/// Anthropic doesn't handle the system message in this way
/// It's a field of the POST body instead
enum GCPVertexAnthropicRole {
    User,
    Assistant,
}

impl From<Role> for GCPVertexAnthropicRole {
    fn from(role: Role) -> Self {
        match role {
            Role::User => GCPVertexAnthropicRole::User,
            Role::Assistant => GCPVertexAnthropicRole::Assistant,
        }
    }
}

/// We can instruct Anthropic to use a particular tool,
/// any tool (but to use one), or to use a tool if needed.
#[derive(Clone, Debug, PartialEq, Serialize)]
#[serde(tag = "type")]
#[serde(rename_all = "snake_case")]
enum GCPVertexAnthropicToolChoice<'a> {
    Auto,
    Any,
    Tool { name: &'a str },
}

// We map our ToolChoice enum to the Anthropic one that serializes properly
impl<'a> TryFrom<&'a ToolChoice> for GCPVertexAnthropicToolChoice<'a> {
    type Error = Error;
    fn try_from(tool_choice: &'a ToolChoice) -> Result<Self, Error> {
        match tool_choice {
            ToolChoice::Auto => Ok(GCPVertexAnthropicToolChoice::Auto),
            ToolChoice::Required => Ok(GCPVertexAnthropicToolChoice::Any),
            ToolChoice::Specific(name) => Ok(GCPVertexAnthropicToolChoice::Tool { name }),
            // Workaround for Anthropic API limitation: they don't support explicitly specifying "none"
            // for tool choice. Instead, we return Auto but the request construction will ensure
            // that no tools are sent in the request payload. This achieves the same effect
            // as explicitly telling the model not to use tools, since without any tools
            // being provided, the model cannot make tool calls.
            ToolChoice::None => Ok(GCPVertexAnthropicToolChoice::Auto),
        }
    }
}

#[derive(Clone, Debug, PartialEq, Serialize)]
struct GCPVertexAnthropicTool<'a> {
    name: &'a str,
    #[serde(skip_serializing_if = "Option::is_none")]
    description: Option<&'a str>,
    input_schema: &'a Value,
}

impl<'a> From<&'a ToolConfig> for GCPVertexAnthropicTool<'a> {
    fn from(value: &'a ToolConfig) -> Self {
        // In case we add more tool types in the future, the compiler will complain here.
        GCPVertexAnthropicTool {
            name: value.name(),
            description: Some(value.description()),
            input_schema: value.parameters(),
        }
    }
}

#[derive(Clone, Debug, PartialEq, Serialize)]
#[serde(tag = "type")]
#[serde(rename_all = "snake_case")]
// NB: Anthropic also supports Image blocks here but we won't for now
enum GCPVertexAnthropicMessageContent<'a> {
    Text {
        text: &'a str,
    },
    ToolResult {
        tool_use_id: &'a str,
        content: Vec<GCPVertexAnthropicMessageContent<'a>>,
    },
    ToolUse {
        id: &'a str,
        name: &'a str,
        input: Value,
    },
}

impl<'a> TryFrom<&'a ContentBlock> for Option<GCPVertexAnthropicMessageContent<'a>> {
    type Error = Error;

    fn try_from(block: &'a ContentBlock) -> Result<Self, Self::Error> {
        match block {
            ContentBlock::Text(Text { text }) => {
                Ok(Some(GCPVertexAnthropicMessageContent::Text { text }))
            }
            ContentBlock::ToolCall(tool_call) => {
                // Convert the tool call arguments from String to JSON Value (Anthropic expects an object)
                let input: Value = serde_json::from_str(&tool_call.arguments).map_err(|e| {
                    Error::new(ErrorDetails::InferenceClient {
                        status_code: Some(StatusCode::BAD_REQUEST),
                        message: format!("Error parsing tool call arguments as JSON Value: {e}"),
                        provider_type: PROVIDER_TYPE.to_string(),
                        raw_request: None,
                        raw_response: Some(tool_call.arguments.clone()),
                    })
                })?;

                if !input.is_object() {
                    return Err(ErrorDetails::InferenceClient {
                        status_code: Some(StatusCode::BAD_REQUEST),
                        message: "Tool call arguments must be a JSON object".to_string(),
                        provider_type: PROVIDER_TYPE.to_string(),
                        raw_request: None,
                        raw_response: Some(tool_call.arguments.clone()),
                    }
                    .into());
                }

                Ok(Some(GCPVertexAnthropicMessageContent::ToolUse {
                    id: &tool_call.id,
                    name: &tool_call.name,
                    input,
                }))
            }
            ContentBlock::ToolResult(tool_result) => {
                Ok(Some(GCPVertexAnthropicMessageContent::ToolResult {
                    tool_use_id: &tool_result.id,
                    content: vec![GCPVertexAnthropicMessageContent::Text {
                        text: &tool_result.result,
                    }],
                }))
            }
            ContentBlock::Thought(_thought) => {
                // For now, we don't input thoughts to Anthropic models
                // TODO (Viraj): open an issue for this
                Ok(None)
            }
        }
    }
}

#[derive(Clone, Debug, PartialEq, Serialize)]
struct GCPVertexAnthropicMessage<'a> {
    role: GCPVertexAnthropicRole,
    content: Vec<GCPVertexAnthropicMessageContent<'a>>,
}

impl<'a> TryFrom<&'a RequestMessage> for GCPVertexAnthropicMessage<'a> {
    type Error = Error;

    fn try_from(
        inference_message: &'a RequestMessage,
    ) -> Result<GCPVertexAnthropicMessage<'a>, Self::Error> {
        let content: Vec<GCPVertexAnthropicMessageContent> = inference_message
            .content
            .iter()
            .map(|block| block.try_into())
            .collect::<Result<Vec<Option<GCPVertexAnthropicMessageContent>>, _>>()?
            .into_iter()
            .flatten()
            .collect();

        Ok(GCPVertexAnthropicMessage {
            role: inference_message.role.into(),
            content,
        })
    }
}

#[derive(Debug, PartialEq, Serialize)]
struct GCPVertexAnthropicRequestBody<'a> {
    anthropic_version: &'static str,
    messages: Vec<GCPVertexAnthropicMessage<'a>>,
    max_tokens: u32,
    #[serde(skip_serializing_if = "Option::is_none")]
    stream: Option<bool>,
    #[serde(skip_serializing_if = "Option::is_none")]
    // This is the system message
    system: Option<&'a str>,
    #[serde(skip_serializing_if = "Option::is_none")]
    temperature: Option<f32>,
    #[serde(skip_serializing_if = "Option::is_none")]
    top_p: Option<f32>,
    #[serde(skip_serializing_if = "Option::is_none")]
    tool_choice: Option<GCPVertexAnthropicToolChoice<'a>>,
    #[serde(skip_serializing_if = "Option::is_none")]
    tools: Option<Vec<GCPVertexAnthropicTool<'a>>>,
}

impl<'a> GCPVertexAnthropicRequestBody<'a> {
    fn new(request: &'a ModelInferenceRequest) -> Result<GCPVertexAnthropicRequestBody<'a>, Error> {
        if request.messages.is_empty() {
            return Err(ErrorDetails::InvalidRequest {
                message: "Anthropic requires at least one message".to_string(),
            }
            .into());
        }
        let system = request.system.as_deref();
        let request_messages: Vec<GCPVertexAnthropicMessage> = request
            .messages
            .iter()
            .map(GCPVertexAnthropicMessage::try_from)
            .collect::<Result<Vec<_>, _>>()?;
        let messages = prepare_messages(request_messages)?;
        let messages = if matches!(
            request.json_mode,
            ModelInferenceRequestJsonMode::On | ModelInferenceRequestJsonMode::Strict
        ) && matches!(request.function_type, FunctionType::Json)
        {
            prefill_json_message(messages)
        } else {
            messages
        };

        // Workaround for GCP Vertex AI Anthropic API limitation: they don't support explicitly specifying "none"
        // for tool choice. When ToolChoice::None is specified, we don't send any tools in the
        // request payload to achieve the same effect.
        let tools = request.tool_config.as_ref().and_then(|c| {
            if matches!(c.tool_choice, ToolChoice::None) {
                None
            } else {
                Some(
                    c.tools_available
                        .iter()
                        .map(|tool| tool.into())
                        .collect::<Vec<_>>(),
                )
            }
        });
        // `tool_choice` should only be set if tools are set and non-empty
        let tool_choice: Option<GCPVertexAnthropicToolChoice> = tools
            .as_ref()
            .filter(|t| !t.is_empty())
            .and(request.tool_config.as_ref())
            .and_then(|c| (&c.tool_choice).try_into().ok());
        // NOTE: Anthropic does not support seed
        Ok(GCPVertexAnthropicRequestBody {
            anthropic_version: ANTHROPIC_API_VERSION,
            messages,
            max_tokens: request.max_tokens.unwrap_or(4096),
            stream: Some(request.stream),
            system,
            temperature: request.temperature,
            top_p: request.top_p,
            tool_choice,
            tools,
        })
    }
}

/// Anthropic API doesn't support consecutive messages from the same role.
/// This function consolidates messages from the same role into a single message
/// so as to satisfy the API.
/// It also makes modifications to the messages to make Anthropic happy.
/// For example, it will prepend a default User message if the first message is an Assistant message.
/// It will also append a default User message if the last message is an Assistant message.
fn prepare_messages(
    messages: Vec<GCPVertexAnthropicMessage>,
) -> Result<Vec<GCPVertexAnthropicMessage>, Error> {
    let mut consolidated_messages: Vec<GCPVertexAnthropicMessage> = Vec::new();
    let mut last_role: Option<GCPVertexAnthropicRole> = None;
    for message in messages {
        let this_role = message.role.clone();
        match last_role {
            Some(role) => {
                if role == this_role {
                    let mut last_message =
                        consolidated_messages.pop().ok_or_else(|| Error::new(ErrorDetails::InvalidRequest {
                            message: "Last message is missing (this should never happen). Please file a bug report: https://github.com/tensorzero/tensorzero/issues/new"
                                .to_string(),
                        }))?;
                    last_message.content.extend(message.content);
                    consolidated_messages.push(last_message);
                } else {
                    consolidated_messages.push(message);
                }
            }
            None => {
                consolidated_messages.push(message);
            }
        }
        last_role = Some(this_role)
    }
    // Anthropic also requires that there is at least one message and it is a User message.
    // If it's not we will prepend a default User message.
    match consolidated_messages.first() {
        Some(&GCPVertexAnthropicMessage {
            role: GCPVertexAnthropicRole::User,
            ..
        }) => {}
        _ => {
            consolidated_messages.insert(
                0,
                GCPVertexAnthropicMessage {
                    role: GCPVertexAnthropicRole::User,
                    content: vec![GCPVertexAnthropicMessageContent::Text {
                        text: "[listening]",
                    }],
                },
            );
        }
    }
    // Anthropic will continue any assistant messages passed in.
    // Since we don't want to do that, we'll append a default User message in the case that the last message was
    // an assistant message
    if let Some(last_message) = consolidated_messages.last() {
        if last_message.role == GCPVertexAnthropicRole::Assistant {
            consolidated_messages.push(GCPVertexAnthropicMessage {
                role: GCPVertexAnthropicRole::User,
                content: vec![GCPVertexAnthropicMessageContent::Text {
                    text: "[listening]",
                }],
            });
        }
    }
    Ok(consolidated_messages)
}

fn prefill_json_message(
    mut messages: Vec<GCPVertexAnthropicMessage>,
) -> Vec<GCPVertexAnthropicMessage> {
    // Add a JSON-prefill message for Anthropic's JSON mode
    messages.push(GCPVertexAnthropicMessage {
        role: GCPVertexAnthropicRole::Assistant,
        content: vec![GCPVertexAnthropicMessageContent::Text {
            text: "Here is the JSON requested:\n{",
        }],
    });
    messages
}

#[derive(Clone, Debug, Deserialize, PartialEq)]
struct GCPVertexAnthropicError {
    error: GCPVertexAnthropicErrorBody,
}

#[derive(Clone, Debug, Deserialize, PartialEq, Serialize)]
struct GCPVertexAnthropicErrorBody {
    r#type: String,
    message: String,
}

#[derive(Clone, Debug, Deserialize, PartialEq, Serialize)]
#[serde(tag = "type", rename_all = "snake_case")]
pub enum GCPVertexAnthropicContentBlock {
    Text {
        text: String,
    },
    ToolUse {
        id: String,
        name: String,
        input: serde_json::Value,
    },
}

impl TryFrom<GCPVertexAnthropicContentBlock> for ContentBlockOutput {
    type Error = Error;
    fn try_from(block: GCPVertexAnthropicContentBlock) -> Result<Self, Self::Error> {
        match block {
            GCPVertexAnthropicContentBlock::Text { text } => Ok(text.into()),
            GCPVertexAnthropicContentBlock::ToolUse { id, name, input } => {
                Ok(ContentBlockOutput::ToolCall(ToolCall {
                    id,
                    name,
                    arguments: serde_json::to_string(&input).map_err(|e| {
                        Error::new(ErrorDetails::Serialization {
                            message: format!("Error parsing input for tool call: {e}"),
                        })
                    })?,
                }))
            }
        }
    }
}

#[derive(Clone, Debug, Deserialize, PartialEq, Serialize)]
pub struct GCPVertexAnthropic {
    input_tokens: u32,
    output_tokens: u32,
}

impl From<GCPVertexAnthropic> for Usage {
    fn from(value: GCPVertexAnthropic) -> Self {
        Usage {
            input_tokens: value.input_tokens,
            output_tokens: value.output_tokens,
        }
    }
}

#[derive(Clone, Debug, Deserialize, PartialEq, Serialize)]
struct GCPVertexAnthropicResponse {
    id: String,
    r#type: String, // this is always "message"
    role: String,   // this is always "assistant"
    content: Vec<GCPVertexAnthropicContentBlock>,
    model: String,
    #[serde(skip_serializing_if = "Option::is_none")]
    stop_reason: Option<String>,
    #[serde(skip_serializing_if = "Option::is_none")]
    stop_sequence: Option<String>,
    usage: GCPVertexAnthropic,
}

#[derive(Debug, PartialEq)]
struct GCPVertexAnthropicResponseWithMetadata<'a> {
    response: GCPVertexAnthropicResponse,
    raw_response: String,
    latency: Latency,
    request: GCPVertexAnthropicRequestBody<'a>,
    function_type: &'a FunctionType,
    json_mode: &'a ModelInferenceRequestJsonMode,
    generic_request: &'a ModelInferenceRequest<'a>,
}

impl<'a> TryFrom<GCPVertexAnthropicResponseWithMetadata<'a>> for ProviderInferenceResponse {
    type Error = Error;
    fn try_from(value: GCPVertexAnthropicResponseWithMetadata<'a>) -> Result<Self, Self::Error> {
        let GCPVertexAnthropicResponseWithMetadata {
            response,
            raw_response,
            latency,
            request,
            function_type,
            json_mode,
            generic_request,
        } = value;

<<<<<<< HEAD
        let raw_response = serde_json::to_string(&response).map_err(|e| {
            Error::new(ErrorDetails::Serialization {
                message: format!("Error parsing response from GCP Vertex Anthropic: {e}"),
            })
        })?;

        let content: Vec<ContentBlockOutput> = response
=======
        let content: Vec<ContentBlock> = response
>>>>>>> d491718a
            .content
            .into_iter()
            .map(|block| block.try_into())
            .collect::<Result<Vec<_>, _>>()?;
        let raw_request = serde_json::to_string(&request).map_err(|e| {
            Error::new(ErrorDetails::Serialization {
                message: format!("Error serializing request to GCP Vertex Anthropic: {e}"),
            })
        })?;

        let content = if matches!(
            json_mode,
            ModelInferenceRequestJsonMode::On | ModelInferenceRequestJsonMode::Strict
        ) && matches!(function_type, FunctionType::Json)
        {
            prefill_json_response(content)?
        } else {
            content
        };

        let system = generic_request.system.clone();
        let input_messages = generic_request.messages.clone();

        Ok(ProviderInferenceResponse::new(
            content,
            system,
            input_messages,
            raw_request,
            raw_response,
            response.usage.into(),
            latency,
        ))
    }
}

fn handle_anthropic_error(
    response_code: StatusCode,
    response_body: GCPVertexAnthropicErrorBody,
) -> Result<ProviderInferenceResponse, Error> {
    match response_code {
        StatusCode::UNAUTHORIZED
        | StatusCode::BAD_REQUEST
        | StatusCode::PAYLOAD_TOO_LARGE
        | StatusCode::TOO_MANY_REQUESTS => Err(ErrorDetails::InferenceClient {
            raw_response: Some(serde_json::to_string(&response_body).unwrap_or_default()),
            message: response_body.message,
            status_code: Some(response_code),
            provider_type: PROVIDER_TYPE.to_string(),
            raw_request: None,
        }
        .into()),
        // StatusCode::NOT_FOUND | StatusCode::FORBIDDEN | StatusCode::INTERNAL_SERVER_ERROR | 529: Overloaded
        // These are all captured in _ since they have the same error behavior
        _ => Err(ErrorDetails::InferenceServer {
            raw_response: Some(serde_json::to_string(&response_body).unwrap_or_default()),
            message: response_body.message,
            provider_type: PROVIDER_TYPE.to_string(),
            raw_request: None,
        }
        .into()),
    }
}

#[derive(Deserialize, Debug, Serialize)]
#[serde(tag = "type", rename_all = "snake_case")]
enum GCPVertexAnthropicMessageBlock {
    Text {
        text: String,
    },
    TextDelta {
        text: String,
    },
    ToolUse {
        id: String,
        name: String,
        input: serde_json::Value,
    },
    InputJsonDelta {
        partial_json: String,
    },
}

#[derive(Deserialize, Debug, Serialize)]
#[serde(tag = "type", rename_all = "snake_case")]
enum GCPVertexAnthropicStreamMessage {
    ContentBlockDelta {
        delta: GCPVertexAnthropicMessageBlock,
        index: u32,
    },
    ContentBlockStart {
        content_block: GCPVertexAnthropicMessageBlock,
        index: u32,
    },
    ContentBlockStop {
        index: u32,
    },
    Error {
        error: Value,
    },
    MessageDelta {
        delta: Value,
        usage: Value,
    },
    MessageStart {
        message: Value,
    },
    MessageStop,
    Ping,
}

/// This function converts an Anthropic stream message to a TensorZero stream message.
/// It must keep track of the current tool ID and name in order to correctly handle ToolCallChunks (which we force to always contain the tool name and ID)
/// Anthropic only sends the tool ID and name in the ToolUse chunk so we need to keep the most recent ones as mutable references so
/// subsequent InputJSONDelta chunks can be initialized with this information as well.
/// There is no need to do the same bookkeeping for TextDelta chunks since they come with an index (which we use as an ID for a text chunk).
/// See the Anthropic [docs](https://docs.anthropic.com/en/api/messages-streaming) on streaming messages for details on the types of events and their semantics.
fn anthropic_to_tensorzero_stream_message(
    message: GCPVertexAnthropicStreamMessage,
    message_latency: Duration,
    current_tool_id: &mut Option<String>,
    current_tool_name: &mut Option<String>,
) -> Result<Option<ProviderInferenceResponseChunk>, Error> {
    let raw_message = serde_json::to_string(&message).map_err(|e| {
        Error::new(ErrorDetails::Serialization {
            message: format!("Error parsing response from Anthropic: {e}"),
        })
    })?;
    match message {
        GCPVertexAnthropicStreamMessage::ContentBlockDelta { delta, index } => match delta {
            GCPVertexAnthropicMessageBlock::TextDelta { text } => {
                Ok(Some(ProviderInferenceResponseChunk::new(
                    vec![ContentBlockChunk::Text(TextChunk {
                        text,
                        id: index.to_string(),
                    })],
                    None,
                    raw_message,
                    message_latency,
                )))
            }
            GCPVertexAnthropicMessageBlock::InputJsonDelta { partial_json } => {
                Ok(Some(ProviderInferenceResponseChunk::new(
                    // Take the current tool name and ID and use them to create a ToolCallChunk
                    // This is necessary because the ToolCallChunk must always contain the tool name and ID
                    // even though Anthropic only sends the tool ID and name in the ToolUse chunk and not InputJSONDelta
                    vec![ContentBlockChunk::ToolCall(ToolCallChunk {
                        raw_name: current_tool_name.clone().ok_or_else(|| Error::new(ErrorDetails::InferenceServer {
                            message: "Got InputJsonDelta chunk from Anthropic without current tool name being set by a ToolUse".to_string(),
                            provider_type: PROVIDER_TYPE.to_string(),
                            raw_request: None,
                            raw_response: None,
                        }))?,
                        id: current_tool_id.clone().ok_or_else(|| Error::new(ErrorDetails::InferenceServer {
                            message: "Got InputJsonDelta chunk from Anthropic without current tool id being set by a ToolUse".to_string(),
                            provider_type: PROVIDER_TYPE.to_string(),
                            raw_request: None,
                            raw_response: None,
                        }))?,
                        raw_arguments: partial_json,
                    })],
                    None,
                    raw_message,
                    message_latency,
                )))
            }
            _ => Err(ErrorDetails::InferenceServer {
                message: "Unsupported content block type for ContentBlockDelta".to_string(),
                provider_type: PROVIDER_TYPE.to_string(),
                raw_request: None,
                raw_response: None,
            }
            .into()),
        },
        GCPVertexAnthropicStreamMessage::ContentBlockStart {
            content_block,
            index,
        } => match content_block {
            GCPVertexAnthropicMessageBlock::Text { text } => {
                let text_chunk = ContentBlockChunk::Text(TextChunk {
                    text,
                    id: index.to_string(),
                });
                Ok(Some(ProviderInferenceResponseChunk::new(
                    vec![text_chunk],
                    None,
                    raw_message,
                    message_latency,
                )))
            }
            GCPVertexAnthropicMessageBlock::ToolUse { id, name, .. } => {
                // This is a new tool call, update the ID for future chunks
                *current_tool_id = Some(id.clone());
                *current_tool_name = Some(name.clone());
                Ok(Some(ProviderInferenceResponseChunk::new(
                    vec![ContentBlockChunk::ToolCall(ToolCallChunk {
                        id,
                        raw_name: name,
                        // As far as I can tell this is always {} so we ignore
                        raw_arguments: "".to_string(),
                    })],
                    None,
                    raw_message,
                    message_latency,
                )))
            }
            _ => Err(ErrorDetails::InferenceServer {
                message: "Unsupported content block type for ContentBlockStart".to_string(),
                provider_type: PROVIDER_TYPE.to_string(),
                raw_request: None,
                raw_response: None,
            }
            .into()),
        },
        GCPVertexAnthropicStreamMessage::ContentBlockStop { .. } => Ok(None),
        GCPVertexAnthropicStreamMessage::Error { error } => Err(ErrorDetails::InferenceServer {
            message: error.to_string(),
            provider_type: PROVIDER_TYPE.to_string(),
            raw_request: None,
            raw_response: None,
        }
        .into()),
        GCPVertexAnthropicStreamMessage::MessageDelta { usage, .. } => {
            let usage = parse_usage_info(&usage);
            Ok(Some(ProviderInferenceResponseChunk::new(
                vec![],
                Some(usage.into()),
                raw_message,
                message_latency,
            )))
        }
        GCPVertexAnthropicStreamMessage::MessageStart { message } => {
            if let Some(usage_info) = message.get("usage") {
                let usage = parse_usage_info(usage_info);
                Ok(Some(ProviderInferenceResponseChunk::new(
                    vec![],
                    Some(usage.into()),
                    raw_message,
                    message_latency,
                )))
            } else {
                Ok(None)
            }
        }
        GCPVertexAnthropicStreamMessage::MessageStop | GCPVertexAnthropicStreamMessage::Ping {} => {
            Ok(None)
        }
    }
}

fn parse_usage_info(usage_info: &Value) -> GCPVertexAnthropic {
    let input_tokens = usage_info
        .get("input_tokens")
        .and_then(Value::as_u64)
        .unwrap_or(0) as u32;
    let output_tokens = usage_info
        .get("output_tokens")
        .and_then(Value::as_u64)
        .unwrap_or(0) as u32;
    GCPVertexAnthropic {
        input_tokens,
        output_tokens,
    }
}

#[cfg(test)]
mod tests {
    use std::borrow::Cow;

    use super::*;

    use serde_json::json;
    use uuid::Uuid;

    use crate::inference::providers::common::{WEATHER_TOOL, WEATHER_TOOL_CONFIG};
    use crate::inference::types::{FunctionType, ModelInferenceRequestJsonMode};
    use crate::jsonschema_util::DynamicJSONSchema;
    use crate::tool::{DynamicToolConfig, ToolConfig, ToolResult};

    #[test]
    fn test_try_from_tool_choice() {
        // Test conversion of ToolChoice::None - now maps to Auto
        let tool_choice = ToolChoice::None;
        let anthropic_tool_choice = GCPVertexAnthropicToolChoice::try_from(&tool_choice);
        assert!(anthropic_tool_choice.is_ok());
        assert_eq!(
            anthropic_tool_choice.unwrap(),
            GCPVertexAnthropicToolChoice::Auto
        );

        let tool_choice = ToolChoice::Auto;
        let anthropic_tool_choice = GCPVertexAnthropicToolChoice::try_from(&tool_choice);
        assert!(anthropic_tool_choice.is_ok());
        assert_eq!(
            anthropic_tool_choice.unwrap(),
            GCPVertexAnthropicToolChoice::Auto
        );

        let tool_choice = ToolChoice::Required;
        let anthropic_tool_choice = GCPVertexAnthropicToolChoice::try_from(&tool_choice);
        assert!(anthropic_tool_choice.is_ok());
        assert_eq!(
            anthropic_tool_choice.unwrap(),
            GCPVertexAnthropicToolChoice::Any
        );

        let tool_choice = ToolChoice::Specific("test".to_string());
        let anthropic_tool_choice = GCPVertexAnthropicToolChoice::try_from(&tool_choice);
        assert!(anthropic_tool_choice.is_ok());
        assert_eq!(
            anthropic_tool_choice.unwrap(),
            GCPVertexAnthropicToolChoice::Tool { name: "test" }
        );
    }

    #[tokio::test]
    async fn test_from_tool() {
        let parameters = json!({
            "type": "object",
            "properties": {
                "location": {"type": "string"},
                "unit": {"type": "string"}
            },
            "required": ["location", "unit"]
        });
        let tool = ToolConfig::Dynamic(DynamicToolConfig {
            name: "test".to_string(),
            description: "test".to_string(),
            parameters: DynamicJSONSchema::new(parameters.clone()),
            strict: false,
        });
        let anthropic_tool: GCPVertexAnthropicTool = (&tool).into();
        assert_eq!(
            anthropic_tool,
            GCPVertexAnthropicTool {
                name: "test",
                description: Some("test"),
                input_schema: &parameters,
            }
        );
    }

    #[test]
    fn test_try_from_content_block() {
        let text_content_block = "test".to_string().into();
        let anthropic_content_block =
            Option::<GCPVertexAnthropicMessageContent>::try_from(&text_content_block)
                .unwrap()
                .unwrap();
        assert_eq!(
            anthropic_content_block,
            GCPVertexAnthropicMessageContent::Text { text: "test" }
        );

        let tool_call_content_block = ContentBlock::ToolCall(ToolCall {
            id: "test_id".to_string(),
            name: "test_name".to_string(),
            arguments: serde_json::to_string(&json!({"type": "string"})).unwrap(),
        });
        let anthropic_content_block =
            Option::<GCPVertexAnthropicMessageContent>::try_from(&tool_call_content_block)
                .unwrap()
                .unwrap();
        assert_eq!(
            anthropic_content_block,
            GCPVertexAnthropicMessageContent::ToolUse {
                id: "test_id",
                name: "test_name",
                input: json!({"type": "string"})
            }
        );
    }

    #[test]
    fn test_try_from_request_message() {
        // Test a User message
        let inference_request_message = RequestMessage {
            role: Role::User,
            content: vec!["test".to_string().into()],
        };
        let anthropic_message =
            GCPVertexAnthropicMessage::try_from(&inference_request_message).unwrap();
        assert_eq!(
            anthropic_message,
            GCPVertexAnthropicMessage {
                role: GCPVertexAnthropicRole::User,
                content: vec![GCPVertexAnthropicMessageContent::Text { text: "test" }],
            }
        );

        // Test an Assistant message
        let inference_request_message = RequestMessage {
            role: Role::Assistant,
            content: vec!["test_assistant".to_string().into()],
        };
        let anthropic_message =
            GCPVertexAnthropicMessage::try_from(&inference_request_message).unwrap();
        assert_eq!(
            anthropic_message,
            GCPVertexAnthropicMessage {
                role: GCPVertexAnthropicRole::Assistant,
                content: vec![GCPVertexAnthropicMessageContent::Text {
                    text: "test_assistant",
                }],
            }
        );

        // Test a Tool message
        let inference_request_message = RequestMessage {
            role: Role::User,
            content: vec![ContentBlock::ToolResult(ToolResult {
                id: "test_tool_call_id".to_string(),
                name: "test_tool_name".to_string(),
                result: "test_tool_response".to_string(),
            })],
        };
        let anthropic_message =
            GCPVertexAnthropicMessage::try_from(&inference_request_message).unwrap();
        assert_eq!(
            anthropic_message,
            GCPVertexAnthropicMessage {
                role: GCPVertexAnthropicRole::User,
                content: vec![GCPVertexAnthropicMessageContent::ToolResult {
                    tool_use_id: "test_tool_call_id",
                    content: vec![GCPVertexAnthropicMessageContent::Text {
                        text: "test_tool_response"
                    }],
                }],
            }
        );
    }

    #[test]
    fn test_initialize_anthropic_request_body() {
        let listening_message = GCPVertexAnthropicMessage {
            role: GCPVertexAnthropicRole::User,
            content: vec![GCPVertexAnthropicMessageContent::Text {
                text: "[listening]",
            }],
        };
        // Test Case 1: Empty message list
        let inference_request = ModelInferenceRequest {
            inference_id: Uuid::now_v7(),
            messages: vec![],
            system: None,
            tool_config: None,
            temperature: None,
            max_tokens: None,
            seed: None,
            top_p: None,
            presence_penalty: None,
            frequency_penalty: None,
            stream: false,
            json_mode: ModelInferenceRequestJsonMode::Off,
            function_type: FunctionType::Chat,
            output_schema: None,
        };
        let anthropic_request_body = GCPVertexAnthropicRequestBody::new(&inference_request);
        let details = anthropic_request_body.unwrap_err().get_owned_details();
        assert_eq!(
            details,
            ErrorDetails::InvalidRequest {
                message: "Anthropic requires at least one message".to_string(),
            }
        );

        // Test Case 2: Messages with System message
        let messages = vec![
            RequestMessage {
                role: Role::User,
                content: vec!["test_user".to_string().into()],
            },
            RequestMessage {
                role: Role::Assistant,
                content: vec!["test_assistant".to_string().into()],
            },
        ];
        let inference_request = ModelInferenceRequest {
            inference_id: Uuid::now_v7(),
            messages: messages.clone(),
            system: Some("test_system".to_string()),
            tool_config: None,
            temperature: None,
            max_tokens: None,
            seed: None,
            top_p: None,
            presence_penalty: None,
            frequency_penalty: None,
            stream: false,
            json_mode: ModelInferenceRequestJsonMode::Off,
            function_type: FunctionType::Chat,
            output_schema: None,
        };
        let anthropic_request_body = GCPVertexAnthropicRequestBody::new(&inference_request);
        assert!(anthropic_request_body.is_ok());
        assert_eq!(
            anthropic_request_body.unwrap(),
            GCPVertexAnthropicRequestBody {
                anthropic_version: ANTHROPIC_API_VERSION,
                messages: vec![
                    GCPVertexAnthropicMessage::try_from(&messages[0]).unwrap(),
                    GCPVertexAnthropicMessage::try_from(&messages[1]).unwrap(),
                    listening_message.clone(),
                ],
                max_tokens: 4096,
                stream: Some(false),
                system: Some("test_system"),
                temperature: None,
                top_p: None,
                tool_choice: None,
                tools: None,
            }
        );

        // Test case 3: Messages with system message that require consolidation
        // also some of the optional fields are tested
        let messages = vec![
            RequestMessage {
                role: Role::User,
                content: vec!["test_user".to_string().into()],
            },
            RequestMessage {
                role: Role::User,
                content: vec!["test_user2".to_string().into()],
            },
            RequestMessage {
                role: Role::Assistant,
                content: vec!["test_assistant".to_string().into()],
            },
        ];
        let inference_request = ModelInferenceRequest {
            inference_id: Uuid::now_v7(),
            messages: messages.clone(),
            system: Some("test_system".to_string()),
            tool_config: None,
            temperature: Some(0.5),
            top_p: Some(0.9),
            presence_penalty: None,
            frequency_penalty: None,
            max_tokens: Some(100),
            seed: None,
            stream: true,
            json_mode: ModelInferenceRequestJsonMode::On,
            function_type: FunctionType::Chat,
            output_schema: None,
        };
        let anthropic_request_body = GCPVertexAnthropicRequestBody::new(&inference_request);
        assert!(anthropic_request_body.is_ok());
        assert_eq!(
            anthropic_request_body.unwrap(),
            GCPVertexAnthropicRequestBody {
                anthropic_version: ANTHROPIC_API_VERSION,
                messages: vec![
                    GCPVertexAnthropicMessage {
                        role: GCPVertexAnthropicRole::User,
                        content: vec![
                            GCPVertexAnthropicMessageContent::Text { text: "test_user" },
                            GCPVertexAnthropicMessageContent::Text { text: "test_user2" }
                        ],
                    },
                    GCPVertexAnthropicMessage::try_from(&messages[2]).unwrap(),
                    listening_message.clone(),
                ],
                max_tokens: 100,
                stream: Some(true),
                system: Some("test_system"),
                temperature: Some(0.5),
                top_p: Some(0.9),
                tool_choice: None,
                tools: None,
            }
        );

        // Test case 4: Tool use & choice
        let messages = vec![
            RequestMessage {
                role: Role::User,
                content: vec!["test_user".to_string().into()],
            },
            RequestMessage {
                role: Role::Assistant,
                content: vec!["test_assistant".to_string().into()],
            },
            RequestMessage {
                role: Role::User,
                content: vec![ContentBlock::ToolResult(ToolResult {
                    id: "tool_call_id".to_string(),
                    name: "test_tool_name".to_string(),
                    result: "tool_response".to_string(),
                })],
            },
        ];

        let inference_request = ModelInferenceRequest {
            inference_id: Uuid::now_v7(),
            messages: messages.clone(),
            system: Some("test_system".to_string()),
            tool_config: Some(Cow::Borrowed(&WEATHER_TOOL_CONFIG)),
            temperature: Some(0.5),
            top_p: Some(0.9),
            presence_penalty: Some(0.1),
            frequency_penalty: Some(0.2),
            max_tokens: Some(100),
            seed: None,
            stream: true,
            json_mode: ModelInferenceRequestJsonMode::On,
            function_type: FunctionType::Chat,
            output_schema: None,
        };

        let anthropic_request_body = GCPVertexAnthropicRequestBody::new(&inference_request);
        assert!(anthropic_request_body.is_ok());
        assert_eq!(
            anthropic_request_body.unwrap(),
            GCPVertexAnthropicRequestBody {
                anthropic_version: ANTHROPIC_API_VERSION,
                messages: vec![
                    GCPVertexAnthropicMessage::try_from(&messages[0]).unwrap(),
                    GCPVertexAnthropicMessage::try_from(&messages[1]).unwrap(),
                    GCPVertexAnthropicMessage::try_from(&messages[2]).unwrap(),
                ],
                max_tokens: 100,
                stream: Some(true),
                system: Some("test_system"),
                temperature: Some(0.5),
                top_p: Some(0.9),
                tool_choice: Some(GCPVertexAnthropicToolChoice::Tool {
                    name: "get_temperature",
                }),
                tools: Some(vec![GCPVertexAnthropicTool {
                    name: WEATHER_TOOL.name(),
                    description: Some(WEATHER_TOOL.description()),
                    input_schema: WEATHER_TOOL.parameters(),
                }]),
            }
        );
    }

    #[test]
    fn test_consolidate_messages() {
        let listening_message = GCPVertexAnthropicMessage {
            role: GCPVertexAnthropicRole::User,
            content: vec![GCPVertexAnthropicMessageContent::Text {
                text: "[listening]",
            }],
        };
        // Test case 1: No consolidation needed
        let messages = vec![
            GCPVertexAnthropicMessage {
                role: GCPVertexAnthropicRole::User,
                content: vec![GCPVertexAnthropicMessageContent::Text { text: "Hello" }],
            },
            GCPVertexAnthropicMessage {
                role: GCPVertexAnthropicRole::Assistant,
                content: vec![GCPVertexAnthropicMessageContent::Text { text: "Hi" }],
            },
        ];
        let expected = vec![
            GCPVertexAnthropicMessage {
                role: GCPVertexAnthropicRole::User,
                content: vec![GCPVertexAnthropicMessageContent::Text { text: "Hello" }],
            },
            GCPVertexAnthropicMessage {
                role: GCPVertexAnthropicRole::Assistant,
                content: vec![GCPVertexAnthropicMessageContent::Text { text: "Hi" }],
            },
            listening_message.clone(),
        ];
        assert_eq!(prepare_messages(messages.clone()).unwrap(), expected);

        // Test case 2: Consolidation needed
        let messages = vec![
            GCPVertexAnthropicMessage {
                role: GCPVertexAnthropicRole::User,
                content: vec![GCPVertexAnthropicMessageContent::Text { text: "Hello" }],
            },
            GCPVertexAnthropicMessage {
                role: GCPVertexAnthropicRole::User,
                content: vec![GCPVertexAnthropicMessageContent::Text {
                    text: "How are you?",
                }],
            },
            GCPVertexAnthropicMessage {
                role: GCPVertexAnthropicRole::Assistant,
                content: vec![GCPVertexAnthropicMessageContent::Text { text: "Hi" }],
            },
        ];
        let expected = vec![
            GCPVertexAnthropicMessage {
                role: GCPVertexAnthropicRole::User,
                content: vec![
                    GCPVertexAnthropicMessageContent::Text { text: "Hello" },
                    GCPVertexAnthropicMessageContent::Text {
                        text: "How are you?",
                    },
                ],
            },
            GCPVertexAnthropicMessage {
                role: GCPVertexAnthropicRole::Assistant,
                content: vec![GCPVertexAnthropicMessageContent::Text { text: "Hi" }],
            },
            listening_message.clone(),
        ];
        assert_eq!(prepare_messages(messages.clone()).unwrap(), expected);

        // Test case 3: Multiple consolidations needed
        let messages = vec![
            GCPVertexAnthropicMessage {
                role: GCPVertexAnthropicRole::User,
                content: vec![GCPVertexAnthropicMessageContent::Text { text: "Hello" }],
            },
            GCPVertexAnthropicMessage {
                role: GCPVertexAnthropicRole::User,
                content: vec![GCPVertexAnthropicMessageContent::Text {
                    text: "How are you?",
                }],
            },
            GCPVertexAnthropicMessage {
                role: GCPVertexAnthropicRole::Assistant,
                content: vec![GCPVertexAnthropicMessageContent::Text { text: "Hi" }],
            },
            GCPVertexAnthropicMessage {
                role: GCPVertexAnthropicRole::Assistant,
                content: vec![GCPVertexAnthropicMessageContent::Text {
                    text: "I am here to help.",
                }],
            },
        ];
        let expected = vec![
            GCPVertexAnthropicMessage {
                role: GCPVertexAnthropicRole::User,
                content: vec![
                    GCPVertexAnthropicMessageContent::Text { text: "Hello" },
                    GCPVertexAnthropicMessageContent::Text {
                        text: "How are you?",
                    },
                ],
            },
            GCPVertexAnthropicMessage {
                role: GCPVertexAnthropicRole::Assistant,
                content: vec![
                    GCPVertexAnthropicMessageContent::Text { text: "Hi" },
                    GCPVertexAnthropicMessageContent::Text {
                        text: "I am here to help.",
                    },
                ],
            },
            listening_message.clone(),
        ];
        assert_eq!(prepare_messages(messages.clone()).unwrap(), expected);

        // Test case 4: No messages
        let messages: Vec<GCPVertexAnthropicMessage> = vec![];
        let expected: Vec<GCPVertexAnthropicMessage> = vec![listening_message.clone()];
        assert_eq!(prepare_messages(messages.clone()).unwrap(), expected);

        // Test case 5: Single message
        let messages = vec![GCPVertexAnthropicMessage {
            role: GCPVertexAnthropicRole::User,
            content: vec![GCPVertexAnthropicMessageContent::Text { text: "Hello" }],
        }];
        let expected = vec![GCPVertexAnthropicMessage {
            role: GCPVertexAnthropicRole::User,
            content: vec![GCPVertexAnthropicMessageContent::Text { text: "Hello" }],
        }];
        assert_eq!(prepare_messages(messages.clone()).unwrap(), expected);

        // Test case 6: Consolidate tool uses
        let messages = vec![
            GCPVertexAnthropicMessage {
                role: GCPVertexAnthropicRole::User,
                content: vec![GCPVertexAnthropicMessageContent::ToolResult {
                    tool_use_id: "tool1",
                    content: vec![GCPVertexAnthropicMessageContent::Text {
                        text: "Tool call 1",
                    }],
                }],
            },
            GCPVertexAnthropicMessage {
                role: GCPVertexAnthropicRole::User,
                content: vec![GCPVertexAnthropicMessageContent::ToolResult {
                    tool_use_id: "tool2",
                    content: vec![GCPVertexAnthropicMessageContent::Text {
                        text: "Tool call 2",
                    }],
                }],
            },
        ];
        let expected = vec![GCPVertexAnthropicMessage {
            role: GCPVertexAnthropicRole::User,
            content: vec![
                GCPVertexAnthropicMessageContent::ToolResult {
                    tool_use_id: "tool1",
                    content: vec![GCPVertexAnthropicMessageContent::Text {
                        text: "Tool call 1",
                    }],
                },
                GCPVertexAnthropicMessageContent::ToolResult {
                    tool_use_id: "tool2",
                    content: vec![GCPVertexAnthropicMessageContent::Text {
                        text: "Tool call 2",
                    }],
                },
            ],
        }];
        assert_eq!(prepare_messages(messages.clone()).unwrap(), expected);

        // Test case 7: Consolidate mixed text and tool use
        let messages = vec![
            GCPVertexAnthropicMessage {
                role: GCPVertexAnthropicRole::User,
                content: vec![GCPVertexAnthropicMessageContent::Text {
                    text: "User message 1",
                }],
            },
            GCPVertexAnthropicMessage {
                role: GCPVertexAnthropicRole::User,
                content: vec![GCPVertexAnthropicMessageContent::ToolResult {
                    tool_use_id: "tool1",
                    content: vec![GCPVertexAnthropicMessageContent::Text {
                        text: "Tool call 1",
                    }],
                }],
            },
            GCPVertexAnthropicMessage {
                role: GCPVertexAnthropicRole::User,
                content: vec![GCPVertexAnthropicMessageContent::Text {
                    text: "User message 2",
                }],
            },
        ];
        let expected = vec![GCPVertexAnthropicMessage {
            role: GCPVertexAnthropicRole::User,
            content: vec![
                GCPVertexAnthropicMessageContent::Text {
                    text: "User message 1",
                },
                GCPVertexAnthropicMessageContent::ToolResult {
                    tool_use_id: "tool1",
                    content: vec![GCPVertexAnthropicMessageContent::Text {
                        text: "Tool call 1",
                    }],
                },
                GCPVertexAnthropicMessageContent::Text {
                    text: "User message 2",
                },
            ],
        }];
        assert_eq!(prepare_messages(messages.clone()).unwrap(), expected);
    }

    #[test]
    fn test_handle_anthropic_error() {
        let error_body = GCPVertexAnthropicErrorBody {
            r#type: "error".to_string(),
            message: "test_message".to_string(),
        };
        let response_code = StatusCode::BAD_REQUEST;
        let result = handle_anthropic_error(response_code, error_body.clone());
        let details = result.unwrap_err().get_owned_details();
        assert_eq!(
            details,
            ErrorDetails::InferenceClient {
                message: "test_message".to_string(),
                status_code: Some(response_code),
                provider_type: PROVIDER_TYPE.to_string(),
                raw_request: None,
                raw_response: Some("{\"type\":\"error\",\"message\":\"test_message\"}".to_string()),
            }
        );
        let response_code = StatusCode::UNAUTHORIZED;
        let result = handle_anthropic_error(response_code, error_body.clone());
        let details = result.unwrap_err().get_owned_details();
        assert_eq!(
            details,
            ErrorDetails::InferenceClient {
                message: "test_message".to_string(),
                status_code: Some(response_code),
                provider_type: PROVIDER_TYPE.to_string(),
                raw_request: None,
                raw_response: Some("{\"type\":\"error\",\"message\":\"test_message\"}".to_string()),
            }
        );
        let response_code = StatusCode::TOO_MANY_REQUESTS;
        let result = handle_anthropic_error(response_code, error_body.clone());
        let details = result.unwrap_err().get_owned_details();
        assert_eq!(
            details,
            ErrorDetails::InferenceClient {
                message: "test_message".to_string(),
                status_code: Some(response_code),
                provider_type: PROVIDER_TYPE.to_string(),
                raw_request: None,
                raw_response: Some("{\"type\":\"error\",\"message\":\"test_message\"}".to_string()),
            }
        );
        let response_code = StatusCode::NOT_FOUND;
        let result = handle_anthropic_error(response_code, error_body.clone());
        assert!(result.is_err());
        let details = result.unwrap_err().get_owned_details();
        assert_eq!(
            details,
            ErrorDetails::InferenceServer {
                message: "test_message".to_string(),
                raw_request: None,
                raw_response: Some("{\"type\":\"error\",\"message\":\"test_message\"}".to_string()),
                provider_type: PROVIDER_TYPE.to_string()
            }
        );
        let response_code = StatusCode::INTERNAL_SERVER_ERROR;
        let result = handle_anthropic_error(response_code, error_body.clone());
        let details = result.unwrap_err().get_owned_details();
        assert_eq!(
            details,
            ErrorDetails::InferenceServer {
                message: "test_message".to_string(),
                raw_request: None,
                raw_response: Some("{\"type\":\"error\",\"message\":\"test_message\"}".to_string()),
                provider_type: PROVIDER_TYPE.to_string()
            }
        );
    }

    #[test]
    fn test_anthropic_usage_to_usage() {
        let anthropic_usage = GCPVertexAnthropic {
            input_tokens: 100,
            output_tokens: 50,
        };

        let usage: Usage = anthropic_usage.into();

        assert_eq!(usage.input_tokens, 100);
        assert_eq!(usage.output_tokens, 50);
    }

    #[test]
    fn test_anthropic_response_conversion() {
        // Test case 1: Text response
        let anthropic_response_body = GCPVertexAnthropicResponse {
            id: "1".to_string(),
            r#type: "message".to_string(),
            role: "assistant".to_string(),
            content: vec![GCPVertexAnthropicContentBlock::Text {
                text: "Response text".to_string(),
            }],
            model: "model-name".into(),
            stop_reason: Some("stop reason".to_string()),
            stop_sequence: Some("stop sequence".to_string()),
            usage: GCPVertexAnthropic {
                input_tokens: 100,
                output_tokens: 50,
            },
        };
        let latency = Latency::NonStreaming {
            response_time: Duration::from_millis(100),
        };
        let generic_request = ModelInferenceRequest {
            inference_id: Uuid::now_v7(),
            system: Some("system".to_string()),
            messages: vec![RequestMessage {
                role: Role::User,
                content: vec!["Hello".to_string().into()],
            }],
            tool_config: None,
            temperature: None,
            max_tokens: None,
            seed: None,
            top_p: None,
            presence_penalty: None,
            frequency_penalty: None,
            stream: false,
            json_mode: ModelInferenceRequestJsonMode::Off,
            function_type: FunctionType::Chat,
            output_schema: None,
        };
        let request_body = GCPVertexAnthropicRequestBody {
            anthropic_version: "1.0",
            system: None,
            messages: vec![],
            stream: Some(false),
            max_tokens: 1000,
            temperature: None,
            top_p: None,
            tool_choice: None,
            tools: None,
        };
        let raw_request = serde_json::to_string(&request_body).unwrap();
        let raw_response = "test response".to_string();
        let body_with_latency = GCPVertexAnthropicResponseWithMetadata {
            response: anthropic_response_body.clone(),
            raw_response: raw_response.clone(),
            latency: latency.clone(),
            request: request_body,
            function_type: &FunctionType::Chat,
            json_mode: &ModelInferenceRequestJsonMode::Off,
            generic_request: &generic_request,
        };

        let inference_response = ProviderInferenceResponse::try_from(body_with_latency).unwrap();
        assert_eq!(
            inference_response.output,
            vec!["Response text".to_string().into()]
        );

        assert_eq!(raw_response, inference_response.raw_response);
        assert_eq!(inference_response.usage.input_tokens, 100);
        assert_eq!(inference_response.usage.output_tokens, 50);
        assert_eq!(inference_response.latency, latency);
        assert_eq!(inference_response.raw_request, raw_request);
        assert_eq!(inference_response.system, Some("system".to_string()));
        assert_eq!(
            inference_response.input_messages,
            vec![RequestMessage {
                role: Role::User,
                content: vec!["Hello".to_string().into()],
            }]
        );
        // Test case 2: Tool call response
        let anthropic_response_body = GCPVertexAnthropicResponse {
            id: "2".to_string(),
            r#type: "message".to_string(),
            role: "assistant".to_string(),
            content: vec![GCPVertexAnthropicContentBlock::ToolUse {
                id: "tool_call_1".to_string(),
                name: "get_temperature".to_string(),
                input: json!({"location": "New York"}),
            }],
            model: "model-name".into(),
            stop_reason: Some("tool_call".to_string()),
            stop_sequence: None,
            usage: GCPVertexAnthropic {
                input_tokens: 100,
                output_tokens: 50,
            },
        };
        let generic_request = ModelInferenceRequest {
            inference_id: Uuid::now_v7(),
            system: None,
            messages: vec![RequestMessage {
                role: Role::Assistant,
                content: vec!["Hello2".to_string().into()],
            }],
            tool_config: None,
            temperature: None,
            max_tokens: None,
            seed: None,
            top_p: None,
            presence_penalty: None,
            frequency_penalty: None,
            stream: false,
            json_mode: ModelInferenceRequestJsonMode::Off,
            function_type: FunctionType::Chat,
            output_schema: None,
        };
        let request_body = GCPVertexAnthropicRequestBody {
            anthropic_version: "1.0",
            system: None,
            messages: vec![],
            stream: Some(false),
            max_tokens: 1000,
            temperature: None,
            top_p: None,
            tool_choice: None,
            tools: None,
        };
        let raw_request = serde_json::to_string(&request_body).unwrap();
        let body_with_latency = GCPVertexAnthropicResponseWithMetadata {
            response: anthropic_response_body.clone(),
            raw_response: raw_response.clone(),
            latency: latency.clone(),
            request: request_body,
            function_type: &FunctionType::Chat,
            json_mode: &ModelInferenceRequestJsonMode::Off,
            generic_request: &generic_request,
        };

        let inference_response: ProviderInferenceResponse = body_with_latency.try_into().unwrap();
        assert!(inference_response.output.len() == 1);
        assert_eq!(
            inference_response.output[0],
            ContentBlockOutput::ToolCall(ToolCall {
                id: "tool_call_1".to_string(),
                name: "get_temperature".to_string(),
                arguments: r#"{"location":"New York"}"#.to_string(),
            })
        );

        assert_eq!(raw_response, inference_response.raw_response);
        assert_eq!(inference_response.usage.input_tokens, 100);
        assert_eq!(inference_response.usage.output_tokens, 50);
        assert_eq!(inference_response.latency, latency);
        assert_eq!(inference_response.raw_request, raw_request);
        assert_eq!(inference_response.system, None);
        assert_eq!(
            inference_response.input_messages,
            vec![RequestMessage {
                role: Role::Assistant,
                content: vec!["Hello2".to_string().into()],
            }]
        );
        // Test case 3: Mixed response (text and tool call)
        let anthropic_response_body = GCPVertexAnthropicResponse {
            id: "3".to_string(),
            r#type: "message".to_string(),
            role: "assistant".to_string(),
            content: vec![
                GCPVertexAnthropicContentBlock::Text {
                    text: "Here's the weather:".to_string(),
                },
                GCPVertexAnthropicContentBlock::ToolUse {
                    id: "tool_call_2".to_string(),
                    name: "get_temperature".to_string(),
                    input: json!({"location": "London"}),
                },
            ],
            model: "model-name".into(),
            stop_reason: None,
            stop_sequence: None,
            usage: GCPVertexAnthropic {
                input_tokens: 100,
                output_tokens: 50,
            },
        };
        let generic_request = ModelInferenceRequest {
            inference_id: Uuid::now_v7(),
            system: None,
            messages: vec![RequestMessage {
                role: Role::Assistant,
                content: vec!["Hello3".to_string().into()],
            }],
            tool_config: None,
            temperature: None,
            max_tokens: None,
            seed: None,
            top_p: None,
            presence_penalty: None,
            frequency_penalty: None,
            stream: false,
            json_mode: ModelInferenceRequestJsonMode::Off,
            function_type: FunctionType::Chat,
            output_schema: None,
        };
        let request_body = GCPVertexAnthropicRequestBody {
            anthropic_version: "1.0",
            system: None,
            messages: vec![],
            stream: Some(false),
            max_tokens: 1000,
            temperature: None,
            top_p: None,
            tool_choice: None,
            tools: None,
        };
        let raw_request = serde_json::to_string(&request_body).unwrap();
        let body_with_latency = GCPVertexAnthropicResponseWithMetadata {
            response: anthropic_response_body.clone(),
            raw_response: raw_response.clone(),
            latency: latency.clone(),
            request: request_body,
            function_type: &FunctionType::Chat,
            json_mode: &ModelInferenceRequestJsonMode::Off,
            generic_request: &generic_request,
        };
        let inference_response = ProviderInferenceResponse::try_from(body_with_latency).unwrap();
        assert_eq!(
            inference_response.output[0],
            "Here's the weather:".to_string().into()
        );
        assert!(inference_response.output.len() == 2);
        assert_eq!(
            inference_response.output[1],
            ContentBlockOutput::ToolCall(ToolCall {
                id: "tool_call_2".to_string(),
                name: "get_temperature".to_string(),
                arguments: r#"{"location":"London"}"#.to_string(),
            })
        );

        assert_eq!(raw_response, inference_response.raw_response);

        assert_eq!(inference_response.usage.input_tokens, 100);
        assert_eq!(inference_response.usage.output_tokens, 50);
        assert_eq!(inference_response.latency, latency);
        assert_eq!(inference_response.raw_request, raw_request);
        assert_eq!(inference_response.system, None);
        assert_eq!(
            inference_response.input_messages,
            vec![RequestMessage {
                role: Role::Assistant,
                content: vec!["Hello3".to_string().into()],
            }]
        );
    }

    #[test]
    fn test_anthropic_to_tensorzero_stream_message() {
        use serde_json::json;

        // Test ContentBlockDelta with TextDelta
        let mut current_tool_id = None;
        let mut current_tool_name = None;
        let content_block_delta = GCPVertexAnthropicStreamMessage::ContentBlockDelta {
            delta: GCPVertexAnthropicMessageBlock::TextDelta {
                text: "Hello".to_string(),
            },
            index: 0,
        };
        let latency = Duration::from_millis(100);
        let result = anthropic_to_tensorzero_stream_message(
            content_block_delta,
            latency,
            &mut current_tool_id,
            &mut current_tool_name,
        );
        assert!(result.is_ok());
        let chunk = result.unwrap().unwrap();
        assert_eq!(chunk.content.len(), 1);
        match &chunk.content[0] {
            ContentBlockChunk::Text(text) => {
                assert_eq!(text.text, "Hello".to_string());
                assert_eq!(text.id, "0".to_string());
            }
            _ => panic!("Expected a text content block"),
        }
        assert_eq!(chunk.latency, latency);

        // Test ContentBlockDelta with InputJsonDelta but no previous tool info
        let mut current_tool_id = None;
        let mut current_tool_name = None;
        let content_block_delta = GCPVertexAnthropicStreamMessage::ContentBlockDelta {
            delta: GCPVertexAnthropicMessageBlock::InputJsonDelta {
                partial_json: "aaaa: bbbbb".to_string(),
            },
            index: 0,
        };
        let latency = Duration::from_millis(100);
        let result = anthropic_to_tensorzero_stream_message(
            content_block_delta,
            latency,
            &mut current_tool_id,
            &mut current_tool_name,
        );
        let details = result.unwrap_err().get_owned_details();
        assert_eq!(
            details,
            ErrorDetails::InferenceServer {
                message: "Got InputJsonDelta chunk from Anthropic without current tool name being set by a ToolUse".to_string(),
                raw_request: None,
                raw_response: None,
                provider_type: PROVIDER_TYPE.to_string()
            }
        );

        // Test ContentBlockDelta with InputJsonDelta and previous tool info
        let mut current_tool_id = Some("tool_id".to_string());
        let mut current_tool_name = Some("tool_name".to_string());
        let content_block_delta = GCPVertexAnthropicStreamMessage::ContentBlockDelta {
            delta: GCPVertexAnthropicMessageBlock::InputJsonDelta {
                partial_json: "aaaa: bbbbb".to_string(),
            },
            index: 0,
        };
        let latency = Duration::from_millis(100);
        let result = anthropic_to_tensorzero_stream_message(
            content_block_delta,
            latency,
            &mut current_tool_id,
            &mut current_tool_name,
        );
        let chunk = result.unwrap().unwrap();
        assert_eq!(chunk.content.len(), 1);
        match &chunk.content[0] {
            ContentBlockChunk::ToolCall(tool_call) => {
                assert_eq!(tool_call.id, "tool_id".to_string());
                assert_eq!(tool_call.raw_name, "tool_name".to_string());
                assert_eq!(tool_call.raw_arguments, "aaaa: bbbbb".to_string());
            }
            _ => panic!("Expected a tool call content block"),
        }
        assert_eq!(chunk.latency, latency);

        // Test ContentBlockStart with ToolUse
        let mut current_tool_id = None;
        let mut current_tool_name = None;
        let content_block_start = GCPVertexAnthropicStreamMessage::ContentBlockStart {
            content_block: GCPVertexAnthropicMessageBlock::ToolUse {
                id: "tool1".to_string(),
                name: "calculator".to_string(),
                input: json!({}),
            },
            index: 1,
        };
        let latency = Duration::from_millis(110);
        let result = anthropic_to_tensorzero_stream_message(
            content_block_start,
            latency,
            &mut current_tool_id,
            &mut current_tool_name,
        );
        let chunk = result.unwrap().unwrap();
        assert_eq!(chunk.content.len(), 1);
        match &chunk.content[0] {
            ContentBlockChunk::ToolCall(tool_call) => {
                assert_eq!(tool_call.id, "tool1".to_string());
                assert_eq!(tool_call.raw_name, "calculator".to_string());
                assert_eq!(tool_call.raw_arguments, "".to_string());
            }
            _ => panic!("Expected a tool call content block"),
        }
        assert_eq!(chunk.latency, latency);
        assert_eq!(current_tool_id, Some("tool1".to_string()));
        assert_eq!(current_tool_name, Some("calculator".to_string()));

        // Test ContentBlockStart with Text
        let mut current_tool_id = None;
        let mut current_tool_name = None;
        let content_block_start = GCPVertexAnthropicStreamMessage::ContentBlockStart {
            content_block: GCPVertexAnthropicMessageBlock::Text {
                text: "Hello".to_string(),
            },
            index: 2,
        };
        let latency = Duration::from_millis(120);
        let result = anthropic_to_tensorzero_stream_message(
            content_block_start,
            latency,
            &mut current_tool_id,
            &mut current_tool_name,
        );
        let chunk = result.unwrap().unwrap();
        assert_eq!(chunk.content.len(), 1);
        match &chunk.content[0] {
            ContentBlockChunk::Text(text) => {
                assert_eq!(text.text, "Hello".to_string());
                assert_eq!(text.id, "2".to_string());
            }
            _ => panic!("Expected a text content block"),
        }
        assert_eq!(chunk.latency, latency);

        // Test ContentBlockStart with InputJsonDelta (should fail)
        let mut current_tool_id = None;
        let mut current_tool_name = None;
        let content_block_start = GCPVertexAnthropicStreamMessage::ContentBlockStart {
            content_block: GCPVertexAnthropicMessageBlock::InputJsonDelta {
                partial_json: "aaaa: bbbbb".to_string(),
            },
            index: 3,
        };
        let latency = Duration::from_millis(130);
        let result = anthropic_to_tensorzero_stream_message(
            content_block_start,
            latency,
            &mut current_tool_id,
            &mut current_tool_name,
        );
        let details = result.unwrap_err().get_owned_details();
        assert_eq!(
            details,
            ErrorDetails::InferenceServer {
                message: "Unsupported content block type for ContentBlockStart".to_string(),
                raw_request: None,
                raw_response: None,
                provider_type: PROVIDER_TYPE.to_string()
            }
        );

        // Test ContentBlockStop
        let content_block_stop = GCPVertexAnthropicStreamMessage::ContentBlockStop { index: 2 };
        let latency = Duration::from_millis(120);
        let result = anthropic_to_tensorzero_stream_message(
            content_block_stop,
            latency,
            &mut current_tool_id,
            &mut current_tool_name,
        );
        assert!(result.is_ok());
        assert!(result.unwrap().is_none());

        // Test Error
        let error_message = GCPVertexAnthropicStreamMessage::Error {
            error: json!({"message": "Test error"}),
        };
        let latency = Duration::from_millis(130);
        let result = anthropic_to_tensorzero_stream_message(
            error_message,
            latency,
            &mut current_tool_id,
            &mut current_tool_name,
        );
        let details = result.unwrap_err().get_owned_details();
        assert_eq!(
            details,
            ErrorDetails::InferenceServer {
                message: r#"{"message":"Test error"}"#.to_string(),
                raw_request: None,
                raw_response: None,
                provider_type: PROVIDER_TYPE.to_string(),
            }
        );

        // Test MessageDelta with usage
        let message_delta = GCPVertexAnthropicStreamMessage::MessageDelta {
            delta: json!({}),
            usage: json!({"input_tokens": 10, "output_tokens": 20}),
        };
        let latency = Duration::from_millis(140);
        let result = anthropic_to_tensorzero_stream_message(
            message_delta,
            latency,
            &mut current_tool_id,
            &mut current_tool_name,
        );
        assert!(result.is_ok());
        let chunk = result.unwrap().unwrap();
        assert_eq!(chunk.content.len(), 0);
        assert!(chunk.usage.is_some());
        let usage = chunk.usage.unwrap();
        assert_eq!(usage.input_tokens, 10);
        assert_eq!(usage.output_tokens, 20);
        assert_eq!(chunk.latency, latency);

        // Test MessageStart with usage
        let message_start = GCPVertexAnthropicStreamMessage::MessageStart {
            message: json!({"usage": {"input_tokens": 5, "output_tokens": 15}}),
        };
        let latency = Duration::from_millis(150);
        let result = anthropic_to_tensorzero_stream_message(
            message_start,
            latency,
            &mut current_tool_id,
            &mut current_tool_name,
        );
        assert!(result.is_ok());
        let chunk = result.unwrap().unwrap();
        assert_eq!(chunk.content.len(), 0);
        assert!(chunk.usage.is_some());
        let usage = chunk.usage.unwrap();
        assert_eq!(usage.input_tokens, 5);
        assert_eq!(usage.output_tokens, 15);
        assert_eq!(chunk.latency, latency);

        // Test MessageStop
        let message_stop = GCPVertexAnthropicStreamMessage::MessageStop;
        let latency = Duration::from_millis(160);
        let result = anthropic_to_tensorzero_stream_message(
            message_stop,
            latency,
            &mut current_tool_id,
            &mut current_tool_name,
        );
        assert!(result.is_ok());
        assert!(result.unwrap().is_none());

        // Test Ping
        let ping = GCPVertexAnthropicStreamMessage::Ping {};
        let latency = Duration::from_millis(170);
        let result = anthropic_to_tensorzero_stream_message(
            ping,
            latency,
            &mut current_tool_id,
            &mut current_tool_name,
        );
        assert!(result.is_ok());
        assert!(result.unwrap().is_none());
    }

    #[test]
    fn test_parse_usage_info() {
        // Test with valid input
        let usage_info = json!({
            "input_tokens": 100,
            "output_tokens": 200
        });
        let result = parse_usage_info(&usage_info);
        assert_eq!(result.input_tokens, 100);
        assert_eq!(result.output_tokens, 200);

        // Test with missing fields
        let usage_info = json!({
            "input_tokens": 50
        });
        let result = parse_usage_info(&usage_info);
        assert_eq!(result.input_tokens, 50);
        assert_eq!(result.output_tokens, 0);

        // Test with empty object
        let usage_info = json!({});
        let result = parse_usage_info(&usage_info);
        assert_eq!(result.input_tokens, 0);
        assert_eq!(result.output_tokens, 0);

        // Test with non-numeric values
        let usage_info = json!({
            "input_tokens": "not a number",
            "output_tokens": true
        });
        let result = parse_usage_info(&usage_info);
        assert_eq!(result.input_tokens, 0);
        assert_eq!(result.output_tokens, 0);
    }

    #[test]
    fn test_prefill_json_message() {
        let input_messages = vec![GCPVertexAnthropicMessage {
            role: GCPVertexAnthropicRole::User,
            content: vec![GCPVertexAnthropicMessageContent::Text {
                text: "Generate some JSON",
            }],
        }];

        let result = prefill_json_message(input_messages);

        assert_eq!(result.len(), 2);

        assert_eq!(result[0].role, GCPVertexAnthropicRole::User);
        assert_eq!(
            result[0].content,
            vec![GCPVertexAnthropicMessageContent::Text {
                text: "Generate some JSON",
            }]
        );

        assert_eq!(result[1].role, GCPVertexAnthropicRole::Assistant);
        assert_eq!(
            result[1].content,
            vec![GCPVertexAnthropicMessageContent::Text {
                text: "Here is the JSON requested:\n{",
            }]
        );
    }
}<|MERGE_RESOLUTION|>--- conflicted
+++ resolved
@@ -722,17 +722,7 @@
             generic_request,
         } = value;
 
-<<<<<<< HEAD
-        let raw_response = serde_json::to_string(&response).map_err(|e| {
-            Error::new(ErrorDetails::Serialization {
-                message: format!("Error parsing response from GCP Vertex Anthropic: {e}"),
-            })
-        })?;
-
         let content: Vec<ContentBlockOutput> = response
-=======
-        let content: Vec<ContentBlock> = response
->>>>>>> d491718a
             .content
             .into_iter()
             .map(|block| block.try_into())
