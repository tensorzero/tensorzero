use axum::body::Body;
use axum::extract::{Path, State};
use axum::response::{IntoResponse, Response};
use axum::{debug_handler, Json};
use itertools::{izip, Itertools};
use metrics::counter;
use serde::{Deserialize, Serialize};
use serde_json::Value;
use std::borrow::Cow;
use std::collections::HashMap;
use std::iter::repeat;
use tracing::instrument;
use uuid::Uuid;

use super::inference::{
    ChatInferenceResponse, InferenceClients, InferenceCredentials, InferenceDatabaseInsertMetadata,
    InferenceIds, InferenceModels, InferenceParams, InferenceResponse, JsonInferenceResponse,
};
use crate::cache::{CacheEnabledMode, CacheOptions};
use crate::clickhouse::ClickHouseConnectionInfo;
use crate::config_parser::Config;
use crate::error::{Error, ErrorDetails};
use crate::function::{sample_variant, FunctionConfig};
use crate::gateway_util::{AppState, AppStateData, StructuredJson};
use crate::inference::types::batch::{
    BatchEpisodeIds, BatchEpisodeIdsWithSize, BatchInferenceDatabaseInsertMetadata,
    BatchInferenceParams, BatchInferenceParamsWithSize, BatchModelInferenceRow,
    BatchOutputSchemasWithSize, BatchRequestRow, BatchStatus, PollBatchInferenceResponse,
    ProviderBatchInferenceOutput, ProviderBatchInferenceResponse, UnparsedBatchRequestRow,
};
use crate::inference::types::RequestMessage;
use crate::inference::types::{batch::StartBatchModelInferenceWithMetadata, Input};
use crate::inference::types::{
    current_timestamp, ChatInferenceDatabaseInsert, ContentBlockOutput, InferenceDatabaseInsert,
    InferenceResult, JsonInferenceDatabaseInsert, JsonInferenceOutput, Latency,
    ModelInferenceResponseWithMetadata, Usage,
};
use crate::jsonschema_util::DynamicJSONSchema;
use crate::model::ModelTable;
use crate::tool::{
    BatchDynamicToolParams, BatchDynamicToolParamsWithSize, DynamicToolParams, ToolCallConfig,
    ToolCallConfigDatabaseInsert,
};
use crate::variant::{BatchInferenceConfig, InferenceConfig, Variant};

/// The expected payload to the `/start_batch_inference` endpoint.
/// It will be a JSON object with the following fields:
#[derive(Debug, Deserialize)]
#[serde(deny_unknown_fields)]
pub struct StartBatchInferenceParams {
    // the function name
    pub function_name: String,
    // the episode IDs for each inference (if not provided, it'll be set to inference_id)
    // NOTE: DO NOT GENERATE EPISODE IDS MANUALLY. THE API WILL DO THAT FOR YOU.
    #[serde(default)]
    pub episode_ids: Option<BatchEpisodeIdInput>,
    // the inputs for the inferences
    pub inputs: Vec<Input>,
    // Inference-time overrides for variant types (use with caution)
    #[serde(default)]
    pub params: BatchInferenceParams,
    // if the client would like to pin a specific variant to be used
    // NOTE: YOU SHOULD TYPICALLY LET THE API SELECT A VARIANT FOR YOU (I.E. IGNORE THIS FIELD).
    //       ONLY PIN A VARIANT FOR SPECIAL USE CASES (E.G. TESTING / DEBUGGING VARIANTS).
    pub variant_name: Option<String>,
    // the tags to add to the inference
    #[serde(default)]
    pub tags: Option<BatchTags>,
    // dynamic information about tool calling. Don't directly include `dynamic_tool_params` in `Params`.
    #[serde(flatten)]
    pub dynamic_tool_params: BatchDynamicToolParams,
    // `dynamic_tool_params` includes the following fields, passed at the top level of `Params`:
    // If provided, the inference will only use the specified tools (a subset of the function's tools)
    // allowed_tools: Option<Vec<Option<Vec<String>>>>,
    // If provided, the inference will use the specified tools in addition to the function's tools
    // additional_tools: Option<Vec<Option<Vec<Tool>>>>,
    // If provided, the inference will use the specified tool choice
    // tool_choice: Option<Vec<Option<ToolChoice>>>,
    // If true, the inference will use parallel tool calls
    // parallel_tool_calls: Option<Vec<Option<bool>>>,
    // If provided for a JSON inference, the inference will use the specified output schema instead of the
    // configured one. We only lazily validate this schema.
    #[serde(default)]
    pub output_schemas: Option<BatchOutputSchemas>,
    #[serde(default)]
    pub credentials: InferenceCredentials,
}

pub type BatchEpisodeIdInput = Vec<Option<Uuid>>;
pub type BatchTags = Vec<Option<HashMap<String, String>>>;
pub type BatchOutputSchemas = Vec<Option<Value>>;

/// This handler starts a batch inference request for a particular function.
/// The entire batch must use the same function and variant.
/// It will fail if we fail to kick off the batch request for any reason.
/// However, the batch request might still fail for other reasons after it has been started.
#[instrument(
    name="start_batch_inference",
    skip_all,
    fields(
        function_name = %params.function_name,
        variant_name = ?params.variant_name,
    )
)]
#[debug_handler(state = AppStateData)]
pub async fn start_batch_inference_handler(
    State(AppStateData {
        config,
        http_client,
        clickhouse_connection_info,
    }): AppState,
    StructuredJson(params): StructuredJson<StartBatchInferenceParams>,
) -> Result<Response<Body>, Error> {
    // Get the function config or return an error if it doesn't exist
    let function = config.get_function(&params.function_name)?;
    let num_inferences = params.inputs.len();
    if num_inferences == 0 {
        return Err(ErrorDetails::InvalidRequest {
            message: "No inputs provided".to_string(),
        }
        .into());
    }
    // Collect the tool params and output schemas into vectors of the same length as the batch
    let batch_dynamic_tool_params: Vec<DynamicToolParams> =
        BatchDynamicToolParamsWithSize(params.dynamic_tool_params, num_inferences).try_into()?;
    let batch_dynamic_output_schemas: Vec<Option<DynamicJSONSchema>> =
        BatchOutputSchemasWithSize(params.output_schemas, num_inferences).try_into()?;

    let tool_configs = batch_dynamic_tool_params
        .into_iter()
        .map(|dynamic_tool_params| function.prepare_tool_config(dynamic_tool_params, &config.tools))
        .collect::<Result<Vec<_>, _>>()?;
    // Collect the function variant names as a Vec<&str>
    let mut candidate_variant_names: Vec<&str> =
        function.variants().keys().map(AsRef::as_ref).collect();

    let inference_ids = (0..num_inferences)
        .map(|_| Uuid::now_v7())
        .collect::<Vec<_>>();

    // If the function has no variants, return an error
    if candidate_variant_names.is_empty() {
        return Err(ErrorDetails::InvalidFunctionVariants {
            message: format!("Function `{}` has no variants", params.function_name),
        }
        .into());
    }

    // Validate the input
    params
        .inputs
        .iter()
        .enumerate()
        .try_for_each(|(i, input)| {
            function.validate_input(input).map_err(|e| {
                Error::new(ErrorDetails::BatchInputValidation {
                    index: i,
                    message: e.to_string(),
                })
            })
        })?;

    // If a variant is pinned, only that variant should be attempted
    if let Some(ref variant_name) = params.variant_name {
        candidate_variant_names.retain(|k| k == variant_name);

        // If the pinned variant doesn't exist, return an error
        if candidate_variant_names.is_empty() {
            return Err(ErrorDetails::UnknownVariant {
                name: variant_name.to_string(),
            }
            .into());
        }
    }

    // Retrieve or generate the episode IDs and validate them (in the impl)
    let episode_ids: BatchEpisodeIds =
        BatchEpisodeIdsWithSize(params.episode_ids, num_inferences).try_into()?;

    // Increment the request count
    counter!(
        "request_count",
        "endpoint" => "batch_inference",
        "function_name" => params.function_name.to_string(),
    )
    .increment(1);
    counter!(
        "inference_count",
        "endpoint" => "batch_inference",
        "function_name" => params.function_name.to_string(),
    )
    .increment(num_inferences as u64);

    // Keep track of which variants failed
    let mut variant_errors = std::collections::HashMap::new();
    let inference_config = BatchInferenceConfig::new(
        &config.templates,
        tool_configs,
        batch_dynamic_output_schemas,
        &params.function_name,
        params.variant_name.as_deref(),
    );
    let cache_options = CacheOptions {
        max_age_s: None,
        enabled: CacheEnabledMode::WriteOnly,
    };

    let inference_clients = InferenceClients {
        http_client: &http_client,
        clickhouse_connection_info: &clickhouse_connection_info,
        credentials: &params.credentials,
        cache_options: &cache_options,
    };

    let inference_models = InferenceModels {
        models: &config.models,
        embedding_models: &config.embedding_models,
    };
    let inference_params: Vec<InferenceParams> =
        BatchInferenceParamsWithSize(params.params, num_inferences).try_into()?;

    // Keep sampling variants until one succeeds
    // We already guarantee there is at least one inference
    let first_episode_id = episode_ids
        .first()
        .ok_or_else(|| Error::new(ErrorDetails::Inference {
            message: "batch episode_ids unexpectedly empty. This should never happen. Please file a bug report: https://github.com/tensorzero/tensorzero/issues/new".to_string(),
        }))?;

    // TODO (#496): remove this extra clone
    // Spent a while fighting the borrow checker here, gave up
    // The issue is that inference_config holds the ToolConfigs and ModelInferenceRequest has lifetimes that conflict with the inference_config
    let cloned_config = inference_config.clone();
    let inference_configs = cloned_config.inference_configs(&episode_ids, &inference_ids);
    while !candidate_variant_names.is_empty() {
        // We sample the same variant for the whole batch
        let (variant_name, variant) = sample_variant(
            &mut candidate_variant_names,
            function.variants(),
            &params.function_name,
            first_episode_id,
        )?;
        // Will be edited by the variant as part of making the request so we must clone here
        // This could potentially be improved by decoupling the variant name from the rest of the inference params
        let variant_inference_params = inference_params.clone();

        let result = variant
            .start_batch_inference(
                &params.inputs,
                &inference_models,
                function,
                &inference_configs,
                &inference_clients,
                variant_inference_params,
            )
            .await;

        let result = match result {
            Ok(result) => result,
            Err(e) => {
                tracing::warn!(
                        "functions.{function_name}.variants.{variant_name} failed during inference: {e}",
                        function_name = params.function_name,
                        variant_name = variant_name,
                    );
                variant_errors.insert(variant_name.to_string(), e);
                continue;
            }
        };

        // Write to ClickHouse (don't spawn a thread for this because it's required and we should fail loudly)
        let write_metadata = BatchInferenceDatabaseInsertMetadata {
            function_name: params.function_name.as_str(),
            variant_name,
            episode_ids: &episode_ids,
            tags: params.tags,
        };

        let (batch_id, inference_ids) = write_start_batch_inference(
            &clickhouse_connection_info,
            params.inputs,
            result,
            write_metadata,
            inference_config,
            &inference_configs,
        )
        .await?;

        return Ok(Json(PrepareBatchInferenceOutput {
            batch_id,
            inference_ids,
            episode_ids,
        })
        .into_response());
    }

    // Eventually, if we get here, it means we tried every variant and none of them worked
    Err(ErrorDetails::AllVariantsFailed {
        errors: variant_errors,
    }
    .into())
}

// Determines the return type of the `/start_batch_inference` endpoint upon success
#[derive(Debug, Serialize)]
struct PrepareBatchInferenceOutput {
    batch_id: Uuid,
    inference_ids: Vec<Uuid>,
    episode_ids: Vec<Uuid>,
}

#[derive(Debug, Deserialize)]
pub struct PollPathParams {
    pub batch_id: Uuid,
    pub inference_id: Option<Uuid>,
}

/// Polls a batch inference request that was made using the `/start_batch_inference` endpoint
/// Semantics: if the batch is pending, it will actually poll the model provider
/// If the batch is failed, it will return a failed response immediately
/// If the batch is completed, it will return the appropriate response immediately from ClickHouse
#[instrument(name = "poll_batch_inference", skip_all, fields(query))]
#[debug_handler(state = AppStateData)]
pub async fn poll_batch_inference_handler(
    State(AppStateData {
        config,
        http_client,
        clickhouse_connection_info,
    }): AppState,
    Path(path_params): Path<PollPathParams>,
) -> Result<Response<Body>, Error> {
    let batch_request = get_batch_request(&clickhouse_connection_info, &path_params).await?;
    match batch_request.status {
        BatchStatus::Pending => {
            // For now, we don't support dynamic API keys for batch inference
            let credentials = InferenceCredentials::default();
            let response =
                poll_batch_inference(&batch_request, http_client, &config.models, &credentials)
                    .await?;
            let response = write_poll_batch_inference(
                &clickhouse_connection_info,
                &batch_request,
                response,
                &config,
            )
            .await?;
            Ok(Json(response.filter_by_query(path_params)).into_response())
        }
        BatchStatus::Completed => {
            let function = config.get_function(&batch_request.function_name)?;
            let response = get_completed_batch_inference_response(
                &clickhouse_connection_info,
                &batch_request,
                &path_params,
                function,
            )
            .await?;
            let response = PollInferenceResponse::Completed(response);
            Ok(Json(response.filter_by_query(path_params)).into_response())
        }
        BatchStatus::Failed => Ok(Json(PollInferenceResponse::Failed).into_response()),
    }
}

#[derive(Debug, PartialEq, Serialize)]
#[serde(rename_all = "snake_case", tag = "status")]
pub enum PollInferenceResponse {
    Pending,
    Completed(CompletedBatchInferenceResponse),
    Failed,
}

impl PollInferenceResponse {
    /// Filters the response by the provided query
    /// If the query is by an inference ID, it will return a single inference response
    /// Otherwise, it will return the entire batch
    fn filter_by_query(self, path_params: PollPathParams) -> PollInferenceResponse {
        match self {
            PollInferenceResponse::Completed(response) => {
                PollInferenceResponse::Completed(response.filter_by_query(path_params))
            }
            other => other,
        }
    }
}

#[derive(Debug, PartialEq, Serialize)]
pub struct CompletedBatchInferenceResponse {
    pub batch_id: Uuid,
    pub inferences: Vec<InferenceResponse>,
}

impl CompletedBatchInferenceResponse {
    /// Filters the response by the provided query
    /// If the query is by an inference ID, it will return a single inference response
    /// Otherwise, it will return the entire batch
    fn filter_by_query(self, path_params: PollPathParams) -> CompletedBatchInferenceResponse {
        match path_params {
            PollPathParams {
                inference_id: None, ..
            } => self,
            PollPathParams {
                inference_id: Some(inference_id),
                ..
            } => {
                let inferences = self
                    .inferences
                    .into_iter()
                    .filter(|r| r.inference_id() == inference_id)
                    .collect();
                CompletedBatchInferenceResponse {
                    batch_id: self.batch_id,
                    inferences,
                }
            }
        }
    }
}

pub async fn get_batch_request(
    clickhouse: &ClickHouseConnectionInfo,
    path_params: &PollPathParams,
) -> Result<BatchRequestRow<'static>, Error> {
    let response = match path_params {
        PollPathParams {
            batch_id,
            inference_id: None,
        } => {
            let query = format!(
                r#"
                    SELECT
                        batch_id,
                        id,
                        batch_params,
                        model_name,
                        model_provider_name,
                        status,
                        function_name,
                        variant_name,
                        raw_request,
                        raw_response,
                        errors
                    FROM BatchRequest
                    WHERE batch_id = '{}'
                    ORDER BY timestamp DESC
                    LIMIT 1
                    FORMAT JSONEachRow
                "#,
                batch_id
            );
            let response = clickhouse.run_query(query, None).await?;
            if response.is_empty() {
                return Err(ErrorDetails::BatchNotFound { id: *batch_id }.into());
            }
            response
        }
        PollPathParams {
            inference_id: Some(inference_id),
            ..
        } => {
            let query = format!(
                r#"
                    SELECT br.batch_id as batch_id,
                        br.id as id,
                        br.batch_params as batch_params,
                        br.model_name as model_name,
                        br.model_provider_name as model_provider_name,
                        br.status as status,
                        br.function_name as function_name,
                        br.variant_name as variant_name,
                        br.raw_request as raw_request,
                        br.raw_response as raw_response,
                        br.errors as errors
                    FROM BatchIdByInferenceId bi
                    JOIN BatchRequest br ON bi.batch_id = br.batch_id
                    WHERE bi.inference_id = '{}'
                    ORDER BY br.timestamp DESC
                    LIMIT 1
                    FORMAT JSONEachRow
                "#,
                inference_id
            );
            let response = clickhouse.run_query(query, None).await?;
            if response.is_empty() {
                return Err(ErrorDetails::BatchNotFound { id: *inference_id }.into());
            }
            response
        }
    };
    let batch_request = serde_json::from_str::<BatchRequestRow>(&response).map_err(|e| {
        Error::new(ErrorDetails::ClickHouseDeserialization {
            message: e.to_string(),
        })
    })?;
    Ok(batch_request)
}

/// Polls a batch inference request from the model provider that
/// the original request was sent to
///
/// Returns: a `PollBatchInferenceResponse` which is the current status of the batch
/// and if it's newly completed, the response.
async fn poll_batch_inference(
    batch_request: &BatchRequestRow<'static>,
    http_client: reqwest::Client,
    models: &ModelTable,
    credentials: &InferenceCredentials,
) -> Result<PollBatchInferenceResponse, Error> {
    // Retrieve the relevant model provider
    // Call model.poll_batch_inference on it
    let model_config = models
        .get(batch_request.model_name.as_ref())?
        .ok_or_else(|| {
            Error::new(ErrorDetails::InvalidModel {
                model_name: batch_request.model_name.to_string(),
            })
        })?;
    let model_provider = model_config
        .providers
        .get(batch_request.model_provider_name.as_ref())
        .ok_or_else(|| {
            Error::new(ErrorDetails::InvalidModelProvider {
                model_name: batch_request.model_name.to_string(),
                provider_name: batch_request.model_provider_name.to_string(),
            })
        })?;
    model_provider
        .poll_batch_inference(batch_request, &http_client, credentials)
        .await
}

// Helper struct for writing to the `BatchModelInference` table in ClickHouse
// This is only used to help with iteration in the `write_batch_inference` function
struct BatchInferenceRowHelper<'a> {
    inference_id: &'a Uuid,
    input: Input,
    input_messages: Vec<RequestMessage>,
    system: Option<&'a str>,
    tool_config: Option<ToolCallConfig>,
    inference_params: &'a InferenceParams,
    output_schema: Option<&'a Value>,
    raw_request: &'a str,
    tags: Option<HashMap<String, String>>,
}

async fn write_start_batch_inference<'a>(
    clickhouse_connection_info: &ClickHouseConnectionInfo,
    inputs: Vec<Input>,
    result: StartBatchModelInferenceWithMetadata<'a>,
    metadata: BatchInferenceDatabaseInsertMetadata<'a>,
    inference_config: BatchInferenceConfig<'a>,
    inference_configs: &[InferenceConfig<'a, 'a>],
) -> Result<(Uuid, Vec<Uuid>), Error> {
    // Collect all the data into BatchInferenceRow structs
    let inference_rows = izip!(
        inference_configs.iter(),
        inputs,
        result.input_messages.into_iter(),
        result.systems.iter(),
        inference_config.tool_configs,
        result.inference_params.iter(),
        result.output_schemas.into_iter(),
        result.raw_requests.iter(),
        metadata
            .tags
            .unwrap_or_default()
            .into_iter()
            .chain(repeat(None)),
    )
    .map(
        |(
            inference_config,
            input,
            input_messages,
            system,
            tool_config,
            inference_params,
            output_schema,
            raw_request,
            tags,
        )| {
            BatchInferenceRowHelper {
                inference_id: &inference_config.ids.inference_id,
                input,
                input_messages,
                system: system.as_deref(),
                tool_config,
                inference_params,
                output_schema,
                raw_request,
                tags,
            }
        },
    );
    let mut rows: Vec<BatchModelInferenceRow<'_>> = vec![];

    // Process each row by serializing the stuff that needs to be serialized twice
    for row in inference_rows {
        let tool_params: Option<ToolCallConfigDatabaseInsert> = row.tool_config.map(|t| t.into());

        rows.push(BatchModelInferenceRow {
            inference_id: *row.inference_id,
            batch_id: result.batch_id,
            function_name: metadata.function_name.into(),
            variant_name: metadata.variant_name.into(),
            episode_id: metadata.episode_ids[rows.len()],
            input: row.input,
            input_messages: row.input_messages,
            system: row.system.map(Cow::Borrowed),
            tool_params,
            inference_params: Cow::Borrowed(row.inference_params),
            output_schema: row.output_schema.map(|s| s.to_string()),
            raw_request: Cow::Borrowed(row.raw_request),
            model_name: Cow::Borrowed(result.model_name),
            model_provider_name: Cow::Borrowed(&result.model_provider_name),
            tags: row.tags.unwrap_or_default(),
        });
    }

    clickhouse_connection_info
        .write(rows.as_slice(), "BatchModelInference")
        .await?;

    let batch_request_insert = BatchRequestRow::new(UnparsedBatchRequestRow {
        batch_id: result.batch_id,
        batch_params: &result.batch_params,
        function_name: metadata.function_name,
        variant_name: metadata.variant_name,
        raw_request: &result.raw_request,
        raw_response: &result.raw_response,
        model_name: result.model_name,
        model_provider_name: &result.model_provider_name,
        status: BatchStatus::Pending,
        errors: result.errors,
    });
    write_batch_request_row(clickhouse_connection_info, &batch_request_insert).await?;

    Ok((
        result.batch_id,
        inference_configs
            .iter()
            .map(|c| c.ids.inference_id)
            .collect(),
    ))
}

pub async fn write_batch_request_row(
    clickhouse_connection_info: &ClickHouseConnectionInfo,
    batch_request: &BatchRequestRow<'_>,
) -> Result<(), Error> {
    clickhouse_connection_info
        .write(&[batch_request], "BatchRequest")
        .await
}

/// Writes the status of a batch inference request to the database
/// This is a light operation unless the batch is freshly completed, in which case it writes
/// ChatInferences / JsonInferences and ModelInferences as well as updating the
/// BatchRequest table with a new row.
///
/// Note: only call this function if the batch was Pending prior to being polled.
/// We don't need to poll if the batch is failed or completed because the status will not change.
pub async fn write_poll_batch_inference<'a>(
    clickhouse_connection_info: &ClickHouseConnectionInfo,
    batch_request: &BatchRequestRow<'a>,
    response: PollBatchInferenceResponse,
    config: &Config<'a>,
) -> Result<PollInferenceResponse, Error> {
    match response {
        PollBatchInferenceResponse::Pending {
            raw_request,
            raw_response,
        } => {
            write_batch_request_status_update(
                clickhouse_connection_info,
                batch_request,
                BatchStatus::Pending,
                raw_request,
                raw_response,
            )
            .await?;
            Ok(PollInferenceResponse::Pending)
        }
        PollBatchInferenceResponse::Completed(response) => {
            let inferences = write_completed_batch_inference(
                clickhouse_connection_info,
                batch_request,
                response,
                config,
            )
            .await?;
            Ok(PollInferenceResponse::Completed(
                CompletedBatchInferenceResponse {
                    batch_id: batch_request.batch_id,
                    inferences,
                },
            ))
        }
        PollBatchInferenceResponse::Failed {
            raw_request,
            raw_response,
        } => {
            write_batch_request_status_update(
                clickhouse_connection_info,
                batch_request,
                BatchStatus::Failed,
                raw_request,
                raw_response,
            )
            .await?;
            Ok(PollInferenceResponse::Failed)
        }
    }
}

/// This function updates the status of a batch request in the database
/// It only updates the status of the batch request and does not write any other data to the database
/// Should only be called if status is Pending or Failed
async fn write_batch_request_status_update(
    clickhouse_connection_info: &ClickHouseConnectionInfo,
    batch_request: &BatchRequestRow<'_>,
    status: BatchStatus,
    raw_request: String,
    raw_response: String,
) -> Result<(), Error> {
    if status != BatchStatus::Pending && status != BatchStatus::Failed {
        return Err(Error::new(ErrorDetails::Inference {
            message: format!(
                "write_batch_request_status_update called with invalid status {:?}. This should never happen. Please file a bug report: https://github.com/tensorzero/tensorzero/issues/new",
                status
            ),
        }));
    }
    let batch_request_insert = BatchRequestRow::new(UnparsedBatchRequestRow {
        batch_id: batch_request.batch_id,
        batch_params: &batch_request.batch_params,
        function_name: &batch_request.function_name,
        variant_name: &batch_request.variant_name,
        model_name: &batch_request.model_name,
        raw_request: &raw_request,
        raw_response: &raw_response,
        model_provider_name: &batch_request.model_provider_name,
        status,
        errors: vec![], // TODO (#503): add better error handling
    });
    clickhouse_connection_info
        .write(&[batch_request_insert], "BatchRequest")
        .await?;
    Ok(())
}

/// This function writes ChatInferences / JsonInferences and ModelInferences to the database
/// and updates the BatchRequest table with a new row.
///
/// It takes a `ProviderBatchInferenceResponse` which is the response from the model provider
/// and converts it into a `Vec<InferenceResponse>` which is what gets written to the database.
/// As part of this, it also constructs the `ModelInferenceResponseWithMetadata` struct which is
/// used to serialize the `ModelInference` table.
///
/// TODO: this function has a large number of Clones that are not necessary.
/// To avoid these, the types that are calling for clones must be changed to Cows and then the code in the non-batch inference
/// handler must be adjusted to deal with it and also the lifetimes associated there.
pub async fn write_completed_batch_inference<'a>(
    clickhouse_connection_info: &ClickHouseConnectionInfo,
    batch_request: &'a BatchRequestRow<'a>,
    mut response: ProviderBatchInferenceResponse,
    config: &'a Config<'a>,
) -> Result<Vec<InferenceResponse>, Error> {
    let inference_ids: Vec<Uuid> = response.elements.keys().copied().collect();
    let batch_model_inferences = get_batch_inferences(
        clickhouse_connection_info,
        batch_request.batch_id,
        &inference_ids,
    )
    .await?;
    let function_name = &batch_model_inferences
        .first()
        .ok_or_else(|| {
            Error::new(ErrorDetails::MissingBatchInferenceResponse { inference_id: None })
        })?
        .function_name
        .clone();
    let function = config.get_function(function_name)?;
    let mut inferences: Vec<InferenceResponse> = Vec::new();
    let mut inference_rows_to_write: Vec<InferenceDatabaseInsert> = Vec::new();
    let mut model_inference_rows_to_write: Vec<Value> = Vec::new();
    for batch_model_inference in batch_model_inferences {
        let BatchModelInferenceRow {
            inference_id,
            batch_id: _,
            function_name: _,
            variant_name,
            episode_id,
            input,
            input_messages,
            system,
            tool_params,
            inference_params,
            output_schema,
            raw_request,
            model_name: _,
            model_provider_name: _,
            tags: _,
        } = batch_model_inference;
        let ProviderBatchInferenceOutput {
            id: _,
            output,
            raw_response,
            usage,
        } = match response.elements.remove(&inference_id) {
            Some(inference_response) => inference_response,
            None => {
                Error::new(ErrorDetails::MissingBatchInferenceResponse {
                    inference_id: Some(inference_id),
                });
                continue;
            }
        };
        let model_inference_response = ModelInferenceResponseWithMetadata {
            id: Uuid::now_v7(),
            created: current_timestamp(),
            output: output.clone(),
            system: system.map(|s| s.into_owned()),
            input_messages,
            raw_request: raw_request.into_owned(),
            raw_response,
            usage: usage.clone(),
            latency: Latency::Batch,
            model_name: batch_request.model_name.clone(),
            model_provider_name: batch_request.model_provider_name.clone().into(),
<<<<<<< HEAD
            cache_hit: false,
=======
            cached: false,
>>>>>>> 28e4733b
        };
        let tool_config: Option<ToolCallConfig> = tool_params.map(|t| t.into());
        let output_schema = match output_schema
            .map(|s| DynamicJSONSchema::parse_from_str(&s))
            .transpose()
        {
            Ok(s) => s,
            Err(_) => continue,
        };
        let inference_config = InferenceConfig {
            tool_config: tool_config.as_ref(),
            dynamic_output_schema: output_schema.as_ref(),
            templates: &config.templates,
            function_name,
            variant_name: None,
            ids: InferenceIds {
                inference_id,
                episode_id,
            },
        };
        let inference_result = function
            .prepare_response(
                inference_id,
                output,
                usage,
                vec![model_inference_response],
                &inference_config,
                inference_params.into_owned(),
            )
            .await?;
        let inference_response = InferenceResponse::new(
            inference_result.clone(),
            episode_id,
            variant_name.to_string(),
        );
        inferences.push(inference_response);
        let metadata = InferenceDatabaseInsertMetadata {
            function_name: function_name.to_string(),
            variant_name: variant_name.to_string(),
            episode_id,
            tool_config,
            processing_time: None,
            tags: HashMap::new(),
        };
        model_inference_rows_to_write.extend(inference_result.get_serialized_model_inferences());
        match inference_result {
            InferenceResult::Chat(chat_result) => {
                let chat_inference = ChatInferenceDatabaseInsert::new(chat_result, input, metadata);
                inference_rows_to_write.push(InferenceDatabaseInsert::Chat(chat_inference));
            }
            InferenceResult::Json(json_result) => {
                let json_inference = JsonInferenceDatabaseInsert::new(json_result, input, metadata);
                inference_rows_to_write.push(InferenceDatabaseInsert::Json(json_inference));
            }
        }
    }
    // Write all the *Inference rows to the database
    match &**function {
        FunctionConfig::Chat(_chat_function) => {
            clickhouse_connection_info
                .write(&inference_rows_to_write, "ChatInference")
                .await?;
        }
        FunctionConfig::Json(_json_function) => {
            clickhouse_connection_info
                .write(&inference_rows_to_write, "JsonInference")
                .await?;
        }
    }
    // Write all the ModelInference rows to the database
    clickhouse_connection_info
        .write(&model_inference_rows_to_write, "ModelInference")
        .await?;

    Ok(inferences)
}

/// This function gets the batch inferences from the database for a given batch id and inference ids
pub async fn get_batch_inferences(
    clickhouse_connection_info: &ClickHouseConnectionInfo,
    batch_id: Uuid,
    inference_ids: &[Uuid],
) -> Result<Vec<BatchModelInferenceRow<'static>>, Error> {
    let query = format!(
        "SELECT * FROM BatchModelInference WHERE batch_id = '{}' AND inference_id IN ({}) FORMAT JSONEachRow",
        batch_id,
        inference_ids.iter().map(|id| format!("'{}'", id)).join(",")
    );
    let response = clickhouse_connection_info.run_query(query, None).await?;
    let rows = response
        .lines()
        .filter(|line| !line.is_empty())
        .map(serde_json::from_str::<BatchModelInferenceRow>)
        .collect::<Result<Vec<_>, _>>()
        .map_err(|e| {
            Error::new(ErrorDetails::Serialization {
                message: format!("Failed to deserialize batch model inference row: {}", e),
            })
        })?;
    Ok(rows)
}

/// This function gets the already-completed batch inference response from the database
/// It takes a `BatchRequestRow` and a `PollPathParams` and returns a `CompletedBatchInferenceResponse`
/// The `PollPathParams` is used to determine which inference to get (a single inference or all inferences in the batch)
/// The `FunctionConfig` is helpful in determining which table to query for the inference
pub async fn get_completed_batch_inference_response(
    clickhouse_connection_info: &ClickHouseConnectionInfo,
    batch_request: &BatchRequestRow<'_>,
    path_params: &PollPathParams,
    function: &FunctionConfig,
) -> Result<CompletedBatchInferenceResponse, Error> {
    match function {
        FunctionConfig::Chat(_) => match path_params {
            PollPathParams {
                batch_id,
                inference_id: None,
            } => {
                let query = format!(
                    "WITH batch_inferences AS (
                        SELECT inference_id
                        FROM BatchModelInference
                        WHERE batch_id = '{}'
                    )
                    SELECT
                        ci.id as inference_id,
                        ci.episode_id as episode_id,
                        ci.variant_name as variant_name,
                        ci.output as output,
                        toUInt32(SUM(mi.input_tokens)) as input_tokens,
                        toUInt32(SUM(mi.output_tokens)) as output_tokens
                    FROM ChatInference ci
                    LEFT JOIN ModelInference mi ON ci.id = mi.inference_id
                    WHERE ci.id IN (SELECT inference_id FROM batch_inferences)
                    AND ci.function_name = '{}'
                    AND ci.variant_name = '{}'
                    GROUP BY ci.id, ci.episode_id, ci.variant_name, ci.output
                    FORMAT JSONEachRow",
                    batch_id, batch_request.function_name, batch_request.variant_name
                );
                let response = clickhouse_connection_info.run_query(query, None).await?;
                let mut inference_responses = Vec::new();
                for row in response.lines() {
                    let inference_response: ChatInferenceResponseDatabaseRead =
                        serde_json::from_str(row).map_err(|e| {
                            Error::new(ErrorDetails::Serialization {
                                message: e.to_string(),
                            })
                        })?;
                    inference_responses
                        .push(InferenceResponse::Chat(inference_response.try_into()?));
                }
                Ok(CompletedBatchInferenceResponse {
                    batch_id: *batch_id,
                    inferences: inference_responses,
                })
            }
            PollPathParams {
                inference_id: Some(inference_id),
                ..
            } => {
                let query = format!(
                    "WITH inf_lookup AS (
                        SELECT episode_id
                        FROM InferenceById
                        WHERE id = '{}'
                    )
                    SELECT
                        ci.id as inference_id,
                        ci.episode_id as episode_id,
                        ci.variant_name as variant_name,
                        ci.output as output,
                        toUInt32(SUM(mi.input_tokens)) as input_tokens,
                        toUInt32(SUM(mi.output_tokens)) as output_tokens
                    FROM ChatInference ci \
                    LEFT JOIN ModelInference mi ON ci.id = mi.inference_id \
                    JOIN inf_lookup ON ci.episode_id = inf_lookup.episode_id \
                    WHERE ci.id = '{}' \
                    AND ci.function_name = '{}' \
                    AND ci.variant_name = '{}' \
                    GROUP BY ci.id, ci.episode_id, ci.variant_name, ci.output \
                    FORMAT JSONEachRow",
                    inference_id,
                    inference_id,
                    batch_request.function_name,
                    batch_request.variant_name
                );
                let response = clickhouse_connection_info.run_query(query, None).await?;
                if response.is_empty() {
                    return Err(ErrorDetails::InferenceNotFound {
                        inference_id: *inference_id,
                    }
                    .into());
                }
                let inference_response: ChatInferenceResponseDatabaseRead =
                    serde_json::from_str(&response).map_err(|e| {
                        Error::new(ErrorDetails::Serialization {
                            message: e.to_string(),
                        })
                    })?;
                let inference_response = InferenceResponse::Chat(inference_response.try_into()?);
                Ok(CompletedBatchInferenceResponse {
                    batch_id: batch_request.batch_id,
                    inferences: vec![inference_response],
                })
            }
        },
        FunctionConfig::Json(_) => match path_params {
            PollPathParams {
                inference_id: None, ..
            } => {
                let query = format!(
                    "WITH batch_inferences AS (
                        SELECT inference_id
                        FROM BatchModelInference
                        WHERE batch_id = '{}'
                    )
                    SELECT
                        ji.id as inference_id,
                        ji.episode_id as episode_id,
                        ji.variant_name as variant_name,
                        ji.output as output,
                        toUInt32(SUM(mi.input_tokens)) as input_tokens,
                        toUInt32(SUM(mi.output_tokens)) as output_tokens
                    FROM JsonInference ji
                    LEFT JOIN ModelInference mi ON ji.id = mi.inference_id
                    WHERE ji.id IN (SELECT inference_id FROM batch_inferences)
                    AND ji.function_name = '{}'
                    AND ji.variant_name = '{}'
                    GROUP BY ji.id, ji.episode_id, ji.variant_name, ji.output
                    FORMAT JSONEachRow",
                    path_params.batch_id, batch_request.function_name, batch_request.variant_name
                );
                let response = clickhouse_connection_info.run_query(query, None).await?;
                let mut inference_responses = Vec::new();
                for row in response.lines() {
                    let inference_response: JsonInferenceResponseDatabaseRead =
                        serde_json::from_str(row).map_err(|e| {
                            Error::new(ErrorDetails::Serialization {
                                message: e.to_string(),
                            })
                        })?;
                    inference_responses
                        .push(InferenceResponse::Json(inference_response.try_into()?));
                }
                Ok(CompletedBatchInferenceResponse {
                    batch_id: batch_request.batch_id,
                    inferences: inference_responses,
                })
            }
            PollPathParams {
                inference_id: Some(inference_id),
                ..
            } => {
                let query = format!(
                    "WITH inf_lookup AS (
                        SELECT episode_id
                        FROM InferenceById
                        WHERE id = '{}'
                    )
                    SELECT
                        ji.id as inference_id,
                        ji.episode_id as episode_id,
                        ji.variant_name as variant_name,
                        ji.output as output,
                        toUInt32(SUM(mi.input_tokens)) as input_tokens,
                        toUInt32(SUM(mi.output_tokens)) as output_tokens
                    FROM JsonInference ji \
                    LEFT JOIN ModelInference mi ON ji.id = mi.inference_id \
                    JOIN inf_lookup ON ji.episode_id = inf_lookup.episode_id \
                    WHERE ji.id = '{}' \
                    AND ji.function_name = '{}' \
                    AND ji.variant_name = '{}' \
                    GROUP BY ji.id, ji.episode_id, ji.variant_name, ji.output \
                    FORMAT JSONEachRow",
                    inference_id,
                    inference_id,
                    batch_request.function_name,
                    batch_request.variant_name
                );
                let response = clickhouse_connection_info.run_query(query, None).await?;
                if response.is_empty() {
                    return Err(ErrorDetails::InferenceNotFound {
                        inference_id: *inference_id,
                    }
                    .into());
                }
                let inference_response: JsonInferenceResponseDatabaseRead =
                    serde_json::from_str(&response).map_err(|e| {
                        Error::new(ErrorDetails::Serialization {
                            message: e.to_string(),
                        })
                    })?;
                let inference_response = InferenceResponse::Json(inference_response.try_into()?);
                Ok(CompletedBatchInferenceResponse {
                    batch_id: batch_request.batch_id,
                    inferences: vec![inference_response],
                })
            }
        },
    }
}

#[derive(Debug, Deserialize)]
struct ChatInferenceResponseDatabaseRead {
    pub inference_id: Uuid,
    pub episode_id: Uuid,
    pub variant_name: String,
    pub output: String,
    pub input_tokens: u32,
    pub output_tokens: u32,
}

impl TryFrom<ChatInferenceResponseDatabaseRead> for ChatInferenceResponse {
    type Error = Error;

    fn try_from(value: ChatInferenceResponseDatabaseRead) -> Result<Self, Self::Error> {
        let usage = Usage {
            input_tokens: value.input_tokens,
            output_tokens: value.output_tokens,
        };
        let output: Vec<ContentBlockOutput> = serde_json::from_str(&value.output).map_err(|e| {
            Error::new(ErrorDetails::Serialization {
                message: e.to_string(),
            })
        })?;
        Ok(ChatInferenceResponse {
            inference_id: value.inference_id,
            episode_id: value.episode_id,
            variant_name: value.variant_name,
            content: output,
            usage,
        })
    }
}

#[derive(Debug, Deserialize)]
struct JsonInferenceResponseDatabaseRead {
    pub inference_id: Uuid,
    pub episode_id: Uuid,
    pub variant_name: String,
    pub output: String,
    pub input_tokens: u32,
    pub output_tokens: u32,
}

impl TryFrom<JsonInferenceResponseDatabaseRead> for JsonInferenceResponse {
    type Error = Error;

    fn try_from(value: JsonInferenceResponseDatabaseRead) -> Result<Self, Self::Error> {
        let usage = Usage {
            input_tokens: value.input_tokens,
            output_tokens: value.output_tokens,
        };
        let output: JsonInferenceOutput = serde_json::from_str(&value.output).map_err(|e| {
            Error::new(ErrorDetails::Serialization {
                message: e.to_string(),
            })
        })?;
        Ok(JsonInferenceResponse {
            inference_id: value.inference_id,
            episode_id: value.episode_id,
            variant_name: value.variant_name,
            output,
            usage,
        })
    }
}<|MERGE_RESOLUTION|>--- conflicted
+++ resolved
@@ -828,11 +828,7 @@
             latency: Latency::Batch,
             model_name: batch_request.model_name.clone(),
             model_provider_name: batch_request.model_provider_name.clone().into(),
-<<<<<<< HEAD
-            cache_hit: false,
-=======
             cached: false,
->>>>>>> 28e4733b
         };
         let tool_config: Option<ToolCallConfig> = tool_params.map(|t| t.into());
         let output_schema = match output_schema
