use reqwest::Client;
use secrecy::{ExposeSecret, SecretString};
use serde::Serialize;
use std::collections::HashMap;
use std::sync::Arc;
use tokio::sync::RwLock;
use tokio::sync::RwLockWriteGuard;
use url::Url;

use crate::error::{Error, ErrorDetails};

#[derive(Debug, Clone)]
pub enum ClickHouseConnectionInfo {
    Disabled,
    Mock {
        mock_data: Arc<RwLock<HashMap<String, Vec<serde_json::Value>>>>,
        healthy: bool,
    },
    Production {
        database_url: SecretString,
        database: String,
        client: Client,
    },
}

impl ClickHouseConnectionInfo {
    /// Create a new ClickHouse connection info from a database URL.
    /// You should always use this function in production code or generic integration tests that
    /// don't test specific ClickHouse behavior.
    /// For e2e tests, you should use the `get_clickhouse` function.
    ///
    /// This function returns an error if anything is malformed but if the connection is unhealthy it logs that and
    /// returns Ok(Production{ ... })
    ///
    /// However, for tests that directly test ClickHouse behavior, you can directly create the struct.
    pub async fn new(database_url: &str) -> Result<Self, Error> {
        // Add a query string for the database using the URL crate
        let mut database_url = Url::parse(database_url).map_err(|_| {
            Error::new(ErrorDetails::Config {
                message: "Invalid ClickHouse database URL".to_string(),
            })
        })?;

        #[allow(unused_variables)]
        let database = validate_clickhouse_url_get_db_name(&database_url)?
            .unwrap_or_else(|| "default".to_string());

        #[cfg(any(feature = "e2e_tests", feature = "batch_tests"))]
        let database = "tensorzero_e2e_tests".to_string();

        // Although we take the database name from the URL path,
        // we need to set the query string for the database name for the ClickHouse TCP protocol
        database_url.set_path("");
        database_url
            .query_pairs_mut()
            .append_pair("database", &database);

        // Set ClickHouse format settings for some error checking on writes
        set_clickhouse_format_settings(&mut database_url);

        // Store the original URL as a SecretString
        let database_url = SecretString::from(database_url.to_string());

        let connection_info = Self::Production {
            database_url,
            database,
            client: Client::new(),
        };
<<<<<<< HEAD
        // If the connection is unhealthy, we won't be able to run / check migrations. So we just fail here.
        connection_info.health().await?;
=======

        // Error will be constructed and logged in health()
        // Don't need to do anything with the error here
        let _ = connection_info.health().await;
>>>>>>> 0894e60a
        Ok(connection_info)
    }

    pub fn new_mock(healthy: bool) -> Self {
        Self::Mock {
            mock_data: Arc::new(RwLock::new(HashMap::new())),
            healthy,
        }
    }

    pub fn new_disabled() -> Self {
        Self::Disabled
    }

    pub fn database(&self) -> &str {
        match self {
            Self::Disabled => "",
            Self::Mock { .. } => "mock-database",
            Self::Production { database, .. } => database,
        }
    }

    pub async fn write(
        &self,
        rows: &[impl Serialize + Send + Sync],
        table: &str,
    ) -> Result<(), Error> {
        match self {
            Self::Disabled => Ok(()),
            Self::Mock { mock_data, .. } => {
                write_mock(rows, table, &mut mock_data.write().await).await
            }
            Self::Production {
                database_url,
                client,
                ..
            } => write_production(database_url, client, rows, table).await,
        }
    }

    /// Test helper: reads from the table `table` in our mock DB and returns an element that has (serialized) `column` equal to `value`.
    /// Returns None if no such element is found.
    #[cfg(test)]
    pub async fn read(&self, table: &str, column: &str, value: &str) -> Option<serde_json::Value> {
        match self {
            Self::Disabled => None,
            Self::Mock { mock_data, .. } => {
                let mock_data = mock_data.read().await;
                let table = mock_data.get(table).unwrap();
                for row in table {
                    if let Some(value_in_row) = row.get(column) {
                        if value_in_row.as_str() == Some(value) {
                            return Some(row.clone());
                        }
                    }
                }
                None
            }
            Self::Production { .. } => {
                panic!("Production ClickHouse client can't be used for reading data in tests")
            }
        }
    }

    pub async fn health(&self) -> Result<(), Error> {
        match self {
            Self::Disabled => Ok(()),
            Self::Mock { healthy, .. } => {
                if *healthy {
                    Ok(())
                } else {
                    Err(ErrorDetails::ClickHouseConnection {
                        message: "Mock ClickHouse is not healthy".to_string(),
                    }
                    .into())
                }
            }
            Self::Production {
                database_url,
                client,
                ..
            } => {
                match client
                    .get(database_url.expose_secret())
                    // If ClickHouse is healthy, it should respond within 500ms
                    .timeout(std::time::Duration::from_millis(500))
                    .send()
                    .await
                {
                    Ok(_) => Ok(()),
                    Err(e) => Err(ErrorDetails::ClickHouseConnection {
                        message: format!("ClickHouse is not healthy: {}", e),
                    }
                    .into()),
                }
            }
        }
    }

    pub async fn run_query(&self, query: String) -> Result<String, Error> {
        match self {
            Self::Disabled => Ok("".to_string()),
            Self::Mock { .. } => Ok("".to_string()),
            Self::Production {
                database_url,
                client,
                ..
            } => {
                let database_url = database_url.expose_secret();
                let response = client
                    .post(database_url)
                    .body(query)
                    .send()
                    .await
                    .map_err(|e| {
                        Error::new(ErrorDetails::ClickHouseQuery {
                            message: e.to_string(),
                        })
                    })?;

                let status = response.status();

                let response_body = response.text().await.map_err(|e| {
                    Error::new(ErrorDetails::ClickHouseQuery {
                        message: e.to_string(),
                    })
                })?;

                match status {
                    reqwest::StatusCode::OK => Ok(response_body),
                    _ => Err(Error::new(ErrorDetails::ClickHouseQuery {
                        message: response_body,
                    })),
                }
            }
        }
    }

    pub async fn create_database(&self) -> Result<(), Error> {
        match self {
            Self::Disabled => Ok(()),
            Self::Mock { .. } => Ok(()),
            Self::Production {
                database_url,
                database,
                client,
                ..
            } => {
                let database_url = Url::parse(database_url.expose_secret()).map_err(|_| {
                    Error::new(ErrorDetails::Config {
                        message: "Invalid ClickHouse database URL".to_string(),
                    })
                })?;
                let query = format!("CREATE DATABASE IF NOT EXISTS {}", database);
                // In order to create the database, we need to remove the database query parameter from the URL
                // Otherwise, ClickHouse will throw an error
                let mut base_url = database_url.clone();
                let query_pairs = database_url
                    .query_pairs()
                    .filter(|(key, _)| key != "database");
                base_url
                    .query_pairs_mut()
                    .clear()
                    .extend_pairs(query_pairs)
                    .finish();

                let response = client
                    .post(base_url)
                    .body(query)
                    .send()
                    .await
                    .map_err(|e| {
                        Error::new(ErrorDetails::ClickHouseQuery {
                            message: e.to_string(),
                        })
                    })?;

                let status = response.status();

                let response_body = response.text().await.map_err(|e| {
                    Error::new(ErrorDetails::ClickHouseQuery {
                        message: e.to_string(),
                    })
                })?;

                match status {
                    reqwest::StatusCode::OK => Ok(()),
                    _ => Err(Error::new(ErrorDetails::ClickHouseQuery {
                        message: response_body,
                    })),
                }
            }
        }
    }
}

async fn write_mock(
    rows: &[impl Serialize + Send + Sync],
    table: &str,
    tables: &mut RwLockWriteGuard<'_, HashMap<String, Vec<serde_json::Value>>>,
) -> Result<(), Error> {
    for row in rows {
        let row_value = serde_json::to_value(row).map_err(|e| {
            Error::new(ErrorDetails::Serialization {
                message: e.to_string(),
            })
        })?;
        tables.entry(table.to_string()).or_default().push(row_value);
    }
    Ok(())
}

async fn write_production(
    database_url: &SecretString,
    client: &Client,
    rows: &[impl Serialize + Send + Sync],
    table: &str,
) -> Result<(), Error> {
    // Empty rows is a no-op
    if rows.is_empty() {
        return Ok(());
    }

    let rows_json: Result<Vec<String>, _> = rows
        .iter()
        .map(|row| {
            serde_json::to_string(row).map_err(|e| {
                Error::new(ErrorDetails::Serialization {
                    message: e.to_string(),
                })
            })
        })
        .collect();

    let rows_json = rows_json?.join("\n");

    // We can wait for the async insert since we're spawning a new tokio task to do the insert
    let query = format!(
        "INSERT INTO {table}\n\
        SETTINGS async_insert=1, wait_for_async_insert=1\n\
        FORMAT JSONEachRow\n\
        {rows_json}"
    );

    let response = client
        .post(database_url.expose_secret())
        .body(query)
        .send()
        .await
        .map_err(|e| {
            Error::new(ErrorDetails::ClickHouseQuery {
                message: e.to_string(),
            })
        })?;

    match response.status() {
        reqwest::StatusCode::OK => Ok(()),
        _ => Err(Error::new(ErrorDetails::ClickHouseQuery {
            message: response
                .text()
                .await
                .unwrap_or_else(|e| format!("Failed to get response text: {e}")),
        })),
    }
}

fn set_clickhouse_format_settings(database_url: &mut Url) {
    const OVERRIDDEN_SETTINGS: [&str; 3] = [
        "input_format_skip_unknown_fields",
        "input_format_defaults_for_omitted_fields",
        "input_format_null_as_default",
    ];

    let existing_pairs: Vec<(String, String)> = database_url
        .query_pairs()
        .map(|(k, v)| (k.into_owned(), v.into_owned()))
        .collect();

    database_url.query_pairs_mut().clear();

    for (key, value) in existing_pairs {
        if OVERRIDDEN_SETTINGS.contains(&key.as_str()) {
            tracing::warn!(
                "Your ClickHouse connection URL has the setting '{}' but it will be overridden.",
                key
            );
        } else {
            database_url.query_pairs_mut().append_pair(&key, &value);
        }
    }

    for setting in OVERRIDDEN_SETTINGS.iter() {
        database_url.query_pairs_mut().append_pair(setting, "0");
    }
    database_url.query_pairs_mut().finish();
}

fn validate_clickhouse_url_get_db_name(url: &Url) -> Result<Option<String>, Error> {
    // Check the scheme
    match url.scheme() {
        "http" | "https" => {}
        "clickhouse" | "clickhousedb" => {
            return Err(ErrorDetails::Config {
                message: format!(
                    "Invalid scheme in ClickHouse URL: '{}'. Use 'http' or 'https' instead.",
                    url.scheme()
                ),
            }
            .into())
        }
        _ => {
            return Err(ErrorDetails::Config {
                message: format!(
                "Invalid scheme in ClickHouse URL: '{}'. Only 'http' and 'https' are supported.",
                    url.scheme()
                ),
            }
            .into())
        }
    }

    // Validate the host
    if url.host().is_none() {
        return Err(ErrorDetails::Config {
            message: "Missing hostname in ClickHouse URL".to_string(),
        }
        .into());
    }

    // Validate the port
    if url.port().is_none() {
        return Err(ErrorDetails::Config {
            message: "Missing port in ClickHouse URL".to_string(),
        }
        .into());
    }

    // Validate that none of the query strings have key "database"
    if url.query_pairs().any(|(key, _)| key == "database") {
        return Err(ErrorDetails::Config {
            message: "The query string 'database' is not allowed in the ClickHouse URL".to_string(),
        }
        .into());
    }
    // username, password, and query-strings are optional, so we don't need to validate them

    // Validate that the path is either empty or ends with the database name (a single segment)
    let mut path_segments: Vec<_> = url.path_segments().map(|s| s.collect()).unwrap_or_default();
    if let Some(last) = path_segments.last() {
        if last.is_empty() {
            path_segments.pop();
        }
    }
    Ok(match path_segments.len() {
        0 => None, // Empty path is valid
        1 => {
            if path_segments[0].is_empty() {
                return Err(ErrorDetails::Config {
                    message: "The database name in the path of the ClickHouse URL cannot be empty".to_string(),
                }
                .into());
            }
            Some(path_segments[0].to_string())
        }
        _ => return Err(ErrorDetails::Config {
            message: "The path of the ClickHouse URL must be of length 0 or 1, and end with the database name if set".to_string(),
        }
        .into()),
    })
}

#[cfg(test)]
mod tests {

    use super::*;

    #[test]
    fn test_set_clickhouse_format_settings() {
        let mut database_url = Url::parse("http://localhost:8123/").unwrap();
        set_clickhouse_format_settings(&mut database_url);
        assert_eq!(database_url.to_string(), "http://localhost:8123/?input_format_skip_unknown_fields=0&input_format_defaults_for_omitted_fields=0&input_format_null_as_default=0");

        let mut database_url = Url::parse("http://localhost:8123/?input_format_skip_unknown_fields=1&input_format_defaults_for_omitted_fields=1&input_format_null_as_default=1").unwrap();
        set_clickhouse_format_settings(&mut database_url);
        assert_eq!(database_url.to_string(), "http://localhost:8123/?input_format_skip_unknown_fields=0&input_format_defaults_for_omitted_fields=0&input_format_null_as_default=0");
    }

    #[test]
    fn test_validate_clickhouse_url() {
        let database_url = Url::parse("http://localhost:8123/").unwrap();
        let result = validate_clickhouse_url_get_db_name(&database_url).unwrap();
        assert_eq!(result, None);

        let database_url = Url::parse("clickhouse://localhost:8123/").unwrap();
        let err = validate_clickhouse_url_get_db_name(&database_url).unwrap_err();
        assert_eq!(
            err,
            ErrorDetails::Config {
                message:
                    "Invalid scheme in ClickHouse URL: 'clickhouse'. Use 'http' or 'https' instead."
                        .to_string(),
            }
            .into()
        );

        let database_url = Url::parse("https://localhost:8123/").unwrap();
        let result = validate_clickhouse_url_get_db_name(&database_url).unwrap();
        assert_eq!(result, None);

        let database_url =
            Url::parse("http://username:password@localhost:8123/database?k=v").unwrap();
        let result = validate_clickhouse_url_get_db_name(&database_url).unwrap();
        assert_eq!(result, Some("database".to_string()));

        let database_url = Url::parse("http://localhost/").unwrap();
        let err = validate_clickhouse_url_get_db_name(&database_url).unwrap_err();
        assert_eq!(
            err,
            ErrorDetails::Config {
                message: "Missing port in ClickHouse URL".to_string(),
            }
            .into()
        );

        let database_url = Url::parse("http://localhost:8123").unwrap();
        assert!(validate_clickhouse_url_get_db_name(&database_url).is_ok());

        let database_url =
            Url::parse("http://localhost:8123/?database=tensorzero_e2e_tests").unwrap();
        let err = validate_clickhouse_url_get_db_name(&database_url).unwrap_err();
        assert_eq!(
            err,
            ErrorDetails::Config {
                message: "The query string 'database' is not allowed in the ClickHouse URL"
                    .to_string(),
            }
            .into()
        );

        let database_url =
            Url::parse("http://localhost:8123/database/tensorzero_e2e_tests").unwrap();
        let err = validate_clickhouse_url_get_db_name(&database_url).unwrap_err();
        assert_eq!(
            err,
            ErrorDetails::Config {
                message: "The path of the ClickHouse URL must be of length 0 or 1, and end with the database name if set".to_string(),
            }
            .into()
        );

        let database_url = Url::parse("http://localhost:8123/database?foo=bar").unwrap();
        let database = validate_clickhouse_url_get_db_name(&database_url).unwrap();
        assert_eq!(database, Some("database".to_string()));

        let database_url = Url::parse("http://localhost:8123/database/").unwrap();
        let database = validate_clickhouse_url_get_db_name(&database_url).unwrap();
        assert_eq!(database, Some("database".to_string()));
    }
}<|MERGE_RESOLUTION|>--- conflicted
+++ resolved
@@ -66,15 +66,8 @@
             database,
             client: Client::new(),
         };
-<<<<<<< HEAD
         // If the connection is unhealthy, we won't be able to run / check migrations. So we just fail here.
         connection_info.health().await?;
-=======
-
-        // Error will be constructed and logged in health()
-        // Don't need to do anything with the error here
-        let _ = connection_info.health().await;
->>>>>>> 0894e60a
         Ok(connection_info)
     }
 
