use serde::{Deserialize, Serialize};
use std::collections::HashMap;
use std::path::{Path, PathBuf};
use std::sync::Arc;
use tracing::instrument;

use crate::embeddings::EmbeddingModelConfig;
use crate::error::{Error, ErrorDetails};
use crate::function::{FunctionConfig, FunctionConfigChat, FunctionConfigJson};
use crate::jsonschema_util::JSONSchemaFromPath;
use crate::minijinja_util::TemplateConfig;
use crate::model::{ModelConfig, ModelTable};
use crate::tool::{
    ImplicitToolConfig, StaticToolConfig, ToolCallConfig, ToolChoice, ToolConfig,
    IMPLICIT_TOOL_NAME,
};
use crate::variant::best_of_n_sampling::BestOfNSamplingConfig;
use crate::variant::chat_completion::ChatCompletionConfig;
use crate::variant::dicl::UninitializedDiclConfig;
use crate::variant::mixture_of_n::MixtureOfNConfig;
use crate::variant::{Variant, VariantConfig};

#[derive(Debug, Default)]
pub struct Config<'c> {
    pub gateway: GatewayConfig,
    pub models: ModelTable, // model name => model config
    pub embedding_models: HashMap<Arc<str>, EmbeddingModelConfig>, // embedding model name => embedding model config
    pub functions: HashMap<String, Arc<FunctionConfig>>, // function name => function config
    pub metrics: HashMap<String, MetricConfig>,          // metric name => metric config
    pub tools: HashMap<String, Arc<StaticToolConfig>>,   // tool name => tool config
    pub templates: TemplateConfig<'c>,
}

#[derive(Debug, Default)]
pub struct GatewayConfig {
    pub bind_address: Option<std::net::SocketAddr>,
    pub observability: ObservabilityConfig,
    pub debug: bool,
}

/// Note: This struct and the impl below can be removed in favor of a derived impl for Deserialize once we have removed the `disable_observability` flag
/// TODO (#797): Remove this once we have removed the `disable_observability` flag
#[derive(Debug, Default, Deserialize)]
#[serde(deny_unknown_fields)]
pub struct UninitializedGatewayConfig {
    pub bind_address: Option<std::net::SocketAddr>,
    #[serde(default)]
    pub disable_observability: bool,
    #[serde(default)]
    pub observability: ObservabilityConfig,
    #[serde(default)]
    pub debug: bool,
}

impl TryFrom<UninitializedGatewayConfig> for GatewayConfig {
    type Error = Error;
    fn try_from(config: UninitializedGatewayConfig) -> Result<Self, Self::Error> {
        let enabled = match (config.disable_observability, config.observability.enabled) {
            (true, Some(_)) => {
                return Err(Error::new(ErrorDetails::Config {
                    message: "Configuration flag `gateway.disable_observability` and `gateway.observability.enabled` are mutually exclusive. We are deprecating `gateway.disable_observability` in favor of `gateway.observability.enabled`. See https://github.com/tensorzero/tensorzero/issues/797 on GitHub for details.".to_string(),
                }));
            }
            (true, None) => {
                tracing::warn!("Deprecation Warning: The configuration flag `gateway.disable_observability.enabled` is deprecated in favor of `gateway.observability.enabled`. See https://github.com/tensorzero/tensorzero/issues/797 on GitHub for details.");
                Some(false)
            }
            (false, Some(enabled)) => Some(enabled),
            (false, None) => None,
        };
        Ok(Self {
            bind_address: config.bind_address,
            observability: ObservabilityConfig { enabled },
            debug: config.debug,
        })
    }
}

#[derive(Debug, Default, Deserialize)]
#[serde(deny_unknown_fields)]
pub struct ObservabilityConfig {
    #[serde(default)]
    pub enabled: Option<bool>,
}

#[derive(Debug, Deserialize)]
#[serde(deny_unknown_fields)]
pub struct MetricConfig {
    pub r#type: MetricConfigType,
    pub optimize: MetricConfigOptimize,
    pub level: MetricConfigLevel,
}

#[derive(Debug, Deserialize)]
#[serde(rename_all = "snake_case")]
pub enum MetricConfigType {
    Boolean,
    Float,
}

#[derive(Debug, Deserialize)]
#[serde(rename_all = "snake_case")]
pub enum MetricConfigOptimize {
    Min,
    Max,
}

#[derive(Debug, Deserialize, PartialEq, Serialize)]
#[serde(rename_all = "snake_case")]
pub enum MetricConfigLevel {
    Inference,
    Episode,
}

impl std::fmt::Display for MetricConfigLevel {
    fn fmt(&self, f: &mut std::fmt::Formatter<'_>) -> std::fmt::Result {
        let serialized = serde_json::to_string(self).map_err(|_| std::fmt::Error)?;
        // Remove the quotes around the string
        write!(f, "{}", serialized.trim_matches('"'))
    }
}

impl<'c> Config<'c> {
    #[instrument]
    pub fn load() -> Result<Config<'c>, Error> {
        let config_path = UninitializedConfig::get_config_path();
        let config_table = UninitializedConfig::read_toml_config(&config_path)?;
        let base_path = match PathBuf::from(&config_path).parent() {
            Some(base_path) => base_path.to_path_buf(),
            None => {
                return Err(ErrorDetails::Config {
                    message: format!(
                        "Failed to get parent directory of config file: {config_path}"
                    ),
                }
                .into())
            }
        };
        let config = Self::load_from_toml(config_table, base_path)?;
        Ok(config)
    }

    fn load_from_toml(table: toml::Table, base_path: PathBuf) -> Result<Config<'c>, Error> {
        let config = UninitializedConfig::try_from(table)?;

        let gateway = config.gateway.unwrap_or_default().try_into()?;

        let templates = TemplateConfig::new();

        let functions = config
            .functions
            .into_iter()
            .map(|(name, config)| config.load(&base_path).map(|c| (name, Arc::new(c))))
            .collect::<Result<HashMap<String, Arc<FunctionConfig>>, Error>>()?;

        let tools = config
            .tools
            .into_iter()
            .map(|(name, config)| {
                config
                    .load(&base_path, name.clone())
                    .map(|c| (name, Arc::new(c)))
            })
            .collect::<Result<HashMap<String, Arc<StaticToolConfig>>, Error>>()?;

        let mut config = Config {
            gateway,
            models: config.models,
            embedding_models: config.embedding_models,
            functions,
            metrics: config.metrics,
            tools,
            templates,
        };

        // Initialize the templates
        let template_paths = config.get_templates(&base_path);
        config.templates.initialize(template_paths)?;

        // Validate the config
        config.validate()?;

        Ok(config)
    }

    /// Validate the config
    #[instrument(skip_all)]
    fn validate(&mut self) -> Result<(), Error> {
        // Validate each function
        for (function_name, function) in &self.functions {
            if function_name.starts_with("tensorzero::") {
                return Err(ErrorDetails::Config {
                    message: format!(
                        "Function name cannot start with 'tensorzero::': {function_name}"
                    ),
                }
                .into());
            }
            function.validate(
                &self.tools,
                &mut self.models, // NOTE: in here there might be some models created using shorthand initialization
                &self.embedding_models,
                &self.templates,
                function_name,
            )?;
        }

        // Ensure that no metrics are named "comment" or "demonstration"
        for metric_name in self.metrics.keys() {
            if metric_name == "comment" || metric_name == "demonstration" {
                return Err(ErrorDetails::Config {
                    message: format!(
                        "Metric name '{}' is reserved and cannot be used",
                        metric_name
                    ),
                }
                .into());
            }
            if metric_name.starts_with("tensorzero::") {
                return Err(ErrorDetails::Config {
                    message: format!("Metric name cannot start with 'tensorzero::': {metric_name}"),
                }
                .into());
            }
        }

        // Validate each model
        for (model_name, model) in self.models.iter() {
            if model_name.starts_with("tensorzero::") {
                return Err(ErrorDetails::Config {
                    message: format!("Model name cannot start with 'tensorzero::': {model_name}"),
                }
                .into());
            }
            model.validate(model_name)?;
        }

        for embedding_model_name in self.embedding_models.keys() {
            if embedding_model_name.starts_with("tensorzero::") {
                return Err(ErrorDetails::Config {
                    message: format!(
                        "Embedding model name cannot start with 'tensorzero::': {embedding_model_name}"
                    ),
                }
                .into());
            }
        }

        // Validate each tool
        for tool_name in self.tools.keys() {
            if tool_name.starts_with("tensorzero::") {
                return Err(ErrorDetails::Config {
                    message: format!("Tool name cannot start with 'tensorzero::': {tool_name}"),
                }
                .into());
            }
        }
        Ok(())
    }

    /// Get a function by name
    pub fn get_function<'a>(
        &'a self,
        function_name: &str,
    ) -> Result<&'a Arc<FunctionConfig>, Error> {
        self.functions.get(function_name).ok_or_else(|| {
            Error::new(ErrorDetails::UnknownFunction {
                name: function_name.to_string(),
            })
        })
    }

    /// Get a metric by name, producing an error if it's not found
    pub fn get_metric_or_err<'a>(&'a self, metric_name: &str) -> Result<&'a MetricConfig, Error> {
        self.metrics.get(metric_name).ok_or_else(|| {
            Error::new(ErrorDetails::UnknownMetric {
                name: metric_name.to_string(),
            })
        })
    }

    /// Get a metric by name
    pub fn get_metric<'a>(&'a self, metric_name: &str) -> Option<&'a MetricConfig> {
        self.metrics.get(metric_name)
    }

    /// Get a tool by name
    pub fn get_tool<'a>(&'a self, tool_name: &str) -> Result<&'a Arc<StaticToolConfig>, Error> {
        self.tools.get(tool_name).ok_or_else(|| {
            Error::new(ErrorDetails::UnknownTool {
                name: tool_name.to_string(),
            })
        })
    }

    /// Get a model by name
    pub fn get_model<'a>(&'a self, model_name: &Arc<str>) -> Result<&'a ModelConfig, Error> {
        self.models.get(model_name).ok_or_else(|| {
            Error::new(ErrorDetails::UnknownModel {
                name: model_name.to_string(),
            })
        })
    }

    /// Get all templates from the config
    /// The HashMap returned is a mapping from the path as given in the TOML file
    /// (relative to the directory containing the TOML file) to the path on the filesystem.
    /// The former path is used as the name of the template for retrieval by variants later.
    pub fn get_templates<P: AsRef<Path>>(&self, base_path: P) -> HashMap<String, PathBuf> {
        let mut templates = HashMap::new();

        for function in self.functions.values() {
            for variant in function.variants().values() {
                let variant_template_paths = variant.get_all_template_paths();
                for path in variant_template_paths {
                    templates.insert(
                        path.to_string_lossy().to_string(),
                        base_path.as_ref().join(path),
                    );
                }
            }
        }
        templates
    }
}

/// This struct is used to deserialize the TOML config file
/// It does not contain the information that needs to be loaded from the filesystem
/// such as the JSON schemas for the functions and tools.
/// If should be used as part of the `Config::load` method only.
///
/// This allows us to avoid using Option types to represent variables that are initialized after the
/// config is initially parsed.
#[derive(Debug, Deserialize)]
#[serde(deny_unknown_fields)]
struct UninitializedConfig {
    pub gateway: Option<UninitializedGatewayConfig>,
    #[serde(default)]
    pub models: ModelTable, // model name => model config
    #[serde(default)]
    pub embedding_models: HashMap<Arc<str>, EmbeddingModelConfig>, // embedding model name => embedding model config
    pub functions: HashMap<String, UninitializedFunctionConfig>, // function name => function config
    #[serde(default)]
    pub metrics: HashMap<String, MetricConfig>, // metric name => metric config
    #[serde(default)]
    pub tools: HashMap<String, UninitializedToolConfig>, // tool name => tool config
}

impl UninitializedConfig {
    /// Load and validate the TensorZero config file
    /// Use a path provided as a CLI argument (`./gateway path/to/tensorzero.toml`), or default to
    /// `tensorzero.toml` in the current directory if no path is provided.
    fn get_config_path() -> String {
        match std::env::args().nth(1) {
            Some(path) => path,
            None => "config/tensorzero.toml".to_string(),
        }
    }

    /// Read a file from the file system and parse it as TOML
    fn read_toml_config(path: &str) -> Result<toml::Table, Error> {
        std::fs::read_to_string(path)
            .map_err(|_| {
                Error::new(ErrorDetails::Config {
                    message: format!("Failed to read config file: {path}"),
                })
            })?
            .parse::<toml::Table>()
            .map_err(|_| {
                Error::new(ErrorDetails::Config {
                    message: format!("Failed to parse config file as valid TOML: {path}"),
                })
            })
    }
}

/// Deserialize a TOML table into `UninitializedConfig`
impl TryFrom<toml::Table> for UninitializedConfig {
    type Error = Error;

    fn try_from(table: toml::Table) -> Result<Self, Self::Error> {
        // NOTE: We'd like to use `serde_path_to_error` here but it has a bug with enums:
        //       https://github.com/dtolnay/path-to-error/issues/1
        match table.try_into() {
            Ok(config) => Ok(config),
            Err(e) => Err(Error::new(ErrorDetails::Config {
                message: format!("{e}"),
            })),
        }
    }
}

#[derive(Debug, Deserialize)]
#[serde(tag = "type")]
#[serde(rename_all = "lowercase")]
#[serde(deny_unknown_fields)]
enum UninitializedFunctionConfig {
    Chat(UninitializedFunctionConfigChat),
    Json(UninitializedFunctionConfigJson),
}

#[derive(Debug, Deserialize)]
#[serde(deny_unknown_fields)]
struct UninitializedFunctionConfigChat {
    variants: HashMap<String, UninitializedVariantConfig>, // variant name => variant config
    system_schema: Option<PathBuf>,
    user_schema: Option<PathBuf>,
    assistant_schema: Option<PathBuf>,
    #[serde(default)]
    tools: Vec<String>, // tool names
    #[serde(default)]
    tool_choice: ToolChoice,
    #[serde(default)]
    parallel_tool_calls: bool,
}

#[derive(Debug, Deserialize)]
#[serde(deny_unknown_fields)]
struct UninitializedFunctionConfigJson {
    variants: HashMap<String, UninitializedVariantConfig>, // variant name => variant config
    system_schema: Option<PathBuf>,
    user_schema: Option<PathBuf>,
    assistant_schema: Option<PathBuf>,
    output_schema: Option<PathBuf>, // schema will default to {} if not specified
}

impl UninitializedFunctionConfig {
    pub fn load<P: AsRef<Path>>(self, base_path: P) -> Result<FunctionConfig, Error> {
        match self {
            UninitializedFunctionConfig::Chat(params) => {
                let system_schema = params
                    .system_schema
                    .map(|path| JSONSchemaFromPath::new(path, base_path.as_ref()))
                    .transpose()?;
                let user_schema = params
                    .user_schema
                    .map(|path| JSONSchemaFromPath::new(path, base_path.as_ref()))
                    .transpose()?;
                let assistant_schema = params
                    .assistant_schema
                    .map(|path| JSONSchemaFromPath::new(path, base_path.as_ref()))
                    .transpose()?;
                let variants = params
                    .variants
                    .into_iter()
                    .map(|(name, variant)| variant.load(&base_path).map(|v| (name, v)))
                    .collect::<Result<HashMap<_, _>, Error>>()?;
                Ok(FunctionConfig::Chat(FunctionConfigChat {
                    variants,
                    system_schema,
                    user_schema,
                    assistant_schema,
                    tools: params.tools,
                    tool_choice: params.tool_choice,
                    parallel_tool_calls: params.parallel_tool_calls,
                }))
            }
            UninitializedFunctionConfig::Json(params) => {
                let system_schema = params
                    .system_schema
                    .map(|path| JSONSchemaFromPath::new(path, base_path.as_ref()))
                    .transpose()?;
                let user_schema = params
                    .user_schema
                    .map(|path| JSONSchemaFromPath::new(path, base_path.as_ref()))
                    .transpose()?;
                let assistant_schema = params
                    .assistant_schema
                    .map(|path| JSONSchemaFromPath::new(path, base_path.as_ref()))
                    .transpose()?;
                let output_schema = match params.output_schema {
                    Some(path) => JSONSchemaFromPath::new(path, base_path.as_ref())?,
                    None => JSONSchemaFromPath::default(),
                };
                let implicit_tool = ToolConfig::Implicit(ImplicitToolConfig {
                    parameters: output_schema.clone(),
                });
                let implicit_tool_call_config = ToolCallConfig {
                    tools_available: vec![implicit_tool],
                    tool_choice: ToolChoice::Specific(IMPLICIT_TOOL_NAME.to_string()),
                    parallel_tool_calls: false,
                };
                let variants = params
                    .variants
                    .into_iter()
                    .map(|(name, variant)| variant.load(&base_path).map(|v| (name, v)))
                    .collect::<Result<HashMap<_, _>, Error>>()?;
                Ok(FunctionConfig::Json(FunctionConfigJson {
                    variants,
                    system_schema,
                    user_schema,
                    assistant_schema,
                    output_schema,
                    implicit_tool_call_config,
                }))
            }
        }
    }
}

#[derive(Debug, Deserialize)]
#[serde(tag = "type")]
#[serde(rename_all = "snake_case")]
#[serde(deny_unknown_fields)]
pub enum UninitializedVariantConfig {
    ChatCompletion(ChatCompletionConfig),
    #[serde(rename = "experimental_best_of_n_sampling")]
    BestOfNSampling(BestOfNSamplingConfig),
    #[serde(rename = "experimental_dynamic_in_context_learning")]
    Dicl(UninitializedDiclConfig),
    #[serde(rename = "experimental_mixture_of_n")]
    MixtureOfN(MixtureOfNConfig),
}

impl UninitializedVariantConfig {
    pub fn load<P: AsRef<Path>>(self, base_path: P) -> Result<VariantConfig, Error> {
        match self {
            UninitializedVariantConfig::ChatCompletion(params) => {
                Ok(VariantConfig::ChatCompletion(params))
            }
            UninitializedVariantConfig::BestOfNSampling(params) => {
                Ok(VariantConfig::BestOfNSampling(params))
            }
            UninitializedVariantConfig::Dicl(params) => {
                Ok(VariantConfig::Dicl(params.load(base_path)?))
            }
            UninitializedVariantConfig::MixtureOfN(params) => Ok(VariantConfig::MixtureOfN(params)),
        }
    }
}

#[derive(Debug, Deserialize)]
pub struct UninitializedToolConfig {
    pub description: String,
    pub parameters: PathBuf,
    #[serde(default)]
    pub strict: bool,
}

impl UninitializedToolConfig {
    pub fn load<P: AsRef<Path>>(
        self,
        base_path: P,
        name: String,
    ) -> Result<StaticToolConfig, Error> {
        let parameters = JSONSchemaFromPath::new(self.parameters, base_path.as_ref())?;
        Ok(StaticToolConfig {
            name,
            description: self.description,
            parameters,
            strict: self.strict,
        })
    }
}

#[cfg(test)]
mod tests {

    use super::*;

    use std::env;

    use crate::{embeddings::EmbeddingProviderConfig, variant::JsonMode};

    /// Ensure that the sample valid config can be parsed without panicking
    #[test]
    fn test_config_from_toml_table_valid() {
        let config = get_sample_valid_config();
        let base_path = PathBuf::from(env!("CARGO_MANIFEST_DIR"));
        Config::load_from_toml(config, base_path.clone()).expect("Failed to load config");

        // Ensure that removing the `[metrics]` section still parses the config
        let mut config = get_sample_valid_config();
        config
            .remove("metrics")
            .expect("Failed to remove `[metrics]` section");
        let config = Config::load_from_toml(config, base_path).expect("Failed to load config");

        // Check that the JSON mode is set properly on the JSON variants
        let prompt_a_json_mode = match config
            .functions
            .get("json_with_schemas")
            .unwrap()
            .variants()
            .get("openai_promptA")
            .unwrap()
        {
            VariantConfig::ChatCompletion(chat_config) => &chat_config.json_mode,
            _ => panic!("Expected a chat completion variant"),
        };
        assert_eq!(prompt_a_json_mode, &JsonMode::ImplicitTool);

        let prompt_b_json_mode = match config
            .functions
            .get("json_with_schemas")
            .unwrap()
            .variants()
            .get("openai_promptB")
            .unwrap()
        {
            VariantConfig::ChatCompletion(chat_config) => &chat_config.json_mode,
            _ => panic!("Expected a chat completion variant"),
        };
        // The default json mode is strict, so this should be strict
        assert_eq!(prompt_b_json_mode, &JsonMode::Strict);
        // Check that the tool choice for get_weather is set to "specific" and the correct tool
        let function = config.functions.get("weather_helper").unwrap();
        match &**function {
            FunctionConfig::Chat(chat_config) => {
                assert_eq!(
                    chat_config.tool_choice,
                    ToolChoice::Specific("get_temperature".to_string())
                );
            }
            _ => panic!("Expected a chat function"),
        }
        // Check that the best of n variant has multiple candidates
        let function = config
            .functions
            .get("templates_with_variables_chat")
            .unwrap();
        match &**function {
            FunctionConfig::Chat(chat_config) => {
                if let Some(variant) = chat_config.variants.get("best_of_n") {
                    match variant {
                        VariantConfig::BestOfNSampling(best_of_n_config) => {
                            assert!(
                                best_of_n_config.candidates.len() > 1,
                                "Best of n variant should have multiple candidates"
                            );
                        }
                        _ => panic!("Expected a best of n variant"),
                    }
                } else {
                    panic!("Expected to find a best of n variant");
                }
            }
            _ => panic!("Expected a chat function"),
        }

        // To test that variant default weights work correctly,
        // We check `functions.templates_with_variables_json.variants.variant_with_variables.weight`
        // This variant's weight is unspecified, so it should default to 0
        let json_function = config
            .functions
            .get("templates_with_variables_json")
            .unwrap();
        match &**json_function {
            FunctionConfig::Json(json_config) => {
                let variant = json_config.variants.get("variant_with_variables").unwrap();
                match variant {
                    VariantConfig::ChatCompletion(chat_config) => {
                        assert_eq!(chat_config.weight, 0.0); // Default weight should be 0
                    }
                    _ => panic!("Expected a chat completion variant"),
                }
            }
            _ => panic!("Expected a JSON function"),
        }

        assert_eq!(config.embedding_models.len(), 1);

        let embedding_model = config
            .embedding_models
            .get("text-embedding-3-small")
            .unwrap();
        assert_eq!(embedding_model.routing, vec!["openai".into()]);
        assert_eq!(embedding_model.providers.len(), 1);
        let provider = embedding_model.providers.get("openai").unwrap();
        assert!(matches!(provider, EmbeddingProviderConfig::OpenAI(_)));
    }

    /// Ensure that the config parsing correctly handles the `gateway.bind_address` field
    #[test]
    fn test_config_gateway_bind_address() {
        let mut config = get_sample_valid_config();
        let base_path = PathBuf::new();

        // Test with a valid bind address
        let parsed_config = Config::load_from_toml(config.clone(), base_path.clone()).unwrap();
        assert_eq!(
            parsed_config.gateway.bind_address.unwrap().to_string(),
            "0.0.0.0:3000"
        );

        // Test with missing gateway section
        config.remove("gateway");
        let parsed_config = Config::load_from_toml(config.clone(), base_path.clone()).unwrap();
        assert!(parsed_config.gateway.bind_address.is_none());

        // Test with missing bind_address
        config.insert(
            "gateway".to_string(),
            toml::Value::Table(toml::Table::new()),
        );
        let parsed_config = Config::load_from_toml(config.clone(), base_path.clone()).unwrap();
        assert!(parsed_config.gateway.bind_address.is_none());

        // Test with invalid bind address
        config["gateway"].as_table_mut().unwrap().insert(
            "bind_address".to_string(),
            toml::Value::String("invalid_address".to_string()),
        );
        let result = Config::load_from_toml(config, base_path);
        assert_eq!(
            result.unwrap_err(),
            Error::new(ErrorDetails::Config {
                message: "invalid socket address syntax\nin `gateway.bind_address`\n".to_string()
            })
        );
    }

    /// Ensure that the config parsing fails when the `[models]` section is missing
    #[test]
    fn test_config_from_toml_table_missing_models() {
        let mut config = get_sample_valid_config();
        let base_path = PathBuf::new();
        config
            .remove("models")
            .expect("Failed to remove `[models]` section");

        // Remove all functions except generate_draft so we are sure what error will be thrown
        config["functions"]
            .as_table_mut()
            .unwrap()
            .retain(|k, _| k == "generate_draft");

        assert_eq!(
            Config::load_from_toml(config, base_path).unwrap_err(),
            Error::new(ErrorDetails::Config {
                message: "Model name 'gpt-3.5-turbo' not found in model table".to_string()
            })
        );
    }

    /// Ensure that the config parsing fails when the `[providers]` section is missing
    #[test]
    fn test_config_from_toml_table_missing_providers() {
        let mut config = get_sample_valid_config();
        config["models"]["claude-3-haiku-20240307"]
            .as_table_mut()
            .expect("Failed to get `models.claude-3-haiku-20240307` section")
            .remove("providers")
            .expect("Failed to remove `[providers]` section");
        let base_path = PathBuf::new();
        let result = Config::load_from_toml(config, base_path);
        assert_eq!(
            result.unwrap_err(),
            Error::new(ErrorDetails::Config {
                message: "missing field `providers`\nin `models.claude-3-haiku-20240307`\n"
                    .to_string()
            })
        );
    }

    /// Ensure that the config parsing fails when the model credentials are missing
    #[test]
    fn test_config_from_toml_table_missing_credentials() {
        let mut config = get_sample_valid_config();
        let base_path = PathBuf::new();

        // Add a new variant called generate_draft_dummy to the generate_draft function
        let generate_draft = config["functions"]["generate_draft"]
            .as_table_mut()
            .expect("Failed to get `functions.generate_draft` section");

        let variants = generate_draft["variants"]
            .as_table_mut()
            .expect("Failed to get `variants` section");

        variants.insert(
            "generate_draft_dummy".into(),
            toml::Value::Table({
                let mut table = toml::Table::new();
                table.insert("type".into(), "chat_completion".into());
                table.insert("weight".into(), 1.0.into());
                table.insert("model".into(), "dummy".into());
                table.insert(
                    "system_template".into(),
                    "fixtures/config/functions/generate_draft/promptA/system_template.minijinja"
                        .into(),
                );
                table
            }),
        );

        // Add a new model "dummy" with a provider of type "dummy" with name "bad_credentials"
        let models = config["models"].as_table_mut().unwrap();
        models.insert(
            "dummy".into(),
            toml::Value::Table({
                let mut dummy_model = toml::Table::new();
                dummy_model.insert(
                    "providers".into(),
                    toml::Value::Table({
                        let mut providers = toml::Table::new();
                        providers.insert(
                            "bad_credentials".into(),
                            toml::Value::Table({
                                let mut provider = toml::Table::new();
                                provider.insert("type".into(), "dummy".into());
                                provider.insert("model_name".into(), "bad_credentials".into());
                                provider
                                    .insert("api_key_location".into(), "env::not_a_place".into());
                                provider
                            }),
                        );
                        providers
                    }),
                );
                dummy_model.insert(
                    "routing".into(),
                    toml::Value::Array(vec![toml::Value::String("bad_credentials".into())]),
                );
                dummy_model
            }),
        );

        let error = Config::load_from_toml(config.clone(), base_path.clone()).unwrap_err();
        assert_eq!(
            error,
            Error::new(ErrorDetails::Config {
                message: "Invalid api_key_location for Dummy provider\nin `models.dummy.providers.bad_credentials`\n"
                    .to_string()
            })
        );
    }

    /// Ensure that the config parsing fails when the `[functions]` section is missing
    #[test]
    fn test_config_from_toml_table_missing_functions() {
        let mut config = get_sample_valid_config();
        config
            .remove("functions")
            .expect("Failed to remove `[functions]` section");
        let base_path = PathBuf::new();
        let result = Config::load_from_toml(config, base_path);
        assert_eq!(
            result.unwrap_err(),
            ErrorDetails::Config {
                message: "missing field `functions`\n".to_string()
            }
            .into()
        );
    }

    /// Ensure that the config parsing fails when the `[variants]` section is missing
    #[test]
    fn test_config_from_toml_table_missing_variants() {
        let mut config = get_sample_valid_config();
        config["functions"]["generate_draft"]
            .as_table_mut()
            .expect("Failed to get `functions.generate_draft` section")
            .remove("variants")
            .expect("Failed to remove `[variants]` section");
        let base_path = PathBuf::new();
        let result = Config::load_from_toml(config, base_path);
        assert_eq!(
            result.unwrap_err(),
            ErrorDetails::Config {
                message: "missing field `variants`\nin `functions.generate_draft`\n".to_string()
            }
            .into()
        );
    }

    /// Ensure that the config parsing fails when there are extra variables at the root level
    #[test]
    fn test_config_from_toml_table_extra_variables_root() {
        let mut config = get_sample_valid_config();
        config.insert("enable_agi".into(), true.into());
        let base_path = PathBuf::new();
        let result = Config::load_from_toml(config, base_path);
        assert!(result
            .unwrap_err()
            .to_string()
            .contains("unknown field `enable_agi`, expected one of"));
    }

    /// Ensure that the config parsing fails when there are extra variables for models
    #[test]
    fn test_config_from_toml_table_extra_variables_models() {
        let mut config = get_sample_valid_config();
        config["models"]["claude-3-haiku-20240307"]
            .as_table_mut()
            .expect("Failed to get `models.claude-3-haiku-20240307` section")
            .insert("enable_agi".into(), true.into());
        let base_path = PathBuf::new();
        let result = Config::load_from_toml(config, base_path);
        assert!(result
            .unwrap_err()
            .to_string()
            .contains("unknown field `enable_agi`, expected"));
    }

    /// Ensure that the config parsing fails when there models with blacklisted names
    #[test]
    fn test_config_from_toml_table_blacklisted_models() {
        let mut config = get_sample_valid_config();

        let claude_config = config["models"]
            .as_table_mut()
            .expect("Failed to get `models` section")
            .remove("claude-3-haiku-20240307")
            .expect("Failed to remove claude config");
        config["models"]
            .as_table_mut()
            .expect("Failed to get `models` section")
            .insert("anthropic::claude-3-haiku-20240307".into(), claude_config);

        let base_path = PathBuf::new();
        let result = Config::load_from_toml(config, base_path);
        let error = result.unwrap_err();
        assert!(error
            .to_string()
            .contains("Model name 'anthropic::claude-3-haiku-20240307' contains a reserved prefix\nin `models`"));
    }

    /// Ensure that the config parsing fails when there are extra variables for providers
    #[test]
    fn test_config_from_toml_table_extra_variables_providers() {
        let mut config = get_sample_valid_config();
        config["models"]["claude-3-haiku-20240307"]["providers"]["anthropic"]
            .as_table_mut()
            .expect("Failed to get `models.claude-3-haiku-20240307.providers.anthropic` section")
            .insert("enable_agi".into(), true.into());
        let base_path = PathBuf::new();
        let result = Config::load_from_toml(config, base_path);
        assert!(result
            .unwrap_err()
            .to_string()
            .contains("unknown field `enable_agi`, expected"));
    }

    /// Ensure that the config parsing fails when there are extra variables for functions
    #[test]
    fn test_config_from_toml_table_extra_variables_functions() {
        let mut config = get_sample_valid_config();
        config["functions"]["generate_draft"]
            .as_table_mut()
            .expect("Failed to get `functions.generate_draft` section")
            .insert("enable_agi".into(), true.into());
        let base_path = PathBuf::new();
        let result = Config::load_from_toml(config, base_path);
        assert!(result
            .unwrap_err()
            .to_string()
            .contains("unknown field `enable_agi`, expected"));
    }

    /// Ensure that the config parsing defaults properly for JSON functions with no output schema
    #[test]
    fn test_config_from_toml_table_json_function_no_output_schema() {
        let mut config = get_sample_valid_config();
        config["functions"]["json_with_schemas"]
            .as_table_mut()
            .expect("Failed to get `functions.generate_draft` section")
            .remove("output_schema");
        let base_path = PathBuf::new();
        let result = Config::load_from_toml(config, base_path);
        let config = result.unwrap();
        // Check that the output schema is set to {}
        let output_schema = match &**config.functions.get("json_with_schemas").unwrap() {
            FunctionConfig::Json(json_config) => &json_config.output_schema,
            _ => panic!("Expected a JSON function"),
        };
        assert_eq!(output_schema, &JSONSchemaFromPath::default());
        assert_eq!(output_schema.value, &serde_json::json!({}));
    }

    /// Ensure that the config parsing fails when there are extra variables for variants
    #[test]
    fn test_config_from_toml_table_extra_variables_variants() {
        let mut config = get_sample_valid_config();
        config["functions"]["generate_draft"]["variants"]["openai_promptA"]
            .as_table_mut()
            .expect("Failed to get `functions.generate_draft.variants.openai_promptA` section")
            .insert("enable_agi".into(), true.into());
        let base_path = PathBuf::new();
        let result = Config::load_from_toml(config, base_path);
        assert!(result
            .unwrap_err()
            .to_string()
            .contains("unknown field `enable_agi`, expected"));
    }

    /// Ensure that the config parsing fails when there are extra variables for metrics
    #[test]
    fn test_config_from_toml_table_extra_variables_metrics() {
        let mut config = get_sample_valid_config();
        config["metrics"]["task_success"]
            .as_table_mut()
            .expect("Failed to get `metrics.task_success` section")
            .insert("enable_agi".into(), true.into());
        let base_path = PathBuf::new();
        let result = Config::load_from_toml(config, base_path);
        assert!(result
            .unwrap_err()
            .to_string()
            .contains("unknown field `enable_agi`, expected"));
    }

    /// Ensure that the config validation fails when a model has no providers in `routing`
    #[test]
    fn test_config_validate_model_empty_providers() {
        let mut config = get_sample_valid_config();
        config["models"]["gpt-3.5-turbo"]["routing"] = toml::Value::Array(vec![]);
        let base_path = PathBuf::new();
        let result = Config::load_from_toml(config, base_path);
        let error = result.unwrap_err();
        assert!(error
            .to_string()
            .contains("`models.gpt-3.5-turbo`: `routing` must not be empty"));
    }

    /// Ensure that the config validation fails when there are duplicate routing entries
    #[test]
    fn test_config_validate_model_duplicate_routing_entry() {
        let mut config = get_sample_valid_config();
        config["models"]["gpt-3.5-turbo"]["routing"] =
            toml::Value::Array(vec!["openai".into(), "openai".into()]);
        let result = Config::load_from_toml(config, PathBuf::new());
        let error = result.unwrap_err().to_string();
        assert!(error.contains("`models.gpt-3.5-turbo.routing`: duplicate entry `openai`"));
    }

    /// Ensure that the config validation fails when a routing entry does not exist in providers
    #[test]
    fn test_config_validate_model_routing_entry_not_in_providers() {
        let mut config = get_sample_valid_config();
        config["models"]["gpt-3.5-turbo"]["routing"] = toml::Value::Array(vec!["closedai".into()]);
        let result = Config::load_from_toml(config, PathBuf::new());
        assert!(result.unwrap_err().to_string().contains("`models.gpt-3.5-turbo`: `routing` contains entry `closedai` that does not exist in `providers`"));
    }

    /// Ensure that the config loading fails when the system schema does not exist
    #[test]
    fn test_config_system_schema_does_not_exist() {
        let mut sample_config = get_sample_valid_config();
        sample_config["functions"]["templates_with_variables_chat"]["system_schema"] =
            "non_existent_file.json".into();
        let base_path = PathBuf::new();
        let result = Config::load_from_toml(sample_config, base_path);
        assert_eq!(
            result.unwrap_err(),
            ErrorDetails::JsonSchema {
                message: "Failed to read JSON Schema `non_existent_file.json`: No such file or directory (os error 2)".to_string()
            }.into()
        );
        let mut sample_config = get_sample_valid_config();
        sample_config["functions"]["templates_with_variables_json"]["system_schema"] =
            "non_existent_file.json".into();
        let base_path = PathBuf::new();
        let result = Config::load_from_toml(sample_config, base_path);
        assert_eq!(
            result.unwrap_err(),
            ErrorDetails::JsonSchema {
                message: "Failed to read JSON Schema `non_existent_file.json`: No such file or directory (os error 2)".to_string()
            }.into()
        );
    }

    /// Ensure that the config loading fails when the user schema does not exist
    #[test]
    fn test_config_user_schema_does_not_exist() {
        let mut sample_config = get_sample_valid_config();
        sample_config["functions"]["templates_with_variables_chat"]["user_schema"] =
            "non_existent_file.json".into();
        let base_path = PathBuf::new();
        let result = Config::load_from_toml(sample_config, base_path);
        assert_eq!(
            result.unwrap_err(),
            ErrorDetails::JsonSchema {
                message: "Failed to read JSON Schema `non_existent_file.json`: No such file or directory (os error 2)".to_string()
            }.into()
        );
        let mut sample_config = get_sample_valid_config();
        sample_config["functions"]["templates_with_variables_json"]["user_schema"] =
            "non_existent_file.json".into();
        let base_path = PathBuf::new();
        let result = Config::load_from_toml(sample_config, base_path);
        assert_eq!(
            result.unwrap_err(),
            ErrorDetails::JsonSchema {
                message: "Failed to read JSON Schema `non_existent_file.json`: No such file or directory (os error 2)".to_string()
            }.into()
        );
    }

    /// Ensure that the config loading fails when the assistant schema does not exist
    #[test]
    fn test_config_assistant_schema_does_not_exist() {
        let mut sample_config = get_sample_valid_config();
        sample_config["functions"]["templates_with_variables_chat"]["assistant_schema"] =
            "non_existent_file.json".into();
        let base_path = PathBuf::new();
        let result = Config::load_from_toml(sample_config, base_path);
        assert_eq!(
            result.unwrap_err(),
            ErrorDetails::JsonSchema {
                message: "Failed to read JSON Schema `non_existent_file.json`: No such file or directory (os error 2)".to_string()
            }.into()
        );
        let mut sample_config = get_sample_valid_config();
        sample_config["functions"]["templates_with_variables_json"]["assistant_schema"] =
            "non_existent_file.json".into();
        let base_path = PathBuf::new();
        let result = Config::load_from_toml(sample_config, base_path);
        assert_eq!(
            result.unwrap_err(),
            ErrorDetails::JsonSchema {
                message: "Failed to read JSON Schema `non_existent_file.json`: No such file or directory (os error 2)".to_string()
            }.into()
        );
    }

    /// Ensure that the config loading fails when the system schema is missing but is needed
    #[test]
    fn test_config_system_schema_is_needed() {
        let mut sample_config = get_sample_valid_config();
        sample_config["functions"]["templates_with_variables_chat"]
            .as_table_mut()
            .unwrap()
            .remove("system_schema");

        sample_config["functions"]["templates_with_variables_chat"]["variants"]
            .as_table_mut()
            .unwrap()
            .remove("best_of_n");
        let base_path = PathBuf::new();
        let result = Config::load_from_toml(sample_config, base_path);
        assert_eq!(
            result.unwrap_err(),
            ErrorDetails::Config {
                message: "`functions.templates_with_variables_chat.variants.variant_with_variables.system_template`: schema is required when template is specified and needs variables".to_string()
            }.into()
        );
        let mut sample_config = get_sample_valid_config();
        sample_config["functions"]["templates_with_variables_json"]
            .as_table_mut()
            .unwrap()
            .remove("system_schema");
        let base_path = PathBuf::new();
        let result = Config::load_from_toml(sample_config, base_path);
        assert_eq!(
            result.unwrap_err(),
            ErrorDetails::Config {
                message: "`functions.templates_with_variables_json.variants.variant_with_variables.system_template`: schema is required when template is specified and needs variables".to_string()
            }.into()
        );
    }

    /// Ensure that the config loading fails when the user schema is missing but is needed
    #[test]
    fn test_config_user_schema_is_needed() {
        let mut sample_config = get_sample_valid_config();
        sample_config["functions"]["templates_with_variables_chat"]
            .as_table_mut()
            .unwrap()
            .remove("user_schema");
        sample_config["functions"]["templates_with_variables_chat"]["variants"]
            .as_table_mut()
            .unwrap()
            .remove("best_of_n");
        let base_path = PathBuf::new();
        let result = Config::load_from_toml(sample_config, base_path);
        assert_eq!(
            result.unwrap_err(),
            ErrorDetails::Config {
                message: "`functions.templates_with_variables_chat.variants.variant_with_variables.user_template`: schema is required when template is specified and needs variables".to_string()
            }.into()
        );

        let mut sample_config = get_sample_valid_config();
        sample_config["functions"]["templates_with_variables_json"]
            .as_table_mut()
            .unwrap()
            .remove("user_schema");
        let base_path = PathBuf::new();
        let result = Config::load_from_toml(sample_config, base_path);
        assert_eq!(
            result.unwrap_err(),
            ErrorDetails::Config {
                message: "`functions.templates_with_variables_json.variants.variant_with_variables.user_template`: schema is required when template is specified and needs variables".to_string()
            }.into()
        );
    }

    /// Ensure that the config loading fails when the assistant schema is missing but is needed
    #[test]
    fn test_config_assistant_schema_is_needed() {
        let mut sample_config = get_sample_valid_config();
        sample_config["functions"]["templates_with_variables_chat"]
            .as_table_mut()
            .unwrap()
            .remove("assistant_schema");

        sample_config["functions"]["templates_with_variables_chat"]["variants"]
            .as_table_mut()
            .unwrap()
            .remove("best_of_n");
        let base_path = PathBuf::new();
        let result = Config::load_from_toml(sample_config, base_path);
        assert_eq!(
            result.unwrap_err(),
            ErrorDetails::Config {
                message: "`functions.templates_with_variables_chat.variants.variant_with_variables.assistant_template`: schema is required when template is specified and needs variables".to_string()
            }.into()
        );
        let mut sample_config = get_sample_valid_config();
        sample_config["functions"]["templates_with_variables_json"]
            .as_table_mut()
            .unwrap()
            .remove("assistant_schema");
        let base_path = PathBuf::new();
        let result = Config::load_from_toml(sample_config, base_path);
        assert_eq!(
            result.unwrap_err(),
            ErrorDetails::Config {
                message: "`functions.templates_with_variables_json.variants.variant_with_variables.assistant_template`: schema is required when template is specified and needs variables".to_string()
            }.into()
        );
    }

    /// Ensure that config loading fails when a nonexistent candidate is specified in a variant
    #[test]
    fn test_config_best_of_n_candidate_not_found() {
        let mut sample_config = get_sample_valid_config();
        sample_config["functions"]["templates_with_variables_chat"]["variants"]
            .as_table_mut()
            .unwrap()
            .get_mut("best_of_n")
            .unwrap()
            .as_table_mut()
            .unwrap()
            .insert(
                "candidates".into(),
                toml::Value::Array(vec!["non_existent_candidate".into()]),
            );
        let base_path = PathBuf::new();
        let result = Config::load_from_toml(sample_config, base_path);
        assert_eq!(
            result.unwrap_err(),
            ErrorDetails::UnknownCandidate {
                name: "non_existent_candidate".to_string()
            }
            .into()
        );
    }

    /// Ensure that the config validation fails when a function variant has a negative weight
    #[test]
    fn test_config_validate_function_variant_negative_weight() {
        let mut config = get_sample_valid_config();
        config["functions"]["generate_draft"]["variants"]["openai_promptA"]["weight"] =
            toml::Value::Float(-1.0);
        let base_path = PathBuf::new();
        let result = Config::load_from_toml(config, base_path);
        assert_eq!(
            result.unwrap_err(),
            ErrorDetails::Config {
                message: "`functions.generate_draft.variants.openai_promptA`: `weight` must be non-negative".to_string()
            }.into()
        );
    }

    /// Ensure that the config validation fails when a variant has a model that does not exist in the models section
    #[test]
    fn test_config_validate_variant_model_not_in_models() {
        let mut config = get_sample_valid_config();
        config["functions"]["generate_draft"]["variants"]["openai_promptA"]["model"] =
            "non_existent_model".into();
        let base_path = PathBuf::new();
        let result = Config::load_from_toml(config, base_path);

        assert_eq!(
            result.unwrap_err(),
            ErrorDetails::Config {
                message: "Model name 'non_existent_model' not found in model table".to_string()
            }
            .into()
        );
    }

    /// Ensure that the config validation fails when a function has a tool that does not exist in the tools section
    #[test]
    fn test_config_validate_function_nonexistent_tool() {
        let mut config = get_sample_valid_config();
        config["functions"]["generate_draft"]
            .as_table_mut()
            .unwrap()
            .insert("tools".to_string(), toml::Value::Array(vec![]));
        config["functions"]["generate_draft"]["tools"] =
            toml::Value::Array(vec!["non_existent_tool".into()]);
        let base_path = PathBuf::new();
        let result = Config::load_from_toml(config, base_path);

        assert_eq!(
            result.unwrap_err(),
            ErrorDetails::Config {
                message: "`functions.generate_draft.tools`: tool `non_existent_tool` is not present in the config".to_string()
            }.into()
        );
    }

    /// Ensure that the config validation fails when a function name starts with `tensorzero::`
    #[test]
    fn test_config_validate_function_name_tensorzero_prefix() {
        let mut config = get_sample_valid_config();

        // Rename an existing function to start with `tensorzero::`
        let old_function_entry = config["functions"]
            .as_table_mut()
            .unwrap()
            .remove("generate_draft")
            .expect("Did not find function `generate_draft`");
        config["functions"]
            .as_table_mut()
            .unwrap()
            .insert("tensorzero::bad_function".to_string(), old_function_entry);

        let base_path = PathBuf::new();
        let result = Config::load_from_toml(config, base_path);
        assert_eq!(
            result.unwrap_err(),
            Error::new(ErrorDetails::Config {
                message: "Function name cannot start with 'tensorzero::': tensorzero::bad_function"
                    .to_string()
            })
        );
    }

    /// Ensure that the config validation fails when a metric name starts with `tensorzero::`
    #[test]
    fn test_config_validate_metric_name_tensorzero_prefix() {
        let mut config = get_sample_valid_config();

        // Rename an existing metric to start with `tensorzero::`
        let old_metric_entry = config["metrics"]
            .as_table_mut()
            .unwrap()
            .remove("task_success")
            .expect("Did not find metric `task_success`");
        config["metrics"]
            .as_table_mut()
            .unwrap()
            .insert("tensorzero::bad_metric".to_string(), old_metric_entry);

        let base_path = PathBuf::new();
        let result = Config::load_from_toml(config, base_path);
        assert_eq!(
            result.unwrap_err(),
            Error::new(ErrorDetails::Config {
                message: "Metric name cannot start with 'tensorzero::': tensorzero::bad_metric"
                    .to_string()
            })
        );
    }

    /// Ensure that the config validation fails when a model name starts with `tensorzero::`
    #[test]
    fn test_config_validate_model_name_tensorzero_prefix() {
        let mut config = get_sample_valid_config();

        // Rename an existing model to start with `tensorzero::`
        let old_model_entry = config["models"]
            .as_table_mut()
            .unwrap()
            .remove("gpt-3.5-turbo")
            .expect("Did not find model `gpt-3.5-turbo`");
        config["models"]
            .as_table_mut()
            .unwrap()
            .insert("tensorzero::bad_model".to_string(), old_model_entry);

        let base_path = PathBuf::new();
        let result = Config::load_from_toml(config, base_path);
        assert_eq!(
            result.unwrap_err(),
            Error::new(ErrorDetails::Config {
                message:
                    "Model name 'tensorzero::bad_model' contains a reserved prefix\nin `models`\n"
                        .to_string()
            })
        );
    }

    /// Ensure that the config validation fails when an embedding model name starts with `tensorzero::`
    #[test]
    fn test_config_validate_embedding_model_name_tensorzero_prefix() {
        let mut config = get_sample_valid_config();

        // Rename an existing embedding model to start with `tensorzero::`
        let old_embedding_model_entry = config["embedding_models"]
            .as_table_mut()
            .unwrap()
            .remove("text-embedding-3-small")
            .expect("Did not find embedding model `text-embedding-3-small`");
        config["embedding_models"].as_table_mut().unwrap().insert(
            "tensorzero::bad_embedding_model".to_string(),
            old_embedding_model_entry,
        );

        let base_path = PathBuf::new();
        let result = Config::load_from_toml(config, base_path);
        assert_eq!(
                result.unwrap_err(),
                Error::new(ErrorDetails::Config {
                    message:
                        "Embedding model name cannot start with 'tensorzero::': tensorzero::bad_embedding_model"
                            .to_string()
                })
            );
    }

    /// Ensure that the config validation fails when a tool name starts with `tensorzero::`
    #[test]
    fn test_config_validate_tool_name_tensorzero_prefix() {
        let mut config = get_sample_valid_config();

        // Clone an existing tool and add a new one with tensorzero:: prefix
        let old_tool_entry = config["tools"]
            .as_table()
            .unwrap()
            .get("get_temperature")
            .expect("Did not find tool `get_temperature`")
            .clone();
        config["tools"]
            .as_table_mut()
            .unwrap()
            .insert("tensorzero::bad_tool".to_string(), old_tool_entry);

        let base_path = PathBuf::new();
        let result = Config::load_from_toml(config, base_path);
        assert_eq!(
            result.unwrap_err(),
            Error::new(ErrorDetails::Config {
                message: "Tool name cannot start with 'tensorzero::': tensorzero::bad_tool"
                    .to_string()
            })
        );
    }

    /// If you also want to confirm a variant name starting with `tensorzero::` fails
    /// (only do this if your `function.validate` logic checks variant names):
    #[test]
    fn test_config_validate_variant_name_tensorzero_prefix() {
        let mut config = get_sample_valid_config();

        // For demonstration, rename an existing variant inside `generate_draft`:
        let old_variant_entry = config["functions"]["generate_draft"]["variants"]
            .as_table_mut()
            .unwrap()
            .remove("openai_promptA")
            .expect("Did not find variant `openai_promptA`");
        config["functions"]["generate_draft"]["variants"]
            .as_table_mut()
            .unwrap()
            .insert("tensorzero::bad_variant".to_string(), old_variant_entry);

        // This test will only pass if your code actually rejects variant names with that prefix
        let base_path = PathBuf::new();
        let result = Config::load_from_toml(config, base_path);

        // Adjust the expected message if your code gives a different error shape for variants
        // Or remove this test if variant names are *not* validated in that manner
        assert!(result
            .unwrap_err()
            .to_string()
            .contains("tensorzero::bad_variant"));
    }

    /// Ensure that the config validation fails when a model provider's name starts with `tensorzero::`
    #[test]
    fn test_config_validate_model_provider_name_tensorzero_prefix() {
        let mut config = get_sample_valid_config();

        // Rename an existing provider to start with `tensorzero::`
        let old_openai_provider = config["models"]["gpt-3.5-turbo"]["providers"]
            .as_table_mut()
            .unwrap()
            .remove("openai")
            .expect("Did not find provider `openai` under `gpt-3.5-turbo`");
        config["models"]["gpt-3.5-turbo"]["providers"]
            .as_table_mut()
            .unwrap()
            .insert("tensorzero::openai".to_string(), old_openai_provider);

        // Update the routing entry to match the new provider name
        let routing = config["models"]["gpt-3.5-turbo"]["routing"]
            .as_array_mut()
            .expect("Expected routing to be an array");
        for entry in routing.iter_mut() {
            if entry.as_str() == Some("openai") {
                *entry = toml::Value::String("tensorzero::openai".to_string());
            }
        }

        let base_path = PathBuf::new();
        let result = Config::load_from_toml(config, base_path);

<<<<<<< HEAD
        // Adjust this check to match how your code surfaces the "cannot start with `tensorzero::`" error
        assert!(
            result.unwrap_err().to_string().contains("models.gpt-3.5-turbo.routing`: Provider name cannot start with 'tensorzero::': tensorzero::openai")
        );
=======
        assert!(result.unwrap_err().to_string().contains("`models.gpt-3.5-turbo.routing`: Provider name cannot start with 'tensorzero::': tensorzero::openai"));
>>>>>>> da69d0bb
    }

    /// Ensure that get_templates returns the correct templates
    #[test]
    fn test_get_all_templates() {
        let config_table = get_sample_valid_config();
        let config =
            Config::load_from_toml(config_table, PathBuf::new()).expect("Failed to load config");

        // Get all templates
        let templates = config.get_templates(PathBuf::from("/base/path"));

        // Check if all expected templates are present
        assert_eq!(
            templates.get("fixtures/config/functions/generate_draft/promptA/system_template.minijinja"),
            Some(&PathBuf::from(
                "/base/path/fixtures/config/functions/generate_draft/promptA/system_template.minijinja"
            ))
        );
        assert_eq!(
            templates.get("fixtures/config/functions/generate_draft/promptA/system_template.minijinja"),
            Some(&PathBuf::from(
                "/base/path/fixtures/config/functions/generate_draft/promptA/system_template.minijinja"
            ))
        );
        assert_eq!(
            templates.get("fixtures/config/functions/json_with_schemas/promptA/system_template.minijinja"),
            Some(&PathBuf::from(
                "/base/path/fixtures/config/functions/json_with_schemas/promptA/system_template.minijinja"
            ))
        );
        assert_eq!(
            templates.get("fixtures/config/functions/json_with_schemas/promptB/system_template.minijinja"),
            Some(&PathBuf::from(
                "/base/path/fixtures/config/functions/json_with_schemas/promptB/system_template.minijinja"
            ))
        );
        assert_eq!(
            templates.get("fixtures/config/functions/templates_without_variables/variant_without_templates/system_template.minijinja"),
            Some(&PathBuf::from(
                "/base/path/fixtures/config/functions/templates_without_variables/variant_without_templates/system_template.minijinja"
            ))
        );
        assert_eq!(
            templates.get("fixtures/config/functions/templates_without_variables/variant_without_templates/user_template.minijinja"),
            Some(&PathBuf::from(
                "/base/path/fixtures/config/functions/templates_without_variables/variant_without_templates/user_template.minijinja"
            ))
        );
        assert_eq!(
            templates.get("fixtures/config/functions/templates_without_variables/variant_without_templates/assistant_template.minijinja"),
            Some(&PathBuf::from(
                "/base/path/fixtures/config/functions/templates_without_variables/variant_without_templates/assistant_template.minijinja"
            ))
        );
        assert_eq!(
            templates.get("fixtures/config/functions/templates_with_variables/variant_with_variables/assistant_template.minijinja"),
            Some(&PathBuf::from(
                "/base/path/fixtures/config/functions/templates_with_variables/variant_with_variables/assistant_template.minijinja"
            ))
        );
        assert_eq!(
            templates.get("fixtures/config/functions/templates_with_variables/variant_with_variables/user_template.minijinja"),
            Some(&PathBuf::from(
                "/base/path/fixtures/config/functions/templates_with_variables/variant_with_variables/user_template.minijinja"
            ))
        );
        assert_eq!(
            templates.get("fixtures/config/functions/templates_with_variables/variant_with_variables/system_template.minijinja"),
            Some(&PathBuf::from(
                "/base/path/fixtures/config/functions/templates_with_variables/variant_with_variables/system_template.minijinja"
            ))
        );

        // Check the total number of templates
        assert_eq!(templates.len(), 10);
    }

    #[test]
    fn test_config_load_shorthand_models_only() {
        let config_str = r#"
        # ┌────────────────────────────────────────────────────────────────────────────┐
        # │                                  GENERAL                                   │
        # └────────────────────────────────────────────────────────────────────────────┘

        [gateway]
        bind_address = "0.0.0.0:3000"


        # ┌────────────────────────────────────────────────────────────────────────────┐
        # │                                 FUNCTIONS                                  │
        # └────────────────────────────────────────────────────────────────────────────┘

        [functions.generate_draft]
        type = "chat"
        system_schema = "fixtures/config/functions/generate_draft/system_schema.json"

        [functions.generate_draft.variants.openai_promptA]
        type = "chat_completion"
        weight = 0.9
        model = "openai::gpt-3.5-turbo"
        system_template = "fixtures/config/functions/generate_draft/promptA/system_template.minijinja"
        "#;
        env::set_var("OPENAI_API_KEY", "sk-something");
        env::set_var("ANTHROPIC_API_KEY", "sk-something");
        env::set_var("AZURE_OPENAI_API_KEY", "sk-something");

        let config = toml::from_str(config_str).expect("Failed to parse sample config");
        let base_path = PathBuf::from(env!("CARGO_MANIFEST_DIR"));
        Config::load_from_toml(config, base_path.clone()).expect("Failed to load config");
    }

    /// Get a sample valid config for testing
    fn get_sample_valid_config() -> toml::Table {
        let config_str = r#"
        # ┌────────────────────────────────────────────────────────────────────────────┐
        # │                                  GENERAL                                   │
        # └────────────────────────────────────────────────────────────────────────────┘

        [gateway]
        bind_address = "0.0.0.0:3000"

        # ┌────────────────────────────────────────────────────────────────────────────┐
        # │                                   MODELS                                   │
        # └────────────────────────────────────────────────────────────────────────────┘

        [models."gpt-3.5-turbo"]
        routing = ["openai", "azure"]

        [models."gpt-3.5-turbo".providers.openai]
        type = "openai"
        model_name = "gpt-3.5-turbo"

        [models."gpt-3.5-turbo".providers.azure]
        type = "azure"
        deployment_id = "gpt-35-turbo"
        endpoint = "https://your-endpoint.openai.azure.com"

        [models.claude-3-haiku-20240307]
        routing = ["anthropic"]

        [models.claude-3-haiku-20240307.providers.anthropic]
        type = "anthropic"
        model_name = "claude-3-haiku-20240307"

        # ┌────────────────────────────────────────────────────────────────────────────┐
        # │                              EMBEDDING MODELS                              │
        # └────────────────────────────────────────────────────────────────────────────┘

        [embedding_models.text-embedding-3-small]
        routing = ["openai"]

        [embedding_models.text-embedding-3-small.providers.openai]
        type = "openai"
        model_name = "text-embedding-3-small"

        # ┌────────────────────────────────────────────────────────────────────────────┐
        # │                                 FUNCTIONS                                  │
        # └────────────────────────────────────────────────────────────────────────────┘

        [functions.generate_draft]
        type = "chat"
        system_schema = "fixtures/config/functions/generate_draft/system_schema.json"

        [functions.generate_draft.variants.openai_promptA]
        type = "chat_completion"
        weight = 0.9
        model = "gpt-3.5-turbo"
        system_template = "fixtures/config/functions/generate_draft/promptA/system_template.minijinja"

        [functions.generate_draft.variants.openai_promptB]
        type = "chat_completion"
        weight = 0.1
        model = "gpt-3.5-turbo"
        system_template = "fixtures/config/functions/generate_draft/promptB/system_template.minijinja"

        [functions.json_with_schemas]
        type = "json"
        system_schema = "fixtures/config/functions/json_with_schemas/system_schema.json"
        output_schema = "fixtures/config/functions/json_with_schemas/output_schema.json"

        [functions.json_with_schemas.variants.openai_promptA]
        type = "chat_completion"
        weight = 0.9
        model = "gpt-3.5-turbo"
        system_template = "fixtures/config/functions/json_with_schemas/promptA/system_template.minijinja"
        json_mode = "implicit_tool"

        [functions.json_with_schemas.variants.openai_promptB]
        type = "chat_completion"
        weight = 0.1
        model = "gpt-3.5-turbo"
        system_template = "fixtures/config/functions/json_with_schemas/promptB/system_template.minijinja"

        [functions.weather_helper]
        type = "chat"
        tools = ["get_temperature"]
        tool_choice = {specific = "get_temperature"}

        [functions.weather_helper.variants.openai_promptA]
        type = "chat_completion"
        weight = 1.0
        model = "gpt-3.5-turbo"

        [functions.templates_without_variables_chat]
        type = "chat"

        [functions.templates_without_variables_chat.variants.variant_without_templates]
        type = "chat_completion"
        weight = 1.0
        model = "gpt-3.5-turbo"
        system_template = "fixtures/config/functions/templates_without_variables/variant_without_templates/system_template.minijinja"
        user_template = "fixtures/config/functions/templates_without_variables/variant_without_templates/user_template.minijinja"
        assistant_template = "fixtures/config/functions/templates_without_variables/variant_without_templates/assistant_template.minijinja"

        [functions.templates_with_variables_chat]
        type = "chat"
        system_schema = "fixtures/config/functions/templates_with_variables/system_schema.json"
        user_schema = "fixtures/config/functions/templates_with_variables/user_schema.json"
        assistant_schema = "fixtures/config/functions/templates_with_variables/assistant_schema.json"

        [functions.templates_with_variables_chat.variants.variant_with_variables]
        type = "chat_completion"
        weight = 1.0
        model = "gpt-3.5-turbo"
        system_template = "fixtures/config/functions/templates_with_variables/variant_with_variables/system_template.minijinja"
        user_template = "fixtures/config/functions/templates_with_variables/variant_with_variables/user_template.minijinja"
        assistant_template = "fixtures/config/functions/templates_with_variables/variant_with_variables/assistant_template.minijinja"

        [functions.templates_with_variables_chat.variants.best_of_n]
        type = "experimental_best_of_n_sampling"
        weight = 1.0
        candidates = ["variant_with_variables", "variant_with_variables"]

        [functions.templates_with_variables_chat.variants.best_of_n.evaluator]
        model = "gpt-3.5-turbo"
        system_template = "fixtures/config/functions/templates_with_variables/variant_with_variables/system_template.minijinja"
        user_template = "fixtures/config/functions/templates_with_variables/variant_with_variables/user_template.minijinja"
        assistant_template = "fixtures/config/functions/templates_with_variables/variant_with_variables/assistant_template.minijinja"

        [functions.templates_without_variables_json]
        type = "json"
        output_schema = "fixtures/config/functions/json_with_schemas/output_schema.json"

        [functions.templates_without_variables_json.variants.variant_without_templates]
        type = "chat_completion"
        weight = 1.0
        model = "gpt-3.5-turbo"
        system_template = "fixtures/config/functions/templates_without_variables/variant_without_templates/system_template.minijinja"
        user_template = "fixtures/config/functions/templates_without_variables/variant_without_templates/user_template.minijinja"
        assistant_template = "fixtures/config/functions/templates_without_variables/variant_without_templates/assistant_template.minijinja"

        [functions.templates_with_variables_json]
        type = "json"
        system_schema = "fixtures/config/functions/templates_with_variables/system_schema.json"
        user_schema = "fixtures/config/functions/templates_with_variables/user_schema.json"
        assistant_schema = "fixtures/config/functions/templates_with_variables/assistant_schema.json"
        output_schema = "fixtures/config/functions/json_with_schemas/output_schema.json"

        [functions.templates_with_variables_json.variants.variant_with_variables]
        type = "chat_completion"
        model = "gpt-3.5-turbo"
        system_template = "fixtures/config/functions/templates_with_variables/variant_with_variables/system_template.minijinja"
        user_template = "fixtures/config/functions/templates_with_variables/variant_with_variables/user_template.minijinja"
        assistant_template = "fixtures/config/functions/templates_with_variables/variant_with_variables/assistant_template.minijinja"

        # ┌────────────────────────────────────────────────────────────────────────────┐
        # │                                  METRICS                                   │
        # └────────────────────────────────────────────────────────────────────────────┘

        [metrics.task_success]
        type = "boolean"
        optimize = "max"
        level = "inference"

        [metrics.user_rating]
        type = "float"
        optimize = "max"
        level = "episode"

        # ┌────────────────────────────────────────────────────────────────────────────┐
        # │                                   TOOLS                                    │
        # └────────────────────────────────────────────────────────────────────────────┘
        [tools.get_temperature]
        description = "Get the weather for a given location"
        parameters = "fixtures/config/tools/get_temperature.json"
        "#;
        env::set_var("OPENAI_API_KEY", "sk-something");
        env::set_var("ANTHROPIC_API_KEY", "sk-something");
        env::set_var("AZURE_OPENAI_API_KEY", "sk-something");

        toml::from_str(config_str).expect("Failed to parse sample config")
    }

    #[test]
    fn test_tensorzero_example_file() {
        env::set_var("OPENAI_API_KEY", "sk-something");
        env::set_var("ANTHROPIC_API_KEY", "sk-something");
        env::set_var("AZURE_OPENAI_API_KEY", "sk-something");
        let manifest_dir = env!("CARGO_MANIFEST_DIR");
        let config_path = format!("{}/fixtures/config/tensorzero.toml", manifest_dir);
        let config_pathbuf = PathBuf::from(&config_path);
        let base_path = config_pathbuf
            .parent()
            .expect("Failed to get parent directory of config file");
        let config_table = UninitializedConfig::read_toml_config(&config_path)
            .expect("Failed to read tensorzero.example.toml");

        Config::load_from_toml(config_table, base_path.to_path_buf())
            .expect("Failed to load config");
    }
}<|MERGE_RESOLUTION|>--- conflicted
+++ resolved
@@ -1499,14 +1499,7 @@
         let base_path = PathBuf::new();
         let result = Config::load_from_toml(config, base_path);
 
-<<<<<<< HEAD
-        // Adjust this check to match how your code surfaces the "cannot start with `tensorzero::`" error
-        assert!(
-            result.unwrap_err().to_string().contains("models.gpt-3.5-turbo.routing`: Provider name cannot start with 'tensorzero::': tensorzero::openai")
-        );
-=======
         assert!(result.unwrap_err().to_string().contains("`models.gpt-3.5-turbo.routing`: Provider name cannot start with 'tensorzero::': tensorzero::openai"));
->>>>>>> da69d0bb
     }
 
     /// Ensure that get_templates returns the correct templates
