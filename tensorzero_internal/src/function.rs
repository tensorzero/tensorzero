--- conflicted
+++ resolved
@@ -1302,11 +1302,7 @@
             model_provider_name: "model_provider_name".into(),
             model_name: "model_name".into(),
             latency,
-<<<<<<< HEAD
-            cache_hit: false,
-=======
             cached: false,
->>>>>>> 28e4733b
         };
         let templates = TemplateConfig::default();
         let inference_config = InferenceConfig {
@@ -1367,11 +1363,7 @@
             model_provider_name: "model_provider_name".into(),
             model_name: "model_name".into(),
             latency,
-<<<<<<< HEAD
-            cache_hit: false,
-=======
             cached: false,
->>>>>>> 28e4733b
         };
         let response = function_config
             .prepare_response(
@@ -1420,11 +1412,7 @@
             model_provider_name: "model_provider_name".into(),
             model_name: "model_name".into(),
             latency,
-<<<<<<< HEAD
-            cache_hit: false,
-=======
             cached: false,
->>>>>>> 28e4733b
         };
         let response = function_config
             .prepare_response(
@@ -1474,11 +1462,7 @@
             latency: Latency::NonStreaming {
                 response_time: Duration::from_millis(100),
             },
-<<<<<<< HEAD
-            cache_hit: false,
-=======
             cached: false,
->>>>>>> 28e4733b
         };
         let response = function_config
             .prepare_response(
@@ -1529,11 +1513,7 @@
             latency: Latency::NonStreaming {
                 response_time: Duration::from_millis(100),
             },
-<<<<<<< HEAD
-            cache_hit: false,
-=======
             cached: false,
->>>>>>> 28e4733b
         };
         let response = function_config
             .prepare_response(
@@ -1581,11 +1561,7 @@
             latency: Latency::NonStreaming {
                 response_time: Duration::from_millis(100),
             },
-<<<<<<< HEAD
-            cache_hit: false,
-=======
             cached: false,
->>>>>>> 28e4733b
         };
         let error = function_config
             .prepare_response(
@@ -1648,11 +1624,7 @@
             model_provider_name: "model_provider_name".into(),
             model_name: "model_name".into(),
             latency,
-<<<<<<< HEAD
-            cache_hit: false,
-=======
             cached: false,
->>>>>>> 28e4733b
         };
         let response = function_config
             .prepare_response(
@@ -1698,11 +1670,7 @@
             model_provider_name: "model_provider_name".into(),
             model_name: "model_name".into(),
             latency,
-<<<<<<< HEAD
-            cache_hit: false,
-=======
             cached: false,
->>>>>>> 28e4733b
         };
         let response = function_config
             .prepare_response(
@@ -1752,11 +1720,7 @@
             latency: Latency::NonStreaming {
                 response_time: Duration::from_millis(100),
             },
-<<<<<<< HEAD
-            cache_hit: false,
-=======
             cached: false,
->>>>>>> 28e4733b
         };
         let response = function_config
             .prepare_response(
@@ -1807,11 +1771,7 @@
             latency: Latency::NonStreaming {
                 response_time: Duration::from_millis(100),
             },
-<<<<<<< HEAD
-            cache_hit: false,
-=======
             cached: false,
->>>>>>> 28e4733b
         };
         let response = function_config
             .prepare_response(
@@ -1868,11 +1828,7 @@
             model_provider_name: "model_provider_name".into(),
             model_name: "model_name".into(),
             latency,
-<<<<<<< HEAD
-            cache_hit: false,
-=======
             cached: false,
->>>>>>> 28e4733b
         };
         let response = function_config
             .prepare_response(
