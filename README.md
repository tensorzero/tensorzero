--- conflicted
+++ resolved
@@ -41,14 +41,8 @@
 
 ## Demo
 
-<<<<<<< HEAD
-> [!NOTE]
-> **Watch LLMs get better at data extraction in real time with TensorZero!**
-> 
-=======
 > [!NOTE] > **Watch LLMs get better at data extraction in real time with TensorZero!**
 >
->>>>>>> 3f0fa2ce
 > **[Dynamic in-context learning (DICL)](https://www.tensorzero.com/docs/gateway/guides/inference-time-optimizations#dynamic-in-context-learning-dicl)** is a powerful inference-time optimization available out of the box with TensorZero.
 > It enhances LLM performance by automatically incorporating relevant historical examples into the prompt, without the need for model fine-tuning.
 
