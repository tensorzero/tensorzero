<img src="https://github.com/user-attachments/assets/47d67430-386d-4675-82ad-d4734d3262d9" width=128 height=128>

# TensorZero

**TensorZero is an open-source platform that helps LLM applications graduate from API wrappers into defensible AI products.**

1. Integrate our model gateway
2. Send metrics or feedback
3. Unlock compounding improvements in quality, cost, and latency

It enables a **data & learning flywheel for LLMs** by unifying:

- [x] **Inference:** one API for all LLMs, with <1ms P99 overhead
- [x] **Observability:** inference & feedback → your database
- [x] **Optimization:** better prompts, models, inference strategies
- [x] **Experimentation:** built-in A/B testing, routing, fallbacks

<p align="center">
  <b><a href="https://www.tensorzero.com/" target="_blank">Website</a></b>
  ·
  <b><a href="https://www.tensorzero.com/docs" target="_blank">Docs</a></b>
  ·
  <b><a href="https://www.x.com/tensorzero" target="_blank">Twitter</a></b>
  ·
  <b><a href="https://www.tensorzero.com/slack" target="_blank">Slack</a></b>
  ·
  <b><a href="https://www.tensorzero.com/discord" target="_blank">Discord</a></b>
  <br>
  <br>
  <b><a href="https://www.tensorzero.com/docs/gateway/quickstart" target="_blank">Quick Start (5min)</a></b>
  ·
  <b><a href="https://www.tensorzero.com/docs/gateway/tutorial" target="_blank">Comprehensive Tutorial</a></b>
  ·
  <b><a href="https://www.tensorzero.com/docs/gateway/deployment" target="_blank">Deployment Guide</a></b>
  ·
  <b><a href="https://www.tensorzero.com/docs/gateway/api-reference" target="_blank">API Reference</a></b>
  ·
  <b><a href="https://www.tensorzero.com/docs/gateway/deployment" target="_blank">Configuration Reference</a></b>
</p>

## Overview

<br>
<p align="center" >
  <a href="https://www.tensorzero.com/docs">
    <picture>
      <source media="(prefers-color-scheme: light)" srcset="https://github.com/user-attachments/assets/34a92c18-242e-4d76-a99c-861283de68a6">
      <source media="(prefers-color-scheme: dark)" srcset="https://github.com/user-attachments/assets/e8bc699b-6378-4c2a-9cc1-6d189025e270">
      <img alt="TensorZero Flywheel" src="https://github.com/user-attachments/assets/34a92c18-242e-4d76-a99c-861283de68a6" width=720>
    </picture>
  </a>
</p>
<br>

1. The **[TensorZero Gateway](https://www.tensorzero.com/docs/gateway/)** is a high-performance model gateway written in Rust 🦀 that provides a unified API interface for all major LLM providers, allowing for seamless cross-platform integration and fallbacks.
2. It handles structured schema-based inference with &lt;1ms P99 latency overhead (see **[Benchmarks](https://www.tensorzero.com/docs/gateway/benchmarks)**) and built-in observability, experimentation, and **[inference-time optimizations](https://www.tensorzero.com/docs/gateway/guides/inference-time-optimizations)**.
3. It also collects downstream metrics and feedback associated with these inferences, with first-class support for multi-step LLM systems.
4. Everything is stored in a ClickHouse data warehouse that you control for real-time, scalable, and developer-friendly analytics.
5. Over time, **[TensorZero Recipes](https://www.tensorzero.com/docs/recipes)** leverage this structured dataset to optimize your prompts and models: run pre-built recipes for common workflows like fine-tuning, or create your own with complete flexibility using any language and platform.
6. Finally, the gateway's experimentation features and GitOps orchestration enable you to iterate and deploy with confidence, be it a single LLM or thousands of LLMs.

Our goal is to help engineers build, manage, and optimize the next generation of LLM applications: systems that learn from real-world experience.
Read more about our **[Vision & Roadmap](https://www.tensorzero.com/docs/vision-roadmap/)**.

## Get Started

**Next steps?** The [Quick Start](https://www.tensorzero.com/docs/gateway/quickstart) shows it's easy to set up an LLM application with TensorZero. If you want to dive deeper, the [Tutorial](https://www.tensorzero.com/docs/gateway/tutorial) teaches how to build a simple chatbot, an email copilot, a weather RAG system, and a structured data extraction pipeline.

**Questions?** Ask us on **[Slack](https://www.tensorzero.com/slack)** or **[Discord](https://www.tensorzero.com/discord)**.

**Using TensorZero at work?** Email us at **[hello@tensorzero.com](mailto:hello@tensorzero.com)** to set up a Slack or Teams channel with your team (free).

## Examples

We are working on a series of **complete runnable examples** illustrating TensorZero's data & learning flywheel.

> **[Writing Haikus to Satisfy a Judge with Hidden Preferences](https://github.com/tensorzero/tensorzero/tree/main/examples/haiku-hidden-preferences)**
>
> This example fine-tunes GPT-4o Mini to generate haikus tailored to a specific taste.
> You'll see TensorZero's "data flywheel in a box" in action: better variants leads to better data, and better data leads to better variants.
> You'll see progress by fine-tuning the LLM multiple times.

> **[Improving Data Extraction (NER) by Fine-Tuning a Llama 3 Model](https://github.com/tensorzero/tensorzero/tree/main/examples/ner-fine-tuning)**
>
> This example shows that an optimized Llama 3.1 8B model can be trained to outperform GPT-4o on a Named Entity Recognition (NER) task using a small amount of training data, and served by Fireworks at a fraction of the cost and latency.

<<<<<<< HEAD
> **[Improving LLM Chess Ability with Best-of-N Sampling](https://github.com/tensorzero/tensorzero/tree/main/examples/chess-puzzles-best-of-n-sampling/)**
>
> This example showcases how best-of-N sampling can significantly enhance an LLM's chess-playing abilities by selecting the most promising moves from multiple generated options.

> **[Improving Math Reasoning with a Custom Recipe for Automated Prompt Engineering (DSPy)](https://github.com/tensorzero/tensorzero/tree/main/examples/gsm8k-custom-recipe-dspy)**
=======
> **[Improving Data Extraction (NER) with Dynamic In-Context Learning](https://github.com/tensorzero/tensorzero/tree/main/examples/ner-dicl)**
>
> This example demonstrates how Dynamic In-Context Learning (DICL) can enhance Named Entity Recognition (NER) performance by leveraging relevant historical examples to improve data extraction accuracy and consistency without having to fine-tune a model.

> **[Automated Prompt Engineering for Math Reasoning (GSM8K) with a Custom Recipe (DSPy)](https://github.com/tensorzero/tensorzero/tree/main/examples/gsm8k-custom-recipe-dspy)**
>>>>>>> 302a570f
>
> TensorZero provides a number of pre-built optimization recipes covering common LLM engineering workflows.
> But you can also easily create your own recipes and workflows!
> This example shows how to optimize a TensorZero function using an arbitrary tool — here, DSPy.

_& many more on the way!_<|MERGE_RESOLUTION|>--- conflicted
+++ resolved
@@ -84,19 +84,15 @@
 >
 > This example shows that an optimized Llama 3.1 8B model can be trained to outperform GPT-4o on a Named Entity Recognition (NER) task using a small amount of training data, and served by Fireworks at a fraction of the cost and latency.
 
-<<<<<<< HEAD
 > **[Improving LLM Chess Ability with Best-of-N Sampling](https://github.com/tensorzero/tensorzero/tree/main/examples/chess-puzzles-best-of-n-sampling/)**
 >
 > This example showcases how best-of-N sampling can significantly enhance an LLM's chess-playing abilities by selecting the most promising moves from multiple generated options.
 
-> **[Improving Math Reasoning with a Custom Recipe for Automated Prompt Engineering (DSPy)](https://github.com/tensorzero/tensorzero/tree/main/examples/gsm8k-custom-recipe-dspy)**
-=======
 > **[Improving Data Extraction (NER) with Dynamic In-Context Learning](https://github.com/tensorzero/tensorzero/tree/main/examples/ner-dicl)**
 >
 > This example demonstrates how Dynamic In-Context Learning (DICL) can enhance Named Entity Recognition (NER) performance by leveraging relevant historical examples to improve data extraction accuracy and consistency without having to fine-tune a model.
 
-> **[Automated Prompt Engineering for Math Reasoning (GSM8K) with a Custom Recipe (DSPy)](https://github.com/tensorzero/tensorzero/tree/main/examples/gsm8k-custom-recipe-dspy)**
->>>>>>> 302a570f
+> **[Improving Math Reasoning with a Custom Recipe for Automated Prompt Engineering (DSPy)](https://github.com/tensorzero/tensorzero/tree/main/examples/gsm8k-custom-recipe-dspy)**
 >
 > TensorZero provides a number of pre-built optimization recipes covering common LLM engineering workflows.
 > But you can also easily create your own recipes and workflows!
