#:schema None
<<<<<<< HEAD
#  NOTE: This is an example configuration file for TensorZero.
#        You can use this file as a reference for your own configuration by adding
#        your own models, functions, and metrics.
=======
# TODO: add the line above to editor config and remove from here
# NOTE: This is an example configuration file for TensorZero.
#       You can use this file as a reference for your own configuration by adding
#       your own models, functions, and metrics.
>>>>>>> fc997e7b

# ┌────────────────────────────────────────────────────────────────────────────┐
# │                                  GENERAL                                   │
# └────────────────────────────────────────────────────────────────────────────┘

# TODO: not used yet

# ┌────────────────────────────────────────────────────────────────────────────┐
# │                                   MODELS                                   │
# └────────────────────────────────────────────────────────────────────────────┘

[models."gpt-3.5-turbo"]
routing = ["openai", "azure"]

[models."gpt-3.5-turbo".providers.openai]
type = "openai"
model_name = "gpt-3.5-turbo"

[models."gpt-3.5-turbo".providers.azure]
type = "azure"
model_name = "gpt-35-turbo"
api_base = "https://your-endpoint.openai.azure.com/"

[models.claude-3-haiku-20240307]
routing = ["anthropic"]

[models.claude-3-haiku-20240307.providers.anthropic]
type = "anthropic"
model_name = "claude-3-haiku-20240307"

[models.test]
routing = ["good"]

[models.test.providers.good]
type = "dummy"
model_name = "good"

[models.error]
routing = ["error"]

[models.error.providers.error]
type = "dummy"
model_name = "error"

[models.test_fallback]
routing = ["error", "good"]

[models.test_fallback.providers.error]
type = "dummy"
model_name = "error"

[models.test_fallback.providers.good]
type = "dummy"
model_name = "good"

[models.json]
routing = ["json"]

[models.json.providers.json]
type = "dummy"
model_name = "json"


# ┌────────────────────────────────────────────────────────────────────────────┐
# │                                 FUNCTIONS                                  │
# └────────────────────────────────────────────────────────────────────────────┘

[functions.generate_draft]
type = "chat"
system_schema = "functions/generate_draft/system_schema.json"
output_schema = "functions/generate_draft/output_schema.json"

[functions.generate_draft.variants.openai_promptA]
type = "chat_completion"
weight = 0.9
model = "gpt-3.5-turbo"
system_template = "functions/generate_draft/promptA/system_template.minijinja"

[functions.generate_draft.variants.openai_promptB]
type = "chat_completion"
weight = 0.1
model = "gpt-3.5-turbo"
system_template = "functions/generate_draft/promptB/system_template.minijinja"

[functions.basic_test]
type = "chat"
system_schema = "functions/basic_test/system_schema.json"

[functions.basic_test.variants.test]
type = "chat_completion"
weight = 1
model = "test"
system_template = "functions/basic_test/prompt/system_template.minijinja"

[functions.model_fallback_test]
type = "chat"
system_schema = "functions/basic_test/system_schema.json"

[functions.model_fallback_test.variants.test]
type = "chat_completion"
weight = 1
model = "test_fallback"
system_template = "functions/basic_test/prompt/system_template.minijinja"

[functions.json_fail]
type = "chat"
system_schema = "functions/basic_test/system_schema.json"
output_schema = "functions/basic_test/output_schema.json"

[functions.json_fail.variants.test]
type = "chat_completion"
weight = 1
model = "test"
system_template = "functions/basic_test/prompt/system_template.minijinja"

[functions.json_succeed]
type = "chat"
system_schema = "functions/basic_test/system_schema.json"
output_schema = "functions/basic_test/output_schema.json"

[functions.json_succeed.variants.test]
type = "chat_completion"
weight = 1
model = "json"
system_template = "functions/basic_test/prompt/system_template.minijinja"

[functions.variant_failover]
type = "chat"
system_schema = "functions/basic_test/system_schema.json"

[functions.variant_failover.variants.good]
type = "chat_completion"
weight = 0.5
model = "test"
system_template = "functions/basic_test/prompt/system_template.minijinja"

[functions.variant_failover.variants.error]
type = "chat_completion"
weight = 0.5
model = "error"
system_template = "functions/basic_test/prompt/system_template.minijinja"


# ┌────────────────────────────────────────────────────────────────────────────┐
# │                                  METRICS                                   │
# └────────────────────────────────────────────────────────────────────────────┘

[metrics.task_success]
type = "boolean"    # "boolean", "float"
optimize = "max"    # "min", "max"
level = "inference" # "inference", "episode"

[metrics.goal_achieved]
type = "boolean"  # "boolean", "float"
optimize = "max"  # "min", "max"
level = "episode" # "inference", "episode"

[metrics.user_rating]
type = "float"
optimize = "max"
level = "episode"

[metrics.brevity_score]
type = "float"
optimize = "max"
level = "inference"<|MERGE_RESOLUTION|>--- conflicted
+++ resolved
@@ -1,14 +1,8 @@
 #:schema None
-<<<<<<< HEAD
-#  NOTE: This is an example configuration file for TensorZero.
-#        You can use this file as a reference for your own configuration by adding
-#        your own models, functions, and metrics.
-=======
 # TODO: add the line above to editor config and remove from here
 # NOTE: This is an example configuration file for TensorZero.
 #       You can use this file as a reference for your own configuration by adding
 #       your own models, functions, and metrics.
->>>>>>> fc997e7b
 
 # ┌────────────────────────────────────────────────────────────────────────────┐
 # │                                  GENERAL                                   │
