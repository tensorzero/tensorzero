[package]
name = "api"
version = "0.1.0"
edition = "2021"


[features]
integration_tests = []


[dependencies]
axum = { version = "0.7.5", features = ["macros"] }
bytes = "1.6.1"
derive_builder = "0.20.0"
futures = "0.3.30"
jsonschema = "0.18.0"
reqwest = { version = "0.12.5", features=["json", "rustls-tls"], default-features=false }
reqwest-eventsource = "0.6.0"
secrecy = "0.8.0"
serde = { version = "1.0.204", features = ["derive"] }
serde_json = "1.0.120"
serde_path_to_error = "0.1.16"
sha2 = "0.10.8"
tokio = { version = "1.38.1", features = ["full"] }
tokio-stream = "0.1.15"
toml = "0.8.15"
tracing = { version = "0.1.40", features = ["log", "release_max_level_debug"] }
<<<<<<< HEAD
uuid = { version = "1.10.0", features = ["serde", "v7"] }
=======
url = "2.5.2"
uuid = { version = "1.10.0", features = ["v7"] }
>>>>>>> c518f474
<|MERGE_RESOLUTION|>--- conflicted
+++ resolved
@@ -25,9 +25,5 @@
 tokio-stream = "0.1.15"
 toml = "0.8.15"
 tracing = { version = "0.1.40", features = ["log", "release_max_level_debug"] }
-<<<<<<< HEAD
 uuid = { version = "1.10.0", features = ["serde", "v7"] }
-=======
-url = "2.5.2"
-uuid = { version = "1.10.0", features = ["v7"] }
->>>>>>> c518f474
+url = "2.5.2"