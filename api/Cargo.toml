--- conflicted
+++ resolved
@@ -10,16 +10,13 @@
 
 [dependencies]
 axum = { version = "0.7.5", features = ["macros"] }
-<<<<<<< HEAD
 bytes = "1.6.1"
-jsonschema = "0.18.0"
-=======
 derive_builder = "0.20.0"
 futures = "0.3.30"
+jsonschema = "0.18.0"
 reqwest = { version = "0.12.5", features=["rustls-tls", "json"], default-features=false }
 reqwest-eventsource = "0.6.0"
 secrecy = "0.8.0"
->>>>>>> b969232b
 serde = { version = "1.0.204", features = ["derive"] }
 serde_json = "1.0.120"
 serde_path_to_error = "0.1.16"
@@ -28,8 +25,4 @@
 tokio-stream = "0.1.15"
 toml = "0.8.15"
 tracing = { version = "0.1.40", features = ["log", "release_max_level_debug"] }
-<<<<<<< HEAD
-uuid = { version = "1.10.0", features = ["v7", "serde"] }
-=======
-uuid = { version = "1.10.0", features = ["v7"] }
->>>>>>> b969232b
+uuid = { version = "1.10.0", features = ["v7", "serde"] }