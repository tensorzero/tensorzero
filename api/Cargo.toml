--- conflicted
+++ resolved
@@ -19,11 +19,7 @@
 serde_json = "1.0.120"
 serde_path_to_error = "0.1.16"
 tokio = { version = "1.38.1", features = ["full"] }
-<<<<<<< HEAD
 tokio-stream = "0.1.15"
-tracing = { version = "0.1.40", features = ["log", "release_max_level_debug"] }
-uuid = { version = "1.10.0", features = ["v7"] }
-=======
 toml = "0.8.15"
 tracing = { version = "0.1.40", features = ["log", "release_max_level_debug"] }
->>>>>>> b262a669
+uuid = { version = "1.10.0", features = ["v7"] }