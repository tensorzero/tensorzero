--- conflicted
+++ resolved
@@ -7,13 +7,9 @@
 mod config_parser; // TensorZero config file
 mod endpoints; // API endpoints
 mod error; // error handling
-<<<<<<< HEAD
 mod function; // types and methods for working with TensorZero functions
+mod inference; // model inference
 mod jsonschema_util; // utilities for working with JSON schemas
-=======
-mod inference; // model inference
-mod status; // status endpoint
->>>>>>> b969232b
 
 #[tokio::main]
 async fn main() {
