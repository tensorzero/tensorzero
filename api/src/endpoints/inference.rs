use std::convert::Infallible;

use axum::body::Body;
use axum::extract::State;
use axum::response::sse::{Event, Sse};
use axum::response::{IntoResponse, Response};
use axum::{debug_handler, Json};
use serde::Deserialize;
use serde_json::Value;
use tokio::sync::mpsc;
use tokio_stream::wrappers::UnboundedReceiverStream;
use tokio_stream::StreamExt;
use uuid::Uuid;

use crate::api_util::{AppState, AppStateData, StructuredJson};
use crate::clickhouse::ClickHouseConnectionInfo;
use crate::error::Error;
use crate::function::{sample_variant, FunctionConfig};
use crate::inference::types::{
    Inference, InferenceResponse, InferenceResponseChunk, InferenceResponseStream, InputMessage,
    ModelInference, ModelInferenceResponseChunk,
};
use crate::variant::Variant;

/// The expected payload is a JSON object with the following fields:
#[derive(Debug, Deserialize)]
#[serde(deny_unknown_fields)]
pub struct Params {
    // the function name
    function_name: String,
    // the episode ID (if not provided, it'll be set to inference_id)
    // NOTE: DO NOT GENERATE EPISODE IDS MANUALLY. THE API WILL DO THAT FOR YOU.
    episode_id: Option<Uuid>,
    // the input for the inference
    input: Vec<InputMessage>,
    // the maximum number of tokens to generate (if not provided, the default value will be used)
    #[allow(unused)] // TODO: remove
    max_tokens: Option<u32>,
    // default False
    stream: Option<bool>,
    // if the client would like to pin a specific variant to be used
    // NOTE: YOU SHOULD TYPICALLY LET THE API SELECT A VARIANT FOR YOU (I.E. IGNORE THIS FIELD).
    //       ONLY PIN A VARIANT FOR SPECIAL USE CASES (E.G. DEBUGGING).
    variant_name: Option<String>,
    // if true, the inference will not be stored
    dryrun: Option<bool>,
}

/// A handler for the inference endpoint
#[debug_handler(state = AppStateData)]
pub async fn inference_handler(
    State(AppStateData {
        config,
        http_client,
        clickhouse_connection_info,
    }): AppState,
    StructuredJson(params): StructuredJson<Params>,
) -> Result<Response<Body>, Error> {
    // Get the function config or return an error if it doesn't exist
    let function = config.get_function(&params.function_name)?;

    // Clone the function variants so we can modify the collection as we sample them
    let mut variants = function.variants().clone();

    // If the function has no variants, return an error
    if variants.is_empty() {
        return Err(Error::InvalidFunctionVariants {
            message: format!("Function `{}` has no variants", params.function_name),
        });
    }

    // Validate the input
    function.validate_input(&params.input)?;

    // If a variant is pinned, only that variant should be attempted
    if let Some(ref variant_name) = params.variant_name {
        variants.retain(|k, _| k == variant_name);

        // If the pinned variant doesn't exist, return an error
        if variants.is_empty() {
            return Err(Error::UnknownVariant {
                name: params.variant_name.unwrap(),
            });
        }
    }

    // Retrieve or generate the episode ID
    // TODO: validate that the episode ID is a UUIDv7
    let episode_id = params.episode_id.unwrap_or(Uuid::now_v7());

    // Should we store the results?
    #[allow(unused)] // TODO: remove
    let dryrun = params.dryrun.unwrap_or(false);

    // Should we stream the inference?
    let stream = params.stream.unwrap_or(false);

    // Keep track of which variants failed
    let mut variant_error = vec![];

    // Keep sampling variants until one succeeds
    while !variants.is_empty() {
        let (variant_name, variant) =
<<<<<<< HEAD
            sample_variant(&mut variants, &params.function_name, &episode_id)?;
        if stream {
            let response = variant
                .infer_stream(
                    &params.input,
                    &config.models,
                    function.output_schema(),
                    &http_client,
                )
                .await;
            let (chunk, stream) = match response {
                Ok((chunk, stream)) => (chunk, stream),
                Err(e) => {
                    variant_error.push(e);
                    continue;
                }
            };
            let (client_sender, client_receiver) = mpsc::unbounded_channel();
            tokio::spawn(worker_response_router(
                // TODO: figure out how to get the Rust compiler to realize that the FunctionConfig
                // can live forever
                function.clone(),
                params.function_name,
                variant_name,
                chunk,
                stream,
                client_sender,
                params.input,
                episode_id,
                clickhouse_connection_info,
                dryrun,
            ));
            return Ok(Sse::new(UnboundedReceiverStream::new(client_receiver))
                .keep_alive(axum::response::sse::KeepAlive::new())
                .into_response());
        } else {
            let response = variant
                .infer(
                    &params.input,
                    &config.models,
                    function.output_schema(),
                    &http_client,
                )
                .await;
            let response = match response {
                Ok(response) => response,
                Err(e) => {
                    variant_error.push(e);
                    continue;
                }
            };
            // TODO: validate output, edit the return value, spawn a thread, write to ClickHouse
            let response_value = serde_json::to_value(response).map_err(|e| Error::Inference {
                message: format!("Failed to convert response to JSON: {}", e),
            })?;
            return Ok(Json(response_value).into_response());
        }
        // TODO: spawn a thread that writes
=======
            sample_variant(&variants, &params.function_name, &episode_id)?;
        // TODO: remove the variant that was sampled

        todo!("Run inference and store results");

        // TODO: add metrics
        // if !dryrun {
        //     // TODO: add integration/E2E test that checks the Prometheus endpoint
        //     counter!(
        //         "request_count",
        //         "endpoint" => "inference",
        //         "function_name" => params.function_name.to_string(),
        //         "variant_name" => variant_name.to_string()
        //     )
        //     .increment(1);
        // }
>>>>>>> f9fdd67c
    }

    // Eventually, if we get here, it means we tried every variant and none of them worked
    // TODO: make this a nicer error that contains all the errors from below.
    Err(Error::Inference {
        message: "Inference failed for every variant in this function".to_string(),
    })
}

async fn worker_response_router(
    function: FunctionConfig,
    function_name: String,
    variant_name: String,
    first_chunk: ModelInferenceResponseChunk,
    mut stream: InferenceResponseStream,
    client_sender: mpsc::UnboundedSender<Result<Event, Infallible>>,
    input: Vec<InputMessage>,
    episode_id: Uuid,
    clickhouse_connection_info: ClickHouseConnectionInfo,
    dryrun: bool,
) {
    let mut buffer = vec![first_chunk.clone()];
    while let Some(chunk) = stream.next().await {
        let chunk = match chunk {
            Ok(chunk) => {
                buffer.push(chunk.clone());
                chunk
            }
            Err(e) => {
                e.log();
                continue;
            }
        };
        let event = prepare_event(&function, &variant_name, chunk);
        match event {
            Ok(event) => {
                let r = client_sender.send(Ok(event));
                if let Err(e) = r {
                    Error::Inference {
                        message: format!("Failed to send event to client: {}", e),
                    }
                    .log();
                }
            }
            Err(e) => e.log(),
        }
    }
    if !dryrun {
        let inference_response: Result<InferenceResponse, Error> = buffer.try_into();
        match inference_response {
            Ok(inference_response) => {
                let parsed_output = match inference_response.parse_output(&function) {
                    Ok(output) => Some(output),
                    Err(e) => {
                        e.log();
                        None
                    }
                };
                write_inference(
                    clickhouse_connection_info,
                    function_name,
                    variant_name,
                    input,
                    inference_response,
                    parsed_output,
                    episode_id,
                )
                .await;
            }
            Err(e) => e.log(),
        }
    }
}

fn prepare_event(
    function: &FunctionConfig,
    variant_name: &str,
    chunk: ModelInferenceResponseChunk,
) -> Result<Event, Error> {
    let mut chunk_json = match function {
        FunctionConfig::Chat(_) => {
            let chunk = InferenceResponseChunk::Chat(chunk.into());
            serde_json::to_value(chunk).map_err(|e| Error::Inference {
                message: format!("Failed to convert chunk to JSON: {}", e),
            })?
        }
        _ => {
            unimplemented!()
        }
    };
    chunk_json["variant_name"] = variant_name.to_string().into();
    Event::default()
        .json_data(chunk_json)
        .map_err(|e| Error::Inference {
            message: format!("Failed to convert Value to Event: {}", e),
        })
}

async fn write_inference(
    clickhouse_connection_info: ClickHouseConnectionInfo,
    function_name: String,
    variant_name: String,
    input: Vec<InputMessage>,
    response: InferenceResponse,
    parsed_output: Option<Value>,
    episode_id: Uuid,
) {
    match response {
        InferenceResponse::Chat(response) => {
            let serialized_input = serde_json::to_string(&input).unwrap();
            let model_responses: Vec<serde_json::Value> = response
                .model_inference_responses
                .iter()
                .map(|r| {
                    let model_inference =
                        ModelInference::new(r.clone(), serialized_input.clone(), episode_id);
                    serde_json::to_value(model_inference).unwrap_or_default()
                })
                .collect();
            for response in model_responses {
                let res = clickhouse_connection_info
                    .write(&response, "ModelInference")
                    .await;
                // TODO: see if we can just make a .log_error() on a Result<T, Error>
                if let Err(e) = res {
                    e.log();
                }
            }
            let inference = Inference::new(
                InferenceResponse::Chat(response),
                parsed_output,
                serialized_input,
                episode_id,
                function_name,
                variant_name,
            );
            let res = clickhouse_connection_info
                .write(&inference, "Inference")
                .await;
            if let Err(e) = res {
                e.log();
            }
        }
    }
}<|MERGE_RESOLUTION|>--- conflicted
+++ resolved
@@ -101,7 +101,6 @@
     // Keep sampling variants until one succeeds
     while !variants.is_empty() {
         let (variant_name, variant) =
-<<<<<<< HEAD
             sample_variant(&mut variants, &params.function_name, &episode_id)?;
         if stream {
             let response = variant
@@ -160,11 +159,6 @@
             return Ok(Json(response_value).into_response());
         }
         // TODO: spawn a thread that writes
-=======
-            sample_variant(&variants, &params.function_name, &episode_id)?;
-        // TODO: remove the variant that was sampled
-
-        todo!("Run inference and store results");
 
         // TODO: add metrics
         // if !dryrun {
@@ -173,13 +167,7 @@
         //         "request_count",
         //         "endpoint" => "inference",
         //         "function_name" => params.function_name.to_string(),
-        //         "variant_name" => variant_name.to_string()
-        //     )
-        //     .increment(1);
-        // }
->>>>>>> f9fdd67c
-    }
-
+    }
     // Eventually, if we get here, it means we tried every variant and none of them worked
     // TODO: make this a nicer error that contains all the errors from below.
     Err(Error::Inference {
