use std::convert::Infallible;

use axum::body::Body;
use axum::extract::State;
use axum::response::sse::{Event, Sse};
use axum::response::{IntoResponse, Response};
use axum::{debug_handler, Json};
use metrics::counter;
use serde::Deserialize;
use tokio::sync::mpsc;
use tokio_stream::wrappers::UnboundedReceiverStream;
use tokio_stream::StreamExt;
use uuid::Uuid;

use crate::api_util::{AppState, AppStateData, StructuredJson};
use crate::clickhouse::ClickHouseConnectionInfo;
use crate::error::{Error, ResultExt};
use crate::function::{sample_variant, FunctionConfig};
use crate::inference::types::{
    collect_chunks, Inference, InferenceResponse, InferenceResponseChunk, InferenceResponseStream,
    InputMessage, ModelInferenceResponseChunk,
};
use crate::variant::Variant;

/// The expected payload is a JSON object with the following fields:
#[derive(Debug, Deserialize)]
#[serde(deny_unknown_fields)]
pub struct Params {
    // the function name
    function_name: String,
    // the episode ID (if not provided, it'll be set to inference_id)
    // NOTE: DO NOT GENERATE EPISODE IDS MANUALLY. THE API WILL DO THAT FOR YOU.
    episode_id: Option<Uuid>,
    // the input for the inference
    input: Vec<InputMessage>,
    // the maximum number of tokens to generate (if not provided, the default value will be used)
    #[allow(unused)] // TODO: remove
    max_tokens: Option<u32>,
    // default False
    stream: Option<bool>,
    // if the client would like to pin a specific variant to be used
    // NOTE: YOU SHOULD TYPICALLY LET THE API SELECT A VARIANT FOR YOU (I.E. IGNORE THIS FIELD).
    //       ONLY PIN A VARIANT FOR SPECIAL USE CASES (E.G. DEBUGGING).
    variant_name: Option<String>,
    // if true, the inference will not be stored
    dryrun: Option<bool>,
}

#[derive(Debug, Clone)]
struct InferenceMetadata {
    pub function_name: String,
    pub variant_name: String,
    pub episode_id: Uuid,
    pub input: Vec<InputMessage>,
    pub dryrun: bool,
}

/// A handler for the inference endpoint
#[debug_handler(state = AppStateData)]
pub async fn inference_handler(
    State(AppStateData {
        config,
        http_client,
        clickhouse_connection_info,
    }): AppState,
    StructuredJson(params): StructuredJson<Params>,
) -> Result<Response<Body>, Error> {
    // Get the function config or return an error if it doesn't exist
    let function = config.get_function(&params.function_name)?;

    // Clone the function variants so we can modify the collection as we sample them
    let mut variants = function.variants().clone();

    // If the function has no variants, return an error
    if variants.is_empty() {
        return Err(Error::InvalidFunctionVariants {
            message: format!("Function `{}` has no variants", params.function_name),
        });
    }

    // Validate the input
    function.validate_input(&params.input)?;

    // If a variant is pinned, only that variant should be attempted
    if let Some(ref variant_name) = params.variant_name {
        variants.retain(|k, _| k == variant_name);

        // If the pinned variant doesn't exist, return an error
        if variants.is_empty() {
            return Err(Error::UnknownVariant {
                name: params.variant_name.unwrap(),
            });
        }
    }

    // Retrieve or generate the episode ID
    // TODO: validate that the episode ID is a UUIDv7
    let episode_id = params.episode_id.unwrap_or(Uuid::now_v7());

    // Should we store the results?
    let dryrun = params.dryrun.unwrap_or(false);

    // Should we stream the inference?
    let stream = params.stream.unwrap_or(false);

    // Keep track of which variants failed
    let mut variant_errors = vec![];

    // Create InferenceMetadata
    let inference_metadata = InferenceMetadata {
        function_name: params.function_name.clone(),
        variant_name: params.variant_name.clone().unwrap_or_default(),
        episode_id,
        input: params.input.clone(),
        dryrun,
    };

    // Keep sampling variants until one succeeds
    while !variants.is_empty() {
        let (variant_name, variant) =
            sample_variant(&mut variants, &params.function_name, &episode_id)?;
        if stream {
            let response = variant
                .infer_stream(
                    &params.input,
                    &config.models,
                    function.output_schema(),
                    &http_client,
                )
                .await;

            // Make sure the response worked (incl first chunk) prior to launching the thread and starting to return chunks
            // TODO: how would we handle this for composite variants? it kind of breaks the abstraction.
            let (chunk, stream) = match response {
                Ok((chunk, stream)) => (chunk, stream),
                Err(e) => {
                    variant_errors.push(e);
                    continue;
                }
            };
            let (client_sender, client_receiver) = mpsc::unbounded_channel();
            tokio::spawn(worker_response_router(
                function.clone(),
                inference_metadata,
                chunk,
                stream,
                client_sender,
                clickhouse_connection_info,
            ));
            return Ok(Sse::new(UnboundedReceiverStream::new(client_receiver))
                .keep_alive(axum::response::sse::KeepAlive::new())
                .into_response());
        } else {
            let response = variant
                .infer(
                    &params.input,
                    &config.models,
                    function.output_schema(),
                    &http_client,
                )
                .await;
            let response = match response {
                Ok(response) => response,
                Err(e) => {
                    variant_errors.push(e);
                    continue;
                }
            };
            let response_to_write = response.clone();
            if !dryrun {
                // TODO: add integration/E2E test that checks the Prometheus endpoint
                counter!(
                    "request_count",
                    "endpoint" => "inference",
                    "function_name" => params.function_name.to_string(),
                )
                .increment(1);
                // Spawn a thread for a trailing write to ClickHouse so that it doesn't block the response
                tokio::spawn(async move {
                    write_inference(
                        clickhouse_connection_info,
                        params.function_name,
                        variant_name,
                        params.input,
                        response_to_write,
                        episode_id,
                    )
                    .await;
                });
            }
            let response_value = serde_json::to_value(response).map_err(|e| Error::Inference {
                message: format!("Failed to convert response to JSON: {}", e),
            })?;
            return Ok(Json(response_value).into_response());
        }
    }
    // Eventually, if we get here, it means we tried every variant and none of them worked
    Err(Error::AllVariantsFailed {
        errors: variant_errors,
    })
}

async fn worker_response_router(
    function: FunctionConfig,
    metadata: InferenceMetadata,
    first_chunk: ModelInferenceResponseChunk,
    mut stream: InferenceResponseStream,
    client_sender: mpsc::UnboundedSender<Result<Event, Infallible>>,
    clickhouse_connection_info: ClickHouseConnectionInfo,
) {
    let mut buffer = vec![first_chunk.clone()];
    // Send the first chunk
    if let Some(event) = prepare_event(&function, &metadata, first_chunk).ok_or_log() {
        let _ = client_sender
            .send(Ok(event))
            .map_err(|e| Error::ChannelWrite {
                message: e.to_string(),
            })
            .ok_or_log();
    }
    while let Some(chunk) = stream.next().await {
        let chunk = match chunk.ok_or_log() {
            Some(c) => c,
            None => continue,
        };
        buffer.push(chunk.clone());
        let event = prepare_event(&function, &metadata, chunk).ok_or_log();
        if let Some(event) = event {
            let _ = client_sender
                .send(Ok(event))
                .map_err(|e| Error::ChannelWrite {
                    message: e.to_string(),
                })
                .ok_or_log();
        }
    }
<<<<<<< HEAD
    // Send a final [DONE] event to signal the end of the stream
    let done_event = Event::default().data("[DONE]").id("done").event("done");
=======
    // Send the [DONE] event to signal the end of the stream
    let done_event = Event::default().data("[DONE]");
>>>>>>> fc997e7b
    let _ = client_sender
        .send(Ok(done_event))
        .map_err(|e| Error::ChannelWrite {
            message: e.to_string(),
        })
        .ok_or_log();
    if !metadata.dryrun {
        counter!(
            "request_count",
            "endpoint" => "inference",
            "function_name" => metadata.function_name.to_string(),
        )
        .increment(1);
        let inference_response: Result<InferenceResponse, Error> =
            collect_chunks(buffer, function.output_schema());
        let inference_response = inference_response.ok_or_log();
        if let Some(inference_response) = inference_response {
            write_inference(
                clickhouse_connection_info,
                metadata.function_name,
                metadata.variant_name,
                metadata.input,
                inference_response,
                metadata.episode_id,
            )
            .await;
        }
    }
}

fn prepare_event(
    function: &FunctionConfig,
    metadata: &InferenceMetadata,
    chunk: ModelInferenceResponseChunk,
) -> Result<Event, Error> {
    let mut chunk_json = match function {
        FunctionConfig::Chat(_) => {
            let chunk = InferenceResponseChunk::Chat(chunk.into());
            serde_json::to_value(chunk).map_err(|e| Error::Inference {
                message: format!("Failed to convert chunk to JSON: {}", e),
            })?
        }
        FunctionConfig::Tool(_) => {
            unimplemented!()
        }
    };
    chunk_json["variant_name"] = metadata.variant_name.to_string().into();
    Event::default()
        .json_data(chunk_json)
        .map_err(|e| Error::Inference {
            message: format!("Failed to convert Value to Event: {}", e),
        })
}

async fn write_inference(
    clickhouse_connection_info: ClickHouseConnectionInfo,
    function_name: String,
    variant_name: String,
    input: Vec<InputMessage>,
    response: InferenceResponse,
    episode_id: Uuid,
) {
    match response {
        InferenceResponse::Chat(response) => {
            let serialized_input =
                match serde_json::to_string(&input).map_err(|e| Error::Serialization {
                    message: e.to_string(),
                }) {
                    Ok(serialized_input) => serialized_input,
                    Err(_) => return,
                };
            let model_responses: Vec<serde_json::Value> =
                response.get_serialized_model_inferences(&serialized_input);
            // TODO : make these writes concurrent
            // (doesn't matter that much since they don't block the main thread but still wastes resources)
            for response in model_responses {
                let res = clickhouse_connection_info
                    .write(&response, "ModelInference")
                    .await;
                res.ok_or_log();
            }
            let inference = Inference::new(
                InferenceResponse::Chat(response),
                serialized_input,
                episode_id,
                function_name,
                variant_name,
            );
            let res = clickhouse_connection_info
                .write(&inference, "Inference")
                .await;
            res.ok_or_log();
        }
    }
}

#[cfg(test)]
mod tests {
<<<<<<< HEAD
    use std::collections::HashMap;

    use super::*;

    use crate::{function::FunctionConfigChat, inference::types::ModelInferenceResponseChunk};
    use uuid::Uuid;

=======
    use super::*;

    use std::collections::HashMap;
    use uuid::Uuid;

    use crate::{function::FunctionConfigChat, inference::types::ModelInferenceResponseChunk};

>>>>>>> fc997e7b
    #[tokio::test]
    async fn test_prepare_event() {
        // Test case 1: Valid ModelInferenceResponseChunk
        let chunk = ModelInferenceResponseChunk {
            inference_id: Uuid::now_v7(),
            content: Some("Test content".to_string()),
            tool_calls: None,
            created: 0,
            usage: None,
            raw: "".to_string(),
        };
        let function = FunctionConfig::Chat(FunctionConfigChat {
            variants: HashMap::new(),
            system_schema: None,
            user_schema: None,
            assistant_schema: None,
            output_schema: None,
        });
        let inference_metadata = InferenceMetadata {
            function_name: "test_function".to_string(),
            variant_name: "test_variant".to_string(),
            episode_id: Uuid::now_v7(),
            input: vec![],
            dryrun: false,
        };

        let result = prepare_event(&function, &inference_metadata, chunk);
        assert!(result.is_ok());
<<<<<<< HEAD
        // TODO: you could get the values of the private members using unsafe Rust.
        // for now, we won't and will rely on integration testing here.
        // this test doesn't do much so consider deleting or doing more.
=======
        // TODO: You could get the values of the private members using unsafe Rust.
        // For now, we won't and will rely on integration testing here.
        // This test doesn't do much so consider deleting or doing more.
>>>>>>> fc997e7b
    }
}<|MERGE_RESOLUTION|>--- conflicted
+++ resolved
@@ -234,13 +234,8 @@
                 .ok_or_log();
         }
     }
-<<<<<<< HEAD
     // Send a final [DONE] event to signal the end of the stream
     let done_event = Event::default().data("[DONE]").id("done").event("done");
-=======
-    // Send the [DONE] event to signal the end of the stream
-    let done_event = Event::default().data("[DONE]");
->>>>>>> fc997e7b
     let _ = client_sender
         .send(Ok(done_event))
         .map_err(|e| Error::ChannelWrite {
@@ -339,15 +334,6 @@
 
 #[cfg(test)]
 mod tests {
-<<<<<<< HEAD
-    use std::collections::HashMap;
-
-    use super::*;
-
-    use crate::{function::FunctionConfigChat, inference::types::ModelInferenceResponseChunk};
-    use uuid::Uuid;
-
-=======
     use super::*;
 
     use std::collections::HashMap;
@@ -355,7 +341,6 @@
 
     use crate::{function::FunctionConfigChat, inference::types::ModelInferenceResponseChunk};
 
->>>>>>> fc997e7b
     #[tokio::test]
     async fn test_prepare_event() {
         // Test case 1: Valid ModelInferenceResponseChunk
@@ -384,14 +369,8 @@
 
         let result = prepare_event(&function, &inference_metadata, chunk);
         assert!(result.is_ok());
-<<<<<<< HEAD
-        // TODO: you could get the values of the private members using unsafe Rust.
-        // for now, we won't and will rely on integration testing here.
-        // this test doesn't do much so consider deleting or doing more.
-=======
         // TODO: You could get the values of the private members using unsafe Rust.
         // For now, we won't and will rely on integration testing here.
         // This test doesn't do much so consider deleting or doing more.
->>>>>>> fc997e7b
     }
 }