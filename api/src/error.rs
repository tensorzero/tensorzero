--- conflicted
+++ resolved
@@ -4,7 +4,27 @@
 
 #[derive(Debug, PartialEq)]
 pub enum Error {
+    AnthropicClient {
+        message: String,
+        status_code: StatusCode,
+    },
+    AnthropicServer {
+        message: String,
+    },
+    FireworksClient {
+        message: String,
+        status_code: StatusCode,
+    },
+    FireworksServer {
+        message: String,
+    },
+    InferenceClient {
+        message: String,
+    },
     Inference {
+        message: String,
+    },
+    InvalidBaseUrl {
         message: String,
     },
     InvalidFunctionVariants {
@@ -13,53 +33,19 @@
     InvalidInputSchema {
         messages: Vec<String>,
     },
-    JsonRequest {
-        message: String,
-    },
-    UnknownFunction {
-        name: String,
-    },
-    UnknownVariant {
-        name: String,
-    },
-
-    // TODO: clean up merge
-    #[allow(dead_code)] // TODO: remove
-    AnthropicClient {
-        message: String,
-        status_code: StatusCode,
-    },
-    #[allow(dead_code)] // TODO: remove
-    AnthropicServer {
-        message: String,
-    },
-    #[allow(dead_code)] // TODO: remove
-    FireworksClient {
-        message: String,
-        status_code: StatusCode,
-    },
-    #[allow(dead_code)] // TODO: remove
-    FireworksServer {
-        message: String,
-    },
-    #[allow(dead_code)] // TODO: remove
-    InferenceClient {
-        message: String,
-    },
-    InvalidBaseUrl {
-        message: String,
-    },
     InvalidMessage {
         message: String,
     },
-    #[allow(dead_code)] // TODO: remove
+    InvalidProviderConfig {
+        message: String,
+    },
     InvalidRequest {
         message: String,
     },
     InvalidTool {
         message: String,
     },
-    InvalidProviderConfig {
+    JsonRequest {
         message: String,
     },
     OpenAIClient {
@@ -69,70 +55,60 @@
     OpenAIServer {
         message: String,
     },
+    UnknownFunction {
+        name: String,
+    },
+    UnknownVariant {
+        name: String,
+    },
 }
 
 impl Error {
     /// Defines the error level for logging this error
     fn level(&self) -> tracing::Level {
         match self {
-<<<<<<< HEAD
             Error::AnthropicClient { .. } => tracing::Level::WARN,
             Error::AnthropicServer { .. } => tracing::Level::ERROR,
+            Error::FireworksClient { .. } => tracing::Level::WARN,
+            Error::FireworksServer { .. } => tracing::Level::ERROR,
             Error::Inference { .. } => tracing::Level::ERROR,
             Error::InferenceClient { .. } => tracing::Level::ERROR,
+            Error::InvalidBaseUrl { .. } => tracing::Level::ERROR,
             Error::InvalidFunctionVariants { .. } => tracing::Level::ERROR,
             Error::InvalidInputSchema { .. } => tracing::Level::WARN,
             Error::InvalidMessage { .. } => tracing::Level::WARN,
+            Error::InvalidProviderConfig { .. } => tracing::Level::ERROR,
             Error::InvalidRequest { .. } => tracing::Level::ERROR,
             Error::InvalidTool { .. } => tracing::Level::ERROR,
             Error::JsonRequest { .. } => tracing::Level::WARN,
+            Error::OpenAIClient { .. } => tracing::Level::WARN,
+            Error::OpenAIServer { .. } => tracing::Level::ERROR,
             Error::UnknownFunction { .. } => tracing::Level::WARN,
             Error::UnknownVariant { .. } => tracing::Level::WARN,
-=======
-            Error::AnthropicServer { .. } => tracing::Level::ERROR,
-            Error::FireworksServer { .. } => tracing::Level::ERROR,
-            Error::InferenceClient { .. } => tracing::Level::ERROR,
-            Error::InvalidRequest { .. } => tracing::Level::ERROR,
-            Error::InvalidBaseUrl { .. } => tracing::Level::ERROR,
-            Error::InvalidTool { .. } => tracing::Level::ERROR,
-            Error::InvalidProviderConfig { .. } => tracing::Level::ERROR,
-            Error::OpenAIServer { .. } => tracing::Level::ERROR,
-            Error::AnthropicClient { .. } => tracing::Level::WARN,
-            Error::FireworksClient { .. } => tracing::Level::WARN,
-            Error::InvalidMessage { .. } => tracing::Level::WARN,
-            Error::OpenAIClient { .. } => tracing::Level::WARN,
->>>>>>> c518f474
         }
     }
 
     /// Defines the HTTP status code for responses involving this error
     fn status_code(&self) -> StatusCode {
         match self {
-<<<<<<< HEAD
+            Error::AnthropicClient { status_code, .. } => *status_code,
+            Error::AnthropicServer { .. } => StatusCode::INTERNAL_SERVER_ERROR,
+            Error::FireworksClient { status_code, .. } => *status_code,
+            Error::FireworksServer { .. } => StatusCode::INTERNAL_SERVER_ERROR,
             Error::Inference { .. } => StatusCode::INTERNAL_SERVER_ERROR,
+            Error::InferenceClient { .. } => StatusCode::INTERNAL_SERVER_ERROR,
+            Error::InvalidBaseUrl { .. } => StatusCode::INTERNAL_SERVER_ERROR,
             Error::InvalidFunctionVariants { .. } => StatusCode::INTERNAL_SERVER_ERROR,
             Error::InvalidInputSchema { .. } => StatusCode::BAD_REQUEST,
+            Error::InvalidMessage { .. } => StatusCode::BAD_REQUEST,
+            Error::InvalidProviderConfig { .. } => StatusCode::INTERNAL_SERVER_ERROR,
+            Error::InvalidRequest { .. } => StatusCode::INTERNAL_SERVER_ERROR,
+            Error::InvalidTool { .. } => StatusCode::INTERNAL_SERVER_ERROR,
             Error::JsonRequest { .. } => StatusCode::BAD_REQUEST,
+            Error::OpenAIClient { status_code, .. } => *status_code,
+            Error::OpenAIServer { .. } => StatusCode::INTERNAL_SERVER_ERROR,
             Error::UnknownFunction { .. } => StatusCode::NOT_FOUND,
             Error::UnknownVariant { .. } => StatusCode::NOT_FOUND,
-            Error::AnthropicServer { .. } => StatusCode::INTERNAL_SERVER_ERROR,
-            Error::InferenceClient { .. } => StatusCode::INTERNAL_SERVER_ERROR,
-            Error::InvalidRequest { .. } => StatusCode::INTERNAL_SERVER_ERROR,
-            Error::InvalidTool { .. } => StatusCode::INTERNAL_SERVER_ERROR,
-=======
-            Error::AnthropicServer { .. } => StatusCode::INTERNAL_SERVER_ERROR,
-            Error::FireworksServer { .. } => StatusCode::INTERNAL_SERVER_ERROR,
-            Error::InferenceClient { .. } => StatusCode::INTERNAL_SERVER_ERROR,
-            Error::InvalidBaseUrl { .. } => StatusCode::INTERNAL_SERVER_ERROR,
-            Error::InvalidRequest { .. } => StatusCode::INTERNAL_SERVER_ERROR,
-            Error::InvalidTool { .. } => StatusCode::INTERNAL_SERVER_ERROR,
-            Error::InvalidProviderConfig { .. } => StatusCode::INTERNAL_SERVER_ERROR,
-            Error::OpenAIServer { .. } => StatusCode::INTERNAL_SERVER_ERROR,
->>>>>>> c518f474
-            Error::AnthropicClient { status_code, .. } => *status_code,
-            Error::OpenAIClient { status_code, .. } => *status_code,
-            Error::FireworksClient { status_code, .. } => *status_code,
-            Error::InvalidMessage { .. } => StatusCode::BAD_REQUEST,
         }
     }
 
@@ -151,11 +127,21 @@
 impl std::fmt::Display for Error {
     fn fmt(&self, f: &mut std::fmt::Formatter<'_>) -> std::fmt::Result {
         match self {
-<<<<<<< HEAD
-            Error::AnthropicClient { message, .. } => write!(f, "{}", message),
-            Error::AnthropicServer { message } => write!(f, "{}", message),
+            Error::AnthropicClient { message, .. } => {
+                write!(f, "Error from Anthropic client: {}", message)
+            }
+            Error::AnthropicServer { message } => {
+                write!(f, "Error from Anthropic servers: {}", message)
+            }
+            Error::FireworksClient { message, .. } => {
+                write!(f, "Error from Fireworks client: {}", message)
+            }
+            Error::FireworksServer { message } => {
+                write!(f, "Error from Fireworks servers: {}", message)
+            }
             Error::Inference { message } => write!(f, "{}", message),
             Error::InferenceClient { message } => write!(f, "{}", message),
+            Error::InvalidBaseUrl { message } => write!(f, "{}", message),
             Error::InvalidFunctionVariants { message } => write!(f, "{}", message),
             Error::InvalidInputSchema { messages } => {
                 write!(
@@ -165,35 +151,16 @@
                 )
             }
             Error::InvalidMessage { message } => write!(f, "{}", message),
+            Error::InvalidProviderConfig { message } => write!(f, "{}", message),
             Error::InvalidRequest { message } => write!(f, "{}", message),
             Error::InvalidTool { message } => write!(f, "{}", message),
             Error::JsonRequest { message } => write!(f, "{}", message),
-            Error::UnknownFunction { name } => write!(f, "Unknown function: {}", name),
-            Error::UnknownVariant { name } => write!(f, "Unknown variant: {}", name),
-=======
-            Error::InferenceClient { message } => write!(f, "{}", message),
-            Error::InvalidBaseUrl { message } => write!(f, "{}", message),
-            Error::InvalidMessage { message } => write!(f, "{}", message),
-            Error::InvalidRequest { message } => write!(f, "{}", message),
-            Error::InvalidTool { message } => write!(f, "{}", message),
-            Error::InvalidProviderConfig { message } => write!(f, "{}", message),
-            Error::AnthropicServer { message } => {
-                write!(f, "Error from Anthropic servers: {}", message)
-            }
-            Error::AnthropicClient { message, .. } => {
-                write!(f, "Error from Anthropic client: {}", message)
-            }
-            Error::FireworksServer { message } => {
-                write!(f, "Error from Fireworks servers: {}", message)
-            }
-            Error::FireworksClient { message, .. } => {
-                write!(f, "Error from Fireworks client: {}", message)
-            }
             Error::OpenAIServer { message } => write!(f, "Error from OpenAI servers: {}", message),
             Error::OpenAIClient { message, .. } => {
                 write!(f, "Error from OpenAI client: {}", message)
             }
->>>>>>> c518f474
+            Error::UnknownFunction { name } => write!(f, "Unknown function: {}", name),
+            Error::UnknownVariant { name } => write!(f, "Unknown variant: {}", name),
         }
     }
 }
