--- conflicted
+++ resolved
@@ -26,13 +26,9 @@
             })?;
         // We can 'leak' memory here because we want the schema to exist for the duration of the process
         let schema_boxed: &'static serde_json::Value = Box::leak(Box::new(schema));
-<<<<<<< HEAD
         let compiled_schema = JSONSchema::compile(schema_boxed).map_err(|e| Error::JsonSchema {
             message: format!("Failed to compile JSON Schema `{}`: {}", path.display(), e),
         })?;
-        Ok(Self(Arc::new(compiled_schema)))
-=======
-        let compiled_schema = JSONSchema::compile(schema_boxed)?;
         Ok(Self {
             compiled: Arc::new(compiled_schema),
             value: schema_boxed,
@@ -62,7 +58,6 @@
                 data: instance.clone(),
                 schema: self.value.clone(),
             })
->>>>>>> fc997e7b
     }
 }
 
