# Example: Optimizing LLMs to Satisfy a Judge with Hidden Preferences

## Background

Many LLM applications produce content that depends on the preferences of an individual or group.
For example, LLMs can generate advertising copy or sales emails to drive purchasing decisions.

In these cases, the developer might have some intuition for a reasonable starting point, but an ideal solution needs to learn the specific preferences of a particular individual or group.
Over time, if feedback signals can be collected, the system can learn to produce content that satisfies preferences.

Here we present a stylized example of such a system.
We've built a system that writes haikus about a variety of topics to satisfy an LLM judge with hidden preferences.
The judge accepts or rejects haikus, and the haiku writer needs to learn to write haikus that satisfy the judge's preferences.
This is similar to learning from thumbs up/down, conversions, and other boolean feedback signals.
[^1]

**We'll show that GPT-4o Mini can be fine-tuned on a small amount of thumbs up/down feedback data to learn granular hidden preferences.**

<p align="center"><img src="visualization.svg" alt="Metrics by Variant" /></p>

## Getting Started

### TensorZero

We've written TensorZero configuration files to accomplish this example and have provided them in the `config` directory.
See `tensorzero.toml` for the main configuration details.
You can also find the judge's preferences in `config/functions/judge_haiku/judge_prompt/system_template.minijinja`.

<<<<<<< HEAD
To get started, create a `.env` file with your OpenAI API key (`OPENAI_API_KEY`) and run the following command.
Docker Compose will launch the TensorZero Gateway and a test ClickHouse database.
Set `TENSORZERO_CLICKHOUSE_URL=http://localhost:8123/tensorzero` in the shell your notebook will run in.

```bash
docker compose up
```
=======
### Prerequisites
>>>>>>> da69d0bb

1. Install Docker.
2. Install Python 3.10+.
3. Install the Python dependencies with `pip install -r requirements.txt`.
4. Generate an API key for OpenAI (`OPENAI_API_KEY`).

### Setup

1. Create a `.env` file with the `OPENAI_API_KEY` environment variable (see `.env.example` for an example).
2. Run `docker compose up` to launch the TensorZero Gateway, the TensorZero UI, and a development ClickHouse database.
3. Run the `haiku.ipynb` Jupyter notebook.

## Running the Example

The notebook uses the `write_haiku` function to generate haikus and the `judge_haiku` function to judge them.
The feedback from the judge is sent as feedback to the TensorZero Gateway.
Initially, the haiku writer has no knowledge of the judge's idiosyncratic preferences, so the haikus will receive a fairly low score.

At this point, your ClickHouse database will contain inferences in a structured format along with feedback on how they went.
You can now use TensorZero recipes to learn from this experience to produce better variants of the haiku writer.
We recommend starting with supervised fine-tuning of a custom OpenAI model using the TensorZero UI (`http://localhost:4000/optimization/supervised-fine-tuning`).
You can also easily experiment with other models, prompts you think might be better, or combinations thereof by editing the configuration.

<details>
<summary>
<b>Fine-Tuning Programmatically</b>
</summary>

Alternatively, you can run a fine-tuning recipe programmatically using the Jupyter notebook in `recipes/supervised_fine_tuning/`.

</details>

Once you finish fine-tuning, you'll see additional configuration blocks.
For our purposes, we only need the `model_name` which we'll use to create a new variant in the `tensorzero.toml` file.

```toml
[functions.write_haiku.variants.gpt_4o_mini_fine_tuned]
type = "chat_completion"
model = "openai::ft:gpt-4o-mini-2024-07-18:xxxxxxxx::xxxxxxxx"  # TODO: Replace with your model ID
system_template = "functions/write_haiku/initial_prompt/system_template.minijinja"
user_template = "functions/write_haiku/initial_prompt/user_template.minijinja"
json_mode = "strict"
```

**Let's restart the TensorZero Gateway to apply the new configuration.**
You can do this by killing the running container and re-running `docker compose up`.
Finally, re-run the `haiku.ipynb` notebook to see how the new variant performs.

**From a single fine-tune we typically see a relative improvement of ~50% in the haiku score.**
**Not bad, given that we only had a few dozen good examples and binary labels!**

> [!TIP]
>
> If you keep generating more examples and fine-tuning, the score should improve further.
> Better models generate better data, and better data leads to even better models!

[^1]: We use a [list of common nouns](https://www.desiquintans.com/nounlist) as the set of topics for the haikus.<|MERGE_RESOLUTION|>--- conflicted
+++ resolved
@@ -26,17 +26,7 @@
 See `tensorzero.toml` for the main configuration details.
 You can also find the judge's preferences in `config/functions/judge_haiku/judge_prompt/system_template.minijinja`.
 
-<<<<<<< HEAD
-To get started, create a `.env` file with your OpenAI API key (`OPENAI_API_KEY`) and run the following command.
-Docker Compose will launch the TensorZero Gateway and a test ClickHouse database.
-Set `TENSORZERO_CLICKHOUSE_URL=http://localhost:8123/tensorzero` in the shell your notebook will run in.
-
-```bash
-docker compose up
-```
-=======
 ### Prerequisites
->>>>>>> da69d0bb
 
 1. Install Docker.
 2. Install Python 3.10+.
