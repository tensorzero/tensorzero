--- conflicted
+++ resolved
@@ -308,8 +308,8 @@
         specifier: 3.2.4
         version: 3.2.4(@vitest/browser@3.2.4)(vitest@3.2.4)
       buildkite-test-collector:
-        specifier: ^1.9.2
-        version: 1.9.2
+        specifier: ^1.9.1
+        version: 1.9.1
       eslint:
         specifier: ^9.37.0
         version: 9.37.0(jiti@2.4.2)
@@ -610,96 +610,6 @@
 
   '@codemirror/view@6.38.6':
     resolution: {integrity: sha512-qiS0z1bKs5WOvHIAC0Cybmv4AJSkAXgX5aD6Mqd2epSLlVJsQl8NG23jCVouIgkh4All/mrbdsf2UOLFnJw0tw==}
-<<<<<<< Updated upstream
-=======
-
-  '@dnd-kit/accessibility@3.1.1':
-    resolution: {integrity: sha512-2P+YgaXF+gRsIihwwY1gCsQSYnu9Zyj2py8kY5fFvUM1qm2WA2u639R6YNVfU4GWr+ZM5mqEsfHZZLoRONbemw==}
-    peerDependencies:
-      react: '>=16.8.0'
-
-  '@dnd-kit/core@6.3.1':
-    resolution: {integrity: sha512-xkGBRQQab4RLwgXxoqETICr6S5JlogafbhNsidmrkVv2YRs5MLwpjoF2qpiGjQt8S9AoxtIV603s0GIUpY5eYQ==}
-    peerDependencies:
-      react: '>=16.8.0'
-      react-dom: '>=16.8.0'
-
-  '@dnd-kit/modifiers@9.0.0':
-    resolution: {integrity: sha512-ybiLc66qRGuZoC20wdSSG6pDXFikui/dCNGthxv4Ndy8ylErY0N3KVxY2bgo7AWwIbxDmXDg3ylAFmnrjcbVvw==}
-    peerDependencies:
-      '@dnd-kit/core': ^6.3.0
-      react: '>=16.8.0'
-
-  '@dnd-kit/sortable@10.0.0':
-    resolution: {integrity: sha512-+xqhmIIzvAYMGfBYYnbKuNicfSsk4RksY2XdmJhT+HAC01nix6fHCztU68jooFiMUB01Ky3F0FyOvhG/BZrWkg==}
-    peerDependencies:
-      '@dnd-kit/core': ^6.3.0
-      react: '>=16.8.0'
-
-  '@dnd-kit/utilities@3.2.2':
-    resolution: {integrity: sha512-+MKAJEOfaBe5SmV6t34p80MMKhjvUz0vRrvVJbPT0WElzaOJ/1xs+D+KDv+tD/NE5ujfrChEcshd4fLn0wpiqg==}
-    peerDependencies:
-      react: '>=16.8.0'
-
-  '@emoji-mart/data@1.2.1':
-    resolution: {integrity: sha512-no2pQMWiBy6gpBEiqGeU77/bFejDqUTRY7KX+0+iur13op3bqUsXdnwoZs6Xb1zbv0gAj5VvS1PWoUUckSr5Dw==}
-
-  '@emoji-mart/react@1.1.1':
-    resolution: {integrity: sha512-NMlFNeWgv1//uPsvLxvGQoIerPuVdXwK/EUek8OOkJ6wVOWPUizRBJU0hDqWZCOROVpfBgCemaC3m6jDOXi03g==}
-    peerDependencies:
-      emoji-mart: ^5.2
-      react: ^16.8 || ^17 || ^18
-
-  '@emotion/babel-plugin@11.13.5':
-    resolution: {integrity: sha512-pxHCpT2ex+0q+HH91/zsdHkw/lXd468DIN2zvfvLtPKLLMo6gQj7oLObq8PhkrxOZb/gGCq03S3Z7PDhS8pduQ==}
-
-  '@emotion/cache@11.14.0':
-    resolution: {integrity: sha512-L/B1lc/TViYk4DcpGxtAVbx0ZyiKM5ktoIyafGkH6zg/tj+mA+NE//aPYKG0k8kCHSHVJrpLpcAlOBEXQ3SavA==}
-
-  '@emotion/css@11.13.5':
-    resolution: {integrity: sha512-wQdD0Xhkn3Qy2VNcIzbLP9MR8TafI0MJb7BEAXKp+w4+XqErksWR4OXomuDzPsN4InLdGhVe6EYcn2ZIUCpB8w==}
-
-  '@emotion/hash@0.8.0':
-    resolution: {integrity: sha512-kBJtf7PH6aWwZ6fka3zQ0p6SBYzx4fl1LoZXE2RrnYST9Xljm7WfKJrU4g/Xr3Beg72MLrp1AWNUmuYJTL7Cow==}
-
-  '@emotion/hash@0.9.2':
-    resolution: {integrity: sha512-MyqliTZGuOm3+5ZRSaaBGP3USLw6+EGykkwZns2EPC5g8jJ4z9OrdZY9apkl3+UP9+sdz76YYkwCKP5gh8iY3g==}
-
-  '@emotion/memoize@0.9.0':
-    resolution: {integrity: sha512-30FAj7/EoJ5mwVPOWhAyCX+FPfMDrVecJAM+Iw9NRoSl4BBAQeqj4cApHHUXOVvIPgLVDsCFoz/hGD+5QQD1GQ==}
-
-  '@emotion/react@11.14.0':
-    resolution: {integrity: sha512-O000MLDBDdk/EohJPFUqvnp4qnHeYkVP5B0xEG0D/L7cOKP9kefu2DXn8dj74cQfsEzUqh+sr1RzFqiL1o+PpA==}
-    peerDependencies:
-      '@types/react': '*'
-      react: '>=16.8.0'
-    peerDependenciesMeta:
-      '@types/react':
-        optional: true
-
-  '@emotion/serialize@1.3.3':
-    resolution: {integrity: sha512-EISGqt7sSNWHGI76hC7x1CksiXPahbxEOrC5RjmFRJTqLyEK9/9hZvBbiYn70dw4wuwMKiEMCUlR6ZXTSWQqxA==}
-
-  '@emotion/sheet@1.4.0':
-    resolution: {integrity: sha512-fTBW9/8r2w3dXWYM4HCB1Rdp8NLibOw2+XELH5m5+AkWiL/KqYX6dc0kKYlaYyKjrQ6ds33MCdMPEwgs2z1rqg==}
-
-  '@emotion/unitless@0.10.0':
-    resolution: {integrity: sha512-dFoMUuQA20zvtVTuxZww6OHoJYgrzfKM1t52mVySDJnMSEa08ruEvdYQbhvyu6soU+NeLVd3yKfTfT0NeV6qGg==}
-
-  '@emotion/unitless@0.7.5':
-    resolution: {integrity: sha512-OWORNpfjMsSSUBVrRBVGECkhWcULOAJz9ZW8uK9qgxD+87M7jHRcvh/A96XXNhXTLmKcoYSQtBEX7lHMO7YRwg==}
-
-  '@emotion/use-insertion-effect-with-fallbacks@1.2.0':
-    resolution: {integrity: sha512-yJMtVdH59sxi/aVJBpk9FQq+OR8ll5GT8oWd57UpeaKEVGab41JWaCFA7FRLoMLloOZF/c/wsPoe+bfGmRKgDg==}
-    peerDependencies:
-      react: '>=16.8.0'
-
-  '@emotion/utils@1.4.2':
-    resolution: {integrity: sha512-3vLclRofFziIa3J2wDh9jjbkUz9qk5Vi3IZ/FSTKViB0k+ef0fPV7dYrUIugbgupYDx7v9ud/SjrtEP8Y4xLoA==}
-
-  '@emotion/weak-memoize@0.4.0':
-    resolution: {integrity: sha512-snKqtPW01tN0ui7yu9rGv69aJXr/a/Ywvl11sUjNtEcRc+ng/mQriFL0wLXMef74iHa/EkftbDzU9F8iFbH+zg==}
->>>>>>> Stashed changes
 
   '@esbuild/aix-ppc64@0.25.10':
     resolution: {integrity: sha512-0NFWnA+7l41irNuaSVlLfgNT12caWJVLzp5eAVhZ0z1qpxbockccEt3s+149rE64VUI3Ml2zt8Nv5JVc4QXTsw==}
@@ -2827,6 +2737,10 @@
 
   buffer-from@1.1.2:
     resolution: {integrity: sha512-E+XQCRwSbaaiChtv6k6Dwgc+bx+Bs6vuKJHHl5kox/BaKbhiXzqQOwK4cO22yElGp2OCmjwVhT3HmxgyPGnJfQ==}
+
+  buildkite-test-collector@1.9.1:
+    resolution: {integrity: sha512-sWEGHyCuHMrCQ6EryOFf/BxYMyzkRRveye7yJooaK47hVsTvINRAt9uW696UPmUDSTU4JokiUOxU4E3QkRd7nQ==}
+    engines: {npm: '>=7.0.0'}
 
   buildkite-test-collector@1.9.2:
     resolution: {integrity: sha512-LacjsmPczb6JlwFLb0tf82epA5jVAyfuzEs2A4yXG3/NseGNFrfQiW+xFLk1afFwGaoSSrPHBQc2k4qN2YcNTA==}
@@ -7825,6 +7739,16 @@
 
   buffer-from@1.1.2: {}
 
+  buildkite-test-collector@1.9.1:
+    dependencies:
+      axios: 1.11.0
+      dotenv: 16.6.1
+      request-spy: 0.0.10
+      strip-ansi: 6.0.1
+      uuid: 8.3.2
+    transitivePeerDependencies:
+      - debug
+
   buildkite-test-collector@1.9.2:
     dependencies:
       axios: 1.11.0
@@ -7915,11 +7839,6 @@
       '@codemirror/search': 6.5.11
       '@codemirror/state': 6.5.2
       '@codemirror/view': 6.38.6
-<<<<<<< Updated upstream
-=======
-
-  collapse-white-space@2.1.0: {}
->>>>>>> Stashed changes
 
   color-convert@2.0.1:
     dependencies:
