--- conflicted
+++ resolved
@@ -27,12 +27,9 @@
 
 on:
   workflow_dispatch:
-<<<<<<< HEAD
   workflow_call:
-=======
->>>>>>> 8e331ebe
   schedule:
-    - cron: '0 0 * * *'  # Runs at 00:00 UTC every day
+    - cron: "0 0 * * *" # Runs at 00:00 UTC every day
 
 jobs:
   batch-tests:
