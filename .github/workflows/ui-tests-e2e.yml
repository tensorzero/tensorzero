name: UI E2E Tests

on:
  workflow_call:
    secrets:
      AWS_ACCESS_KEY_ID:
        required: true
      AWS_SECRET_ACCESS_KEY:
        required: true

jobs:
  ui-tests-gateway-prefix:
    # We're only using namespace here so that we can download the container artifacts
    runs-on: namespace-profile-tensorzero-2x8
    steps:
      - uses: namespacelabs/nscloud-checkout-action@953fed31a6113cc2347ca69c9d823743c65bc84b
      - name: Setup Node
        uses: actions/setup-node@49933ea5288caeca8642d1e84afbd3f7d6820020
        with:
          node-version: "22.9.0"

      - name: Setup `pnpm`
        uses: pnpm/action-setup@a7487c7e89a18df4991f7f222e4898a00d66ddda

      - name: Install `pnpm` dependencies
        run: pnpm install --frozen-lockfile

      - name: Setup Playwright
        run: pnpm --filter=tensorzero-ui exec playwright install --with-deps chromium

      - name: Download container images
        uses: namespace-actions/download-artifact@5c070f7d7ebdc47682b04aa736c76e46ff5f6e1e
        with:
          pattern: build-*-container
          merge-multiple: true

      - name: Load `gateway` and `ui` containers
        run: |
          docker load < gateway-container.tar
          docker load < ui-container.tar

      # This allows us to use 'no-build' on subsequent steps
      - name: Build needed docker images
        working-directory: ui
        run: |
          docker compose -f fixtures/docker-compose.e2e.yml -f fixtures/docker-compose.ui.yml build fixtures mock-inference-provider

      - name: Start Docker containers and apply fixtures
        working-directory: ui
        run: |
          echo "FIREWORKS_ACCOUNT_ID=fake_fireworks_account" >> fixtures/.env
          echo "FIREWORKS_API_KEY=not_used" >> fixtures/.env
          echo "FIREWORKS_BASE_URL=http://mock-inference-provider:3030/fireworks/" >> fixtures/.env
          echo "OPENAI_API_KEY=not_used" >> fixtures/.env
          echo "OPENAI_BASE_URL=http://mock-inference-provider:3030/openai/" >> fixtures/.env
          echo "S3_ACCESS_KEY_ID=${{ secrets.AWS_ACCESS_KEY_ID }}" >> fixtures/.env
          echo "S3_SECRET_ACCESS_KEY=${{ secrets.AWS_SECRET_ACCESS_KEY }}" >> fixtures/.env
          echo "TENSORZERO_CLICKHOUSE_URL=http://chuser:chpassword@clickhouse:8123/tensorzero_ui_fixtures" >> fixtures/.env
          echo "TENSORZERO_GATEWAY_URL=http://gateway:3000/custom/prefix" >> fixtures/.env
          echo "TENSORZERO_GATEWAY_CONFIG=/app/config/tensorzero.base-path.toml" >> fixtures/.env
          echo "TENSORZERO_UI_CONFIG_PATH=/app/config/tensorzero.base-path.toml" >> fixtures/.env
          echo "TENSORZERO_GATEWAY_TAG=sha-${{ github.sha }}" >> fixtures/.env
          echo "TENSORZERO_UI_TAG=sha-${{ github.sha }}" >> fixtures/.env
          export TENSORZERO_SKIP_LARGE_FIXTURES=1
          docker compose -f fixtures/docker-compose.e2e.yml -f fixtures/docker-compose.ui.yml up --no-build -d
          docker compose -f fixtures/docker-compose.e2e.yml -f fixtures/docker-compose.ui.yml wait fixtures

      - name: Run UI base-path E2E tests
        id: e2e_tests
        env:
          TENSORZERO_CI: 1
        continue-on-error: true
        run: pnpm ui:test:e2e-base-path

      - name: Print Docker Compose logs
        if: always()
        working-directory: ui
        run: docker compose -f fixtures/docker-compose.e2e.yml -f fixtures/docker-compose.ui.yml logs -t

      - name: Check for correct base-path in logs
        working-directory: ui
        run: |
          docker compose -f fixtures/docker-compose.e2e.yml -f fixtures/docker-compose.ui.yml logs -t | grep "/custom/prefix"

      - name: Print ClickHouse error logs
        if: always()
        run: docker exec fixtures-clickhouse-1 cat /var/log/clickhouse-server/clickhouse-server.err.log

      - name: Print ClickHouse trace logs
        if: always()
        run: docker exec fixtures-clickhouse-1 cat /var/log/clickhouse-server/clickhouse-server.log

      - name: Upload Playwright artifacts
        if: steps.e2e_tests.outcome == 'failure'
        uses: namespace-actions/upload-artifact@9a78c62e083914789d908952f9773e42744b9f68
        with:
          name: playwright-report-e2e-base-path
          path: |
            ui/playwright-report/
            ui/test-results/
          retention-days: 7

      - name: Exit if tests failed
        if: steps.e2e_tests.outcome == 'failure'
        run: exit 1

  ui-tests-e2e:
    runs-on: namespace-profile-tensorzero-8x16

    # We currently only run this job when we have secrets available, since we need to use an S3 object_store
    # In the future, we might want to fix this so that it can run in PR CI for external (forked) PRs
    # For now, it just runs in the merge queue and on prs from the main repo
    if: ${{ (github.event.pull_request.head.repo.full_name == github.repository && github.actor != 'dependabot[bot]') || github.event_name == 'merge_group' }}

    steps:
      - uses: namespacelabs/nscloud-checkout-action@953fed31a6113cc2347ca69c9d823743c65bc84b

      - name: Setup Node
        uses: actions/setup-node@49933ea5288caeca8642d1e84afbd3f7d6820020
        with:
          node-version: "22.9.0"

      - name: Setup `pnpm`
        uses: pnpm/action-setup@a7487c7e89a18df4991f7f222e4898a00d66ddda

      - name: Install `pnpm` dependencies
        run: pnpm install --frozen-lockfile

      - name: Setup Playwright
        run: pnpm --filter=tensorzero-ui exec playwright install --with-deps chromium

      - name: Cache `s3-fixtures`
        uses: namespacelabs/nscloud-cache-action@2f50e7d0f70475e6f59a55ba0f05eec9108e77cc
        with:
          path: |
            ./ui/fixtures/s3-fixtures

      - name: Download container images
        uses: namespace-actions/download-artifact@5c070f7d7ebdc47682b04aa736c76e46ff5f6e1e
        with:
          pattern: build-*-container
          merge-multiple: true

      - name: Load `gateway` and `ui` containers
        run: |
          docker load < gateway-container.tar
          docker load < ui-container.tar

      # This allows us to use 'no-build' on subsequent steps
      - name: Build needed docker images
        working-directory: ui
        run: |
          docker compose -f fixtures/docker-compose.e2e.yml -f fixtures/docker-compose.ui.yml build fixtures mock-inference-provider

      - name: Start Docker containers and apply fixtures
        working-directory: ui
        run: |
          echo "FIREWORKS_ACCOUNT_ID=fake_fireworks_account" >> fixtures/.env
          echo "FIREWORKS_API_KEY=not_used" >> fixtures/.env
          echo "FIREWORKS_BASE_URL=http://mock-inference-provider:3030/fireworks/" >> fixtures/.env
          echo "OPENAI_API_KEY=not_used" >> fixtures/.env
          echo "OPENAI_BASE_URL=http://mock-inference-provider:3030/openai/" >> fixtures/.env
          echo "S3_ACCESS_KEY_ID=${{ secrets.AWS_ACCESS_KEY_ID }}" >> fixtures/.env
          echo "S3_SECRET_ACCESS_KEY=${{ secrets.AWS_SECRET_ACCESS_KEY }}" >> fixtures/.env
          echo "TENSORZERO_CLICKHOUSE_URL=http://chuser:chpassword@clickhouse:8123/tensorzero_ui_fixtures" >> fixtures/.env
          echo "TENSORZERO_GATEWAY_URL=http://gateway:3000" >> fixtures/.env
          echo "TENSORZERO_GATEWAY_TAG=sha-${{ github.sha }}" >> fixtures/.env
          echo "TENSORZERO_UI_TAG=sha-${{ github.sha }}" >> fixtures/.env
          docker compose -f fixtures/docker-compose.e2e.yml -f fixtures/docker-compose.ui.yml up --no-build -d
          docker compose -f fixtures/docker-compose.e2e.yml -f fixtures/docker-compose.ui.yml wait fixtures

      - name: Run UI E2E tests
        id: e2e_tests
        env:
          TENSORZERO_CI: 1
        continue-on-error: true
        run: pnpm ui:test:e2e --grep-invert "fine-tune on image|fine-tune with a mocked Fireworks server"

<<<<<<< HEAD
      # - name: Restart UI container with native SFT flag
      #   working-directory: ui
      #   run: |
      #     echo "TENSORZERO_UI_FF_USE_NATIVE_SFT=1" >> fixtures/.env
      #     docker compose -f fixtures/docker-compose.e2e.yml -f fixtures/docker-compose.ui.yml up --no-build -d ui

      # - name: Run Rust E2E tests
      #   id: rust_e2e_tests
      #   env:
      #     TENSORZERO_CI: 1
      #   continue-on-error: true
      #   # TODO: remove the filtering once we support native SFT for Fireworks
      #   run: pnpm ui:test:e2e --grep "tuning" --grep "openai"
=======
      - name: Restart UI container with native SFT flag
        working-directory: ui
        run: |
          echo "TENSORZERO_UI_FF_USE_NATIVE_SFT=1" >> fixtures/.env
          docker compose -f fixtures/docker-compose.e2e.yml -f fixtures/docker-compose.ui.yml up --no-build -d ui

      - name: Run Rust E2E tests
        id: rust_e2e_tests
        env:
          TENSORZERO_CI: 1
        continue-on-error: true
        run: pnpm ui:test:e2e --grep "tuning"
>>>>>>> 7558379e

      - name: Print Docker Compose logs
        if: always()
        working-directory: ui
        run: docker compose -f fixtures/docker-compose.e2e.yml -f fixtures/docker-compose.ui.yml logs -t

      - name: Make sure the current commit short hash is in the Docker Compose gateway logs
        if: always()
        working-directory: ui
        run: |
          SHORT_HASH=$(echo "${{ github.sha }}" | cut -c1-7)
          docker compose -f fixtures/docker-compose.e2e.yml logs gateway | grep "(commit: ${SHORT_HASH})" || {
            echo "ERROR: Commit hash ${SHORT_HASH} not found in gateway logs"
            exit 1
          }

      - name: Print ClickHouse error logs
        if: always()
        run: docker exec fixtures-clickhouse-1 cat /var/log/clickhouse-server/clickhouse-server.err.log

      - name: Print ClickHouse trace logs
        if: always()
        run: docker exec fixtures-clickhouse-1 cat /var/log/clickhouse-server/clickhouse-server.log

      - name: Upload Playwright artifacts
        if: steps.e2e_tests.outcome == 'failure' || steps.rust_e2e_tests.outcome == 'failure'
        uses: namespace-actions/upload-artifact@9a78c62e083914789d908952f9773e42744b9f68
        with:
          name: playwright-report
          path: |
            ui/playwright-report/
            ui/test-results/
          retention-days: 7

      - name: Exit if tests failed
        if: steps.e2e_tests.outcome == 'failure' || steps.rust_e2e_tests.outcome == 'failure'
        run: exit 1<|MERGE_RESOLUTION|>--- conflicted
+++ resolved
@@ -176,21 +176,6 @@
         continue-on-error: true
         run: pnpm ui:test:e2e --grep-invert "fine-tune on image|fine-tune with a mocked Fireworks server"
 
-<<<<<<< HEAD
-      # - name: Restart UI container with native SFT flag
-      #   working-directory: ui
-      #   run: |
-      #     echo "TENSORZERO_UI_FF_USE_NATIVE_SFT=1" >> fixtures/.env
-      #     docker compose -f fixtures/docker-compose.e2e.yml -f fixtures/docker-compose.ui.yml up --no-build -d ui
-
-      # - name: Run Rust E2E tests
-      #   id: rust_e2e_tests
-      #   env:
-      #     TENSORZERO_CI: 1
-      #   continue-on-error: true
-      #   # TODO: remove the filtering once we support native SFT for Fireworks
-      #   run: pnpm ui:test:e2e --grep "tuning" --grep "openai"
-=======
       - name: Restart UI container with native SFT flag
         working-directory: ui
         run: |
@@ -203,7 +188,6 @@
           TENSORZERO_CI: 1
         continue-on-error: true
         run: pnpm ui:test:e2e --grep "tuning"
->>>>>>> 7558379e
 
       - name: Print Docker Compose logs
         if: always()
