--- conflicted
+++ resolved
@@ -5,12 +5,8 @@
 
 jobs:
   ui-tests:
-<<<<<<< HEAD
     runs-on: namespace-profile-tensorzero-8x16
-=======
-    runs-on: namespace-profile-tensorzero-16x32
     if: github.repository == 'tensorzero/tensorzero'
->>>>>>> b8fd85e9
 
     strategy:
       matrix:
