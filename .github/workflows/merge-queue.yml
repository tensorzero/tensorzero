name: Merge Queue Checks

on:
  merge_group:

env:
  ANTHROPIC_API_KEY: ${{ secrets.ANTHROPIC_API_KEY }}
  AWS_ACCESS_KEY_ID: ${{ secrets.AWS_ACCESS_KEY_ID }}
  AWS_REGION: "us-east-1"
  AWS_SECRET_ACCESS_KEY: ${{ secrets.AWS_SECRET_ACCESS_KEY }}
  AZURE_OPENAI_API_BASE: ${{secrets.AZURE_OPENAI_API_BASE }}
  AZURE_OPENAI_API_KEY: ${{ secrets.AZURE_OPENAI_API_KEY }}
  AZURE_OPENAI_DEPLOYMENT_ID: ${{secrets.AZURE_OPENAI_DEPLOYMENT_ID }}
  FIREWORKS_API_KEY: ${{ secrets.FIREWORKS_API_KEY }}
  FIREWORKS_ACCOUNT_ID: ${{ secrets.FIREWORKS_ACCOUNT_ID }}
  FORCE_COLOR: 1
  GCP_VERTEX_CREDENTIALS_PATH: ${{ github.workspace }}/gcp_jwt_key.json
  GOOGLE_AI_STUDIO_API_KEY: ${{ secrets.GOOGLE_AI_STUDIO_API_KEY }}
  HYPERBOLIC_API_KEY: ${{secrets.HYPERBOLIC_API_KEY}}
  MISTRAL_API_KEY: ${{ secrets.MISTRAL_API_KEY }}
  OPENAI_API_KEY: ${{ secrets.OPENAI_API_KEY }}
  TOGETHER_API_KEY: ${{ secrets.TOGETHER_API_KEY }}
  VLLM_API_KEY: ${{ secrets.VLLM_API_KEY }}
  VLLM_API_BASE: ${{ secrets.VLLM_API_BASE }}
  VLLM_MODEL_NAME: "microsoft/Phi-3.5-mini-instruct"
  XAI_API_KEY: ${{ secrets.XAI_API_KEY }}

jobs:
  live-tests:
    runs-on: ubuntu-22.04-8core

    timeout-minutes: 15

    steps:
      - uses: actions/checkout@v4

      - name: Login to DockerHub
        uses: docker/login-action@v3
        with:
          username: ${{ secrets.DOCKERHUB_USERNAME }}
          password: ${{ secrets.DOCKERHUB_TOKEN }}

      - name: Set up Cargo Cache
        uses: Swatinem/rust-cache@v2

      - name: Install cargo-nextest
        uses: taiki-e/install-action@v2
        with:
          tool: cargo-nextest

      - name: Write GCP JWT key to file
        env:
          GCP_JWT_KEY: ${{ secrets.GCP_JWT_KEY }}
        run: echo "$GCP_JWT_KEY" > $GITHUB_WORKSPACE/gcp_jwt_key.json

      - name: Set up CLICKHOUSE_URL for E2E tests
        run: |
          echo "CLICKHOUSE_URL=http://localhost:8123/tensorzero_e2e_tests" >> $GITHUB_ENV

      - name: Launch ClickHouse container for E2E tests
        run: docker compose -f gateway/tests/e2e/docker-compose.yml up -d --wait

      - name: Launch the gateway for E2E tests
        run: |
          cargo run-e2e &
          while ! curl -s -f http://localhost:3000/health >/dev/null 2>&1; do
            echo "Waiting for gateway to be healthy..."
            sleep 1
          done
          echo "GATEWAY_PID=$!" >> $GITHUB_ENV

      - name: Run all tests (including E2E tests)
        run: |
          cargo test-all --profile ci ${{ vars.CARGO_NEXTEST_ARGS }}

      - name: Set up uv
        # uv recommends pinning a version to avoid unexpected behavior
        run: curl -LsSf https://astral.sh/uv/0.3.3/install.sh | sh

      - name: Install Python for python async client tests
        run: uv python install 3.10

      - name: "Python: ruff"
        run: |
          uvx ruff@0.9.0 check --output-format=github --extend-select I .
          uvx ruff@0.9.0 format --check .

      - name: "Python: TensorZero Client: Install dependencies"
        working-directory: clients/python
        run: |
          uv venv
          uv pip sync requirements.txt

      - name: "Python: TensorZero Client: pyright"
        working-directory: clients/python
        run: |
          uv pip install pyright
          uv run pyright

      - name: "Python: TensorZero Client: pytest"
        working-directory: clients/python
        run: |
          uv run pytest

      - name: "Python: OpenAI Client: Install dependencies"
        working-directory: clients/openai-python
        run: |
          uv venv
          uv pip sync requirements.txt

      - name: "Python: OpenAI Client: pyright"
        working-directory: clients/openai-python
        run: |
          uv pip install pyright
          uv run pyright

      - name: "Python: OpenAI Client: pytest"
        working-directory: clients/openai-python
        run: |
          uv run pytest

      - name: "Python: Recipes: Install dependencies"
        working-directory: recipes/tests
        run: |
          uv venv
          uv pip sync requirements.txt

      - name: "Python: Recipes: pyright"
        working-directory: recipes/tests
        run: |
          uv pip install pyright
          uv run pyright

      - name: "Python: Recipes: pytest"
        working-directory: recipes/tests
        run: |
          uv run pytest

      - name: Terminate the gateway
        run: |
          echo "Killing gateway with pid $GATEWAY_PID"
          kill $GATEWAY_PID

      - name: Setup Node.js
        uses: actions/setup-node@v4
        with:
          node-version: "22.9.0"

      - name: Install wasm-pack
        run: curl https://rustwasm.github.io/wasm-pack/installer/init.sh -sSf | sh

      - name: Build minijinja WASM bindings
        working-directory: ui/app/utils/minijinja
        run: wasm-pack build --features console_error_panic_hook

      - name: Run minijinja WASM tests
        working-directory: ui/app/utils/minijinja
        run: wasm-pack test --node --features console_error_panic_hook

      - name: Build Docker container for production deployment tests
        run: docker build -t tensorzero/gateway .

      - name: Set up CLICKHOUSE_URL for production deployment tests
        run: |
          echo "CLICKHOUSE_URL=http://172.17.0.1:8123/tensorzero" >> $GITHUB_ENV

      - name: Set up .env file for production deployment tests
        run: |
          echo "OPENAI_API_KEY=${{ secrets.OPENAI_API_KEY }}" > examples/production-deployment/.env

      - name: Run docker compose for production deployment tests
        run: docker compose -f examples/production-deployment/docker-compose.yml up -d --wait

      - name: Run inference for production deployment tests
        run: examples/production-deployment/run_example_inference.sh

      - name: Take down docker compose for production deployment tests
        run: |
          docker compose -f examples/production-deployment/docker-compose.yml down
          docker compose -f gateway/tests/e2e/docker-compose.yml down

      - name: Install npm dependencies
        working-directory: ui
        run: npm install --platform=linux --legacy-peer-deps cmdk

      - name: Run ESLint
        working-directory: ui
        run: npm run lint

      - name: Run Prettier
        working-directory: ui
        run: npm run format

      - name: Run TypeScript type checking
        working-directory: ui
        run: npm run typecheck

      - name: Start services for ui tests
        working-directory: ui
        run: |
          echo "OPENAI_API_KEY=${{secrets.OPENAI_API_KEY}}" >> .env
          echo "FIREWORKS_API_KEY=${{secrets.FIREWORKS_API_KEY}}" >> .env
          echo "FIREWORKS_ACCOUNT_ID=${{secrets.FIREWORKS_ACCOUNT_ID}}" >> .env
          echo "CLICKHOUSE_URL=http://localhost:8123/tensorzero" >> .env
          docker compose -f fixtures/docker-compose.yml up -d

<<<<<<< HEAD
      - name: Run ui tests
        working-directory: ui
        run: npm test
=======
      - name: Run dashboard tests
        working-directory: dashboard
        run: npm test

      - name: Take down dashboard tests
        working-directory: dashboard
        run: docker compose -f fixtures/docker-compose.yml down

      - name: Set up CLICKHOUSE_URL for batch tests
        run: |
          echo "CLICKHOUSE_URL=${{ secrets.CLICKHOUSE_CLOUD_URL }}" >> $GITHUB_ENV
      - name: Launch the gateway for batch tests
        run: |
          cargo run-e2e &
          echo "GATEWAY_PID=$!" >> $GITHUB_ENV
          while ! curl -s -f http://localhost:3000/health >/dev/null 2>&1; do
            echo "Waiting for gateway to be healthy..."
            sleep 1
          done

      - name: Run batch tests
        run: |
          cargo test-batch
>>>>>>> 2e2ce315
<|MERGE_RESOLUTION|>--- conflicted
+++ resolved
@@ -204,13 +204,8 @@
           echo "CLICKHOUSE_URL=http://localhost:8123/tensorzero" >> .env
           docker compose -f fixtures/docker-compose.yml up -d
 
-<<<<<<< HEAD
       - name: Run ui tests
         working-directory: ui
-        run: npm test
-=======
-      - name: Run dashboard tests
-        working-directory: dashboard
         run: npm test
 
       - name: Take down dashboard tests
@@ -231,5 +226,4 @@
 
       - name: Run batch tests
         run: |
-          cargo test-batch
->>>>>>> 2e2ce315
+          cargo test-batch