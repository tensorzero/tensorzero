--- conflicted
+++ resolved
@@ -161,11 +161,7 @@
       - name: Run all tests (including E2E tests)
       # When running from a cron job (the 'schedule' event), use '--no-fail-fast' so that we get full coverage of flaky providers.
         run: |
-<<<<<<< HEAD
-          TENSORZERO_E2E_PROXY="http://localhost:3003" cargo test-e2e ${{ vars.CARGO_NEXTEST_EXTRA_ARGS }} -E "not (${{ vars.CARGO_NEXTEST_FLAKY_TESTS }})"
-=======
-          TENSORZERO_E2E_PROXY="http://localhost:3003" cargo test-e2e --profile ci ${{ vars.CARGO_NEXTEST_EXTRA_ARGS }} -E "not (${{ vars.CARGO_NEXTEST_FLAKY_TESTS }})" ${{ github.event_name == 'schedule' && '--no-fail-fast' || '' }}
->>>>>>> ea9176e1
+          TENSORZERO_E2E_PROXY="http://localhost:3003" cargo test-e2e ${{ vars.CARGO_NEXTEST_EXTRA_ARGS }} -E "not (${{ vars.CARGO_NEXTEST_FLAKY_TESTS }})" ${{ github.event_name == 'schedule' && '--no-fail-fast' || '' }}
 
       # As a separate step, we run just the flaky tests, and allow them to fail.
       # This lets us see if any flaky tests have started succeeding (by looking at the job output),
