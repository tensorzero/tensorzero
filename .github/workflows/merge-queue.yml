name: Merge Queue Checks
run-name: Merge Queue Checks for ${{ github.ref }}

on:
  workflow_dispatch:
  merge_group:
    paths-ignore:
      - "docs/**"
  schedule:
    - cron: "0 0 * * *" # Runs at 00:00 UTC every day

# When triggered from the merge queue, cancel any existing workflow runs for the same PR branch
# Otherwise, use the unique run id for the concurrency group, to prevent anything from getting cancelled
concurrency:
  group: ${{ github.event_name == 'merge_group' && format('{0}-{1}', github.workflow, github.ref) || github.run_id }}
  cancel-in-progress: true

env:
  ANTHROPIC_API_KEY: ${{ secrets.ANTHROPIC_API_KEY }}
  AWS_ACCESS_KEY_ID: ${{ secrets.AWS_ACCESS_KEY_ID }}
  AWS_REGION: "us-east-1"
  AWS_SECRET_ACCESS_KEY: ${{ secrets.AWS_SECRET_ACCESS_KEY }}
  AZURE_OPENAI_API_BASE: ${{secrets.AZURE_OPENAI_API_BASE }}
  AZURE_OPENAI_API_KEY: ${{ secrets.AZURE_OPENAI_API_KEY }}
  AZURE_OPENAI_DEPLOYMENT_ID: ${{secrets.AZURE_OPENAI_DEPLOYMENT_ID }}
  DEEPSEEK_API_KEY: ${{ secrets.DEEPSEEK_API_KEY }}
  FIREWORKS_API_KEY: ${{ secrets.FIREWORKS_API_KEY }}
  FIREWORKS_ACCOUNT_ID: ${{ secrets.FIREWORKS_ACCOUNT_ID }}
  FORCE_COLOR: 1
  GCP_VERTEX_CREDENTIALS_PATH: ${{ github.workspace }}/gcp_jwt_key.json
  GOOGLE_APPLICATION_CREDENTIALS: ${{ github.workspace }}/gcp_jwt_key.json
  GCP_STORAGE_ACCESS_KEY_ID: ${{ secrets.GCP_STORAGE_ACCESS_KEY_ID }}
  GCP_STORAGE_SECRET_ACCESS_KEY: ${{ secrets.GCP_STORAGE_SECRET_ACCESS_KEY }}
  GOOGLE_AI_STUDIO_API_KEY: ${{ secrets.GOOGLE_AI_STUDIO_API_KEY }}
  GROQ_API_KEY: ${{ secrets.GROQ_API_KEY }}
  HYPERBOLIC_API_KEY: ${{secrets.HYPERBOLIC_API_KEY}}
  MODAL_KEY: ${{ secrets.MODAL_KEY }}
  MODAL_SECRET: ${{ secrets.MODAL_SECRET }}
  MISTRAL_API_KEY: ${{ secrets.MISTRAL_API_KEY }}
  OPENAI_API_KEY: ${{ secrets.OPENAI_API_KEY }}
  OPENROUTER_API_KEY: ${{ secrets.OPENROUTER_API_KEY }}
  R2_ACCESS_KEY_ID: ${{ secrets.R2_ACCESS_KEY_ID }}
  R2_SECRET_ACCESS_KEY: ${{ secrets.R2_SECRET_ACCESS_KEY }}
  SGLANG_API_KEY: ${{ secrets.SGLANG_API_KEY }}
  TGI_API_KEY: ${{ secrets.TGI_API_KEY }}
  TOGETHER_API_KEY: ${{ secrets.TOGETHER_API_KEY }}
  VLLM_API_KEY: ${{ secrets.VLLM_API_KEY }}
  VLLM_API_BASE: ${{ secrets.VLLM_API_BASE }}
  VLLM_MODEL_NAME: "microsoft/Phi-3.5-mini-instruct"
  VOYAGE_API_KEY: ${{ secrets.VOYAGE_API_KEY }}
  XAI_API_KEY: ${{ secrets.XAI_API_KEY }}

jobs:
  batch-tests:
    uses: ./.github/workflows/batch-test.yml
    secrets: inherit

  live-tests:
<<<<<<< HEAD
    runs-on: namespace-profile-tensorzero-8x16
=======
    name: "live-tests (batch_writes: ${{ matrix.batch_writes }})"
    runs-on: namespace-profile-tensorzero-32x64
>>>>>>> 0d9e0702
    permissions:
      # Permission to checkout the repository
      contents: read
      # Permission to fetch GitHub OIDC token authentication
      id-token: write
    timeout-minutes: 30
    strategy:
      matrix:
        batch_writes: [true, false]

    steps:
      - uses: actions/checkout@11bd71901bbe5b1630ceea73d27597364c9af683

      - name: Install gdb
        run: sudo apt-get update && sudo apt-get install -y gdb

      - name: Warm up modal instances
        run: |
          curl -H "Modal-Key: $MODAL_KEY" -H "Modal-Secret: $MODAL_SECRET" https://tensorzero--vllm-inference-vllm-inference.modal.run/docs > vllm_modal_logs.txt &
          curl -H "Modal-Key: $MODAL_KEY" -H "Modal-Secret: $MODAL_SECRET" https://tensorzero--sglang-inference-sglang-inference.modal.run/ > sglang_modal_logs.txt &
          # TODO: Re-enable once we can switch to a T4 GPU
          # curl -H "Modal-Key: $MODAL_KEY" -H "Modal-Secret: $MODAL_SECRET" https://tensorzero--vllm-gpt-oss-20b-serve.modal.run/ > vllm_gpt_oss_modal_logs.txt &

      - name: Install Namespace CLI
        uses: namespacelabs/nscloud-setup@d1c625762f7c926a54bd39252efff0705fd11c64

      - name: Cleanup disk space
        run: ./ci/free-disk-space.sh

      - name: Update Rust
        run: |
          for attempt in 1 2 3; do
            if rustup update stable && rustup default stable; then
              break
            fi
            if [ $attempt -eq 3 ]; then
              echo "Failed to update Rust after 3 attempts"
              exit 1
            fi
            sleep $((10 * attempt))
          done
        shell: bash

      - name: Configure Namespace-powered Buildx
        uses: namespacelabs/nscloud-setup-buildx-action@84ca8c58fdf372d6a4750476cd09b7b96ee778ca

      - name: Install Rust toolchain
        run: |
          for attempt in 1 2 3; do
            if rustup toolchain install stable && rustup default stable; then
              break
            fi
            if [ $attempt -eq 3 ]; then
              echo "Failed to install Rust toolchain after 3 attempts"
              exit 1
            fi
            sleep $((10 * attempt))
          done
        shell: bash
      # Start testing workload identity federation credentials once the SDK adds support: https://github.com/googleapis/google-cloud-rust/issues/1342

      # - uses: 'google-github-actions/auth@v2'
      #   with:
      #     project_id: 'tensozero-public'
      #     workload_identity_provider: 'projects/454541351720/locations/global/workloadIdentityPools/github/providers/tensorzero'

      - name: Print Rust version
        run: rustc --version

      - name: Install uv
        run: curl -LsSf --retry 2 --retry-delay 10 --retry-max-time 60 https://astral.sh/uv/0.6.17/install.sh | sh

      - name: Download ClickHouse fixtures
        run: uv run ./ui/fixtures/download-fixtures.py

      - name: Install pnpm
        run: |
          for attempt in 1 2 3; do
            if npm install -g pnpm@latest; then
              break
            fi
            if [ $attempt -eq 3 ]; then
              echo "Failed to install pnpm after 3 attempts"
              exit 1
            fi
            sleep $((10 * attempt))
          done
        shell: bash

      - name: Configure Namespace cache for Python (uv), and pnpm
        uses: namespacelabs/nscloud-cache-action@2f50e7d0f70475e6f59a55ba0f05eec9108e77cc
        with:
          cache: |
            pnpm
            uv

      - name: Install JS dependencies
        run: pnpm install --frozen-lockfile

      - name: Login to DockerHub
        uses: docker/login-action@74a5d142397b4f367a81961eba4e8cd7edddf772
        with:
          username: ${{ secrets.DOCKERHUB_USERNAME }}
          password: ${{ secrets.DOCKERHUB_TOKEN }}

      - name: Install cargo-nextest
        uses: taiki-e/install-action@d12e869b89167df346dd0ff65da342d1fb1202fb
        with:
          tool: cargo-nextest

      - name: Write GCP JWT key to file
        env:
          GCP_JWT_KEY: ${{ secrets.GCP_JWT_KEY }}
        run: echo "$GCP_JWT_KEY" > $GITHUB_WORKSPACE/gcp_jwt_key.json

      - name: Set up TENSORZERO_CLICKHOUSE_URL for E2E tests
        run: |
          echo "TENSORZERO_CLICKHOUSE_URL=http://chuser:chpassword@localhost:8123/tensorzero_e2e_tests" >> $GITHUB_ENV
          echo "TENSORZERO_CLICKHOUSE_BATCH_WRITES=${{ matrix.batch_writes }}" >> $GITHUB_ENV

      - name: Configure batch writes in tensorzero.toml
        if: matrix.batch_writes == true
        run: |
          echo "[gateway.observability.batch_writes]" >> tensorzero-core/tests/e2e/tensorzero.toml
          echo "enabled = true" >> tensorzero-core/tests/e2e/tensorzero.toml
          echo "flush_interval_ms = 80" >> tensorzero-core/tests/e2e/tensorzero.toml
          echo "__force_allow_embedded_batch_writes = true" >> tensorzero-core/tests/e2e/tensorzero.toml

      - name: Download provider-proxy cache
        # When running as a cron job, don't use the provider-proxy cache.
        # The cron job is used to gather information about provider flakiness.
        if: github.event_name != 'schedule'
        run: |
          AWS_ACCESS_KEY_ID=$R2_ACCESS_KEY_ID AWS_SECRET_ACCESS_KEY=$R2_SECRET_ACCESS_KEY ./ci/download-provider-proxy-cache.sh

      - name: Launch ClickHouse container for E2E tests
        run: |
          # 'docker compose' will exit with status code 1 if any container exits, even if the container exits with status code 0
          docker compose -f tensorzero-core/tests/e2e/docker-compose.yml up --build -d --wait || true

      - name: Print ClickHouse container logs
        if: always()
        run: |
          docker compose -f tensorzero-core/tests/e2e/docker-compose.yml logs -t

      - name: Launch the provider-proxy cache for E2E tests
        run: |
          ./ci/run-provider-proxy.sh ci

      - name: Launch the gateway for E2E tests
        run: |
          TENSORZERO_E2E_PROXY="http://localhost:3003" cargo run-e2e > e2e_logs.txt 2>&1 &
          while ! curl -s -f http://localhost:3000/health >/dev/null 2>&1; do
            echo "Waiting for gateway to be healthy..."
            sleep 1
          done
          echo "GATEWAY_PID=$!" >> $GITHUB_ENV

      # We set 'TENSORZERO_E2E_PROXY' here so that embedded gateway tests can use it
      # The 'CARGO_NEXTEST_FLAKY_TESTS' variable allows us to mark tests as flaky without merging a PR (if a provider happens to break or goes down)
      # We run the tests without the flaky tests, and require them to pass
      - name: Run all tests (including E2E tests)
        # When running from a cron job (the 'schedule' event), use '--no-fail-fast' so that we get full coverage of flaky providers.
        run: |
          TENSORZERO_E2E_PROXY="http://localhost:3003" cargo test-e2e ${{ vars.CARGO_NEXTEST_EXTRA_ARGS }} -E "not (${{ vars.CARGO_NEXTEST_FLAKY_TESTS }})" ${{ github.event_name == 'schedule' && '--no-fail-fast' || '' }}

      # As a separate step, we run just the flaky tests, and allow them to fail.
      # This lets us see if any flaky tests have started succeeding (by looking at the job output),
      # so that we can decide to mark them as non-flaky.
      # - name: Run flaky E2E tests
      #   run: |
      #     TENSORZERO_E2E_PROXY="http://localhost:3003" cargo test-e2e --no-fail-fast ${{ vars.CARGO_NEXTEST_EXTRA_ARGS }} -E "${{ vars.CARGO_NEXTEST_FLAKY_TESTS }}"
      #   continue-on-error: true
      - name: Install Python for python async client tests
        run: uv python install 3.9

      - name: "Python: PyO3 Client: pytest"
        working-directory: clients/python
        run: |
          # Start the test in background and capture its PID
          bash ./test.sh --verbose &
          TEST_PID=$!
          echo "Started test.sh with PID: $TEST_PID"

          # Wait for 5 minutes (300 seconds)
          for i in {1..300}; do
            if ! kill -0 $TEST_PID 2>/dev/null; then
              echo "Test completed normally"
              wait $TEST_PID
              exit $?
            fi
            sleep 1
          done

          echo "Test has been running for 5 minutes, capturing backtraces..."

          # Get all processes related to our test
          echo "=== Process tree ==="
          ps -ef | grep -E "(test\.sh|pytest|python)" | grep -v grep || true

          echo "=== Capturing backtraces with gdb ==="
          # Find all python processes that might be related to our test
          PYTHON_PIDS=$(pgrep -f "python.*pytest" || true)
          if [ -n "$PYTHON_PIDS" ]; then
            for pid in $PYTHON_PIDS; do
              echo "--- Backtrace for Python process $pid ---"
              gdb -p $pid --batch \
                -ex "set pagination off" \
                -ex "thread apply all bt" \
                -ex "info threads" \
                -ex "detach" \
                -ex "quit" 2>&1 || true
              echo ""
            done
          else
            echo "No Python processes found"
          fi
          exit 1

      - name: "Node.js: OpenAI Client: test"
        working-directory: clients/openai-node
        run: |
          pnpm run test

      - name: Install Go
        uses: actions/setup-go@29694d72cd5e7ef3b09496b39f28a942af47737e
        with:
          go-version: "1.24"

      - name: "Go: OpenAI Client: test"
        working-directory: clients/openai-go/tests
        run: go test -v

      - name: "Python: Recipes: pytest"
        working-directory: recipes
        run: |
          uv run pytest

      - name: Terminate the gateway
        run: |
          echo "Killing gateway with pid $GATEWAY_PID"
          kill $GATEWAY_PID

      - name: Check e2e logs for deprecation warnings
        run: |
          ! grep -i "Deprecation Warning" e2e_logs.txt

      - name: Print e2e logs
        if: always()
        run: cat e2e_logs.txt

      - name: Print provider-proxy logs
        if: always()
        run: cat provider_proxy_logs.txt

      - name: Print vLLM modal logs
        if: always()
        run: cat vllm_modal_logs.txt

      - name: Print SGLang modal logs
        if: always()
        run: cat sglang_modal_logs.txt

      - name: Print vLLM GPT-OSS modal logs
        if: always()
        continue-on-error: true
        run: cat vllm_gpt_oss_modal_logs.txt

      - name: Upload provider-proxy cache
        # Only upload the cache when we're running from a 'good' run
        # (a merge queue entry which passed this check, or a cron job)
        # This prevents manual workflow runs from modifying the cache
        if: github.event_name == 'merge_group' || github.event_name == 'schedule'
        run: |
          AWS_ACCESS_KEY_ID=$R2_ACCESS_KEY_ID AWS_SECRET_ACCESS_KEY=$R2_SECRET_ACCESS_KEY ./ci/upload-provider-proxy-cache.sh

  check-production-docker-container:
    runs-on: ubuntu-latest
    steps:
      - uses: actions/checkout@11bd71901bbe5b1630ceea73d27597364c9af683
      - name: Build Docker container for production deployment tests
        run: docker build -t tensorzero/gateway -f gateway/Dockerfile .

      - name: Launch ClickHouse container for E2E tests
        run: |
          # 'docker compose' will exit with status code 1 if any container exits, even if the container exits with status code 0
          docker compose -f tensorzero-core/tests/e2e/docker-compose.yml up -d --wait || true

      - name: Set up .env file for production deployment tests
        run: |
          echo "OPENAI_API_KEY=${{ secrets.OPENAI_API_KEY }}" > examples/production-deployment/.env
          echo "TENSORZERO_CLICKHOUSE_URL=http://chuser:chpassword@host.docker.internal:8123/tensorzero" >> examples/production-deployment/.env
          echo "TENSORZERO_DISABLE_PSEUDONYMOUS_USAGE_ANALYTICS=1" >> examples/production-deployment/.env

      - name: Run docker compose for production deployment tests
        run: docker compose -f examples/production-deployment/docker-compose.yml up -d --wait

      - name: Run inference for production deployment tests
        run: examples/production-deployment/run.sh

      - name: Print Docker compose logs
        if: always()
        run: |
          docker compose -f examples/production-deployment/docker-compose.yml logs -t

      - name: Take down docker compose for production deployment tests
        run: |
          docker compose -f examples/production-deployment/docker-compose.yml down
          docker compose -f tensorzero-core/tests/e2e/docker-compose.yml down

  # Test that the ui e2e tests still pass after we regenerate the model inference cache
  ui-tests-e2e-regen-model-inference-cache:
    uses: ./.github/workflows/ui-tests-e2e-model-inference-cache.yml
    with:
      regen_cache: true
    secrets:
      S3_ACCESS_KEY_ID: ${{ secrets.AWS_ACCESS_KEY_ID }}
      S3_SECRET_ACCESS_KEY: ${{ secrets.AWS_SECRET_ACCESS_KEY }}
      OPENAI_API_KEY: ${{ secrets.OPENAI_API_KEY }}
      FIREWORKS_ACCOUNT_ID: ${{ secrets.FIREWORKS_ACCOUNT_ID }}
      FIREWORKS_API_KEY: ${{ secrets.FIREWORKS_API_KEY }}
      ANTHROPIC_API_KEY: ${{ secrets.ANTHROPIC_API_KEY }}

  # See 'ci/README.md' at the repository root for more details.
  check-all-live-tests-passed:
    if: always()
    needs:
      [
        check-production-docker-container,
        ui-tests-e2e-regen-model-inference-cache,
        live-tests,
        batch-tests,
      ]
    runs-on: ubuntu-latest
    steps:
      - if: ${{ contains(needs.*.result, 'failure') || contains(needs.*.result, 'cancelled') }}
        run: exit 1<|MERGE_RESOLUTION|>--- conflicted
+++ resolved
@@ -56,12 +56,8 @@
     secrets: inherit
 
   live-tests:
-<<<<<<< HEAD
     runs-on: namespace-profile-tensorzero-8x16
-=======
     name: "live-tests (batch_writes: ${{ matrix.batch_writes }})"
-    runs-on: namespace-profile-tensorzero-32x64
->>>>>>> 0d9e0702
     permissions:
       # Permission to checkout the repository
       contents: read
