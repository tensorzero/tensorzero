--- conflicted
+++ resolved
@@ -92,7 +92,6 @@
       - name: Configure Namespace-powered Buildx
         uses: namespacelabs/nscloud-setup-buildx-action@84ca8c58fdf372d6a4750476cd09b7b96ee778ca
         continue-on-error: ${{ github.event.pull_request.head.repo.full_name != github.repository || github.actor == 'dependabot[bot]' }}
-
 
       - name: Check all docker-compose.yml files
         run: ./ci/check-all-docker-compose.sh
@@ -458,13 +457,11 @@
         run: pnpm install --frozen-lockfile
 
       - name: Build ui container
-<<<<<<< HEAD
         # Enable feedback in the UI for this job so the playwright tests can use it
-        run: docker build --build-arg VITE_TENSORZERO_UI_FF_ENABLE_FEEDBACK=1 \
-          -f ui/Dockerfile . -t tensorzero/ui
-=======
-        run: docker buildx build -f ui/Dockerfile . -t tensorzero/ui
->>>>>>> 9240b052
+        run: docker buildx build \
+          --build-arg VITE_TENSORZERO_UI_FF_ENABLE_FEEDBACK=1 \
+          -f ui/Dockerfile . \
+          -t tensorzero/ui
 
       - name: Start services for ui e2e tests
         working-directory: ui
