--- conflicted
+++ resolved
@@ -244,13 +244,9 @@
           cargo hack clippy --all-targets --each-feature -- -D warnings
 
   validate:
-<<<<<<< HEAD
-    permissions:
-      contents: read
-    runs-on: namespace-profile-tensorzero-8x16
-=======
+    permissions:
+      contents: read
     runs-on: namespace-profile-tensorzero-8x32
->>>>>>> 340c0e74
 
     timeout-minutes: 30
     if: github.repository == 'tensorzero/tensorzero'
