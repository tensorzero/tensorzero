name: General Checks
run-name: "General Checks for: ${{ github.event.pull_request.title || github.ref }}"

on:
  merge_group:
    paths-ignore:
      - "docs/**"
  pull_request:
    branches: ["main"]

concurrency:
  group: ${{ github.ref == 'refs/heads/main' && github.run_id || format('{0}-{1}', github.workflow, github.ref) }}
  cancel-in-progress: ${{ github.ref != 'refs/heads/main' }}

env:
  FORCE_COLOR: 1
  TENSORZERO_CLICKHOUSE_URL: "http://chuser:chpassword@localhost:8123/tensorzero"
  R2_ACCESS_KEY_ID: ${{ secrets.R2_ACCESS_KEY_ID }}
  R2_SECRET_ACCESS_KEY: ${{ secrets.R2_SECRET_ACCESS_KEY }}

jobs:
  check-version-consistency:
    permissions:
      contents: read
    runs-on: ubuntu-latest
    if: github.repository == 'tensorzero/tensorzero'
    steps:
      - uses: actions/checkout@11bd71901bbe5b1630ceea73d27597364c9af683

      - name: Check version consistency
        run: ./ci/check-version-consistency.sh

  # Like 'check-docker-compose', but loads the freshly built 'gateway' and 'ui' container images first
  # This checks that all of our docker-compose files work with the changes in the PR
  check-latest-docker-compose:
    needs: [build-gateway-container, build-ui-container]
    permissions:
      # Permission to checkout the repository
      contents: read
      # Permission to fetch GitHub OIDC token authentication
      id-token: write
      # Permission to download artifacts
      actions: read

    runs-on: ubuntu-latest
    if: github.repository == 'tensorzero/tensorzero'
    steps:
      - uses: actions/checkout@11bd71901bbe5b1630ceea73d27597364c9af683

      - name: Download container images
        uses: actions/download-artifact@95815c38cf2ff2164869cbab79da8d1f422bc89e
        with:
          pattern: build-*-container
          merge-multiple: true

      - name: Load `gateway` and `ui` containers
        run: |
          docker load < gateway-container.tar
          docker load < ui-container.tar
          # Retag the loaded images to match what docker-compose expects
          docker tag tensorzero/gateway:sha-${{ github.sha }} tensorzero/gateway:latest
          docker tag tensorzero/ui:sha-${{ github.sha }} tensorzero/ui:latest

      - name: Create the `object_storage` directory for the multimodal-vision-finetuning example
        run: |
          mkdir -p examples/multimodal-vision-finetuning/object_storage
          chmod 777 examples/multimodal-vision-finetuning/object_storage

      - name: Apply Postgres migrations for the enforce-custom-rate-limits example
        # Note: In isolation, applying migrations should not require `OPENAI_API_KEY`, but Docker Compose will complain if it's not set given our docker-compose.yml file.
        # Note: We must delete the Docker network because later we use `ci/internal-network.yml`
        run: |
          cd examples/docs/guides/operations/enforce-custom-rate-limits
          OPENAI_API_KEY=dummy docker compose run --rm gateway --run-postgres-migrations
          OPENAI_API_KEY=dummy docker compose down

      - name: Check latest docker-compose
        run: ./ci/check-all-docker-compose.sh

  # Checks our docker-compose files against the most recent published 'gateway' and 'ui' container images
  # (not the ones built for this PR)
  check-docker-compose:
    permissions:
      # Permission to checkout the repository
      contents: read
      # Permission to fetch GitHub OIDC token authentication
      id-token: write
    runs-on: ubuntu-latest
    timeout-minutes: 120
    if: github.repository == 'tensorzero/tensorzero'

    steps:
      - name: Set DNS
        run: echo "127.0.0.1 howdy.tensorzero.com" | sudo tee -a /etc/hosts
      - uses: actions/checkout@11bd71901bbe5b1630ceea73d27597364c9af683

      # We allow the namespace builder setup to fail on Dependabot PRs and PRs from forks
      # (where the oidc token is not available)

      - name: Install Namespace CLI
        uses: namespacelabs/nscloud-setup@d1c625762f7c926a54bd39252efff0705fd11c64
        continue-on-error: ${{ github.event.pull_request.head.repo.full_name != github.repository || github.actor == 'dependabot[bot]' }}

      - name: Configure Namespace-powered Buildx
        uses: namespacelabs/nscloud-setup-buildx-action@91c2e6537780e3b092cb8476406be99a8f91bd5e
        with:
          wait-for-builder: true
        continue-on-error: ${{ github.event.pull_request.head.repo.full_name != github.repository || github.actor == 'dependabot[bot]' }}

      - name: Create the `object_storage` directory for the multimodal-vision-finetuning example
        run: |
          mkdir -p examples/multimodal-vision-finetuning/object_storage
          chmod 777 examples/multimodal-vision-finetuning/object_storage

      - name: Apply Postgres migrations for the enforce-custom-rate-limits example
        # Note: In isolation, applying migrations should not require `OPENAI_API_KEY`, but Docker Compose will complain if it's not set given our docker-compose.yml file.
        # Note: We must delete the Docker network because later we use `ci/internal-network.yml`
        run: |
          cd examples/docs/guides/operations/enforce-custom-rate-limits
          OPENAI_API_KEY=dummy docker compose run --rm gateway --run-postgres-migrations
          OPENAI_API_KEY=dummy docker compose down

      - name: Check all docker-compose.yml files
        run: ./ci/check-all-docker-compose.sh

  check-python-client-build:
    uses: ./.github/workflows/python-client-build.yml

  check-node-bindings:
    permissions:
      contents: read
      # Permission to upload artifacts
      actions: write
    runs-on: ubuntu-latest
    if: github.repository == 'tensorzero/tensorzero'
    steps:
      - uses: actions/checkout@11bd71901bbe5b1630ceea73d27597364c9af683

      - name: Setup Node.js
        uses: actions/setup-node@cdca7365b2dadb8aad0a33bc7601856ffabcc48e
        with:
          node-version: "22.9.0"

      - name: Install pnpm
        run: |
          for attempt in 1 2 3; do
            if npm install -g pnpm@latest; then
              break
            fi
            if [ $attempt -eq 3 ]; then
              echo "Failed to install pnpm after 3 attempts"
              exit 1
            fi
            sleep $((10 * attempt))
          done
        shell: bash

      - name: Install dependencies
        working-directory: internal/tensorzero-node
        run: pnpm install --frozen-lockfile

      - name: Build Node.js bindings
        working-directory: internal/tensorzero-node
        run: pnpm build-bindings

      - name: Check for git diff after building bindings
        id: git_diff_check
        run: git diff --exit-code

      - name: Upload bindings artifact on diff failure
        if: failure()
        uses: namespace-actions/upload-artifact@9a78c62e083914789d908952f9773e42744b9f68
        with:
          name: node-bindings
          path: internal/tensorzero-node/lib/bindings
          retention-days: 7

      - name: Check tensorzero-node bindings are properly exported
        run: pnpm --filter=tensorzero-node run check-exports

  build-windows:
    permissions:
      contents: read
      # Permission for rust-cache to read/write cache
      actions: read
    runs-on: windows-latest
    if: github.repository == 'tensorzero/tensorzero'
    steps:
      - uses: actions/checkout@11bd71901bbe5b1630ceea73d27597364c9af683
      - name: Install Rust toolchain
        run: |
          for attempt in 1 2 3; do
            if rustup toolchain install stable && rustup default stable; then
              break
            fi
            if [ $attempt -eq 3 ]; then
              echo "Failed to install Rust toolchain after 3 attempts"
              exit 1
            fi
            sleep $((10 * attempt))
          done
        shell: bash
      - uses: Swatinem/rust-cache@9d47c6ad4b02e050fd481d890b2ea34778fd09d6
        with:
          cache-provider: "buildjet"
          save-if: ${{ github.event_name == 'merge_group' }}
      - name: Build Rust
        run: cargo build --workspace

  lint-rust:
    runs-on: namespace-profile-tensorzero-8x16
    steps:
      - uses: actions/checkout@11bd71901bbe5b1630ceea73d27597364c9af683
      # We install the latest rust when running lints, since we don't care if older rust versions lint successfully.
      # This avoids the need to deal with linter bugs in older rust versions.
      - name: Install Rust toolchain
        run: |
          for attempt in 1 2 3; do
            if rustup toolchain install stable --component clippy,rustfmt && rustup default stable; then
              break
            fi
          done
        shell: bash

      - name: Configure Namespace cache for Rust
        uses: namespacelabs/nscloud-cache-action@2f50e7d0f70475e6f59a55ba0f05eec9108e77cc
        with:
          cache: |
            rust

      - name: Install cargo-hack
        uses: taiki-e/install-action@d12e869b89167df346dd0ff65da342d1fb1202fb
        with:
          tool: cargo-hack

      - name: Lint (Rust)
        run: |
          cargo fmt --all --check
          cargo hack clippy --all-targets --each-feature -- -D warnings

  validate:
<<<<<<< HEAD
    permissions:
      contents: read
    runs-on: namespace-profile-tensorzero-32x64
=======
    runs-on: namespace-profile-tensorzero-8x16
>>>>>>> cb387e88

    timeout-minutes: 30
    if: github.repository == 'tensorzero/tensorzero'

    steps:
      - uses: actions/checkout@11bd71901bbe5b1630ceea73d27597364c9af683

      # We deliberately install our MSRV here (rather than 'stable') to ensure that everything compiles with that version
      - name: Install Rust 1.86.0
        run: |
          for attempt in 1 2 3; do
            if rustup install 1.86.0 && rustup default 1.86.0; then
              break
            fi
            if [ $attempt -eq 3 ]; then
              echo "Failed to install Rust 1.86.0 after 3 attempts"
              exit 1
            fi
            sleep $((10 * attempt))
          done
        shell: bash

      - name: Print Rust version
        run: rustc --version

      - name: Setup Node.js
        uses: actions/setup-node@cdca7365b2dadb8aad0a33bc7601856ffabcc48e
        with:
          node-version: "22.9.0"

      - name: Install pnpm
        run: |
          for attempt in 1 2 3; do
            if npm install -g pnpm@latest; then
              break
            fi
            if [ $attempt -eq 3 ]; then
              echo "Failed to install pnpm after 3 attempts"
              exit 1
            fi
            sleep $((10 * attempt))
          done
        shell: bash

      - name: Install uv
        run: curl -LsSf --retry 2 --retry-delay 10 --retry-max-time 60 https://astral.sh/uv/0.6.17/install.sh | sh

      - name: Configure Namespace cache for Rust, Python (pip), and pnpm
        uses: namespacelabs/nscloud-cache-action@2f50e7d0f70475e6f59a55ba0f05eec9108e77cc
        with:
          cache: |
            pnpm
            rust
            uv

      - name: Install JS dependencies
        run: pnpm install --frozen-lockfile

      - name: check‑case‑conflict
        run: uv run --with pre-commit pre-commit run check-case-conflict --all-files

      - name: check‑executables‑have‑shebangs
        run: uv run --with pre-commit pre-commit run check-executables-have-shebangs --all-files

      - name: check‑json
        run: uv run --with pre-commit pre-commit run check-json --all-files

      - name: check‑yaml
        run: uv run --with pre-commit pre-commit run check-yaml --all-files

      - name: check‑toml
        run: uv run --with pre-commit pre-commit run check-toml --all-files

      - name: check‑xml
        run: uv run --with pre-commit pre-commit run check-xml --all-files

      - name: check‑merge‑conflict
        run: uv run --with pre-commit pre-commit run check-merge-conflict --all-files

      - name: check‑symlinks
        run: uv run --with pre-commit pre-commit run check-symlinks --all-files

      - name: check‑vcs‑permalinks
        run: uv run --with pre-commit pre-commit run check-vcs-permalinks --all-files

      - name: detect‑private‑key
        run: uv run --with pre-commit pre-commit run detect-private-key --all-files

      # We don't run these two because we want to allow template files to have trailing whitespace
      # TODO: how do we exclude minijinja files using pre-commit in GHA?
      # - name: end‑of‑file‑fixer
      #   run: uv run --with pre-commit pre-commit run end-of-file-fixer

      # - name: trailing‑whitespace
      #   run: uv run --with pre-commit pre-commit run trailing-whitespace

      - name: uv-lock
        run: |
          bash -c '
          git ls-files "**/pyproject.toml" \
            | while read f; do
                dir=$(dirname "$f")
                (cd "$dir" && uv lock --project="pyproject.toml")
              done
          '

      - name: uv-export
        run: |
          bash -c '
          git ls-files "**/pyproject.toml" \
            | while read f; do
                dir=$(dirname "$f")
                (cd "$dir" && uv export --project="pyproject.toml" --output-file=requirements.txt --quiet)
              done
          '
      - name: verify uv generated files
        run: git diff --exit-code

      # TODO: Enable this if we can figure out the invocation
      # - name: Run nb-clean
      #   run: uv run --with nb-clean nb-clean check --remove-empty-cells

      - name: Install cargo-nextest, cargo-deny, and cargo-hack
        uses: taiki-e/install-action@d12e869b89167df346dd0ff65da342d1fb1202fb
        with:
          tool: cargo-nextest,cargo-deny,cargo-hack

      - name: Build (Rust)
        run: cargo build --workspace --verbose

      - name: Run cargo-deny
        run: cargo deny check

      - name: Test (Rust)
        env:
          # Write the exported bindings to somewhere we don't care about
          TS_RS_EXPORT_DIR: /tmp/tensorzero-bindings
        run: |
          cargo test-unit ${{ vars.CARGO_NEXTEST_EXTRA_ARGS }}

      - name: Install Python for python async client tests
        run: uv python install 3.9

      - name: Lint (Python:ruff)
        run: |
          uvx ruff@0.14.0 check --output-format=github --extend-select I .
          uvx ruff@0.14.0 format --check .

      - name: "Python: Pyo3 Client: Build and install dependencies"
        working-directory: clients/python
        run: |
          uv venv
          uv pip sync requirements.txt

      - name: "Python: PyO3 Client: pyright"
        working-directory: clients/python
        run: |
          uv pip install pyright==1.1.394
          uv run pyright

      - name: "Python: PyO3 Client: stubtest"
        working-directory: clients/python
        run: |
          uv run stubtest tensorzero.tensorzero

      - name: "Node.js: Run prettier"
        run: pnpm --filter=openai-node run format

      - name: "Node.js: OpenAI Client: typecheck"
        run: pnpm --filter=openai-node run typecheck

      - name: "Node.js: OpenAI Client: lint"
        working-directory: clients/openai-node
        run: pnpm --filter=openai-node run lint

      - name: "Python: Recipes: Install dependencies"
        working-directory: recipes
        run: |
          uv venv
          uv sync

      - name: "Python: Recipes: pyright"
        working-directory: recipes
        run: |
          uv run pyright

      - name: Build npm workspace
        run: pnpm -r build

      - name: Format tensorzero-node package
        run: pnpm --filter=tensorzero-node run format:check

      - name: Lint tensorzero-node package
        run: pnpm --filter=tensorzero-node run lint:check

      - name: Typecheck tensorzero-node package
        run: pnpm --filter=tensorzero-node run typecheck

      - name: Run ESLint
        run: pnpm --filter=tensorzero-ui run lint:check

      - name: Run Prettier
        run: pnpm --filter=tensorzero-ui run format:check

      - name: pnpm TypeScript type checking
        run: pnpm --filter=tensorzero-ui run typecheck

      - name: Compile / validate notebooks
        run: ci/compile-check-notebooks.sh

      - name: Lint Helm charts
        run: find . -name "Chart.yaml" -exec dirname {} \; | xargs -I {} helm lint {}

  clickhouse-tests:
    name: "ClickHouse tests (replicated: ${{ matrix.replicated }}) (version: ${{ matrix.clickhouse_version.tag }})"
    permissions:
      contents: read
      # Permission to download artifacts and for rust-cache
      actions: read
    needs: [build-gateway-container]

    # We don't run many tests here, so use a normal runner with Github Actions caching
    # to avoid unnecessarily using Namespace credits (it should still always finish before
    # the main 'validate' job)
    runs-on: ${{ matrix.replicated && 'namespace-profile-tensorzero-32x64' || 'namespace-profile-tensorzero-16x32' }}
    continue-on-error: ${{ matrix.clickhouse_version.allow_failure }}
    if: github.repository == 'tensorzero/tensorzero'
    strategy:
      matrix:
        # Only include replicated: true when running in merge queue
        replicated: ${{ github.event_name == 'merge_group' && fromJSON('[true, false]') || fromJSON('[false]') }}
        clickhouse_version: ${{ github.event_name == 'merge_group' && fromJSON('[{"tag":"24.12-alpine","prefix":"24.12","allow_failure":false},{"tag":"latest","prefix":"","allow_failure":false}]') || fromJSON('[{"tag":"latest","prefix":"","allow_failure":false}]') }}
        exclude:
          # Use 25.7-alpine instead of latest for replicated tests in merge group
          - replicated: true
            clickhouse_version:
              { "tag": "latest", "prefix": "", "allow_failure": false }
          # Add 25.7-alpine for replicated tests in merge group
        include: ${{ github.event_name == 'merge_group' && fromJSON('[{"clickhouse_version":{"tag":"25.7-alpine","prefix":"25.7","allow_failure":false},"replicated":true}]') || fromJson('[]') }}

    steps:
      - uses: actions/checkout@11bd71901bbe5b1630ceea73d27597364c9af683
      - name: Install Rust toolchain
        run: |
          for attempt in 1 2 3; do
            if rustup toolchain install stable && rustup default stable; then
              break
            fi
            if [ $attempt -eq 3 ]; then
              echo "Failed to install Rust toolchain after 3 attempts"
              exit 1
            fi
            sleep $((10 * attempt))
          done
        shell: bash
      - uses: Swatinem/rust-cache@9d47c6ad4b02e050fd481d890b2ea34778fd09d6
        with:
          cache-provider: "buildjet"
          shared-key: "build-gateway-cache"
          save-if: false
      - name: "Check disk space before cleanup"
        run: df -h
      # ClickHouse intermittently runs out of disk space on the `ubuntu-latest` runner
      # Use extreme disk cleanup script that frees up ~26GB of space (11-phase cleanup)
      - name: "Free up disk space"
        run: ./ci/free-disk-space.sh
      - name: Install cargo-nextest
        uses: taiki-e/install-action@d12e869b89167df346dd0ff65da342d1fb1202fb
        with:
          tool: cargo-nextest

      - name: Set ClickHouse replicated cluster name
        if: matrix.replicated == true
        run: echo "TENSORZERO_CLICKHOUSE_CLUSTER_NAME=tensorzero_e2e_tests_cluster" >> $GITHUB_ENV

      - name: Install uv
        run: curl -LsSf --retry 2 --retry-delay 10 --retry-max-time 60 https://astral.sh/uv/0.6.17/install.sh | sh

      - name: Download container images
        uses: actions/download-artifact@95815c38cf2ff2164869cbab79da8d1f422bc89e
        with:
          pattern: build-*-container
          merge-multiple: true

      - name: Load container images
        run: |
          docker load < gateway-container.tar

      - name: Download ClickHouse fixtures
        run: uv run ./ui/fixtures/download-fixtures.py

      - name: Set up TENSORZERO_CLICKHOUSE_URL for E2E tests
        run: |
          echo "TENSORZERO_CLICKHOUSE_URL=http://chuser:chpassword@localhost:8123/tensorzero_e2e_tests" >> $GITHUB_ENV

      - name: Set Postgres database URL for tests
        run: |
          echo "DATABASE_URL=postgres://postgres:postgres@localhost:5432/tensorzero-e2e-tests" >> $GITHUB_ENV
          echo "TENSORZERO_POSTGRES_URL=postgres://postgres:postgres@localhost:5432/tensorzero-e2e-tests" >> $GITHUB_ENV

      - name: Set TENSORZERO_GATEWAY_TAG
        run: |
          echo "TENSORZERO_GATEWAY_TAG=sha-${{ github.sha }}" >> $GITHUB_ENV

      - name: Launch dependency services with non-replicated ClickHouse container for E2E tests
        if: matrix.replicated == false
        run: TENSORZERO_CLICKHOUSE_VERSION=${{ matrix.clickhouse_version.tag }} docker compose -f tensorzero-core/tests/e2e/docker-compose.yml up --wait

      - name: Launch replicated ClickHouse container for E2E tests
        if: matrix.replicated == true
        run: TENSORZERO_CLICKHOUSE_VERSION=${{ matrix.clickhouse_version.tag }} docker compose -f tensorzero-core/tests/e2e/docker-compose.replicated.yml up --wait

      # Make an HTTP request to ClickHouse and check that the version matches '${{ matrix.clickhouse_version }}'
      - name: Check ClickHouse version
        run: |
          CLICKHOUSE_VERSION=$(curl -s "http://localhost:8123/query?user=chuser&password=chpassword" --data-binary "SELECT version()")
          echo "Detected ClickHouse version: $CLICKHOUSE_VERSION"
          echo "$CLICKHOUSE_VERSION" | grep -q "${{ matrix.clickhouse_version.prefix }}" || echo "WARNING: ClickHouse version does not match expected ${{ matrix.clickhouse_version.prefix }}"

      # We run this as a separate step so that we can see live build logs
      # (and fail the job immediately if the build fails)
      - name: Build the gateway for E2E tests
        run: cargo build-e2e

      - name: Launch the gateway for E2E tests (not configured for replication)
        if: matrix.replicated == false
        run: |
          cargo run-e2e > e2e_logs.txt 2>&1 &
            count=0
            max_attempts=20
            while ! curl -s -f http://localhost:3000/health >/dev/null 2>&1; do
              echo "Waiting for gateway to be healthy..."
              sleep 1
              count=$((count + 1))
              if [ $count -ge $max_attempts ]; then
                echo "Gateway failed to become healthy after $max_attempts attempts"
                exit 1
              fi
            done
          echo "GATEWAY_PID=$!" >> $GITHUB_ENV

      - name: Launch the gateway for E2E tests (configured for replication)
        if: matrix.replicated == true
        run: |
          cargo run-e2e --run-clickhouse-migrations &&
          cargo run-e2e > e2e_logs.txt 2>&1 &
            count=0
            max_attempts=40
            while ! curl -s -f http://localhost:3000/health >/dev/null 2>&1; do
              echo "Waiting for gateway to be healthy..."
              sleep 1
              count=$((count + 1))
              if [ $count -ge $max_attempts ]; then
                echo "Gateway failed to become healthy after $max_attempts attempts"
                exit 1
              fi
            done
          echo "GATEWAY_PID=$!" >> $GITHUB_ENV

      - name: Test (Rust)
        env:
          DATABASE_URL: postgres://postgres:postgres@localhost:5432/tensorzero-e2e-tests
          TENSORZERO_POSTGRES_URL: postgres://postgres:postgres@localhost:5432/tensorzero-e2e-tests
        run: cargo test-e2e-no-creds

      - name: Print docker compose logs (replicated)
        if: always() && matrix.replicated == true
        run: |
          TENSORZERO_CLICKHOUSE_VERSION=${{ matrix.clickhouse_version.tag }} docker compose -f tensorzero-core/tests/e2e/docker-compose.replicated.yml logs -t

      - name: Print ClickHouse error logs (replicated)
        if: always() && matrix.replicated == true
        run: |
          echo "Error logs for ClickHouse 01:"
          docker exec e2e-clickhouse-01-1 cat /var/log/clickhouse-server/clickhouse-server.err.log
          echo "Error logs for ClickHouse 02:"
          docker exec e2e-clickhouse-02-1 cat /var/log/clickhouse-server/clickhouse-server.err.log
          echo "Error logs for ClickHouse 03:"
          docker exec e2e-clickhouse-03-1 cat /var/log/clickhouse-server/clickhouse-server.err.log

      - name: Print ClickHouse trace logs (replicated)
        if: always() && matrix.replicated == true
        run: |
          echo "Trace logs for ClickHouse 01:"
          docker exec e2e-clickhouse-01-1 cat /var/log/clickhouse-server/clickhouse-server.log
          echo "Trace logs for ClickHouse 02:"
          docker exec e2e-clickhouse-02-1 cat /var/log/clickhouse-server/clickhouse-server.log
          echo "Trace logs for ClickHouse 03:"
          docker exec e2e-clickhouse-03-1 cat /var/log/clickhouse-server/clickhouse-server.log

      - name: Print container health checks (replicated)
        if: always() && matrix.replicated == true
        run: |
          echo "Health check for ClickHouse 01:"
          docker inspect --format "{{json .State.Health }}" $(docker compose -f tensorzero-core/tests/e2e/docker-compose.replicated.yml ps -q clickhouse-01) | jq
          echo "Health check for ClickHouse 02:"
          docker inspect --format "{{json .State.Health }}" $(docker compose -f tensorzero-core/tests/e2e/docker-compose.replicated.yml ps -q clickhouse-02) | jq
          echo "Health check for ClickHouse 03:"
          docker inspect --format "{{json .State.Health }}" $(docker compose -f tensorzero-core/tests/e2e/docker-compose.replicated.yml ps -q clickhouse-03) | jq

      - name: Print docker compose logs (non-replicated)
        if: always() && matrix.replicated == false
        run: |
          TENSORZERO_CLICKHOUSE_VERSION=${{ matrix.clickhouse_version.tag }} docker compose -f tensorzero-core/tests/e2e/docker-compose.yml logs -t

      - name: Print e2e logs
        if: always()
        run: cat e2e_logs.txt

  # Run 'cargo test-optimization' against mock-inference-provider
  mock-optimization-tests:
    permissions:
      contents: read
      # Permission for rust-cache
      actions: read
    runs-on: ubuntu-latest
    if: github.repository == 'tensorzero/tensorzero'
    env:
      OPENAI_API_KEY: not_used
      FIREWORKS_API_KEY: not_used
      FIREWORKS_ACCOUNT_ID: not_used
      TOGETHER_API_KEY: not_used
      TENSORZERO_USE_MOCK_INFERENCE_PROVIDER: 1
      TENSORZERO_SKIP_LARGE_FIXTURES: 1
      R2_ACCESS_KEY_ID: ${{ secrets.R2_ACCESS_KEY_ID }}
      R2_SECRET_ACCESS_KEY: ${{ secrets.R2_SECRET_ACCESS_KEY }}

    steps:
      - uses: actions/checkout@11bd71901bbe5b1630ceea73d27597364c9af683
      - name: Install Rust toolchain
        run: |
          for attempt in 1 2 3; do
            if rustup toolchain install stable && rustup default stable; then
              break
            fi
            if [ $attempt -eq 3 ]; then
              echo "Failed to install Rust toolchain after 3 attempts"
              exit 1
            fi
            sleep $((10 * attempt))
          done
        shell: bash
      - uses: Swatinem/rust-cache@9d47c6ad4b02e050fd481d890b2ea34778fd09d6
        with:
          cache-provider: "buildjet"
          shared-key: "build-gateway-cache"
          save-if: false
      - name: Install cargo-nextest
        uses: taiki-e/install-action@d12e869b89167df346dd0ff65da342d1fb1202fb
        with:
          tool: cargo-nextest

      - name: Install uv
        run: curl -LsSf --retry 2 --retry-delay 10 --retry-max-time 60 https://astral.sh/uv/0.6.17/install.sh | sh

      - name: Download ClickHouse fixtures
        run: uv run ./ui/fixtures/download-fixtures.py

      - name: Cleanup disk space
        run: ./ci/free-disk-space.sh

      - name: Set up TENSORZERO_CLICKHOUSE_URL for E2E tests
        run: |
          echo "TENSORZERO_CLICKHOUSE_URL=http://chuser:chpassword@localhost:8123/tensorzero_e2e_tests" >> $GITHUB_ENV

      - name: Make sure dependency services are up
        run: docker compose -f tensorzero-core/tests/e2e/docker-compose.yml up --wait

      - name: Launch the gateway for E2E tests
        run: |
          cargo run-e2e > e2e_logs.txt 2>&1 &
          while ! curl -s -f http://localhost:3000/health >/dev/null 2>&1; do
            echo "Waiting for gateway to be healthy..."
            sleep 1
          done

      - name: Test (Rust)
        run: cargo test-optimization-mock

  build-gateway-container:
    uses: ./.github/workflows/build-gateway-container.yml
    permissions:
      # Permission to checkout the repository
      contents: read
      # Permission to fetch GitHub OIDC token authentication
      id-token: write

  build-ui-container:
    uses: ./.github/workflows/build-ui-container.yml
    permissions:
      # Permission to checkout the repository
      contents: read
      # Permission to fetch GitHub OIDC token authentication
      id-token: write

  ui-tests:
    uses: ./.github/workflows/ui-tests.yml
    needs: build-gateway-container

  ui-tests-e2e:
    uses: ./.github/workflows/ui-tests-e2e.yml
    needs: [build-gateway-container, build-ui-container]
    secrets:
      AWS_ACCESS_KEY_ID: ${{ secrets.AWS_ACCESS_KEY_ID }}
      AWS_SECRET_ACCESS_KEY: ${{ secrets.AWS_SECRET_ACCESS_KEY }}
      OPENAI_API_KEY: ${{ secrets.OPENAI_API_KEY }}
      FIREWORKS_ACCOUNT_ID: ${{ secrets.FIREWORKS_ACCOUNT_ID }}
      FIREWORKS_API_KEY: ${{ secrets.FIREWORKS_API_KEY }}
      S3_ACCESS_KEY_ID: ${{ secrets.AWS_ACCESS_KEY_ID }}
      S3_SECRET_ACCESS_KEY: ${{ secrets.AWS_SECRET_ACCESS_KEY }}

  # See 'ci/README.md' at the repository root for more details.
  check-all-general-jobs-passed:
    permissions: {}
    if: always() && github.repository == 'tensorzero/tensorzero'
    needs:
      [
        check-version-consistency,
        check-docker-compose,
        check-latest-docker-compose,
        check-python-client-build,
        check-node-bindings,
        build-windows,
        build-ui-container,
        build-gateway-container,
        validate,
        lint-rust,
        clickhouse-tests,
        ui-tests,
        ui-tests-e2e,
        mock-optimization-tests,
      ]
    runs-on: ubuntu-latest
    steps:
      # When running in the merge queue, jobs should never be skipped.
      # In PR CI, some jobs may be intentionally skipped (e.g. due to running from a fork, or to save money)
      - if: ${{ contains(needs.*.result, 'failure') || contains(needs.*.result, 'cancelled' || (github.event_name == 'merge_group' && contains(needs.*.result, 'skipped'))) }}
        run: exit 1<|MERGE_RESOLUTION|>--- conflicted
+++ resolved
@@ -239,13 +239,7 @@
           cargo hack clippy --all-targets --each-feature -- -D warnings
 
   validate:
-<<<<<<< HEAD
-    permissions:
-      contents: read
-    runs-on: namespace-profile-tensorzero-32x64
-=======
     runs-on: namespace-profile-tensorzero-8x16
->>>>>>> cb387e88
 
     timeout-minutes: 30
     if: github.repository == 'tensorzero/tensorzero'
