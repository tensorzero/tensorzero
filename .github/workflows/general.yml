--- conflicted
+++ resolved
@@ -405,12 +405,8 @@
     # We don't run many tests here, so use a normal runner with Github Actions caching
     # to avoid unnecessarily using Namespace credits (it should still always finish before
     # the main 'validate' job)
-<<<<<<< HEAD
-    runs-on: ${{ matrix.replicated && 'namespace-profile-tensorzero-16x32' || 'namespace-profile-tensorzero-16x32' }}
-=======
     # runs-on: ${{ matrix.replicated && 'namespace-profile-tensorzero-32x64' || 'ubuntu-latest' }}
     runs-on: namespace-profile-tensorzero-32x64
->>>>>>> 0d9e0702
     continue-on-error: ${{ matrix.clickhouse_version.allow_failure }}
     strategy:
       matrix:
