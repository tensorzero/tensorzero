name: General Checks
run-name: "General Checks for: ${{ github.event.pull_request.title || github.ref }}"

on:
  merge_group:
    paths-ignore:
      - "docs/**"
  pull_request:
    branches: ["main"]
  workflow_dispatch:

concurrency:
  group: ${{ github.ref == 'refs/heads/main' && github.run_id || format('general-{0}-{1}', github.workflow, github.ref) }}
  cancel-in-progress: ${{ github.ref != 'refs/heads/main' }}

env:
  FORCE_COLOR: 1
  TENSORZERO_CLICKHOUSE_URL: "http://chuser:chpassword@localhost:8123/tensorzero"
  SQLX_OFFLINE: 1
  R2_ACCESS_KEY_ID: ${{ secrets.R2_ACCESS_KEY_ID }}
  R2_SECRET_ACCESS_KEY: ${{ secrets.R2_SECRET_ACCESS_KEY }}
  RUST_MSRV: 1.88.0

jobs:
  check-version-consistency:
    permissions:
      contents: read
    runs-on: ubuntu-latest
    if: github.repository == 'tensorzero/tensorzero'
    steps:
      - uses: actions/checkout@11bd71901bbe5b1630ceea73d27597364c9af683
        with:
          fetch-depth: 0

      - name: Check version consistency
        run: ./ci/check-version-consistency.sh

  # This checks for specific markers in the codebase that require multiple files to be edited together.
  check-if-edited-then-edit:
    permissions:
      contents: read
    runs-on: ubuntu-latest
    # Should run on all PRs from forks as well, if the label is not present
    if: ${{ !contains(github.event.pull_request.labels.*.name, 'skip-if-edited-check') }}
    steps:
      - uses: actions/checkout@11bd71901bbe5b1630ceea73d27597364c9af683
        with:
          fetch-depth: 0

      - name: Set up Python
        uses: actions/setup-python@0b93645e9fea7318ecaed2b359559ac225c90a2b
        with:
          python-version: "3.9"

      - name: Check coordinated edits
        run: python3 ci/check_coordinated_edits.py

  # Like 'check-docker-compose', but loads the freshly built 'gateway' and 'ui' container images first
  # This checks that all of our docker-compose files work with the changes in the PR
  check-latest-docker-compose:
    needs: [build-gateway-container, build-ui-container]
    permissions:
      # Permission to checkout the repository
      contents: read
      # Permission to fetch GitHub OIDC token authentication
      id-token: write
      # Permission to download artifacts
      actions: read

    runs-on: ubuntu-latest
    if: github.repository == 'tensorzero/tensorzero'
    steps:
      - uses: actions/checkout@11bd71901bbe5b1630ceea73d27597364c9af683

      - name: Download container images
        uses: actions/download-artifact@95815c38cf2ff2164869cbab79da8d1f422bc89e
        with:
          pattern: build-*-container
          merge-multiple: true

      - name: Load `gateway` and `ui` containers
        run: |
          docker load < gateway-container.tar
          docker load < ui-container.tar
          # Retag the loaded images to match what docker-compose expects
          docker tag tensorzero/gateway:sha-${{ github.sha }} tensorzero/gateway:latest
          docker tag tensorzero/ui:sha-${{ github.sha }} tensorzero/ui:latest

      - name: Create the `object_storage` directory for the multimodal-vision-finetuning example
        run: |
          mkdir -p examples/multimodal-vision-finetuning/object_storage
          chmod 777 examples/multimodal-vision-finetuning/object_storage

      - name: Apply Postgres migrations for the enforce-custom-rate-limits example
        # Note: In isolation, applying migrations should not require `OPENAI_API_KEY`, but Docker Compose will complain if it's not set given our docker-compose.yml file.
        # Note: We must delete the Docker network because later we use `ci/internal-network.yml`
        run: |
          cd examples/docs/guides/operations/enforce-custom-rate-limits
          OPENAI_API_KEY=dummy docker compose run --rm gateway --run-postgres-migrations
          OPENAI_API_KEY=dummy docker compose down

      - name: Apply Postgres migrations for the set-up-auth-for-tensorzero example
        # Note: In isolation, applying migrations should not require `OPENAI_API_KEY`, but Docker Compose will complain if it's not set given our docker-compose.yml file.
        # Note: We must delete the Docker network because later we use `ci/internal-network.yml`
        run: |
          cd examples/docs/guides/operations/set-up-auth-for-tensorzero
          OPENAI_API_KEY=dummy docker compose run --rm gateway --run-postgres-migrations
          OPENAI_API_KEY=dummy docker compose down

      - name: Apply Postgres migrations for the run-adaptive-ab-tests example
        # Note: In isolation, applying migrations should not require `OPENAI_API_KEY`, but Docker Compose will complain if it's not set given our docker-compose.yml file.
        # Note: We must delete the Docker network because later we use `ci/internal-network.yml`
        run: |
          cd examples/docs/guides/experimentation/run-adaptive-ab-tests
          OPENAI_API_KEY=dummy docker compose run --rm gateway --run-postgres-migrations
          OPENAI_API_KEY=dummy docker compose down

      - name: Apply Postgres migrations for examples/blog/bandits-in-your-llm-gateway
        # Note: In isolation, applying migrations should not require `ANTHROPIC_API_KEY`, but Docker Compose will complain if it's not set given our docker-compose.yml file.
        # Note: We must delete the Docker network because later we use `ci/internal-network.yml`
        run: |
          cd examples/blog/bandits-in-your-llm-gateway
          ANTHROPIC_API_KEY=dummy docker compose run --rm gateway --run-postgres-migrations
          ANTHROPIC_API_KEY=dummy docker compose down

      - name: Check latest docker-compose
        run: ./ci/check-all-docker-compose.sh

  # Checks our docker-compose files against the most recent published 'gateway' and 'ui' container images
  # (not the ones built for this PR)
  check-docker-compose:
    permissions:
      # Permission to checkout the repository
      contents: read
      # Permission to fetch GitHub OIDC token authentication
      id-token: write
    runs-on: ubuntu-latest
    timeout-minutes: 120
    if: github.repository == 'tensorzero/tensorzero'

    steps:
      - name: Set DNS
        run: echo "127.0.0.1 howdy.tensorzero.com" | sudo tee -a /etc/hosts
      - uses: actions/checkout@11bd71901bbe5b1630ceea73d27597364c9af683

      # We allow the namespace builder setup to fail on Dependabot PRs and PRs from forks
      # (where the oidc token is not available)

      - name: Install Namespace CLI
        uses: namespacelabs/nscloud-setup@d1c625762f7c926a54bd39252efff0705fd11c64
        continue-on-error: ${{ github.event.pull_request.head.repo.full_name != github.repository || github.actor == 'dependabot[bot]' }}

      - name: Configure Namespace-powered Buildx
        uses: namespacelabs/nscloud-setup-buildx-action@91c2e6537780e3b092cb8476406be99a8f91bd5e
        with:
          wait-for-builder: true
        continue-on-error: ${{ github.event.pull_request.head.repo.full_name != github.repository || github.actor == 'dependabot[bot]' }}

      - name: Create the `object_storage` directory for the multimodal-vision-finetuning example
        run: |
          mkdir -p examples/multimodal-vision-finetuning/object_storage
          chmod 777 examples/multimodal-vision-finetuning/object_storage

      - name: Apply Postgres migrations for the enforce-custom-rate-limits example
        # Note: In isolation, applying migrations should not require `OPENAI_API_KEY`, but Docker Compose will complain if it's not set given our docker-compose.yml file.
        # Note: We must delete the Docker network because later we use `ci/internal-network.yml`
        run: |
          cd examples/docs/guides/operations/enforce-custom-rate-limits
          OPENAI_API_KEY=dummy docker compose run --rm gateway --run-postgres-migrations
          OPENAI_API_KEY=dummy docker compose down

      - name: Apply Postgres migrations for the set-up-auth-for-tensorzero example
        # Note: In isolation, applying migrations should not require `OPENAI_API_KEY`, but Docker Compose will complain if it's not set given our docker-compose.yml file.
        # Note: We must delete the Docker network because later we use `ci/internal-network.yml`
        run: |
          cd examples/docs/guides/operations/set-up-auth-for-tensorzero
          OPENAI_API_KEY=dummy docker compose run --rm gateway --run-postgres-migrations
          OPENAI_API_KEY=dummy docker compose down

      - name: Apply Postgres migrations for the run-adaptive-ab-tests example
        # Note: In isolation, applying migrations should not require `OPENAI_API_KEY`, but Docker Compose will complain if it's not set given our docker-compose.yml file.
        # Note: We must delete the Docker network because later we use `ci/internal-network.yml`
        run: |
          cd examples/docs/guides/experimentation/run-adaptive-ab-tests
          OPENAI_API_KEY=dummy docker compose run --rm gateway --run-postgres-migrations
          OPENAI_API_KEY=dummy docker compose down

      - name: Apply Postgres migrations for examples/blog/bandits-in-your-llm-gateway
        # Note: In isolation, applying migrations should not require `ANTHROPIC_API_KEY`, but Docker Compose will complain if it's not set given our docker-compose.yml file.
        # Note: We must delete the Docker network because later we use `ci/internal-network.yml`
        run: |
          cd examples/blog/bandits-in-your-llm-gateway
          ANTHROPIC_API_KEY=dummy docker compose run --rm gateway --run-postgres-migrations
          ANTHROPIC_API_KEY=dummy docker compose down

      - name: Check all docker-compose.yml files
        run: ./ci/check-all-docker-compose.sh

  check-python-client-build:
    permissions:
      contents: read
    uses: ./.github/workflows/python-client-build.yml

  check-node-bindings:
    permissions:
      contents: read
      # Permission to upload artifacts
      actions: write
    runs-on: ubuntu-latest
    if: github.repository == 'tensorzero/tensorzero'
    steps:
      - uses: actions/checkout@11bd71901bbe5b1630ceea73d27597364c9af683

      - name: Setup Node.js
        uses: actions/setup-node@cdca7365b2dadb8aad0a33bc7601856ffabcc48e
        with:
          node-version: "24.11.0"

      - name: Install pnpm
        run: |
          for attempt in 1 2 3; do
            if npm install -g pnpm@latest; then
              break
            fi
            if [ $attempt -eq 3 ]; then
              echo "Failed to install pnpm after 3 attempts"
              exit 1
            fi
            sleep $((10 * attempt))
          done
        shell: bash

      - name: Install dependencies
        working-directory: internal/tensorzero-node
        run: pnpm install --frozen-lockfile

      - name: Build Node.js bindings
        working-directory: internal/tensorzero-node
        run: pnpm build-bindings

      - name: Check for git diff after building bindings
        id: git_diff_check
        run: git diff --exit-code

      - name: Upload bindings artifact on diff failure
        if: failure()
        uses: namespace-actions/upload-artifact@9a78c62e083914789d908952f9773e42744b9f68
        with:
          name: node-bindings
          path: internal/tensorzero-node/lib/bindings
          retention-days: 7

      - name: Check tensorzero-node bindings are properly exported
        run: pnpm --filter=tensorzero-node run check-exports

  check-python-schemas:
    permissions:
      contents: read
    runs-on: ubuntu-latest
    if: github.repository == 'tensorzero/tensorzero'
    steps:
      - uses: actions/checkout@11bd71901bbe5b1630ceea73d27597364c9af683

      - name: Setup Node.js
        uses: actions/setup-node@cdca7365b2dadb8aad0a33bc7601856ffabcc48e
        with:
          node-version: "24.11.0"

      - name: Install pnpm
        run: |
          for attempt in 1 2 3; do
            if npm install -g pnpm@latest; then
              break
            fi
            if [ $attempt -eq 3 ]; then
              echo "Failed to install pnpm after 3 attempts"
              exit 1
            fi
            sleep $((10 * attempt))
          done
        shell: bash

      - name: Install uv
        run: curl -LsSf --retry 2 --retry-delay 10 --retry-max-time 60 https://astral.sh/uv/0.6.17/install.sh | sh

      - name: Generate Python schemas
        run: pnpm generate-python-schemas

      - name: Check for git diff after generating schemas
        id: git_diff_check
        run: git diff --exit-code

  build-windows:
    permissions:
      contents: read
      # Permission for rust-cache to read/write cache
      actions: read
    runs-on: windows-latest
    if: github.repository == 'tensorzero/tensorzero'
    steps:
      - uses: actions/checkout@11bd71901bbe5b1630ceea73d27597364c9af683
      - name: Install Rust toolchain
        run: |
          for attempt in 1 2 3; do
            if rustup toolchain install stable && rustup default stable; then
              break
            fi
            if [ $attempt -eq 3 ]; then
              echo "Failed to install Rust toolchain after 3 attempts"
              exit 1
            fi
            sleep $((10 * attempt))
          done
        shell: bash
      - uses: Swatinem/rust-cache@9d47c6ad4b02e050fd481d890b2ea34778fd09d6
        with:
          cache-provider: "buildjet"
          save-if: ${{ github.event_name == 'merge_group' }}
      - name: Build Rust
        run: cargo build --workspace

  lint-rust:
    permissions:
      contents: read
    runs-on: ubuntu-latest
    strategy:
      matrix:
        # Keep 'total_partitions' in sync with the number of entries in the 'partition' array
        partition: [1, 2, 3, 4]
        include:
          - total_partitions: 4
    steps:
      - uses: actions/checkout@11bd71901bbe5b1630ceea73d27597364c9af683
      # We install the latest rust when running lints, since we don't care if older rust versions lint successfully.
      # This avoids the need to deal with linter bugs in older rust versions.
      - name: Install Rust toolchain
        run: |
          for attempt in 1 2 3; do
            if rustup toolchain install stable --component clippy && rustup default stable; then
              break
            fi
          done
        shell: bash

      - name: Install cargo-hack
        uses: taiki-e/install-action@d12e869b89167df346dd0ff65da342d1fb1202fb
        with:
          tool: cargo-hack

      - name: Lint (Rust)
        run: |
          cargo hack --partition '${{ matrix.partition }}/${{ matrix.total_partitions }}' clippy --all-targets --each-feature -- -D warnings


  validate-python:
    permissions:
      contents: read
    runs-on: ubuntu-latest
    steps:
      - uses: actions/checkout@11bd71901bbe5b1630ceea73d27597364c9af683

      # We deliberately install our MSRV here (rather than 'stable') to ensure that everything compiles with that version
      - name: Install Rust ${{ env.RUST_MSRV }}
        run: |
          for attempt in 1 2 3; do
            if rustup install ${{ env.RUST_MSRV }} --component rustfmt && rustup default ${{ env.RUST_MSRV }}; then
              break
            fi
            if [ $attempt -eq 3 ]; then
              echo "Failed to install Rust ${{ env.RUST_MSRV }} after 3 attempts"
              exit 1
            fi
            sleep $((10 * attempt))
          done
        shell: bash

      - name: Print Rust version
        run: rustc --version

      - name: Install uv
        run: curl -LsSf --retry 2 --retry-delay 10 --retry-max-time 60 https://astral.sh/uv/0.6.17/install.sh | sh

      - name: uv-lock
        run: |
          bash -c '
          git ls-files "**/pyproject.toml" \
            | while read f; do
                dir=$(dirname "$f")
                (cd "$dir" && uv lock --project="pyproject.toml")
              done
          '

      - name: uv-export
        run: |
          bash -c '
          git ls-files "**/pyproject.toml" \
            | while read f; do
                dir=$(dirname "$f")
                (cd "$dir" && uv export --project="pyproject.toml" --output-file=requirements.txt --quiet)
              done
          '
      - name: verify uv generated files
        run: git diff --exit-code

      - name: Install Python for python async client tests
        run: uv python install 3.9

      - name: Lint (Python:ruff)
        run: |
          uvx ruff@0.14.0 check --output-format=github --extend-select I .
          uvx ruff@0.14.0 format --check .

      - name: "Python: Pyo3 Client: Build and install dependencies"
        working-directory: clients/python
        run: |
          uv venv
          uv pip sync requirements.txt

      - name: "Python: PyO3 Client: pyright"
        working-directory: clients/python
        run: |
          uv pip install pyright==1.1.394
          uv run pyright

      - name: "Python: PyO3 Client: stubtest"
        working-directory: clients/python
        run: |
          uv run stubtest tensorzero.tensorzero

      - name: "Python: Recipes: Install dependencies"
        working-directory: recipes
        run: |
          uv venv
          uv sync

      - name: "Python: Recipes: pyright"
        working-directory: recipes
        run: |
          uv run pyright

      - name: Compile / validate notebooks
        run: ci/compile-check-notebooks.sh


  validate-node:
    permissions:
      contents: read
    runs-on: ubuntu-latest
    steps:
      - uses: actions/checkout@11bd71901bbe5b1630ceea73d27597364c9af683

      # We deliberately install our MSRV here (rather than 'stable') to ensure that everything compiles with that version
      - name: Install Rust ${{ env.RUST_MSRV }}
        run: |
          for attempt in 1 2 3; do
            if rustup install ${{ env.RUST_MSRV }} --component rustfmt && rustup default ${{ env.RUST_MSRV }}; then
              break
            fi
            if [ $attempt -eq 3 ]; then
              echo "Failed to install Rust ${{ env.RUST_MSRV }} after 3 attempts"
              exit 1
            fi
            sleep $((10 * attempt))
          done
        shell: bash

      - name: Print Rust version
        run: rustc --version

      - name: Setup Node.js
        uses: actions/setup-node@cdca7365b2dadb8aad0a33bc7601856ffabcc48e
        with:
          node-version: "24.11.0"

      - name: Install pnpm
        run: |
          for attempt in 1 2 3; do
            if npm install -g pnpm@latest; then
              break
            fi
            if [ $attempt -eq 3 ]; then
              echo "Failed to install pnpm after 3 attempts"
              exit 1
            fi
            sleep $((10 * attempt))
          done
        shell: bash

      - name: Install JS dependencies
        run: pnpm install --frozen-lockfile

      - name: Build npm workspace
        run: pnpm -r build

      - name: Format tensorzero-node package
        run: pnpm --filter=tensorzero-node run format:check

      - name: Lint tensorzero-node package
        run: pnpm --filter=tensorzero-node run lint:check

      - name: Typecheck tensorzero-node package
        run: pnpm --filter=tensorzero-node run typecheck

      - name: Run ESLint
        run: pnpm --filter=tensorzero-ui run lint:check

      - name: Run Prettier
        run: pnpm --filter=tensorzero-ui run format:check

      - name: pnpm TypeScript type checking
        run: pnpm --filter=tensorzero-ui run typecheck

  rust-build:
    permissions:
      contents: read
    runs-on: ubuntu-latest
    steps:
      - uses: actions/checkout@11bd71901bbe5b1630ceea73d27597364c9af683

      # We deliberately install our MSRV here (rather than 'stable') to ensure that everything compiles with that version
      - name: Install Rust ${{ env.RUST_MSRV }}
        run: |
          for attempt in 1 2 3; do
            if rustup install ${{ env.RUST_MSRV }} --component rustfmt && rustup default ${{ env.RUST_MSRV }}; then
              break
            fi
            if [ $attempt -eq 3 ]; then
              echo "Failed to install Rust ${{ env.RUST_MSRV }} after 3 attempts"
              exit 1
            fi
            sleep $((10 * attempt))
          done
        shell: bash

      - name: Install cargo-nextest, cargo-deny, and cargo-hack
        uses: taiki-e/install-action@d12e869b89167df346dd0ff65da342d1fb1202fb
        with:
          tool: cargo-nextest,cargo-deny,cargo-hack

      - name: Build (Rust)
        run: cargo build --workspace --verbose
        
  rust-test:
    permissions:
      contents: read
    runs-on: ubuntu-latest
    steps:
      - uses: actions/checkout@11bd71901bbe5b1630ceea73d27597364c9af683

      # We deliberately install our MSRV here (rather than 'stable') to ensure that everything compiles with that version
      - name: Install Rust ${{ env.RUST_MSRV }}
        run: |
          for attempt in 1 2 3; do
            if rustup install ${{ env.RUST_MSRV }} --component rustfmt && rustup default ${{ env.RUST_MSRV }}; then
              break
            fi
            if [ $attempt -eq 3 ]; then
              echo "Failed to install Rust ${{ env.RUST_MSRV }} after 3 attempts"
              exit 1
            fi
            sleep $((10 * attempt))
          done
        shell: bash

      - name: Install cargo-nextest, cargo-deny, and cargo-hack
        uses: taiki-e/install-action@d12e869b89167df346dd0ff65da342d1fb1202fb
        with:
          tool: cargo-nextest,cargo-deny,cargo-hack

      - name: Test (Rust)
        env:
          # Write the exported bindings to somewhere we don't care about
          TS_RS_EXPORT_DIR: /tmp/tensorzero-bindings
        run: |
          cargo test-unit ${{ vars.CARGO_NEXTEST_EXTRA_ARGS }}


  validate:
    permissions:
      contents: read
    runs-on: ubuntu-latest

    timeout-minutes: 30
    if: github.repository == 'tensorzero/tensorzero'

    steps:
      - uses: actions/checkout@11bd71901bbe5b1630ceea73d27597364c9af683

      # We deliberately install our MSRV here (rather than 'stable') to ensure that everything compiles with that version
      - name: Install Rust ${{ env.RUST_MSRV }}
        run: |
          for attempt in 1 2 3; do
            if rustup install ${{ env.RUST_MSRV }} --component rustfmt && rustup default ${{ env.RUST_MSRV }}; then
              break
            fi
            if [ $attempt -eq 3 ]; then
              echo "Failed to install Rust ${{ env.RUST_MSRV }} after 3 attempts"
              exit 1
            fi
            sleep $((10 * attempt))
          done
        shell: bash

      - name: Print Rust version
        run: rustc --version

      - name: Setup Node.js
        uses: actions/setup-node@cdca7365b2dadb8aad0a33bc7601856ffabcc48e
        with:
          node-version: "24.11.0"

      - name: Install pnpm
        run: |
          for attempt in 1 2 3; do
            if npm install -g pnpm@latest; then
              break
            fi
            if [ $attempt -eq 3 ]; then
              echo "Failed to install pnpm after 3 attempts"
              exit 1
            fi
            sleep $((10 * attempt))
          done
        shell: bash

      - name: Install uv
        run: curl -LsSf --retry 2 --retry-delay 10 --retry-max-time 60 https://astral.sh/uv/0.6.17/install.sh | sh

      - name: Install JS dependencies
        run: pnpm install --frozen-lockfile

      - name: check‑case‑conflict
        run: uv run --with pre-commit pre-commit run check-case-conflict --all-files

      - name: check‑executables‑have‑shebangs
        run: uv run --with pre-commit pre-commit run check-executables-have-shebangs --all-files

      - name: check‑json
        run: uv run --with pre-commit pre-commit run check-json --all-files

      - name: check‑yaml
        run: uv run --with pre-commit pre-commit run check-yaml --all-files

      - name: check‑toml
        run: uv run --with pre-commit pre-commit run check-toml --all-files

      - name: check‑xml
        run: uv run --with pre-commit pre-commit run check-xml --all-files

      - name: check‑merge‑conflict
        run: uv run --with pre-commit pre-commit run check-merge-conflict --all-files

      - name: check‑symlinks
        run: uv run --with pre-commit pre-commit run check-symlinks --all-files

      - name: check‑vcs‑permalinks
        run: uv run --with pre-commit pre-commit run check-vcs-permalinks --all-files

      - name: detect‑private‑key
        run: uv run --with pre-commit pre-commit run detect-private-key --all-files

      # We don't run these two because we want to allow template files to have trailing whitespace
      # TODO: how do we exclude minijinja files using pre-commit in GHA?
      # - name: end‑of‑file‑fixer
      #   run: uv run --with pre-commit pre-commit run end-of-file-fixer

      # - name: trailing‑whitespace
      #   run: uv run --with pre-commit pre-commit run trailing-whitespace

      # TODO: Enable this if we can figure out the invocation
      # - name: Run nb-clean
      #   run: uv run --with nb-clean nb-clean check --remove-empty-cells

      - name: Install cargo-nextest, cargo-deny, and cargo-hack
        uses: taiki-e/install-action@d12e869b89167df346dd0ff65da342d1fb1202fb
        with:
          tool: cargo-nextest,cargo-deny,cargo-hack

      - name: Run cargo-deny
        run: cargo deny check

      - name: Run cargo fmt
        run: cargo fmt --all --check

      - name: "Node.js: Run prettier"
        run: pnpm --filter=openai-node run format

      - name: "Node.js: OpenAI Client: typecheck"
        run: pnpm --filter=openai-node run typecheck

      - name: "Node.js: OpenAI Client: lint"
        working-directory: clients/openai-node
        run: pnpm --filter=openai-node run lint

      - name: Lint Helm charts
        run: find . -name "Chart.yaml" -exec dirname {} \; | xargs -I {} helm lint {}

  clickhouse-tests:
    name: "ClickHouse tests (replicated: ${{ matrix.replicated }}) (version: ${{ matrix.clickhouse_version.tag }})"
    permissions:
      contents: read
      # Permission to download artifacts and for rust-cache
      actions: read
    needs: [build-gateway-container]

    # We don't run many tests here, so use a normal runner with Github Actions caching
    # to avoid unnecessarily using Namespace credits (it should still always finish before
    # the main 'validate' job)
    runs-on: ${{ matrix.replicated && 'namespace-profile-tensorzero-32x64' || 'namespace-profile-tensorzero-16x32' }}
    continue-on-error: ${{ matrix.clickhouse_version.allow_failure }}
    if: github.repository == 'tensorzero/tensorzero'
    strategy:
      matrix:
        # Only include replicated: true when running in merge queue
        replicated: ${{ github.event_name == 'merge_group' && fromJSON('[true, false]') || fromJSON('[false]') }}
        # TODO: Temporarily using 25.9 instead of latest
        clickhouse_version: ${{ github.event_name == 'merge_group' && fromJSON('[{"tag":"lts","prefix":"lts","allow_failure":false},{"tag":"25.9","prefix":"25.9","allow_failure":false}]') || fromJSON('[{"tag":"25.9","prefix":"25.9","allow_failure":false}]') }}
        exclude:
          # Use 25.7 instead of 25.9 for replicated tests in merge group
          - replicated: true
            clickhouse_version:
              { "tag": "25.9", "prefix": "25.9", "allow_failure": false }
          # Add 25.7 for replicated tests in merge group
        include: ${{ github.event_name == 'merge_group' && fromJSON('[{"clickhouse_version":{"tag":"25.7","prefix":"25.7","allow_failure":false},"replicated":true}]') || fromJson('[]') }}

    steps:
      - uses: actions/checkout@11bd71901bbe5b1630ceea73d27597364c9af683
      - name: Install Rust toolchain
        run: |
          for attempt in 1 2 3; do
            if rustup toolchain install stable && rustup default stable; then
              break
            fi
            if [ $attempt -eq 3 ]; then
              echo "Failed to install Rust toolchain after 3 attempts"
              exit 1
            fi
            sleep $((10 * attempt))
          done
        shell: bash
      - uses: Swatinem/rust-cache@9d47c6ad4b02e050fd481d890b2ea34778fd09d6
        with:
          cache-provider: "buildjet"
          shared-key: "build-gateway-cache"
          save-if: false
      - name: "Check disk space before cleanup"
        run: df -h
      # ClickHouse intermittently runs out of disk space on the `ubuntu-latest` runner
      # Use extreme disk cleanup script that frees up ~26GB of space (11-phase cleanup)
      - name: "Free up disk space"
        run: ./ci/free-disk-space.sh
      - name: Install cargo-nextest
        uses: taiki-e/install-action@d12e869b89167df346dd0ff65da342d1fb1202fb
        with:
          tool: cargo-nextest

      - name: Set ClickHouse replicated cluster name
        if: matrix.replicated == true
        run: echo "TENSORZERO_CLICKHOUSE_CLUSTER_NAME=tensorzero_e2e_tests_cluster" >> $GITHUB_ENV

      - name: Install uv
        run: curl -LsSf --retry 2 --retry-delay 10 --retry-max-time 60 https://astral.sh/uv/0.6.17/install.sh | sh

      - name: Download container images
        uses: actions/download-artifact@95815c38cf2ff2164869cbab79da8d1f422bc89e
        with:
          pattern: build-*-container
          merge-multiple: true

      - name: Load container images
        run: |
          docker load < gateway-container.tar

      - name: Download ClickHouse fixtures
        run: uv run ./ui/fixtures/download-fixtures.py

      - name: Set up TENSORZERO_CLICKHOUSE_URL for E2E tests
        run: |
          echo "TENSORZERO_CLICKHOUSE_URL=http://chuser:chpassword@localhost:8123/tensorzero_e2e_tests" >> $GITHUB_ENV

      - name: Set Postgres database URL for tests
        run: |
          echo "DATABASE_URL=postgres://postgres:postgres@localhost:5432/tensorzero-e2e-tests" >> $GITHUB_ENV
          echo "TENSORZERO_POSTGRES_URL=postgres://postgres:postgres@localhost:5432/tensorzero-e2e-tests" >> $GITHUB_ENV

      - name: Set TENSORZERO_GATEWAY_TAG
        run: |
          echo "TENSORZERO_GATEWAY_TAG=sha-${{ github.sha }}" >> $GITHUB_ENV

      - name: Launch dependency services with non-replicated ClickHouse container for E2E tests
        if: matrix.replicated == false
        run: TENSORZERO_CLICKHOUSE_VERSION=${{ matrix.clickhouse_version.tag }} docker compose -f tensorzero-core/tests/e2e/docker-compose.yml up --wait

      - name: Launch replicated ClickHouse container for E2E tests
        if: matrix.replicated == true
        run: TENSORZERO_CLICKHOUSE_VERSION=${{ matrix.clickhouse_version.tag }} docker compose -f tensorzero-core/tests/e2e/docker-compose.replicated.yml up --wait

      # Make an HTTP request to ClickHouse and check that the version matches '${{ matrix.clickhouse_version }}'
      - name: Check ClickHouse version
        run: |
          CLICKHOUSE_VERSION=$(curl -s "http://localhost:8123/query?user=chuser&password=chpassword" --data-binary "SELECT version()")
          echo "Detected ClickHouse version: $CLICKHOUSE_VERSION"
          echo "$CLICKHOUSE_VERSION" | grep -q "${{ matrix.clickhouse_version.prefix }}" || echo "WARNING: ClickHouse version does not match expected ${{ matrix.clickhouse_version.prefix }}"

      # We run this as a separate step so that we can see live build logs
      # (and fail the job immediately if the build fails)
      - name: Build the gateway for E2E tests
        run: cargo build-e2e

      - name: Launch the gateway for E2E tests (not configured for replication)
        if: matrix.replicated == false
        run: |
          cargo run-e2e > e2e_logs.txt 2>&1 &
            count=0
            max_attempts=20
            while ! curl http://localhost:3000/health; do
              echo "Waiting for gateway to be healthy..."
              sleep 1
              count=$((count + 1))
              if [ $count -ge $max_attempts ]; then
                echo "Gateway failed to become healthy after $max_attempts attempts"
                exit 1
              fi
            done
          echo "GATEWAY_PID=$!" >> $GITHUB_ENV

      - name: Launch the gateway for E2E tests (configured for replication)
        if: matrix.replicated == true
        run: |
          cargo run-e2e --run-clickhouse-migrations &&
          cargo run-e2e > e2e_logs.txt 2>&1 &
            count=0
            max_attempts=40
            while ! curl http://localhost:3000/health; do
              echo "Waiting for gateway to be healthy..."
              sleep 1
              count=$((count + 1))
              if [ $count -ge $max_attempts ]; then
                echo "Gateway failed to become healthy after $max_attempts attempts"
                exit 1
              fi
            done
          echo "GATEWAY_PID=$!" >> $GITHUB_ENV

      - name: Test (Rust)
        env:
          DATABASE_URL: postgres://postgres:postgres@localhost:5432/tensorzero-e2e-tests
          TENSORZERO_POSTGRES_URL: postgres://postgres:postgres@localhost:5432/tensorzero-e2e-tests
        run: cargo test-e2e-no-creds

      - name: Print docker compose logs (replicated)
        if: always() && matrix.replicated == true
        run: |
          TENSORZERO_CLICKHOUSE_VERSION=${{ matrix.clickhouse_version.tag }} docker compose -f tensorzero-core/tests/e2e/docker-compose.replicated.yml logs -t

      - name: Print ClickHouse error logs (replicated)
        if: always() && matrix.replicated == true
        run: |
          echo "Error logs for ClickHouse 01:"
          docker exec e2e-clickhouse-01-1 cat /var/log/clickhouse-server/clickhouse-server.err.log
          echo "Error logs for ClickHouse 02:"
          docker exec e2e-clickhouse-02-1 cat /var/log/clickhouse-server/clickhouse-server.err.log
          echo "Error logs for ClickHouse 03:"
          docker exec e2e-clickhouse-03-1 cat /var/log/clickhouse-server/clickhouse-server.err.log

      - name: Print ClickHouse trace logs (replicated)
        if: always() && matrix.replicated == true
        run: |
          echo "Trace logs for ClickHouse 01:"
          docker exec e2e-clickhouse-01-1 cat /var/log/clickhouse-server/clickhouse-server.log
          echo "Trace logs for ClickHouse 02:"
          docker exec e2e-clickhouse-02-1 cat /var/log/clickhouse-server/clickhouse-server.log
          echo "Trace logs for ClickHouse 03:"
          docker exec e2e-clickhouse-03-1 cat /var/log/clickhouse-server/clickhouse-server.log

      - name: Print container health checks (replicated)
        if: always() && matrix.replicated == true
        run: |
          echo "Health check for ClickHouse 01:"
          docker inspect --format "{{json .State.Health }}" $(docker compose -f tensorzero-core/tests/e2e/docker-compose.replicated.yml ps -q clickhouse-01) | jq
          echo "Health check for ClickHouse 02:"
          docker inspect --format "{{json .State.Health }}" $(docker compose -f tensorzero-core/tests/e2e/docker-compose.replicated.yml ps -q clickhouse-02) | jq
          echo "Health check for ClickHouse 03:"
          docker inspect --format "{{json .State.Health }}" $(docker compose -f tensorzero-core/tests/e2e/docker-compose.replicated.yml ps -q clickhouse-03) | jq

      - name: Print docker compose logs (non-replicated)
        if: always() && matrix.replicated == false
        run: |
          TENSORZERO_CLICKHOUSE_VERSION=${{ matrix.clickhouse_version.tag }} docker compose -f tensorzero-core/tests/e2e/docker-compose.yml logs -t

      - name: Print e2e logs
        if: always()
        run: cat e2e_logs.txt

  # Run 'cargo test-optimization' against mock-inference-provider
  mock-optimization-tests:
    permissions:
      contents: read
      # Permission for rust-cache
      actions: read
    runs-on: ubuntu-latest
    if: github.repository == 'tensorzero/tensorzero'
    env:
      OPENAI_API_KEY: not_used
      FIREWORKS_API_KEY: not_used
      FIREWORKS_ACCOUNT_ID: not_used
      TOGETHER_API_KEY: not_used
      TENSORZERO_USE_MOCK_INFERENCE_PROVIDER: 1
      TENSORZERO_SKIP_LARGE_FIXTURES: 1
      R2_ACCESS_KEY_ID: ${{ secrets.R2_ACCESS_KEY_ID }}
      R2_SECRET_ACCESS_KEY: ${{ secrets.R2_SECRET_ACCESS_KEY }}

    steps:
      - uses: actions/checkout@11bd71901bbe5b1630ceea73d27597364c9af683
      - name: Install Rust toolchain
        run: |
          for attempt in 1 2 3; do
            if rustup toolchain install stable && rustup default stable; then
              break
            fi
            if [ $attempt -eq 3 ]; then
              echo "Failed to install Rust toolchain after 3 attempts"
              exit 1
            fi
            sleep $((10 * attempt))
          done
        shell: bash
      - uses: Swatinem/rust-cache@9d47c6ad4b02e050fd481d890b2ea34778fd09d6
        with:
          cache-provider: "buildjet"
          shared-key: "build-gateway-cache"
          save-if: false
      - name: Install cargo-nextest
        uses: taiki-e/install-action@d12e869b89167df346dd0ff65da342d1fb1202fb
        with:
          tool: cargo-nextest

      - name: Install uv
        run: curl -LsSf --retry 2 --retry-delay 10 --retry-max-time 60 https://astral.sh/uv/0.6.17/install.sh | sh

      - name: Download ClickHouse fixtures
        run: uv run ./ui/fixtures/download-fixtures.py

      - name: Cleanup disk space
        run: ./ci/free-disk-space.sh

      - name: Set up TENSORZERO_CLICKHOUSE_URL for E2E tests
        run: |
          echo "TENSORZERO_CLICKHOUSE_URL=http://chuser:chpassword@localhost:8123/tensorzero_e2e_tests" >> $GITHUB_ENV

      - name: Make sure dependency services are up
        run: docker compose -f tensorzero-core/tests/e2e/docker-compose.yml up --wait

      - name: Launch the gateway for E2E tests
        run: |
          cargo run-e2e > e2e_logs.txt 2>&1 &
          while ! curl http://localhost:3000/health; do
            echo "Waiting for gateway to be healthy..."
            sleep 1
          done

      - name: Test (Rust)
        run: cargo test-optimization-mock

  build-gateway-e2e-container:
    uses: ./.github/workflows/build-gateway-e2e-container.yml
    if: (github.repository == 'tensorzero/tensorzero' && github.event_name == 'merge_group')
    permissions:
      # Permission to checkout the repository
      contents: read
      # Permission to fetch GitHub OIDC token authentication
      id-token: write
    secrets:
      DOCKERHUB_USERNAME: ${{ secrets.DOCKERHUB_USERNAME }}
      DOCKERHUB_LIMITED_TOKEN: ${{ secrets.DOCKERHUB_LIMITED_TOKEN }}

  build-gateway-container:
    uses: ./.github/workflows/build-gateway-container.yml
    permissions:
      # Permission to checkout the repository
      contents: read
      # Permission to fetch GitHub OIDC token authentication
      id-token: write

  build-ui-container:
    uses: ./.github/workflows/build-ui-container.yml
    permissions:
      # Permission to checkout the repository
      contents: read
      # Permission to fetch GitHub OIDC token authentication
      id-token: write

  ui-tests:
    permissions:
      contents: read
      actions: read
    uses: ./.github/workflows/ui-tests.yml
    with:
      is_merge_group: ${{ github.event_name == 'merge_group' }}
    needs: build-gateway-container

  ui-tests-e2e:
    permissions:
      contents: read
      actions: write
    uses: ./.github/workflows/ui-tests-e2e.yml
    with:
      is_merge_group: ${{ github.event_name == 'merge_group' }}
    needs: [build-gateway-container, build-ui-container]
    secrets:
      AWS_ACCESS_KEY_ID: ${{ secrets.AWS_ACCESS_KEY_ID }}
      AWS_SECRET_ACCESS_KEY: ${{ secrets.AWS_SECRET_ACCESS_KEY }}
      OPENAI_API_KEY: ${{ secrets.OPENAI_API_KEY }}
      FIREWORKS_ACCOUNT_ID: ${{ secrets.FIREWORKS_ACCOUNT_ID }}
      FIREWORKS_API_KEY: ${{ secrets.FIREWORKS_API_KEY }}
      S3_ACCESS_KEY_ID: ${{ secrets.AWS_ACCESS_KEY_ID }}
      S3_SECRET_ACCESS_KEY: ${{ secrets.AWS_SECRET_ACCESS_KEY }}

  run-merge-queue-checks:
    needs: [build-gateway-e2e-container]
    if: (github.repository == 'tensorzero/tensorzero' && github.event_name == 'merge_group')
    permissions:
      # Permission to checkout the repository
      contents: read
      # Permission to fetch GitHub OIDC token authentication
      id-token: write
      actions: write
    uses: ./.github/workflows/merge-queue.yml
    secrets: inherit

  minikube:
    needs: [build-gateway-container, build-ui-container]
    permissions:
      contents: read
    uses: ./.github/workflows/minikube.yml

  # See 'ci/README.md' at the repository root for more details.
  check-all-general-jobs-passed:
    permissions: {}
    if: always() && github.repository == 'tensorzero/tensorzero'
    needs:
      [
        check-version-consistency,
        check-if-edited-then-edit,
        check-docker-compose,
        check-latest-docker-compose,
        check-python-client-build,
        check-node-bindings,
        check-python-schemas,
        build-windows,
        build-ui-container,
        build-gateway-container,
        build-gateway-e2e-container,
<<<<<<< HEAD
        minikube,
=======
        rust-build,
        rust-test,
>>>>>>> fbc48f30
        validate,
        validate-node,
        validate-python,
        lint-rust,
        clickhouse-tests,
        ui-tests,
        ui-tests-e2e,
        mock-optimization-tests,
        run-merge-queue-checks,
      ]
    runs-on: ubuntu-latest
    steps:
      # When running in the merge queue, jobs should never be skipped.
      # In PR CI, some jobs may be intentionally skipped (e.g. due to running from a fork, or to save money)
      - if: ${{ contains(needs.*.result, 'failure') || contains(needs.*.result, 'cancelled' || (github.event_name == 'merge_group' && contains(needs.*.result, 'skipped'))) }}
        run: exit 1<|MERGE_RESOLUTION|>--- conflicted
+++ resolved
@@ -1051,12 +1051,9 @@
         build-ui-container,
         build-gateway-container,
         build-gateway-e2e-container,
-<<<<<<< HEAD
         minikube,
-=======
         rust-build,
         rust-test,
->>>>>>> fbc48f30
         validate,
         validate-node,
         validate-python,
