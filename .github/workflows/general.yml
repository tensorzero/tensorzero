--- conflicted
+++ resolved
@@ -401,11 +401,7 @@
     # We don't run many tests here, so use a normal runner with Github Actions caching
     # to avoid unnecessarily using Namespace credits (it should still always finish before
     # the main 'validate' job)
-<<<<<<< HEAD
-    runs-on: ${{ matrix.replicated && 'namespace-profile-tensorzero-16x32' || 'namespace-profile-tensorzero-16x32' }}
-=======
     runs-on: ${{ matrix.replicated && 'namespace-profile-tensorzero-32x64' || 'namespace-profile-tensorzero-16x32' }}
->>>>>>> c957f272
     continue-on-error: ${{ matrix.clickhouse_version.allow_failure }}
     if: github.repository == 'tensorzero/tensorzero'
     strategy:
@@ -479,19 +475,11 @@
 
       - name: Launch non-replicated ClickHouse container for E2E tests
         if: matrix.replicated == false
-<<<<<<< HEAD
-        run: TENSORZERO_SKIP_LARGE_FIXTURES=1 TENSORZERO_GATEWAY_TAG=sha-${{ github.sha }} TENSORZERO_CLICKHOUSE_VERSION=${{ matrix.clickhouse_version.tag }} docker compose -f tensorzero-core/tests/e2e/docker-compose.yml up clickhouse gateway fixtures mock-inference-provider --wait
-
-      - name: Launch replicated ClickHouse container for E2E tests
-        if: matrix.replicated == true
-        run: TENSORZERO_SKIP_LARGE_FIXTURES=1 TENSORZERO_GATEWAY_TAG=sha-${{ github.sha }} TENSORZERO_CLICKHOUSE_VERSION=${{ matrix.clickhouse_version.tag }} docker compose -f tensorzero-core/tests/e2e/docker-compose.replicated.yml up clickhouse-01 clickhouse-02 clickhouse-03 gateway fixtures mock-inference-provider --wait
-=======
         run: TENSORZERO_CLICKHOUSE_VERSION=${{ matrix.clickhouse_version.tag }} docker compose -f tensorzero-core/tests/e2e/docker-compose.yml up --wait
 
       - name: Launch replicated ClickHouse container for E2E tests
         if: matrix.replicated == true
         run: TENSORZERO_CLICKHOUSE_VERSION=${{ matrix.clickhouse_version.tag }} docker compose -f tensorzero-core/tests/e2e/docker-compose.replicated.yml up --wait
->>>>>>> c957f272
 
       # Make an HTTP request to ClickHouse and check that the version matches '${{ matrix.clickhouse_version }}'
       - name: Check ClickHouse version
