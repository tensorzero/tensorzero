--- conflicted
+++ resolved
@@ -38,14 +38,10 @@
 
       - name: Test (Rust)
         run: |
-<<<<<<< HEAD
-          cargo test-unit --profile ci ${{ vars.CARGO_NEXTEST_ARGS }}
+          cargo test-unit ${{vars.CARGO_NEXTEST_ARGS}}
 
       - name: Lint (Python)
         run: |
           python -m pip install ruff
           ruff format --check .
-          ruff check --output-format=github --select I .
-=======
-          cargo test-unit ${{vars.CARGO_NEXTEST_ARGS}}
->>>>>>> 082c6c99
+          ruff check --output-format=github --select I .