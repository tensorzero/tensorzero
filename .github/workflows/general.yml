name: General Checks

on:
  merge_group:
  pull_request:
    branches: ["main"]

env:
  FORCE_COLOR: 1

jobs:
  validate:
    runs-on: ubuntu-22.04-8core

    timeout-minutes: 15

    steps:
      - uses: actions/checkout@v4

      - name: Set up Cargo Cache
        uses: Swatinem/rust-cache@v2

      - name: Install cargo-nextest and cargo-deny
        uses: taiki-e/install-action@v2
        with:
          tool: cargo-nextest,cargo-deny

      - name: Build (Rust)
        run: cargo build --verbose

      - name: Lint (Rust)
        run: |
          cargo fmt -- --check
          cargo clippy --all-targets --all-features -- -D warnings

      - name: Run cargo-deny
        run: cargo deny check bans

      - name: Test (Rust)
        run: |
<<<<<<< HEAD
          cargo test-unit
=======
          cargo test-unit --profile ci ${{ vars.CARGO_NEXTEST_ARGS }}
>>>>>>> e3bcbea2
<|MERGE_RESOLUTION|>--- conflicted
+++ resolved
@@ -38,8 +38,4 @@
 
       - name: Test (Rust)
         run: |
-<<<<<<< HEAD
-          cargo test-unit
-=======
-          cargo test-unit --profile ci ${{ vars.CARGO_NEXTEST_ARGS }}
->>>>>>> e3bcbea2
+          cargo test-unit ${{vars.CARGO_NEXTEST_ARGS}}