--- conflicted
+++ resolved
@@ -11,14 +11,6 @@
 
 env:
   DOCKERHUB_USER: tensorzero
-<<<<<<< HEAD
-=======
-  # Set the container name to a '-dev' name when this workflow is invoked by a push event
-  # Otherwise, use the unsuffixed name (which will be invoked by a release or manual dispatch)
-  GATEWAY_CONTAINER: ${{ github.event_name == 'push' && 'gateway-dev' || 'gateway' }}
-  EVALUATIONS_CONTAINER: ${{ github.event_name == 'push' && 'evaluations-dev' || 'evaluations' }}
-  UI_CONTAINER: ${{ github.event_name == 'push' && 'ui-dev' || 'ui' }}
->>>>>>> b021b870
 
 jobs:
   build:
@@ -32,17 +24,13 @@
           - runner: ubuntu-24.04-arm
             target: linux/arm64
         container:
-<<<<<<< HEAD
           # Set the container name to a '-dev' name when this workflow is invoked by a push event
           # Otherwise, use the unsuffixed name (which will be invoked by a release or manual dispatch)
           # Unfortunately, we can't use 'env' in 'strategy.matrix'
           - name: ${{ github.event_name == 'push' && 'ui-dev' || 'ui' }}
           - name: ${{ github.event_name == 'push' && 'gateway-dev' || 'gateway' }}
-=======
-          - name: ${{ env.EVALUATIONS_CONTAINER }}
-          - name: ${{ env.GATEWAY_CONTAINER }}
-          - name: ${{ env.UI_CONTAINER }}
->>>>>>> b021b870
+          - name: ${{ github.event_name == 'push' && 'evaluations-dev' || 'evaluations' }}
+
     permissions:
       packages: write
       contents: read
@@ -103,14 +91,9 @@
     strategy:
       matrix:
         container:
-<<<<<<< HEAD
           - name: ${{ github.event_name == 'push' && 'ui-dev' || 'ui' }}
           - name: ${{ github.event_name == 'push' && 'gateway-dev' || 'gateway' }}
-=======
-          - name: ${{ env.EVALUATIONS_CONTAINER }}
-          - name: ${{ env.GATEWAY_CONTAINER }}
-          - name: ${{ env.UI_CONTAINER }}
->>>>>>> b021b870
+          - name: ${{ github.event_name == 'push' && 'evaluations-dev' || 'evaluations' }}
     runs-on: ubuntu-latest
     needs:
       - build
