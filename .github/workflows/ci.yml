--- conflicted
+++ resolved
@@ -12,13 +12,10 @@
   FIREWORKS_API_KEY: ${{ secrets.FIREWORKS_API_KEY }} # for integration/E2E tests
   FORCE_COLOR: 1
   OPENAI_API_KEY: ${{ secrets.OPENAI_API_KEY }} # for integration/E2E tests
-<<<<<<< HEAD
   AZURE_OPENAI_API_KEY: ${{ secrets.AZURE_OPENAI_API_KEY }} # for integration/E2E tests
   AZURE_OPENAI_API_BASE: ${{secrets.AZURE_OPENAI_API_BASE }} # for integration/E2E tests
   AZURE_OPENAI_DEPLOYMENT_ID: ${{secrets.AZURE_OPENAI_DEPLOYMENT_ID }} # for integration/E2E tests
-=======
   TOGETHER_API_KEY: ${{ secrets.TOGETHER_API_KEY }} # for integration/E2E tests
->>>>>>> 7373ab40
 
 jobs:
   run:
