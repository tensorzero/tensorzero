--- conflicted
+++ resolved
@@ -98,13 +98,10 @@
 opentelemetry-otlp = { version = "0.29.0", features = ["grpc-tonic"] }
 opentelemetry-semantic-conventions = "0.29.0"
 init-tracing-opentelemetry = "0.28.0"
-<<<<<<< HEAD
 tracing-futures = { version = "0.2.5", features = ["futures-03"] }
-=======
 tracing-opentelemetry-instrumentation-sdk = { workspace = true, features = ["http"] }
 tower-http = { workspace = true }
 tower-layer = "0.3.3"
->>>>>>> 7e531726
 
 
 [dev-dependencies]
