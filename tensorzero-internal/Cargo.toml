[package]
name = "tensorzero-internal"
version = "0.1.0"
edition = "2021"


[features]
# Forward this feature to the Rust client, so that the embedded gateway
# has the `e2e_tests` feature enabled when we run our e2e tests
e2e_tests = ["tensorzero/e2e_tests"]

[[test]]
name = "e2e"
path = "tests/e2e/tests.rs"
required-features = ["e2e_tests"]

[lints]
workspace = true


[dependencies]
async-stream = { workspace = true }
async-trait = "0.1.86"
aws-config = { version = "1.6", features = ["behavior-version-latest"] }
aws-sdk-bedrockruntime = { version = "1.79.0", default-features = false, features = [
    "behavior-version-latest",
    "rt-tokio",
    "default-https-client",
] }
aws-smithy-types = { version = "1.3.0", features = [
    "serde-deserialize",
    "serde-serialize",
] }
aws-types = "1.3.6"
axum = { workspace = true }
backon = { version = "1.4.1", features = ["tokio-sleep"] }
blake3 = "1.7.0"
bytes = "1.6.1"
chrono = { version = "0.4.40", features = ["serde"] }
derive_builder = "0.20.0"
futures = { workspace = true }
futures-core = "0.3.30"
hex = "0.4.3"
image = { version = "0.25.6", default-features = false }
itertools = "0.14.0"
jsonschema = "0.29.1"
jsonwebtoken = "9.3.1"
lazy_static = { workspace = true }
metrics = "0.24.1"
metrics-exporter-prometheus = { version = "0.16.2", features = [
    "http-listener",
], default-features = false }
minijinja = { version = "2.8.0", features = [
    "loader",
    "debug",
    "json",
    "loop_controls",
    "builtins",
] }
object_store = { version = "0.12.0", features = ["serde", "aws"] }
rand = "0.9.0"
reqwest = { workspace = true }
reqwest-eventsource = { workspace = true }
secrecy = { workspace = true }
serde = { workspace = true }
serde-untagged = { workspace = true}
serde_json = { workspace = true }
serde_path_to_error = "0.1.17"
sha2 = "0.10.8"
strum = { version = "0.27.1", features = ["derive"] }
strum_macros = "0.27.1"
tokio = { workspace = true }
tokio-stream = { workspace = true }
toml = { workspace = true }
tracing.workspace = true
tracing-subscriber = { version = "0.3.18", features = [
    "env-filter",
    "fmt",
    "json",
] }
url = { workspace = true, features = ["serde"] }
uuid = { workspace = true }
tensorzero-derive = { path = "../tensorzero-derive" }
clap = { workspace = true }
<<<<<<< HEAD
aws-sdk-sagemakerruntime = { version = "1.65.0", features = [
    "behavior-version-latest",
    "rt-tokio",
    "default-https-client",
], default-features = false }
aws-smithy-runtime-api = "1.7.4"
eventsource-stream = "0.2.3"
=======
scoped-tls = "1.0.1"
>>>>>>> a7a64235


[dev-dependencies]
tempfile = "3.19.1"
tracing-test = { workspace = true }
tensorzero = { path = "../clients/rust" }
paste = "1.0.15"
base64 = "0.22.1"
aws-sdk-s3 = { version = "1.81.0", default-features = false, features = [
    "behavior-version-latest",
    "sigv4a",
    "rt-tokio",
    "default-https-client",
] }
aws-credential-types = { version = "1.2.2", features = [
    "hardcoded-credentials",
] }<|MERGE_RESOLUTION|>--- conflicted
+++ resolved
@@ -82,7 +82,6 @@
 uuid = { workspace = true }
 tensorzero-derive = { path = "../tensorzero-derive" }
 clap = { workspace = true }
-<<<<<<< HEAD
 aws-sdk-sagemakerruntime = { version = "1.65.0", features = [
     "behavior-version-latest",
     "rt-tokio",
@@ -90,9 +89,7 @@
 ], default-features = false }
 aws-smithy-runtime-api = "1.7.4"
 eventsource-stream = "0.2.3"
-=======
 scoped-tls = "1.0.1"
->>>>>>> a7a64235
 
 
 [dev-dependencies]
