[package]
name = "tensorzero-internal"
version = "0.1.0"
edition = "2021"


[features]
# Forward these features to the Rust client, so that the embedded gateway
# has the `e2e_tests` feature enabled when we run our e2e tests
e2e_tests = ["tensorzero/e2e_tests"]
batch_tests = ["tensorzero/batch_tests"]


[[test]]
name = "e2e"
path = "tests/e2e/tests.rs"
required-features = ["e2e_tests"]

[[test]]
name = "batch"
path = "tests/e2e/batch.rs"
required-features = ["batch_tests"]


[lints]
workspace = true


[dependencies]
async-stream = { workspace = true }
async-trait = "0.1.86"
aws-config = { version = "1.6", features = ["behavior-version-latest"] }
aws-sdk-bedrockruntime = { version = "1.77.0", default-features = false, features = [
    "behavior-version-latest",
    "rt-tokio",
    "default-https-client",
] }
aws-smithy-types = { version = "1.3.0", features = [
    "serde-deserialize",
    "serde-serialize",
] }
aws-types = "1.3.6"
axum = { workspace = true }
backon = { version = "1.2.0", features = ["tokio-sleep"] }
blake3 = "1.5.5"
bytes = "1.6.1"
chrono = { version = "0.4.40", features = ["serde"] }
derive_builder = "0.20.0"
futures = { workspace = true }
futures-core = "0.3.30"
hex = "0.4.3"
image = { version = "0.25.5", default-features = false }
itertools = "0.13.0"
jsonschema = "0.18.0"
jsonwebtoken = "9.3.0"
lazy_static = { version = "1.5.0" }
metrics = "0.23.0"
metrics-exporter-prometheus = { version = "0.15.3", features = [
    "http-listener",
], default-features = false }
minijinja = { version = "2.1.0", features = [
    "loader",
    "debug",
    "json",
    "loop_controls",
    "builtins",
] }
<<<<<<< HEAD
object_store = { version = "0.12.0", features = ["serde", "aws"] }
rand = "0.8.5"
=======
object_store = { version = "0.11.2", features = ["serde", "aws"] }
rand = "0.9.0"
>>>>>>> aec4d15a
reqwest = { workspace = true }
reqwest-eventsource = { workspace = true }
secrecy = { workspace = true }
serde = { workspace = true }
serde-untagged = "0.1.7"
serde_json = { workspace = true }
serde_path_to_error = "0.1.16"
sha2 = "0.10.8"
strum = { version = "0.26.3", features = ["derive"] }
strum_macros = "0.26.3"
tokio = { workspace = true }
tokio-stream = { workspace = true }
toml = { workspace = true }
tracing.workspace = true
tracing-subscriber = { version = "0.3.18", features = [
    "env-filter",
    "fmt",
    "json",
] }
url = { workspace = true, features = ["serde"] }
uuid = { workspace = true }


[dev-dependencies]
tempfile = "3.10.1"
tracing-test = { workspace = true }
tensorzero = { path = "../clients/rust" }
paste = "1.0.15"
base64 = "0.22.1"
aws-sdk-s3 = { version = "1.79.0", default-features = false, features = [
    "behavior-version-latest",
    "sigv4a",
    "rt-tokio",
    "default-https-client",
] }
aws-credential-types = { version = "1.2.2", features = [
    "hardcoded-credentials",
] }<|MERGE_RESOLUTION|>--- conflicted
+++ resolved
@@ -65,13 +65,8 @@
     "loop_controls",
     "builtins",
 ] }
-<<<<<<< HEAD
 object_store = { version = "0.12.0", features = ["serde", "aws"] }
-rand = "0.8.5"
-=======
-object_store = { version = "0.11.2", features = ["serde", "aws"] }
 rand = "0.9.0"
->>>>>>> aec4d15a
 reqwest = { workspace = true }
 reqwest-eventsource = { workspace = true }
 secrecy = { workspace = true }
