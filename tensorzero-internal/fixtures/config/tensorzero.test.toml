--- conflicted
+++ resolved
@@ -173,13 +173,9 @@
 # ┌────────────────────────────────────────────────────────────────────────────┐
 # │                                EVALUATIONS                                 │
 # └────────────────────────────────────────────────────────────────────────────┘
-<<<<<<< HEAD
-
-[evals.eval1]
-=======
+
 [evaluations.evaluation1]
 type = "static"
->>>>>>> 12a2e129
 dataset_name = "dataset1"
 function_name = "generate_draft"
 
@@ -191,12 +187,7 @@
 output_type = "boolean"
 optimize = "min"
 
-<<<<<<< HEAD
-[evals.eval1.evaluators.llm_judge_bool.variants.anthropic_promptA]
-=======
-
 [evaluations.evaluation1.evaluators.llm_judge_bool.variants.anthropic_promptA]
->>>>>>> 12a2e129
 type = "chat_completion"
 active = true
 model = "anthropic::claude-3.5-sonnet"
