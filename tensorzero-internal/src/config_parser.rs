use object_store::aws::AmazonS3Builder;
use object_store::local::LocalFileSystem;
use object_store::{ObjectStore, PutPayload};
use serde::{Deserialize, Serialize};
use std::collections::HashMap;
use std::path::{Path, PathBuf};
use std::sync::Arc;
use tracing::instrument;

use crate::embeddings::EmbeddingModelTable;
use crate::error::{Error, ErrorDetails};
use crate::evals::{EvalConfig, UninitializedEvalConfig};
use crate::function::{FunctionConfig, FunctionConfigChat, FunctionConfigJson};
use crate::inference::types::storage::StorageKind;
use crate::jsonschema_util::JSONSchemaFromPath;
use crate::minijinja_util::TemplateConfig;
use crate::model::{ModelConfig, ModelTable};
use crate::model_table::{CowNoClone, ShorthandModelConfig};
use crate::tool::{create_implicit_tool_call_config, StaticToolConfig, ToolChoice};
use crate::variant::best_of_n_sampling::UninitializedBestOfNSamplingConfig;
use crate::variant::chat_completion::UninitializedChatCompletionConfig;
use crate::variant::dicl::UninitializedDiclConfig;
use crate::variant::mixture_of_n::UninitializedMixtureOfNConfig;
use crate::variant::{Variant, VariantConfig};

#[derive(Debug, Default)]
pub struct Config<'c> {
    pub gateway: GatewayConfig,
    pub models: ModelTable,                    // model name => model config
    pub embedding_models: EmbeddingModelTable, // embedding model name => embedding model config
    pub functions: HashMap<String, Arc<FunctionConfig>>, // function name => function config
    pub metrics: HashMap<String, MetricConfig>, // metric name => metric config
    pub tools: HashMap<String, Arc<StaticToolConfig>>, // tool name => tool config
    pub evals: HashMap<String, EvalConfig>,    // eval name => eval config
    pub templates: TemplateConfig<'c>,
    pub object_store_info: Option<ObjectStoreInfo>,
}

#[derive(Debug, Default)]
pub struct GatewayConfig {
    pub bind_address: Option<std::net::SocketAddr>,
    pub observability: ObservabilityConfig,
    pub debug: bool,
}

#[derive(Clone, Debug)]
pub struct ObjectStoreInfo {
    // This will be `None` if we have `StorageKind::Disabled`
    pub object_store: Option<Arc<dyn ObjectStore>>,
    pub kind: StorageKind,
}

impl ObjectStoreInfo {
    fn new(config: Option<StorageKind>) -> Result<Option<Self>, Error> {
        let Some(config) = config else {
            return Ok(None);
        };

        let object_store: Option<Arc<dyn ObjectStore>> = match &config {
            StorageKind::Filesystem { path } => Some(Arc::new(
                LocalFileSystem::new_with_prefix(path).map_err(|e| {
                    Error::new(ErrorDetails::Config {
                        message: format!(
                            "Failed to create filesystem object store for path: {path}: {e}"
                        ),
                    })
                })?,
            )),
            StorageKind::S3Compatible {
                bucket_name,
                region,
                endpoint,
                #[cfg(feature = "e2e_tests")]
                    prefix: _,
            } => {
                let mut builder = AmazonS3Builder::from_env()
                    // Uses the S3 'If-Match' and 'If-None-Match' headers to implement condition put
                    .with_conditional_put(object_store::aws::S3ConditionalPut::ETagMatch);

                // These env vars have the highest priority, overriding whatever was set from 'AmazonS3Builder::from_env()'
                if let Ok(s3_access_key) = std::env::var("S3_ACCESS_KEY_ID") {
                    let s3_secret_key = std::env::var("S3_SECRET_ACCESS_KEY").ok().ok_or_else(|| Error::new(ErrorDetails::Config {
                        message: "S3_ACCESS_KEY_ID is set but S3_SECRET_ACCESS_KEY is not. Please set either both or none".to_string()
                    }))?;
                    builder = builder
                        .with_access_key_id(s3_access_key)
                        .with_secret_access_key(s3_secret_key);
                }

                if let Some(bucket_name) = bucket_name {
                    builder = builder.with_bucket_name(bucket_name);
                }
                if let Some(region) = region {
                    builder = builder.with_region(region);
                }
                if let Some(endpoint) = endpoint {
                    builder = builder.with_endpoint(endpoint);
                }

                if let (Some(bucket_name), Some(endpoint)) = (bucket_name, endpoint) {
                    if endpoint.ends_with(bucket_name) {
                        tracing::warn!("S3-compatible object endpoint `{endpoint}` ends with configured bucket_name `{bucket_name}`. This may be incorrect - if the gateway fails to start, consider setting `bucket_name = null`");
                    }
                }

                Some(Arc::new(
                builder.build()
                    .map_err(|e| Error::new(ErrorDetails::Config {
                        message: format!("Failed to create S3-compatible object store with config `{config:?}`: {e}"),
                    }))?),
            )
            }
            StorageKind::Disabled => None,
        };

        Ok(Some(Self {
            object_store,
            kind: config,
        }))
    }

    /// Verifies that the object store is configured correctly by writing an empty file to it.
    pub async fn verify(&self) -> Result<(), Error> {
        if let Some(store) = &self.object_store {
            tracing::info!("Verifying that [object_storage] is configured correctly (writing .tensorzero-validate)");
            store.put(&object_store::path::Path::from(".tensorzero-validate"), PutPayload::new())
                .await
                .map_err(|e| Error::new(ErrorDetails::Config {
                    message: format!("Failed to write `.tensorzero-validate` to object store. Check that your credentials are configured correctly: {e:?}"),
                }))?;
            tracing::info!("Successfully wrote .tensorzero-validate to object store");
        }
        Ok(())
    }
}

/// Note: This struct and the impl below can be removed in favor of a derived impl for Deserialize once we have removed the `disable_observability` flag
/// TODO (#797): Remove this once we have removed the `disable_observability` flag
#[derive(Debug, Default, Deserialize)]
#[serde(deny_unknown_fields)]
pub struct UninitializedGatewayConfig {
    pub bind_address: Option<std::net::SocketAddr>,
    #[serde(default)]
    pub disable_observability: bool,
    #[serde(default)]
    pub observability: ObservabilityConfig,
    #[serde(default)]
    pub debug: bool,
}

impl TryFrom<UninitializedGatewayConfig> for GatewayConfig {
    type Error = Error;
    fn try_from(config: UninitializedGatewayConfig) -> Result<Self, Self::Error> {
        let enabled = match (config.disable_observability, config.observability.enabled) {
            (true, Some(_)) => {
                return Err(Error::new(ErrorDetails::Config {
                    message: "Configuration flag `gateway.disable_observability` and `gateway.observability.enabled` are mutually exclusive. We are deprecating `gateway.disable_observability` in favor of `gateway.observability.enabled`. See https://github.com/tensorzero/tensorzero/issues/797 on GitHub for details.".to_string(),
                }));
            }
            (true, None) => {
                tracing::warn!("Deprecation Warning: The configuration flag `gateway.disable_observability` is deprecated in favor of `gateway.observability.enabled`. See https://github.com/tensorzero/tensorzero/issues/797 on GitHub for details.");
                Some(false)
            }
            (false, Some(enabled)) => Some(enabled),
            (false, None) => None,
        };

        Ok(Self {
            bind_address: config.bind_address,
            observability: ObservabilityConfig {
                enabled,
                async_writes: config.observability.async_writes,
            },
            debug: config.debug,
        })
    }
}

#[derive(Debug, Default, Deserialize, PartialEq)]
#[serde(deny_unknown_fields)]
pub struct ObservabilityConfig {
    #[serde(default)]
    pub enabled: Option<bool>,
    #[serde(default)]
    pub async_writes: bool,
}

#[derive(Debug, Deserialize, PartialEq)]
#[serde(deny_unknown_fields)]
pub struct MetricConfig {
    pub r#type: MetricConfigType,
    pub optimize: MetricConfigOptimize,
    pub level: MetricConfigLevel,
}

#[derive(Debug, Deserialize, PartialEq)]
#[serde(rename_all = "snake_case")]
pub enum MetricConfigType {
    Boolean,
    Float,
}

#[derive(Debug, Deserialize, PartialEq)]
#[serde(rename_all = "snake_case")]
pub enum MetricConfigOptimize {
    Min,
    Max,
}

#[derive(Debug, Deserialize, PartialEq, Serialize)]
#[serde(rename_all = "snake_case")]
pub enum MetricConfigLevel {
    Inference,
    Episode,
}

impl std::fmt::Display for MetricConfigLevel {
    fn fmt(&self, f: &mut std::fmt::Formatter<'_>) -> std::fmt::Result {
        let serialized = serde_json::to_string(self).map_err(|_| std::fmt::Error)?;
        // Remove the quotes around the string
        write!(f, "{}", serialized.trim_matches('"'))
    }
}

impl<'c> Config<'c> {
    pub async fn load_and_verify_from_path(config_path: &Path) -> Result<Config<'c>, Error> {
        let config_table = match UninitializedConfig::read_toml_config(config_path)? {
            Some(table) => table,
            None => {
                return Err(ErrorDetails::Config {
                    message: format!("Config file not found: {config_path:?}"),
                }
                .into())
            }
        };
        let base_path = match PathBuf::from(&config_path).parent() {
            Some(base_path) => base_path.to_path_buf(),
            None => {
                return Err(ErrorDetails::Config {
                    message: format!(
                        "Failed to get parent directory of config file: {config_path:?}"
                    ),
                }
                .into());
            }
        };
        let config = Self::load_from_toml(config_table, base_path)?;

        if let Some(object_store) = &config.object_store_info {
            object_store.verify().await?;
        }

        Ok(config)
    }

    fn load_from_toml(table: toml::Table, base_path: PathBuf) -> Result<Config<'c>, Error> {
        let uninitialized_config = UninitializedConfig::try_from(table)?;

        let gateway = uninitialized_config
            .gateway
            .unwrap_or_default()
            .try_into()?;

        let templates = TemplateConfig::new();

        let functions = uninitialized_config
            .functions
            .into_iter()
            .map(|(name, config)| config.load(&name, &base_path).map(|c| (name, Arc::new(c))))
            .collect::<Result<HashMap<String, Arc<FunctionConfig>>, Error>>()?;

        let tools = uninitialized_config
            .tools
            .into_iter()
            .map(|(name, config)| {
                config
                    .load(&base_path, name.clone())
                    .map(|c| (name, Arc::new(c)))
            })
            .collect::<Result<HashMap<String, Arc<StaticToolConfig>>, Error>>()?;

        let object_store_info = ObjectStoreInfo::new(uninitialized_config.object_storage)?;

        let mut config = Config {
            gateway,
            models: uninitialized_config.models,
            embedding_models: uninitialized_config.embedding_models,
            functions,
            metrics: uninitialized_config.metrics,
            tools,
            evals: HashMap::new(),
            templates,
            object_store_info,
        };

        // Initialize the templates
        let template_paths = config.get_templates();
        config.templates.initialize(template_paths)?;

        // Validate the config
        config.validate()?;

        // We add the evals after validation since we will be writing tensorzero:: functions to the functions map
        // and tensorzero:: metrics to the metrics map
        let mut evals = HashMap::new();
        for (name, eval_config) in uninitialized_config.evals {
            let (eval_config, eval_function_configs, eval_metric_configs) =
                eval_config.load(&config.functions, &base_path, &name)?;
            evals.insert(name, eval_config);
            for (eval_function_name, eval_function_config) in eval_function_configs {
                if config.functions.contains_key(&eval_function_name) {
                    return Err(ErrorDetails::Config {
                        message: format!(
                            "Duplicate evaluator function name: `{}` already exists. This should never happen. Please file a bug report at https://github.com/tensorzero/tensorzero/discussions/new?category=bug-reports.",
                            eval_function_name
                        ),
                    }
                    .into());
                }
                config
                    .functions
                    .insert(eval_function_name, eval_function_config);
            }
            for (eval_metric_name, eval_metric_config) in eval_metric_configs {
                if config.metrics.contains_key(&eval_metric_name) {
                    return Err(ErrorDetails::Config {
                        message: format!("Duplicate evaluator metric name: `{}` already exists. This should never happen. Please file a bug report at https://github.com/tensorzero/tensorzero/discussions/new?category=bug-reports.", eval_metric_name),
                    }
                    .into());
                }
                config.metrics.insert(eval_metric_name, eval_metric_config);
            }
        }
        config.evals = evals;

        Ok(config)
    }

    /// Validate the config
    #[instrument(skip_all)]
    fn validate(&mut self) -> Result<(), Error> {
        // Validate each function
        for (function_name, function) in &self.functions {
            if function_name.starts_with("tensorzero::") {
                return Err(ErrorDetails::Config {
                    message: format!(
                        "Function name cannot start with 'tensorzero::': {function_name}"
                    ),
                }
                .into());
            }
            function.validate(
                &self.tools,
                &mut self.models, // NOTE: in here there might be some models created using shorthand initialization
                &self.embedding_models,
                &self.templates,
                function_name,
            )?;
        }

        // Ensure that no metrics are named "comment" or "demonstration"
        for metric_name in self.metrics.keys() {
            if metric_name == "comment" || metric_name == "demonstration" {
                return Err(ErrorDetails::Config {
                    message: format!(
                        "Metric name '{}' is reserved and cannot be used",
                        metric_name
                    ),
                }
                .into());
            }
            if metric_name.starts_with("tensorzero::") {
                return Err(ErrorDetails::Config {
                    message: format!("Metric name cannot start with 'tensorzero::': {metric_name}"),
                }
                .into());
            }
        }

        // Validate each model
        for (model_name, model) in self.models.iter_static_models() {
            if model_name.starts_with("tensorzero::") {
                return Err(ErrorDetails::Config {
                    message: format!("Model name cannot start with 'tensorzero::': {model_name}"),
                }
                .into());
            }
            model.validate(model_name)?;
        }

        for embedding_model_name in self.embedding_models.keys() {
            if embedding_model_name.starts_with("tensorzero::") {
                return Err(ErrorDetails::Config {
                    message: format!(
                        "Embedding model name cannot start with 'tensorzero::': {embedding_model_name}"
                    ),
                }
                .into());
            }
        }

        // Validate each tool
        for tool_name in self.tools.keys() {
            if tool_name.starts_with("tensorzero::") {
                return Err(ErrorDetails::Config {
                    message: format!("Tool name cannot start with 'tensorzero::': {tool_name}"),
                }
                .into());
            }
        }
        Ok(())
    }

    /// Get a function by name
    pub fn get_function<'a>(
        &'a self,
        function_name: &str,
    ) -> Result<&'a Arc<FunctionConfig>, Error> {
        self.functions.get(function_name).ok_or_else(|| {
            Error::new(ErrorDetails::UnknownFunction {
                name: function_name.to_string(),
            })
        })
    }

    /// Get a metric by name, producing an error if it's not found
    pub fn get_metric_or_err<'a>(&'a self, metric_name: &str) -> Result<&'a MetricConfig, Error> {
        self.metrics.get(metric_name).ok_or_else(|| {
            Error::new(ErrorDetails::UnknownMetric {
                name: metric_name.to_string(),
            })
        })
    }

    /// Get a metric by name
    pub fn get_metric<'a>(&'a self, metric_name: &str) -> Option<&'a MetricConfig> {
        self.metrics.get(metric_name)
    }

    /// Get a tool by name
    pub fn get_tool<'a>(&'a self, tool_name: &str) -> Result<&'a Arc<StaticToolConfig>, Error> {
        self.tools.get(tool_name).ok_or_else(|| {
            Error::new(ErrorDetails::UnknownTool {
                name: tool_name.to_string(),
            })
        })
    }

    /// Get a model by name
    pub fn get_model<'a>(
        &'a self,
        model_name: &Arc<str>,
    ) -> Result<CowNoClone<'a, ModelConfig>, Error> {
        self.models.get(model_name)?.ok_or_else(|| {
            Error::new(ErrorDetails::UnknownModel {
                name: model_name.to_string(),
            })
        })
    }

    /// Get all templates from the config
    /// The HashMap returned is a mapping from the path as given in the TOML file
    /// (relative to the directory containing the TOML file) to the path on the filesystem.
    /// The former path is used as the name of the template for retrieval by variants later.
    pub fn get_templates(&self) -> HashMap<String, String> {
        let mut templates = HashMap::new();

        for function in self.functions.values() {
            for variant in function.variants().values() {
                let variant_template_paths = variant.get_all_template_paths();
                for path in variant_template_paths {
                    templates.insert(
                        path.path.to_string_lossy().to_string(),
                        path.contents.clone(),
                    );
                }
            }
        }
        templates
    }
}

/// A trait for loading configs with a base path
pub trait LoadableConfig<T> {
    fn load<P: AsRef<Path>>(self, base_path: P) -> Result<T, Error>;
}

/// This struct is used to deserialize the TOML config file
/// It does not contain the information that needs to be loaded from the filesystem
/// such as the JSON schemas for the functions and tools.
/// If should be used as part of the `Config::load` method only.
///
/// This allows us to avoid using Option types to represent variables that are initialized after the
/// config is initially parsed.
#[derive(Debug, Deserialize)]
#[serde(deny_unknown_fields)]
struct UninitializedConfig {
    pub gateway: Option<UninitializedGatewayConfig>,
    #[serde(default)]
    pub models: ModelTable, // model name => model config
    #[serde(default)]
    pub embedding_models: EmbeddingModelTable, // embedding model name => embedding model config
    pub functions: HashMap<String, UninitializedFunctionConfig>, // function name => function config
    #[serde(default)]
    pub metrics: HashMap<String, MetricConfig>, // metric name => metric config
    #[serde(default)]
    pub tools: HashMap<String, UninitializedToolConfig>, // tool name => tool config
    #[serde(default)]
    pub evals: HashMap<String, UninitializedEvalConfig>, // eval name => eval config
    pub object_storage: Option<StorageKind>,
}

impl UninitializedConfig {
    /// Read a file from the file system and parse it as TOML
    fn read_toml_config(path: &Path) -> Result<Option<toml::Table>, Error> {
        if !path.exists() {
            return Ok(None);
        }
        Ok(Some(
            std::fs::read_to_string(path)
                .map_err(|_| {
                    Error::new(ErrorDetails::Config {
                        message: format!("Failed to read config file: {}", path.to_string_lossy()),
                    })
                })?
                .parse::<toml::Table>()
                .map_err(|_| {
                    Error::new(ErrorDetails::Config {
                        message: format!(
                            "Failed to parse config file as valid TOML: {}",
                            path.to_string_lossy()
                        ),
                    })
                })?,
        ))
    }
}

/// Deserialize a TOML table into `UninitializedConfig`
impl TryFrom<toml::Table> for UninitializedConfig {
    type Error = Error;

    fn try_from(table: toml::Table) -> Result<Self, Self::Error> {
        // NOTE: We'd like to use `serde_path_to_error` here but it has a bug with enums:
        //       https://github.com/dtolnay/path-to-error/issues/1
        match table.try_into() {
            Ok(config) => Ok(config),
            Err(e) => Err(Error::new(ErrorDetails::Config {
                message: format!("{e}"),
            })),
        }
    }
}

#[derive(Debug, Deserialize)]
#[serde(tag = "type")]
#[serde(rename_all = "lowercase")]
#[serde(deny_unknown_fields)]
enum UninitializedFunctionConfig {
    Chat(UninitializedFunctionConfigChat),
    Json(UninitializedFunctionConfigJson),
}

#[derive(Debug, Deserialize)]
#[serde(deny_unknown_fields)]
struct UninitializedFunctionConfigChat {
    variants: HashMap<String, UninitializedVariantConfig>, // variant name => variant config
    system_schema: Option<PathBuf>,
    user_schema: Option<PathBuf>,
    assistant_schema: Option<PathBuf>,
    #[serde(default)]
    tools: Vec<String>, // tool names
    #[serde(default)]
    tool_choice: ToolChoice,
    #[serde(default)]
    parallel_tool_calls: bool,
}

#[derive(Debug, Deserialize)]
#[serde(deny_unknown_fields)]
struct UninitializedFunctionConfigJson {
    variants: HashMap<String, UninitializedVariantConfig>, // variant name => variant config
    system_schema: Option<PathBuf>,
    user_schema: Option<PathBuf>,
    assistant_schema: Option<PathBuf>,
    output_schema: Option<PathBuf>, // schema will default to {} if not specified
}

impl UninitializedFunctionConfig {
    pub fn load<P: AsRef<Path>>(
        self,
        function_name: &str,
        base_path: P,
    ) -> Result<FunctionConfig, Error> {
        match self {
            UninitializedFunctionConfig::Chat(params) => {
                let system_schema = params
                    .system_schema
                    .map(|path| JSONSchemaFromPath::new(path, base_path.as_ref()))
                    .transpose()?;
                let user_schema = params
                    .user_schema
                    .map(|path| JSONSchemaFromPath::new(path, base_path.as_ref()))
                    .transpose()?;
                let assistant_schema = params
                    .assistant_schema
                    .map(|path| JSONSchemaFromPath::new(path, base_path.as_ref()))
                    .transpose()?;
                let variants = params
                    .variants
                    .into_iter()
                    .map(|(name, variant)| variant.load(&base_path).map(|v| (name, v)))
                    .collect::<Result<HashMap<_, _>, Error>>()?;
                for (name, variant) in variants.iter() {
                    if let VariantConfig::ChatCompletion(chat_config) = variant {
                        if chat_config.json_mode.is_some() {
                            return Err(ErrorDetails::Config {
                                message: format!(
                                    "JSON mode is not supported for variant `{name}` (parent function is a chat function)",
                                ),
                            }
                            .into());
                        }
                    }
                }
                Ok(FunctionConfig::Chat(FunctionConfigChat {
                    variants,
                    system_schema,
                    user_schema,
                    assistant_schema,
                    tools: params.tools,
                    tool_choice: params.tool_choice,
                    parallel_tool_calls: params.parallel_tool_calls,
                }))
            }
            UninitializedFunctionConfig::Json(params) => {
                let system_schema = params
                    .system_schema
                    .map(|path| JSONSchemaFromPath::new(path, base_path.as_ref()))
                    .transpose()?;
                let user_schema = params
                    .user_schema
                    .map(|path| JSONSchemaFromPath::new(path, base_path.as_ref()))
                    .transpose()?;
                let assistant_schema = params
                    .assistant_schema
                    .map(|path| JSONSchemaFromPath::new(path, base_path.as_ref()))
                    .transpose()?;
                let output_schema = match params.output_schema {
                    Some(path) => JSONSchemaFromPath::new(path, base_path.as_ref())?,
                    None => JSONSchemaFromPath::default(),
                };
                let implicit_tool_call_config =
                    create_implicit_tool_call_config(output_schema.clone());
                let variants = params
                    .variants
                    .into_iter()
                    .map(|(name, variant)| variant.load(&base_path).map(|v| (name, v)))
                    .collect::<Result<HashMap<_, _>, Error>>()?;

                for (name, variant) in variants.iter() {
                    let mut warn_variant = None;
                    match variant {
                        VariantConfig::ChatCompletion(chat_config) => {
                            if chat_config.json_mode.is_none() {
                                warn_variant = Some(name.clone());
                            }
                        }
                        VariantConfig::BestOfNSampling(best_of_n_config) => {
                            if best_of_n_config.evaluator.inner.json_mode.is_none() {
                                warn_variant = Some(format!("{name}.evaluator"));
                            }
                        }
                        VariantConfig::MixtureOfN(mixture_of_n_config) => {
                            if mixture_of_n_config.fuser.inner.json_mode.is_none() {
                                warn_variant = Some(format!("{name}.fuser"));
                            }
                        }
                        VariantConfig::Dicl(best_of_n_config) => {
                            if best_of_n_config.json_mode.is_none() {
                                warn_variant = Some(name.clone());
                            }
                        }
                    }
                    if let Some(warn_variant) = warn_variant {
                        tracing::warn!("Deprecation Warning: `json_mode` is not specified for `[functions.{function_name}.variants.{warn_variant}]` (parent function `{function_name}` is a JSON function), defaulting to `strict`. This field will become required in a future release - see https://github.com/tensorzero/tensorzero/issues/1043 on GitHub for details.");
                    }
                }
                Ok(FunctionConfig::Json(FunctionConfigJson {
                    variants,
                    system_schema,
                    user_schema,
                    assistant_schema,
                    output_schema,
                    implicit_tool_call_config,
                }))
            }
        }
    }
}

#[derive(Debug, Deserialize)]
#[serde(tag = "type")]
#[serde(rename_all = "snake_case")]
#[serde(deny_unknown_fields)]
pub enum UninitializedVariantConfig {
    ChatCompletion(UninitializedChatCompletionConfig),
    #[serde(rename = "experimental_best_of_n_sampling")]
    BestOfNSampling(UninitializedBestOfNSamplingConfig),
    #[serde(rename = "experimental_dynamic_in_context_learning")]
    Dicl(UninitializedDiclConfig),
    #[serde(rename = "experimental_mixture_of_n")]
    MixtureOfN(UninitializedMixtureOfNConfig),
}

impl UninitializedVariantConfig {
    pub fn load<P: AsRef<Path>>(self, base_path: P) -> Result<VariantConfig, Error> {
        match self {
            UninitializedVariantConfig::ChatCompletion(params) => {
                Ok(VariantConfig::ChatCompletion(params.load(base_path)?))
            }
            UninitializedVariantConfig::BestOfNSampling(params) => {
                Ok(VariantConfig::BestOfNSampling(params.load(base_path)?))
            }
            UninitializedVariantConfig::Dicl(params) => {
                Ok(VariantConfig::Dicl(params.load(base_path)?))
            }
            UninitializedVariantConfig::MixtureOfN(params) => {
                Ok(VariantConfig::MixtureOfN(params.load(base_path)?))
            }
        }
    }
}

#[derive(Debug, Deserialize)]
pub struct UninitializedToolConfig {
    pub description: String,
    pub parameters: PathBuf,
    #[serde(default)]
    pub strict: bool,
}

impl UninitializedToolConfig {
    pub fn load<P: AsRef<Path>>(
        self,
        base_path: P,
        name: String,
    ) -> Result<StaticToolConfig, Error> {
        let parameters = JSONSchemaFromPath::new(self.parameters, base_path.as_ref())?;
        Ok(StaticToolConfig {
            name,
            description: self.description,
            parameters,
            strict: self.strict,
        })
    }
}

#[derive(Debug, PartialEq)]
pub struct PathWithContents {
    pub path: PathBuf,
    pub contents: String,
}

impl PathWithContents {
    pub fn from_path<P: AsRef<Path>>(path: PathBuf, base_path: Option<P>) -> Result<Self, Error> {
        let full_path = if let Some(base_path) = base_path.as_ref() {
            &base_path.as_ref().join(&path)
        } else {
            &path
        };
        let contents = std::fs::read_to_string(full_path).map_err(|e| {
            Error::new(ErrorDetails::Config {
                message: format!(
                    "Failed to read file at {}: {}",
                    full_path.to_string_lossy(),
                    e
                ),
            })
        })?;
        Ok(Self { path, contents })
    }
}

#[cfg(test)]
mod tests {

    use std::io::Write;
    use tempfile::NamedTempFile;
    use tracing_test::traced_test;

    use super::*;

    use std::env;

    use crate::{embeddings::EmbeddingProviderConfig, variant::JsonMode};

    /// Ensure that the sample valid config can be parsed without panicking
    #[test]
    fn test_config_from_toml_table_valid() {
        let config = get_sample_valid_config();
        let base_path = PathBuf::from(env!("CARGO_MANIFEST_DIR"));
        Config::load_from_toml(config, base_path.clone()).expect("Failed to load config");

        // Ensure that removing the `[metrics]` section still parses the config
        let mut config = get_sample_valid_config();
        config
            .remove("metrics")
            .expect("Failed to remove `[metrics]` section");
        let config = Config::load_from_toml(config, base_path).expect("Failed to load config");

        // Check that the JSON mode is set properly on the JSON variants
        let prompt_a_json_mode = match config
            .functions
            .get("json_with_schemas")
            .unwrap()
            .variants()
            .get("openai_promptA")
            .unwrap()
        {
            VariantConfig::ChatCompletion(chat_config) => &chat_config.json_mode.unwrap(),
            _ => panic!("Expected a chat completion variant"),
        };
        assert_eq!(prompt_a_json_mode, &JsonMode::ImplicitTool);

        let prompt_b_json_mode = match config
            .functions
            .get("json_with_schemas")
            .unwrap()
            .variants()
            .get("openai_promptB")
            .unwrap()
        {
            VariantConfig::ChatCompletion(chat_config) => chat_config.json_mode,
            _ => panic!("Expected a chat completion variant"),
        };
        // The json mode is unset (the default will get filled in when we construct a request,
        // using the variant mode (json/chat)).
        assert_eq!(prompt_b_json_mode, None);
        // Check that the tool choice for get_weather is set to "specific" and the correct tool
        let function = config.functions.get("weather_helper").unwrap();
        match &**function {
            FunctionConfig::Chat(chat_config) => {
                assert_eq!(
                    chat_config.tool_choice,
                    ToolChoice::Specific("get_temperature".to_string())
                );
            }
            _ => panic!("Expected a chat function"),
        }
        // Check that the best of n variant has multiple candidates
        let function = config
            .functions
            .get("templates_with_variables_chat")
            .unwrap();
        match &**function {
            FunctionConfig::Chat(chat_config) => {
                if let Some(variant) = chat_config.variants.get("best_of_n") {
                    match variant {
                        VariantConfig::BestOfNSampling(best_of_n_config) => {
                            assert!(
                                best_of_n_config.candidates.len() > 1,
                                "Best of n variant should have multiple candidates"
                            );
                        }
                        _ => panic!("Expected a best of n variant"),
                    }
                } else {
                    panic!("Expected to find a best of n variant");
                }
            }
            _ => panic!("Expected a chat function"),
        }
        // Check that the async flag is set to false by default
        assert!(!config.gateway.observability.async_writes);

        // To test that variant default weights work correctly,
        // We check `functions.templates_with_variables_json.variants.variant_with_variables.weight`
        // This variant's weight is unspecified, so it should default to 0
        let json_function = config
            .functions
            .get("templates_with_variables_json")
            .unwrap();
        match &**json_function {
            FunctionConfig::Json(json_config) => {
                let variant = json_config.variants.get("variant_with_variables").unwrap();
                match variant {
                    VariantConfig::ChatCompletion(chat_config) => {
                        assert_eq!(chat_config.weight, 0.0); // Default weight should be 0
                    }
                    _ => panic!("Expected a chat completion variant"),
                }
            }
            _ => panic!("Expected a JSON function"),
        }

        assert_eq!(config.embedding_models.len(), 1);

        let embedding_model = config
            .embedding_models
            .get("text-embedding-3-small")
            .expect("Error getting embedding model")
            .unwrap();
        assert_eq!(embedding_model.routing, vec!["openai".into()]);
        assert_eq!(embedding_model.providers.len(), 1);
        let provider = embedding_model.providers.get("openai").unwrap();
        assert!(matches!(provider, EmbeddingProviderConfig::OpenAI(_)));

        // Check that the function for the LLM Judge eval is added to the functions table
        let function = config
            .functions
            .get("tensorzero::llm_judge::eval1::llm_judge_bool")
            .unwrap();
        match &**function {
            FunctionConfig::Json(json_config) => {
                assert_eq!(json_config.variants.len(), 1);
                match &json_config.variants["anthropic_promptA"] {
                    VariantConfig::ChatCompletion(chat_config) => {
                        assert_eq!(chat_config.model, "anthropic::claude-3.5-sonnet".into());
                        assert_eq!(chat_config.weight, 1.0);
                        assert_eq!(
                            *chat_config.system_template.as_ref().unwrap(),
                            PathWithContents {
                                // We don't use a real path for programmatically generated templates
                                // Instead we use this handle and then the same in minijinja
                                path: PathBuf::from(
                                    "tensorzero::llm_judge::eval1::llm_judge_bool::system"
                                ),
                                contents:
                                    "Return True if there is NSFW content in this generation.\n\n"
                                        .to_string(),
                            }
                        );
                        assert_eq!(chat_config.json_mode, Some(JsonMode::ImplicitTool));
                    }
                    _ => panic!("Expected a chat completion variant"),
                }
            }
            _ => panic!("Expected a JSON function"),
        }
        // Check that the metric for the LLM Judge evaluator is added to the metrics table
        let metric = config
            .metrics
            .get("tensorzero::eval::eval1::llm_judge_bool")
            .unwrap();
        assert_eq!(metric.r#type, MetricConfigType::Boolean);
        assert_eq!(metric.optimize, MetricConfigOptimize::Min);
        assert_eq!(metric.level, MetricConfigLevel::Inference);

        // Check that the metric for the exact match eval is added to the metrics table
        let metric = config
            .metrics
            .get("tensorzero::eval::eval1::em_evaluator")
            .unwrap();
        assert_eq!(metric.r#type, MetricConfigType::Boolean);
        assert_eq!(metric.optimize, MetricConfigOptimize::Max);
        assert_eq!(metric.level, MetricConfigLevel::Inference);

        // Check that the metric for the LLM Judge float eval is added to the metrics table
        let metric = config
            .metrics
            .get("tensorzero::eval::eval1::llm_judge_float")
            .unwrap();
        assert_eq!(metric.r#type, MetricConfigType::Float);
        assert_eq!(metric.optimize, MetricConfigOptimize::Max);
        assert_eq!(metric.level, MetricConfigLevel::Inference);
    }

    /// Ensure that the config parsing correctly handles the `gateway.bind_address` field
    #[test]
    fn test_config_gateway_bind_address() {
        let mut config = get_sample_valid_config();
        let base_path = PathBuf::new();

        // Test with a valid bind address
        let parsed_config = Config::load_from_toml(config.clone(), base_path.clone()).unwrap();
        assert_eq!(
            parsed_config.gateway.bind_address.unwrap().to_string(),
            "0.0.0.0:3000"
        );

        // Test with missing gateway section
        config.remove("gateway");
        let parsed_config = Config::load_from_toml(config.clone(), base_path.clone()).unwrap();
        assert!(parsed_config.gateway.bind_address.is_none());

        // Test with missing bind_address
        config.insert(
            "gateway".to_string(),
            toml::Value::Table(toml::Table::new()),
        );
        let parsed_config = Config::load_from_toml(config.clone(), base_path.clone()).unwrap();
        assert!(parsed_config.gateway.bind_address.is_none());

        // Test with invalid bind address
        config["gateway"].as_table_mut().unwrap().insert(
            "bind_address".to_string(),
            toml::Value::String("invalid_address".to_string()),
        );
        let result = Config::load_from_toml(config, base_path);
        assert_eq!(
            result.unwrap_err(),
            Error::new(ErrorDetails::Config {
                message: "invalid socket address syntax\nin `gateway.bind_address`\n".to_string()
            })
        );
    }

    /// Ensure that the config parsing fails when the `[models]` section is missing
    #[test]
    fn test_config_from_toml_table_missing_models() {
        let mut config = get_sample_valid_config();
        let base_path = PathBuf::new();
        config
            .remove("models")
            .expect("Failed to remove `[models]` section");

        // Remove all functions except generate_draft so we are sure what error will be thrown
        config["functions"]
            .as_table_mut()
            .unwrap()
            .retain(|k, _| k == "generate_draft");

        assert_eq!(
            Config::load_from_toml(config, base_path).unwrap_err(),
            Error::new(ErrorDetails::Config {
                message: "Model name 'gpt-3.5-turbo' not found in model table".to_string()
            })
        );
    }

    /// Ensure that the config parsing fails when the `[providers]` section is missing
    #[test]
    fn test_config_from_toml_table_missing_providers() {
        let mut config = get_sample_valid_config();
        config["models"]["claude-3-haiku-20240307"]
            .as_table_mut()
            .expect("Failed to get `models.claude-3-haiku-20240307` section")
            .remove("providers")
            .expect("Failed to remove `[providers]` section");
        let base_path = PathBuf::new();
        let result = Config::load_from_toml(config, base_path);
        assert_eq!(
            result.unwrap_err(),
            Error::new(ErrorDetails::Config {
                message: "missing field `providers`\nin `models.claude-3-haiku-20240307`\n"
                    .to_string()
            })
        );
    }

    /// Ensure that the config parsing fails when the model credentials are missing
    #[test]
    fn test_config_from_toml_table_missing_credentials() {
        let mut config = get_sample_valid_config();
        let base_path = PathBuf::new();

        // Add a new variant called generate_draft_dummy to the generate_draft function
        let generate_draft = config["functions"]["generate_draft"]
            .as_table_mut()
            .expect("Failed to get `functions.generate_draft` section");

        let variants = generate_draft["variants"]
            .as_table_mut()
            .expect("Failed to get `variants` section");

        variants.insert(
            "generate_draft_dummy".into(),
            toml::Value::Table({
                let mut table = toml::Table::new();
                table.insert("type".into(), "chat_completion".into());
                table.insert("weight".into(), 1.0.into());
                table.insert("model".into(), "dummy".into());
                table.insert(
                    "system_template".into(),
                    "fixtures/config/functions/generate_draft/promptA/system_template.minijinja"
                        .into(),
                );
                table
            }),
        );

        // Add a new model "dummy" with a provider of type "dummy" with name "bad_credentials"
        let models = config["models"].as_table_mut().unwrap();
        models.insert(
            "dummy".into(),
            toml::Value::Table({
                let mut dummy_model = toml::Table::new();
                dummy_model.insert(
                    "providers".into(),
                    toml::Value::Table({
                        let mut providers = toml::Table::new();
                        providers.insert(
                            "bad_credentials".into(),
                            toml::Value::Table({
                                let mut provider = toml::Table::new();
                                provider.insert("type".into(), "dummy".into());
                                provider.insert("model_name".into(), "bad_credentials".into());
                                provider
                                    .insert("api_key_location".into(), "env::not_a_place".into());
                                provider
                            }),
                        );
                        providers
                    }),
                );
                dummy_model.insert(
                    "routing".into(),
                    toml::Value::Array(vec![toml::Value::String("bad_credentials".into())]),
                );
                dummy_model
            }),
        );

        let error = Config::load_from_toml(config.clone(), base_path.clone()).unwrap_err();
        assert_eq!(
            error,
            Error::new(ErrorDetails::Config {
                message: "Invalid api_key_location for Dummy provider\nin `models.dummy.providers.bad_credentials`\n"
                    .to_string()
            })
        );
    }

    /// Ensure that the config parsing fails when the `[functions]` section is missing
    #[test]
    fn test_config_from_toml_table_missing_functions() {
        let mut config = get_sample_valid_config();
        config
            .remove("functions")
            .expect("Failed to remove `[functions]` section");
        let base_path = PathBuf::new();
        let result = Config::load_from_toml(config, base_path);
        assert_eq!(
            result.unwrap_err(),
            ErrorDetails::Config {
                message: "missing field `functions`\n".to_string()
            }
            .into()
        );
    }

    /// Ensure that the config parsing fails when the `[variants]` section is missing
    #[test]
    fn test_config_from_toml_table_missing_variants() {
        let mut config = get_sample_valid_config();
        config["functions"]["generate_draft"]
            .as_table_mut()
            .expect("Failed to get `functions.generate_draft` section")
            .remove("variants")
            .expect("Failed to remove `[variants]` section");
        let base_path = PathBuf::new();
        let result = Config::load_from_toml(config, base_path);
        assert_eq!(
            result.unwrap_err(),
            ErrorDetails::Config {
                message: "missing field `variants`\nin `functions.generate_draft`\n".to_string()
            }
            .into()
        );
    }

    /// Ensure that the config parsing fails when there are extra variables at the root level
    #[test]
    fn test_config_from_toml_table_extra_variables_root() {
        let mut config = get_sample_valid_config();
        config.insert("enable_agi".into(), true.into());
        let base_path = PathBuf::new();
        let result = Config::load_from_toml(config, base_path);
        assert!(result
            .unwrap_err()
            .to_string()
            .contains("unknown field `enable_agi`, expected one of"));
    }

    /// Ensure that the config parsing fails when there are extra variables for models
    #[test]
    fn test_config_from_toml_table_extra_variables_models() {
        let mut config = get_sample_valid_config();
        config["models"]["claude-3-haiku-20240307"]
            .as_table_mut()
            .expect("Failed to get `models.claude-3-haiku-20240307` section")
            .insert("enable_agi".into(), true.into());
        let base_path = PathBuf::new();
        let result = Config::load_from_toml(config, base_path);
        assert!(result
            .unwrap_err()
            .to_string()
            .contains("unknown field `enable_agi`, expected"));
    }

    /// Ensure that the config parsing fails when there models with blacklisted names
    #[test]
    fn test_config_from_toml_table_blacklisted_models() {
        let mut config = get_sample_valid_config();

        let claude_config = config["models"]
            .as_table_mut()
            .expect("Failed to get `models` section")
            .remove("claude-3-haiku-20240307")
            .expect("Failed to remove claude config");
        config["models"]
            .as_table_mut()
            .expect("Failed to get `models` section")
            .insert("anthropic::claude-3-haiku-20240307".into(), claude_config);

        let base_path = PathBuf::new();
        let result = Config::load_from_toml(config, base_path);
        let error = result.unwrap_err();
        assert!(error
            .to_string()
            .contains("Model name 'anthropic::claude-3-haiku-20240307' contains a reserved prefix\nin `models`"));
    }

    /// Ensure that the config parsing fails when there are extra variables for providers
    #[test]
    fn test_config_from_toml_table_extra_variables_providers() {
        let mut config = get_sample_valid_config();
        config["models"]["claude-3-haiku-20240307"]["providers"]["anthropic"]
            .as_table_mut()
            .expect("Failed to get `models.claude-3-haiku-20240307.providers.anthropic` section")
            .insert("enable_agi".into(), true.into());
        let base_path = PathBuf::new();
        let result = Config::load_from_toml(config, base_path);
        assert!(result
            .unwrap_err()
            .to_string()
            .contains("unknown field `enable_agi`, expected"));
    }

    /// Ensure that the config parsing fails when there are extra variables for functions
    #[test]
    fn test_config_from_toml_table_extra_variables_functions() {
        let mut config = get_sample_valid_config();
        config["functions"]["generate_draft"]
            .as_table_mut()
            .expect("Failed to get `functions.generate_draft` section")
            .insert("enable_agi".into(), true.into());
        let base_path = PathBuf::new();
        let result = Config::load_from_toml(config, base_path);
        assert!(result
            .unwrap_err()
            .to_string()
            .contains("unknown field `enable_agi`, expected"));
    }

    /// Ensure that the config parsing defaults properly for JSON functions with no output schema
    #[test]
    fn test_config_from_toml_table_json_function_no_output_schema() {
        let mut config = get_sample_valid_config();
        config["functions"]["json_with_schemas"]
            .as_table_mut()
            .expect("Failed to get `functions.generate_draft` section")
            .remove("output_schema");
        let base_path = PathBuf::new();
        let result = Config::load_from_toml(config, base_path);
        let config = result.unwrap();
        // Check that the output schema is set to {}
        let output_schema = match &**config.functions.get("json_with_schemas").unwrap() {
            FunctionConfig::Json(json_config) => &json_config.output_schema,
            _ => panic!("Expected a JSON function"),
        };
        assert_eq!(output_schema, &JSONSchemaFromPath::default());
        assert_eq!(output_schema.value, &serde_json::json!({}));
    }

    /// Ensure that the config parsing fails when there are extra variables for variants
    #[test]
    fn test_config_from_toml_table_extra_variables_variants() {
        let mut config = get_sample_valid_config();
        config["functions"]["generate_draft"]["variants"]["openai_promptA"]
            .as_table_mut()
            .expect("Failed to get `functions.generate_draft.variants.openai_promptA` section")
            .insert("enable_agi".into(), true.into());
        let base_path = PathBuf::new();
        let result = Config::load_from_toml(config, base_path);
        assert!(result
            .unwrap_err()
            .to_string()
            .contains("unknown field `enable_agi`, expected"));
    }

    /// Ensure that the config parsing fails when there are extra variables for metrics
    #[test]
    fn test_config_from_toml_table_extra_variables_metrics() {
        let mut config = get_sample_valid_config();
        config["metrics"]["task_success"]
            .as_table_mut()
            .expect("Failed to get `metrics.task_success` section")
            .insert("enable_agi".into(), true.into());
        let base_path = PathBuf::new();
        let result = Config::load_from_toml(config, base_path);
        assert!(result
            .unwrap_err()
            .to_string()
            .contains("unknown field `enable_agi`, expected"));
    }

    /// Ensure that the config validation fails when a model has no providers in `routing`
    #[test]
    fn test_config_validate_model_empty_providers() {
        let mut config = get_sample_valid_config();
        config["models"]["gpt-3.5-turbo"]["routing"] = toml::Value::Array(vec![]);
        let base_path = PathBuf::new();
        let result = Config::load_from_toml(config, base_path);
        let error = result.unwrap_err();
        assert!(error
            .to_string()
            .contains("`models.gpt-3.5-turbo`: `routing` must not be empty"));
    }

    /// Ensure that the config validation fails when there are duplicate routing entries
    #[test]
    fn test_config_validate_model_duplicate_routing_entry() {
        let mut config = get_sample_valid_config();
        config["models"]["gpt-3.5-turbo"]["routing"] =
            toml::Value::Array(vec!["openai".into(), "openai".into()]);
        let result = Config::load_from_toml(config, PathBuf::new());
        let error = result.unwrap_err().to_string();
        assert!(error.contains("`models.gpt-3.5-turbo.routing`: duplicate entry `openai`"));
    }

    /// Ensure that the config validation fails when a routing entry does not exist in providers
    #[test]
    fn test_config_validate_model_routing_entry_not_in_providers() {
        let mut config = get_sample_valid_config();
        config["models"]["gpt-3.5-turbo"]["routing"] = toml::Value::Array(vec!["closedai".into()]);
        let result = Config::load_from_toml(config, PathBuf::new());
        assert!(result.unwrap_err().to_string().contains("`models.gpt-3.5-turbo`: `routing` contains entry `closedai` that does not exist in `providers`"));
    }

    /// Ensure that the config loading fails when the system schema does not exist
    #[test]
    fn test_config_system_schema_does_not_exist() {
        let mut sample_config = get_sample_valid_config();
        sample_config["functions"]["templates_with_variables_chat"]["system_schema"] =
            "non_existent_file.json".into();
        let base_path = PathBuf::new();
        let result = Config::load_from_toml(sample_config, base_path);
        assert_eq!(
            result.unwrap_err(),
            ErrorDetails::JsonSchema {
                message: "Failed to read JSON Schema `non_existent_file.json`: No such file or directory (os error 2)".to_string()
            }.into()
        );
        let mut sample_config = get_sample_valid_config();
        sample_config["functions"]["templates_with_variables_json"]["system_schema"] =
            "non_existent_file.json".into();
        let base_path = PathBuf::new();
        let result = Config::load_from_toml(sample_config, base_path);
        assert_eq!(
            result.unwrap_err(),
            ErrorDetails::JsonSchema {
                message: "Failed to read JSON Schema `non_existent_file.json`: No such file or directory (os error 2)".to_string()
            }.into()
        );
    }

    /// Ensure that the config loading fails when the user schema does not exist
    #[test]
    fn test_config_user_schema_does_not_exist() {
        let mut sample_config = get_sample_valid_config();
        sample_config["functions"]["templates_with_variables_chat"]["user_schema"] =
            "non_existent_file.json".into();
        let base_path = PathBuf::new();
        let result = Config::load_from_toml(sample_config, base_path);
        assert_eq!(
            result.unwrap_err(),
            ErrorDetails::JsonSchema {
                message: "Failed to read JSON Schema `non_existent_file.json`: No such file or directory (os error 2)".to_string()
            }.into()
        );
        let mut sample_config = get_sample_valid_config();
        sample_config["functions"]["templates_with_variables_json"]["user_schema"] =
            "non_existent_file.json".into();
        let base_path = PathBuf::new();
        let result = Config::load_from_toml(sample_config, base_path);
        assert_eq!(
            result.unwrap_err(),
            ErrorDetails::JsonSchema {
                message: "Failed to read JSON Schema `non_existent_file.json`: No such file or directory (os error 2)".to_string()
            }.into()
        );
    }

    /// Ensure that the config loading fails when the assistant schema does not exist
    #[test]
    fn test_config_assistant_schema_does_not_exist() {
        let mut sample_config = get_sample_valid_config();
        sample_config["functions"]["templates_with_variables_chat"]["assistant_schema"] =
            "non_existent_file.json".into();
        let base_path = PathBuf::new();
        let result = Config::load_from_toml(sample_config, base_path);
        assert_eq!(
            result.unwrap_err(),
            ErrorDetails::JsonSchema {
                message: "Failed to read JSON Schema `non_existent_file.json`: No such file or directory (os error 2)".to_string()
            }.into()
        );
        let mut sample_config = get_sample_valid_config();
        sample_config["functions"]["templates_with_variables_json"]["assistant_schema"] =
            "non_existent_file.json".into();
        let base_path = PathBuf::new();
        let result = Config::load_from_toml(sample_config, base_path);
        assert_eq!(
            result.unwrap_err(),
            ErrorDetails::JsonSchema {
                message: "Failed to read JSON Schema `non_existent_file.json`: No such file or directory (os error 2)".to_string()
            }.into()
        );
    }

    /// Ensure that the config loading fails when the system schema is missing but is needed
    #[test]
    fn test_config_system_schema_is_needed() {
        let mut sample_config = get_sample_valid_config();
        sample_config["functions"]["templates_with_variables_chat"]
            .as_table_mut()
            .unwrap()
            .remove("system_schema");

        sample_config["functions"]["templates_with_variables_chat"]["variants"]
            .as_table_mut()
            .unwrap()
            .remove("best_of_n");
        let base_path = PathBuf::new();
        let result = Config::load_from_toml(sample_config, base_path);
        assert_eq!(
            result.unwrap_err(),
            ErrorDetails::Config {
                message: "`functions.templates_with_variables_chat.variants.variant_with_variables.system_template`: schema is required when template is specified and needs variables".to_string()
            }.into()
        );
        let mut sample_config = get_sample_valid_config();
        sample_config["functions"]["templates_with_variables_json"]
            .as_table_mut()
            .unwrap()
            .remove("system_schema");
        let base_path = PathBuf::new();
        let result = Config::load_from_toml(sample_config, base_path);
        assert_eq!(
            result.unwrap_err(),
            ErrorDetails::Config {
                message: "`functions.templates_with_variables_json.variants.variant_with_variables.system_template`: schema is required when template is specified and needs variables".to_string()
            }.into()
        );
    }

    /// Ensure that the config loading fails when the user schema is missing but is needed
    #[test]
    fn test_config_user_schema_is_needed() {
        let mut sample_config = get_sample_valid_config();
        sample_config["functions"]["templates_with_variables_chat"]
            .as_table_mut()
            .unwrap()
            .remove("user_schema");
        sample_config["functions"]["templates_with_variables_chat"]["variants"]
            .as_table_mut()
            .unwrap()
            .remove("best_of_n");
        let base_path = PathBuf::new();
        let result = Config::load_from_toml(sample_config, base_path);
        assert_eq!(
            result.unwrap_err(),
            ErrorDetails::Config {
                message: "`functions.templates_with_variables_chat.variants.variant_with_variables.user_template`: schema is required when template is specified and needs variables".to_string()
            }.into()
        );

        let mut sample_config = get_sample_valid_config();
        sample_config["functions"]["templates_with_variables_json"]
            .as_table_mut()
            .unwrap()
            .remove("user_schema");
        let base_path = PathBuf::new();
        let result = Config::load_from_toml(sample_config, base_path);
        assert_eq!(
            result.unwrap_err(),
            ErrorDetails::Config {
                message: "`functions.templates_with_variables_json.variants.variant_with_variables.user_template`: schema is required when template is specified and needs variables".to_string()
            }.into()
        );
    }

    /// Ensure that the config loading fails when the assistant schema is missing but is needed
    #[test]
    fn test_config_assistant_schema_is_needed() {
        let mut sample_config = get_sample_valid_config();
        sample_config["functions"]["templates_with_variables_chat"]
            .as_table_mut()
            .unwrap()
            .remove("assistant_schema");

        sample_config["functions"]["templates_with_variables_chat"]["variants"]
            .as_table_mut()
            .unwrap()
            .remove("best_of_n");
        let base_path = PathBuf::new();
        let result = Config::load_from_toml(sample_config, base_path);
        assert_eq!(
            result.unwrap_err(),
            ErrorDetails::Config {
                message: "`functions.templates_with_variables_chat.variants.variant_with_variables.assistant_template`: schema is required when template is specified and needs variables".to_string()
            }.into()
        );
        let mut sample_config = get_sample_valid_config();
        sample_config["functions"]["templates_with_variables_json"]
            .as_table_mut()
            .unwrap()
            .remove("assistant_schema");
        let base_path = PathBuf::new();
        let result = Config::load_from_toml(sample_config, base_path);
        assert_eq!(
            result.unwrap_err(),
            ErrorDetails::Config {
                message: "`functions.templates_with_variables_json.variants.variant_with_variables.assistant_template`: schema is required when template is specified and needs variables".to_string()
            }.into()
        );
    }

    /// Ensure that config loading fails when a nonexistent candidate is specified in a variant
    #[test]
    fn test_config_best_of_n_candidate_not_found() {
        let mut sample_config = get_sample_valid_config();
        sample_config["functions"]["templates_with_variables_chat"]["variants"]
            .as_table_mut()
            .unwrap()
            .get_mut("best_of_n")
            .unwrap()
            .as_table_mut()
            .unwrap()
            .insert(
                "candidates".into(),
                toml::Value::Array(vec!["non_existent_candidate".into()]),
            );
        let base_path = PathBuf::new();
        let result = Config::load_from_toml(sample_config, base_path);
        assert_eq!(
            result.unwrap_err(),
            ErrorDetails::UnknownCandidate {
                name: "non_existent_candidate".to_string()
            }
            .into()
        );
    }

    /// Ensure that the config validation fails when a function variant has a negative weight
    #[test]
    fn test_config_validate_function_variant_negative_weight() {
        let mut config = get_sample_valid_config();
        config["functions"]["generate_draft"]["variants"]["openai_promptA"]["weight"] =
            toml::Value::Float(-1.0);
        let base_path = PathBuf::new();
        let result = Config::load_from_toml(config, base_path);
        assert_eq!(
            result.unwrap_err(),
            ErrorDetails::Config {
                message: "`functions.generate_draft.variants.openai_promptA`: `weight` must be non-negative".to_string()
            }.into()
        );
    }

    /// Ensure that the config validation fails when a variant has a model that does not exist in the models section
    #[test]
    fn test_config_validate_variant_model_not_in_models() {
        let mut config = get_sample_valid_config();
        config["functions"]["generate_draft"]["variants"]["openai_promptA"]["model"] =
            "non_existent_model".into();
        let base_path = PathBuf::new();
        let result = Config::load_from_toml(config, base_path);

        assert_eq!(
            result.unwrap_err(),
            ErrorDetails::Config {
                message: "Model name 'non_existent_model' not found in model table".to_string()
            }
            .into()
        );
    }

    /// Ensure that the config validation fails when a variant has a template that does not exist
    #[test]
    fn test_config_validate_variant_template_nonexistent() {
        let mut config = get_sample_valid_config();
        config["functions"]["generate_draft"]["variants"]["openai_promptA"]["system_template"] =
            "nonexistent_template".into();
        let base_path = PathBuf::new();
        let result = Config::load_from_toml(config, base_path);

        assert_eq!(
            result.unwrap_err(),
            ErrorDetails::Config {
                message: "Failed to read file at nonexistent_template: No such file or directory (os error 2)".to_string()
            }
            .into()
        );
    }

    /// Ensure that the config validation fails when an eval points at a nonexistent function
    #[test]
    fn test_config_validate_eval_function_nonexistent() {
        let mut config = get_sample_valid_config();
        config["evals"]["eval1"]["function_name"] = "nonexistent_function".into();
        let base_path = PathBuf::new();
        let result = Config::load_from_toml(config, base_path);

        assert_eq!(
            result.unwrap_err(),
            ErrorDetails::Config {
                message:
                    "Function `nonexistent_function` not found (referenced in `[evals.eval1]`)"
                        .to_string()
            }
            .into()
        );
    }

    /// Ensure that the config validation fails when an eval name contains `::`
    #[test]
    fn test_config_validate_eval_name_contains_double_colon() {
        let mut config = get_sample_valid_config();
        let eval1 = config["evals"]["eval1"].clone();
        config
            .get_mut("evals")
            .unwrap()
            .as_table_mut()
            .unwrap()
            .insert("bad::eval".to_string(), eval1);
        let base_path = PathBuf::new();
        let result = Config::load_from_toml(config, base_path);

        assert_eq!(
            result.unwrap_err(),
            ErrorDetails::Config {
                message: "Eval names cannot contain \"::\" (referenced in `[evals.bad::eval]`)"
                    .to_string()
            }
            .into()
        );
    }

    /// Ensure that the config validation fails when a function has a tool that does not exist in the tools section
    #[test]
    fn test_config_validate_function_nonexistent_tool() {
        let mut config = get_sample_valid_config();
        config["functions"]["generate_draft"]
            .as_table_mut()
            .unwrap()
            .insert("tools".to_string(), toml::Value::Array(vec![]));
        config["functions"]["generate_draft"]["tools"] =
            toml::Value::Array(vec!["non_existent_tool".into()]);
        let base_path = PathBuf::new();
        let result = Config::load_from_toml(config, base_path);

        assert_eq!(
            result.unwrap_err(),
            ErrorDetails::Config {
                message: "`functions.generate_draft.tools`: tool `non_existent_tool` is not present in the config".to_string()
            }.into()
        );
    }

    /// Ensure that the config validation fails when a function name starts with `tensorzero::`
    #[test]
    fn test_config_validate_function_name_tensorzero_prefix() {
        let mut config = get_sample_valid_config();

        // Rename an existing function to start with `tensorzero::`
        let old_function_entry = config["functions"]
            .as_table_mut()
            .unwrap()
            .remove("generate_draft")
            .expect("Did not find function `generate_draft`");
        config["functions"]
            .as_table_mut()
            .unwrap()
            .insert("tensorzero::bad_function".to_string(), old_function_entry);

        let base_path = PathBuf::new();
        let result = Config::load_from_toml(config, base_path);
        assert_eq!(
            result.unwrap_err(),
            Error::new(ErrorDetails::Config {
                message: "Function name cannot start with 'tensorzero::': tensorzero::bad_function"
                    .to_string()
            })
        );
    }

    /// Ensure that the config validation fails when a metric name starts with `tensorzero::`
    #[test]
    fn test_config_validate_metric_name_tensorzero_prefix() {
        let mut config = get_sample_valid_config();

        // Rename an existing metric to start with `tensorzero::`
        let old_metric_entry = config["metrics"]
            .as_table_mut()
            .unwrap()
            .remove("task_success")
            .expect("Did not find metric `task_success`");
        config["metrics"]
            .as_table_mut()
            .unwrap()
            .insert("tensorzero::bad_metric".to_string(), old_metric_entry);

        let base_path = PathBuf::new();
        let result = Config::load_from_toml(config, base_path);
        assert_eq!(
            result.unwrap_err(),
            Error::new(ErrorDetails::Config {
                message: "Metric name cannot start with 'tensorzero::': tensorzero::bad_metric"
                    .to_string()
            })
        );
    }

    /// Ensure that the config validation fails when a model name starts with `tensorzero::`
    #[test]
    fn test_config_validate_model_name_tensorzero_prefix() {
        let mut config = get_sample_valid_config();

        // Rename an existing model to start with `tensorzero::`
        let old_model_entry = config["models"]
            .as_table_mut()
            .unwrap()
            .remove("gpt-3.5-turbo")
            .expect("Did not find model `gpt-3.5-turbo`");
        config["models"]
            .as_table_mut()
            .unwrap()
            .insert("tensorzero::bad_model".to_string(), old_model_entry);

        let base_path = PathBuf::new();
        let result = Config::load_from_toml(config, base_path);
        assert_eq!(
            result.unwrap_err(),
            Error::new(ErrorDetails::Config {
                message:
                    "Model name 'tensorzero::bad_model' contains a reserved prefix\nin `models`\n"
                        .to_string()
            })
        );
    }

    /// Ensure that the config validation fails when an embedding model name starts with `tensorzero::`
    #[test]
    fn test_config_validate_embedding_model_name_tensorzero_prefix() {
        let mut config = get_sample_valid_config();

        // Rename an existing embedding model to start with `tensorzero::`
        let old_embedding_model_entry = config["embedding_models"]
            .as_table_mut()
            .unwrap()
            .remove("text-embedding-3-small")
            .expect("Did not find embedding model `text-embedding-3-small`");
        config["embedding_models"].as_table_mut().unwrap().insert(
            "tensorzero::bad_embedding_model".to_string(),
            old_embedding_model_entry,
        );

        let base_path = PathBuf::new();
        let result = Config::load_from_toml(config, base_path);
        assert_eq!(
                result.unwrap_err(),
                Error::new(ErrorDetails::Config {
                    message:
                        "Embedding model name 'tensorzero::bad_embedding_model' contains a reserved prefix\nin `embedding_models`\n"
                            .to_string()
                })
            );
    }

    /// Ensure that the config validation fails when a tool name starts with `tensorzero::`
    #[test]
    fn test_config_validate_tool_name_tensorzero_prefix() {
        let mut config = get_sample_valid_config();

        // Clone an existing tool and add a new one with tensorzero:: prefix
        let old_tool_entry = config["tools"]
            .as_table()
            .unwrap()
            .get("get_temperature")
            .expect("Did not find tool `get_temperature`")
            .clone();
        config["tools"]
            .as_table_mut()
            .unwrap()
            .insert("tensorzero::bad_tool".to_string(), old_tool_entry);

        let base_path = PathBuf::new();
        let result = Config::load_from_toml(config, base_path);
        assert_eq!(
            result.unwrap_err(),
            Error::new(ErrorDetails::Config {
                message: "Tool name cannot start with 'tensorzero::': tensorzero::bad_tool"
                    .to_string()
            })
        );
    }

    #[test]
    fn test_config_validate_chat_function_json_mode() {
        let mut config = get_sample_valid_config();

        // Insert `json_mode = "on"` into a variant config for a chat function.
        config["functions"]["generate_draft"]["variants"]["openai_promptA"]
            .as_table_mut()
            .unwrap()
            .insert("json_mode".to_string(), "on".into());

        let base_path = PathBuf::new();
        let result = Config::load_from_toml(config, base_path);

        // Check that the config is rejected, since `generate_draft` is not a json function
        let err_msg = result.unwrap_err().to_string();
        assert!(
            err_msg.contains("JSON mode is not supported for variant `openai_promptA` (parent function is a chat function)"),
            "Unexpected error message: {err_msg}"
        );
    }

    /// If you also want to confirm a variant name starting with `tensorzero::` fails
    /// (only do this if your `function.validate` logic checks variant names):
    #[test]
    fn test_config_validate_variant_name_tensorzero_prefix() {
        let mut config = get_sample_valid_config();

        // For demonstration, rename an existing variant inside `generate_draft`:
        let old_variant_entry = config["functions"]["generate_draft"]["variants"]
            .as_table_mut()
            .unwrap()
            .remove("openai_promptA")
            .expect("Did not find variant `openai_promptA`");
        config["functions"]["generate_draft"]["variants"]
            .as_table_mut()
            .unwrap()
            .insert("tensorzero::bad_variant".to_string(), old_variant_entry);

        // This test will only pass if your code actually rejects variant names with that prefix
        let base_path = PathBuf::new();
        let result = Config::load_from_toml(config, base_path);

        // Adjust the expected message if your code gives a different error shape for variants
        // Or remove this test if variant names are *not* validated in that manner
        assert!(result
            .unwrap_err()
            .to_string()
            .contains("tensorzero::bad_variant"));
    }

    /// Ensure that the config validation fails when a model provider's name starts with `tensorzero::`
    #[test]
    fn test_config_validate_model_provider_name_tensorzero_prefix() {
        let mut config = get_sample_valid_config();

        // Rename an existing provider to start with `tensorzero::`
        let old_openai_provider = config["models"]["gpt-3.5-turbo"]["providers"]
            .as_table_mut()
            .unwrap()
            .remove("openai")
            .expect("Did not find provider `openai` under `gpt-3.5-turbo`");
        config["models"]["gpt-3.5-turbo"]["providers"]
            .as_table_mut()
            .unwrap()
            .insert("tensorzero::openai".to_string(), old_openai_provider);

        // Update the routing entry to match the new provider name
        let routing = config["models"]["gpt-3.5-turbo"]["routing"]
            .as_array_mut()
            .expect("Expected routing to be an array");
        for entry in routing.iter_mut() {
            if entry.as_str() == Some("openai") {
                *entry = toml::Value::String("tensorzero::openai".to_string());
            }
        }

        let base_path = PathBuf::new();
        let result = Config::load_from_toml(config, base_path);

        assert!(result.unwrap_err().to_string().contains("`models.gpt-3.5-turbo.routing`: Provider name cannot start with 'tensorzero::': tensorzero::openai"));
    }

    /// Ensure that get_templates returns the correct templates
    #[test]
    fn test_get_all_templates() {
        let config_table = get_sample_valid_config();
        let config =
            Config::load_from_toml(config_table, PathBuf::new()).expect("Failed to load config");

        // Get all templates
        let templates = config.get_templates();

        // Check if all expected templates are present
        assert_eq!(
            *templates
                .get("fixtures/config/functions/generate_draft/promptA/system_template.minijinja")
                .unwrap(),
            include_str!(
                "../fixtures/config/functions/generate_draft/promptA/system_template.minijinja"
            )
            .to_string()
        );
        assert_eq!(
            *templates
                .get("fixtures/config/functions/generate_draft/promptA/system_template.minijinja")
                .unwrap(),
            include_str!(
                "../fixtures/config/functions/generate_draft/promptA/system_template.minijinja"
            )
            .to_string()
        );
        assert_eq!(
            *templates
                .get(
                    "fixtures/config/functions/json_with_schemas/promptA/system_template.minijinja"
                )
                .unwrap(),
            include_str!(
                "../fixtures/config/functions/json_with_schemas/promptA/system_template.minijinja"
            )
            .to_string()
        );
        assert_eq!(
            *templates
                .get(
                    "fixtures/config/functions/json_with_schemas/promptB/system_template.minijinja"
                )
                .unwrap(),
            include_str!(
                "../fixtures/config/functions/json_with_schemas/promptB/system_template.minijinja"
            )
            .to_string()
        );
        assert_eq!(
            *templates.get("fixtures/config/functions/templates_without_variables/variant_without_templates/system_template.minijinja")
            .unwrap(),
            include_str!(
                "../fixtures/config/functions/templates_without_variables/variant_without_templates/system_template.minijinja"
            ).to_string()
        );
        assert_eq!(
            *templates.get("fixtures/config/functions/templates_without_variables/variant_without_templates/user_template.minijinja")
            .unwrap(),
            include_str!(
                "../fixtures/config/functions/templates_without_variables/variant_without_templates/user_template.minijinja"
            ).to_string()
        );
        assert_eq!(
            *templates.get("fixtures/config/functions/templates_without_variables/variant_without_templates/assistant_template.minijinja")
            .unwrap(),
            include_str!(
                "../fixtures/config/functions/templates_without_variables/variant_without_templates/assistant_template.minijinja"
            ).to_string()
        );
        assert_eq!(
            *templates.get("fixtures/config/functions/templates_with_variables/variant_with_variables/assistant_template.minijinja")
            .unwrap(),
            include_str!(
                "../fixtures/config/functions/templates_with_variables/variant_with_variables/assistant_template.minijinja"
            ).to_string()
        );
        assert_eq!(
            *templates.get("fixtures/config/functions/templates_with_variables/variant_with_variables/user_template.minijinja")
            .unwrap(),
            include_str!(
                "../fixtures/config/functions/templates_with_variables/variant_with_variables/user_template.minijinja"
            ).to_string()
        );
        assert_eq!(
                    *templates.get("fixtures/config/functions/templates_with_variables/variant_with_variables/system_template.minijinja")
                    .unwrap(),
                    include_str!(
                        "../fixtures/config/functions/templates_with_variables/variant_with_variables/system_template.minijinja"
                    ).to_string()
                );

        assert_eq!(
            *templates
                .get("tensorzero::llm_judge::eval1::llm_judge_bool::system")
                .unwrap(),
            "Return True if there is NSFW content in this generation.\n\n".to_string(),
        );

        assert_eq!(
            *templates
                .get("tensorzero::llm_judge::eval1::llm_judge_float::system")
                .unwrap(),
<<<<<<< HEAD
            "Give a vibes based score\n\n\nOutput Type: number\n"
=======
            "Return a number between 0 and 1 where 1 is very NSFW and 0 is the least NSFW content.\n\n"
                .to_string(),
>>>>>>> b43187dc
        );
        // Check the total number of templates
        assert_eq!(templates.len(), 12);
    }

    #[test]
    fn test_config_load_shorthand_models_only() {
        let config_str = r#"
        # ┌────────────────────────────────────────────────────────────────────────────┐
        # │                                  GENERAL                                   │
        # └────────────────────────────────────────────────────────────────────────────┘

        [gateway]
        bind_address = "0.0.0.0:3000"


        # ┌────────────────────────────────────────────────────────────────────────────┐
        # │                                 FUNCTIONS                                  │
        # └────────────────────────────────────────────────────────────────────────────┘

        [functions.generate_draft]
        type = "chat"
        system_schema = "fixtures/config/functions/generate_draft/system_schema.json"

        [functions.generate_draft.variants.openai_promptA]
        type = "chat_completion"
        weight = 0.9
        model = "openai::gpt-3.5-turbo"
        system_template = "fixtures/config/functions/generate_draft/promptA/system_template.minijinja"
        "#;
        env::set_var("OPENAI_API_KEY", "sk-something");
        env::set_var("ANTHROPIC_API_KEY", "sk-something");
        env::set_var("AZURE_OPENAI_API_KEY", "sk-something");

        let config = toml::from_str(config_str).expect("Failed to parse sample config");
        let base_path = PathBuf::from(env!("CARGO_MANIFEST_DIR"));
        Config::load_from_toml(config, base_path.clone()).expect("Failed to load config");
    }

    #[test]
    fn test_model_provider_unknown_field() {
        let config_str = r#"
        # ┌────────────────────────────────────────────────────────────────────────────┐
        # │                                  GENERAL                                   │
        # └────────────────────────────────────────────────────────────────────────────┘

        [gateway]
        bind_address = "0.0.0.0:3000"

        [functions]

        [models.my-model]
        routing = ["dummy"]

        [models.my-model.providers.dummy]
        type = "dummy"
        my_bad_key = "foo"
        "#;

        let config = toml::from_str(config_str).expect("Failed to parse sample config");
        let base_path = PathBuf::from(env!("CARGO_MANIFEST_DIR"));
        let err = Config::load_from_toml(config, base_path.clone())
            .expect_err("Config should fail to load");
        assert!(
            err.to_string().contains("unknown field `my_bad_key`"),
            "Unexpected error: {err:?}"
        );
    }

    /// Get a sample valid config for testing
    fn get_sample_valid_config() -> toml::Table {
        let config_str = include_str!("../fixtures/config/tensorzero.toml");
        env::set_var("OPENAI_API_KEY", "sk-something");
        env::set_var("ANTHROPIC_API_KEY", "sk-something");
        env::set_var("AZURE_OPENAI_API_KEY", "sk-something");

        toml::from_str(config_str).expect("Failed to parse sample config")
    }

    #[tokio::test(flavor = "multi_thread")]
    async fn test_bedrock_err_no_auto_detect_region() {
        let config_str = r#"
        [gateway]
        bind_address = "0.0.0.0:3000"


        [models."my-model"]
        routing = ["aws-bedrock"]

        [models.my-model.providers.aws-bedrock]
        type = "aws_bedrock"
        model_id = "anthropic.claude-3-haiku-20240307-v1:0"
        "#;
        let config = toml::from_str(config_str).expect("Failed to parse sample config");

        let base_path = PathBuf::from(env!("CARGO_MANIFEST_DIR"));
        let err =
            Config::load_from_toml(config, base_path.clone()).expect_err("Failed to load bedrock");
        let err_msg = err.to_string();
        assert!(
            err_msg
                .contains("requires a region to be provided, or `allow_auto_detect_region = true`"),
            "Unexpected error message: {err_msg}"
        );
    }

    #[tokio::test(flavor = "multi_thread")]
    async fn test_bedrock_err_auto_detect_region_no_aws_credentials() {
        // We want auto-detection to fail, so we clear this environment variable.
        // We use 'nextest' as our runner, so each test runs in its own process
        std::env::remove_var("AWS_REGION");
        std::env::remove_var("AWS_DEFAULT_REGION");

        let config_str = r#"
        [gateway]
        bind_address = "0.0.0.0:3000"

        [models."my-model"]
        routing = ["aws-bedrock"]

        [models.my-model.providers.aws-bedrock]
        type = "aws_bedrock"
        model_id = "anthropic.claude-3-haiku-20240307-v1:0"
        allow_auto_detect_region = true
        "#;
        let config = toml::from_str(config_str).expect("Failed to parse sample config");

        let base_path = PathBuf::from(env!("CARGO_MANIFEST_DIR"));
        let err =
            Config::load_from_toml(config, base_path.clone()).expect_err("Failed to load bedrock");
        let err_msg = err.to_string();
        assert!(
            err_msg.contains("Failed to determine AWS region."),
            "Unexpected error message: {err_msg}"
        );
    }

    #[tokio::test(flavor = "multi_thread")]
    async fn test_bedrock_region_and_allow_auto() {
        let config_str = r#"
        [gateway]
        bind_address = "0.0.0.0:3000"

        [functions.basic_test]
        type = "chat"

        [functions.basic_test.variants.test]
        type = "chat_completion"
        weight = 1
        model = "my-model"

        [models."my-model"]
        routing = ["aws-bedrock"]

        [models.my-model.providers.aws-bedrock]
        type = "aws_bedrock"
        model_id = "anthropic.claude-3-haiku-20240307-v1:0"
        allow_auto_detect_region = true
        region = "us-east-2"
        "#;
        let config = toml::from_str(config_str).expect("Failed to parse sample config");

        let base_path = PathBuf::from(env!("CARGO_MANIFEST_DIR"));
        Config::load_from_toml(config, base_path.clone())
            .expect("Failed to construct config with valid AWS bedrock provider");
    }

    #[traced_test]
    #[tokio::test]
    async fn test_config_load_no_config_file() {
        let err = Config::load_and_verify_from_path(Path::new("nonexistent.toml"))
            .await
            .unwrap_err()
            .to_string();
        assert!(
            err.contains("Config file not found"),
            "Unexpected error message: {err}"
        );
    }

    #[traced_test]
    #[tokio::test]
    async fn test_config_load_invalid_s3_creds() {
        // Set invalid credentials (tests are isolated per-process)
        // to make sure that the write fails quickly.
        std::env::set_var("AWS_ACCESS_KEY_ID", "invalid");
        std::env::set_var("AWS_SECRET_ACCESS_KEY", "invalid");
        let tempfile = NamedTempFile::new().unwrap();
        write!(
            &tempfile,
            r#"
            [object_storage]
            type = "s3_compatible"
            bucket_name = "tensorzero-fake-bucket"
            region = "us-east-1"

            [functions]"#
        )
        .unwrap();
        let err = Config::load_and_verify_from_path(tempfile.path())
            .await
            .unwrap_err()
            .to_string();
        assert!(
            err.contains("Failed to write `.tensorzero-validate` to object store."),
            "Unexpected error message: {err}"
        );
    }

    #[traced_test]
    #[test]
    fn test_deprecated_missing_json_mode() {
        let config_str = r#"
        [gateway]
        bind_address = "0.0.0.0:3000"

        [functions.basic_test]
        type = "json"

        [functions.basic_test.variants.good_variant]
        type = "chat_completion"
        model = "my-model"
        json_mode = "off"

        [functions.basic_test.variants.test]
        type = "chat_completion"
        model = "my-model"

        [functions.basic_test.variants.dicl]
        type = "experimental_dynamic_in_context_learning"
        model = "my-model"
        embedding_model = "openai::text-embedding-3-small"
        k = 3
        max_tokens = 100

        [functions.basic_test.variants.mixture_of_n_variant]
        type = "experimental_mixture_of_n"
        candidates = ["test"]

        [functions.basic_test.variants.mixture_of_n_variant.fuser]
        model = "my-model"

        [functions.basic_test.variants.best_of_n_variant]
        type = "experimental_best_of_n_sampling"
        candidates = ["test"]

        [functions.basic_test.variants.best_of_n_variant.evaluator]
        model = "my-model"

        [models."my-model"]
        routing = ["openai"]

        [models.my-model.providers.openai]
        type = "openai"
        model_name = "gpt-4o-mini-2024-07-18"
        "#;
        let config = toml::from_str(config_str).expect("Failed to parse sample config");

        let base_path = PathBuf::from(env!("CARGO_MANIFEST_DIR"));
        Config::load_from_toml(config, base_path.clone()).expect("Failed to construct config");

        assert!(!logs_contain("good_variant"));
        assert!(logs_contain("Deprecation Warning: `json_mode` is not specified for `[functions.basic_test.variants.test]`"));
        assert!(logs_contain("Deprecation Warning: `json_mode` is not specified for `[functions.basic_test.variants.dicl]`"));
        assert!(logs_contain("Deprecation Warning: `json_mode` is not specified for `[functions.basic_test.variants.mixture_of_n_variant.fuser]`"));
        assert!(logs_contain("Deprecation Warning: `json_mode` is not specified for `[functions.basic_test.variants.best_of_n_variant.evaluator]`"));
    }
}<|MERGE_RESOLUTION|>--- conflicted
+++ resolved
@@ -962,7 +962,7 @@
             .get("tensorzero::eval::eval1::llm_judge_float")
             .unwrap();
         assert_eq!(metric.r#type, MetricConfigType::Float);
-        assert_eq!(metric.optimize, MetricConfigOptimize::Max);
+        assert_eq!(metric.optimize, MetricConfigOptimize::Min);
         assert_eq!(metric.level, MetricConfigLevel::Inference);
     }
 
@@ -1985,12 +1985,8 @@
             *templates
                 .get("tensorzero::llm_judge::eval1::llm_judge_float::system")
                 .unwrap(),
-<<<<<<< HEAD
-            "Give a vibes based score\n\n\nOutput Type: number\n"
-=======
             "Return a number between 0 and 1 where 1 is very NSFW and 0 is the least NSFW content.\n\n"
                 .to_string(),
->>>>>>> b43187dc
         );
         // Check the total number of templates
         assert_eq!(templates.len(), 12);
