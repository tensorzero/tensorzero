use futures::StreamExt;
use reqwest::Client;
use secrecy::SecretString;
use std::borrow::Cow;
use std::collections::HashMap;
use std::sync::{Arc, OnceLock};
use std::time::Duration;
use std::{env, fs};
use strum::VariantNames;
use tensorzero_derive::TensorZeroDeserialize;
use tracing::{span, Level, Span};
use tracing_futures::{Instrument, Instrumented};
use url::Url;

use crate::cache::{
    cache_lookup, cache_lookup_streaming, start_cache_write, start_cache_write_streaming,
    CacheData, ModelProviderRequest, NonStreamingCacheData, StreamingCacheData,
};
use crate::config_parser::{ProviderTypesConfig, SKIP_CREDENTIAL_VALIDATION};
use crate::endpoints::inference::InferenceClients;
use crate::inference::providers::aws_sagemaker::AWSSagemakerProvider;
#[cfg(any(test, feature = "e2e_tests"))]
use crate::inference::providers::dummy::DummyProvider;
use crate::inference::providers::google_ai_studio_gemini::GoogleAIStudioGeminiProvider;

use crate::inference::providers::helpers::peek_first_chunk;
use crate::inference::providers::hyperbolic::HyperbolicProvider;
use crate::inference::providers::provider_trait::WrappedProvider;
use crate::inference::providers::sglang::SGLangProvider;
use crate::inference::providers::tgi::TGIProvider;
use crate::inference::types::batch::{
    BatchRequestRow, PollBatchInferenceResponse, StartBatchModelInferenceResponse,
    StartBatchProviderInferenceResponse,
};
use crate::inference::types::extra_body::ExtraBodyConfig;
use crate::inference::types::extra_headers::ExtraHeadersConfig;
use crate::inference::types::{
    current_timestamp, ContentBlock, PeekableProviderInferenceResponseStream,
    ProviderInferenceResponseChunk, ProviderInferenceResponseStreamInner, RequestMessage, Usage,
};
use crate::model_table::{BaseModelTable, ShorthandModelConfig};
use crate::{
    endpoints::inference::InferenceCredentials,
    error::{Error, ErrorDetails},
    inference::{
        providers::{
            anthropic::AnthropicProvider, aws_bedrock::AWSBedrockProvider, azure::AzureProvider,
            deepseek::DeepSeekProvider, fireworks::FireworksProvider,
            gcp_vertex_anthropic::GCPVertexAnthropicProvider,
<<<<<<< HEAD
            gcp_vertex_gemini::GCPVertexGeminiProvider, groq::GroqProvider,
            mistral::MistralProvider, openai::OpenAIProvider, provider_trait::InferenceProvider,
            together::TogetherProvider, vllm::VLLMProvider, xai::XAIProvider,
=======
            gcp_vertex_gemini::GCPVertexGeminiProvider, mistral::MistralProvider,
            openai::OpenAIProvider, openrouter::OpenRouterProvider,
            provider_trait::InferenceProvider, together::TogetherProvider, vllm::VLLMProvider,
            xai::XAIProvider,
>>>>>>> 4c0e22ec
        },
        types::{ModelInferenceRequest, ModelInferenceResponse, ProviderInferenceResponse},
    },
};
use serde::Deserialize;

#[derive(Debug)]
pub struct ModelConfig {
    pub routing: Vec<Arc<str>>, // [provider name A, provider name B, ...]
    pub providers: HashMap<Arc<str>, ModelProvider>, // provider name => provider config
}

#[derive(Debug, Deserialize)]
#[serde(deny_unknown_fields)]
pub(crate) struct UninitializedModelConfig {
    pub routing: Vec<Arc<str>>, // [provider name A, provider name B, ...]
    pub providers: HashMap<Arc<str>, UninitializedModelProvider>, // provider name => provider config
}

impl UninitializedModelConfig {
    pub fn load(
        self,
        model_name: &str,
        provider_types: &ProviderTypesConfig,
    ) -> Result<ModelConfig, Error> {
        // We want `ModelProvider` to know its own name (from the 'providers' config section).
        // We first deserialize to `HashMap<Arc<str>, UninitializedModelProvider>`, and then
        // build `ModelProvider`s using the name keys from the map.
        let providers = self
            .providers
            .into_iter()
            .map(|(name, provider)| {
                Ok((
                    name.clone(),
                    ModelProvider {
                        name: name.clone(),
                        config: provider.config.load(provider_types).map_err(|e| {
                            Error::new(ErrorDetails::Config {
                                message: format!("models.{model_name}.providers.{name}: {e}"),
                            })
                        })?,
                        extra_body: provider.extra_body,
                        extra_headers: provider.extra_headers,
                    },
                ))
            })
            .collect::<Result<HashMap<_, _>, Error>>()?;
        Ok(ModelConfig {
            routing: self.routing,
            providers,
        })
    }
}

pub struct StreamResponse {
    pub stream: Instrumented<PeekableProviderInferenceResponseStream>,
    pub raw_request: String,
    pub model_provider_name: Arc<str>,
    pub cached: bool,
}

impl StreamResponse {
    pub fn from_cache(
        cache_lookup: CacheData<StreamingCacheData>,
        model_provider_name: Arc<str>,
    ) -> Self {
        let chunks = cache_lookup.output.chunks;
        let chunks_len = chunks.len();

        Self {
            stream: (Box::pin(futures::stream::iter(chunks.into_iter().enumerate().map(
                move |(index, c)| {
                    Ok(ProviderInferenceResponseChunk {
                        content: c.content,
                        raw_response: c.raw_response,
                        // We intentionally don't cache and re-use these values from the original
                        // request:
                        // The new result was 'created' now
                        created: current_timestamp(),
                        // Only include usage in the last chunk, None for all others
                        usage: if index == chunks_len - 1 {
                            Some(Usage {
                                input_tokens: cache_lookup.input_tokens,
                                output_tokens: cache_lookup.output_tokens,
                            })
                        } else {
                            None
                        },
                        // We didn't make any network calls to the model provider, so the latency is 0
                        latency: Duration::from_secs(0),
                        // For all chunks but the last one, the finish reason is None
                        // For the last chunk, the finish reason is the same as the cache lookup
                        finish_reason: if index == chunks_len - 1 {
                            cache_lookup.finish_reason.clone()
                        } else {
                            None
                        },
                    })
                },
            ))) as ProviderInferenceResponseStreamInner)
                .peekable()
                .instrument(tracing::info_span!(
                    "stream_from_cache",
                    otel.name = "stream_from_cache"
                )),
            raw_request: cache_lookup.raw_request,
            model_provider_name,
            cached: true,
        }
    }
}

/// Creates a fully-qualified name from a model and provider name, suitable for using
/// in `ContentBlock::Unknown.model_provider_name`
/// Note that 'model_name' is a name from `[models]`, which is not necessarily
/// the same as the underlying name passed to a specific provider api
pub fn fully_qualified_name(model_name: &str, provider_name: &str) -> String {
    format!("tensorzero::model_name::{model_name}::provider_name::{provider_name}")
}

impl ModelConfig {
    fn filter_content_blocks<'a>(
        &self,
        request: &'a ModelInferenceRequest<'a>,
        model_name: &str,
        provider_name: &str,
    ) -> Cow<'a, ModelInferenceRequest<'a>> {
        let name = fully_qualified_name(model_name, provider_name);
        let needs_filter = request.messages.iter().any(|m| {
            m.content.iter().any(|c| {
                if let ContentBlock::Unknown {
                    model_provider_name,
                    data: _,
                } = c
                {
                    model_provider_name.as_ref().is_some_and(|n| n != &name)
                } else {
                    false
                }
            })
        });
        if needs_filter {
            let new_messages = request
                .messages
                .iter()
                .map(|m| RequestMessage {
                    content: m
                        .content
                        .iter()
                        .flat_map(|c| {
                            if let ContentBlock::Unknown {
                                model_provider_name,
                                data: _,
                            } = c
                            {
                                if model_provider_name.as_ref().is_some_and(|n| n != &name) {
                                    None
                                } else {
                                    Some(c.clone())
                                }
                            } else {
                                Some(c.clone())
                            }
                        })
                        .collect(),
                    ..m.clone()
                })
                .collect();
            Cow::Owned(ModelInferenceRequest {
                messages: new_messages,
                ..request.clone()
            })
        } else {
            Cow::Borrowed(request)
        }
    }
    #[tracing::instrument(skip_all, fields(model_name = model_name, otel.name = "model_inference", stream = false))]
    pub async fn infer<'request>(
        &self,
        request: &'request ModelInferenceRequest<'request>,
        clients: &'request InferenceClients<'request>,
        model_name: &'request str,
    ) -> Result<ModelInferenceResponse, Error> {
        let mut provider_errors: HashMap<String, Error> = HashMap::new();
        for provider_name in &self.routing {
            let request = self.filter_content_blocks(request, model_name, provider_name);
            let model_provider_request = ModelProviderRequest {
                request: &request,
                model_name,
                provider_name,
            };
            let cache_key = model_provider_request.get_cache_key()?;
            // TODO: think about how to best handle errors here
            if clients.cache_options.enabled.read() {
                let cache_lookup = cache_lookup(
                    clients.clickhouse_connection_info,
                    model_provider_request,
                    clients.cache_options.max_age_s,
                )
                .await
                .ok()
                .flatten();
                if let Some(cache_lookup) = cache_lookup {
                    return Ok(cache_lookup);
                }
            }
            let provider = self.providers.get(provider_name).ok_or_else(|| {
                Error::new(ErrorDetails::ProviderNotFound {
                    provider_name: provider_name.to_string(),
                })
            })?;
            let response = provider
                .infer(
                    model_provider_request,
                    clients.http_client,
                    clients.credentials,
                )
                .instrument(span!(
                    Level::INFO,
                    "infer",
                    provider_name = &**provider_name
                ))
                .await;

            match response {
                Ok(response) => {
                    if clients.cache_options.enabled.write() {
                        let _ = start_cache_write(
                            clients.clickhouse_connection_info,
                            cache_key,
                            NonStreamingCacheData {
                                blocks: response.output.clone(),
                            },
                            &response.raw_request,
                            &response.raw_response,
                            &response.usage,
                            response.finish_reason.as_ref(),
                        );
                    }
                    // We already checked the cache above (and returned early if it was a hit), so this response was not from the cache
                    let model_inference_response =
                        ModelInferenceResponse::new(response, provider_name.clone(), false);

                    return Ok(model_inference_response);
                }
                Err(error) => {
                    provider_errors.insert(provider_name.to_string(), error);
                }
            }
        }
        let err = Error::new(ErrorDetails::ModelProvidersExhausted { provider_errors });
        Err(err)
    }

    #[tracing::instrument(skip_all, fields(model_name = model_name, otel.name = "model_inference", stream = true))]
    pub async fn infer_stream<'request>(
        &self,
        request: &'request ModelInferenceRequest<'request>,
        clients: &'request InferenceClients<'request>,
        model_name: &'request str,
    ) -> Result<(StreamResponse, Vec<RequestMessage>), Error> {
        let mut provider_errors: HashMap<String, Error> = HashMap::new();
        for provider_name in &self.routing {
            let request = self.filter_content_blocks(request, model_name, provider_name);
            let model_provider_request = ModelProviderRequest {
                request: &request,
                model_name,
                provider_name,
            };
            // TODO: think about how to best handle errors here
            if clients.cache_options.enabled.read() {
                let cache_lookup = cache_lookup_streaming(
                    clients.clickhouse_connection_info,
                    model_provider_request,
                    clients.cache_options.max_age_s,
                )
                .await
                .ok()
                .flatten();
                if let Some(cache_lookup) = cache_lookup {
                    return Ok((cache_lookup, request.messages.clone()));
                }
            }

            let provider = self.providers.get(provider_name).ok_or_else(|| {
                Error::new(ErrorDetails::ProviderNotFound {
                    provider_name: provider_name.to_string(),
                })
            })?;
            let response = provider
                .infer_stream(
                    model_provider_request,
                    clients.http_client,
                    clients.credentials,
                )
                .await;
            match response {
                Ok(response) => {
                    let (stream, raw_request) = response;
                    // Note - we cache the chunks here so that we store the raw model provider input and response chunks
                    // in the cache. We don't want this logic in `collect_chunks`, which would cause us to cache the result
                    // of higher-level transformations (e.g. dicl)
                    let mut stream = if clients.cache_options.enabled.write() {
                        let span = stream.span().clone();
                        stream_with_cache_write(
                            raw_request.clone(),
                            model_provider_request,
                            clients,
                            stream.into_inner(),
                        )
                        .await?
                        .instrument(span)
                    } else {
                        stream
                    };
                    // Get a single chunk from the stream and make sure it is OK then send to client.
                    // We want to do this here so that we can tell that the request is working.
                    peek_first_chunk(stream.inner_mut(), &raw_request, provider_name).await?;
                    return Ok((
                        StreamResponse {
                            stream,
                            raw_request,
                            model_provider_name: provider_name.clone(),
                            cached: false,
                        },
                        request.messages.clone(),
                    ));
                }
                Err(error) => {
                    provider_errors.insert(provider_name.to_string(), error);
                }
            }
        }
        Err(Error::new(ErrorDetails::ModelProvidersExhausted {
            provider_errors,
        }))
    }

    pub async fn start_batch_inference<'request>(
        &self,
        requests: &'request [ModelInferenceRequest<'request>],
        client: &'request Client,
        api_keys: &'request InferenceCredentials,
    ) -> Result<StartBatchModelInferenceResponse, Error> {
        let mut provider_errors: HashMap<String, Error> = HashMap::new();
        for provider_name in &self.routing {
            let provider = self.providers.get(provider_name).ok_or_else(|| {
                Error::new(ErrorDetails::ProviderNotFound {
                    provider_name: provider_name.to_string(),
                })
            })?;
            let response = provider
                .start_batch_inference(requests, client, api_keys)
                .instrument(span!(
                    Level::INFO,
                    "start_batch_inference",
                    provider_name = &**provider_name
                ))
                .await;
            match response {
                Ok(response) => {
                    return Ok(StartBatchModelInferenceResponse::new(
                        response,
                        provider_name.clone(),
                    ));
                }
                Err(error) => {
                    provider_errors.insert(provider_name.to_string(), error);
                }
            }
        }
        Err(Error::new(ErrorDetails::ModelProvidersExhausted {
            provider_errors,
        }))
    }
}

async fn stream_with_cache_write(
    raw_request: String,
    model_request: ModelProviderRequest<'_>,
    clients: &InferenceClients<'_>,
    mut stream: PeekableProviderInferenceResponseStream,
) -> Result<PeekableProviderInferenceResponseStream, Error> {
    let cache_key = model_request.get_cache_key()?;
    let clickhouse_info = clients.clickhouse_connection_info.clone();
    Ok((Box::pin(async_stream::stream! {
        let mut buffer = vec![];
        let mut errored = false;
        while let Some(chunk) = stream.next().await {
            if !errored {
                match chunk.as_ref() {
                    Ok(chunk) => {
                        buffer.push(chunk.clone());
                    }
                    Err(e) => {
                        tracing::warn!("Skipping cache write for stream response due to error in stream: {e}");
                        errored = true;
                    }
                }
            }
            yield chunk;
        }
        if !errored {
            let usage = consolidate_usage(&buffer);
            let _ = start_cache_write_streaming(
                &clickhouse_info,
                cache_key,
                buffer,
                &raw_request,
                &usage,
            );
        }
    }) as ProviderInferenceResponseStreamInner).peekable())
}

fn consolidate_usage(chunks: &[ProviderInferenceResponseChunk]) -> Usage {
    let mut input_tokens = 0;
    let mut output_tokens = 0;
    for chunk in chunks {
        if let Some(usage) = &chunk.usage {
            input_tokens += usage.input_tokens;
            output_tokens += usage.output_tokens;
        }
    }
    Usage {
        input_tokens,
        output_tokens,
    }
}

#[derive(Debug, Deserialize)]
pub(crate) struct UninitializedModelProvider {
    #[serde(flatten)]
    pub config: UninitializedProviderConfig,
    pub extra_body: Option<ExtraBodyConfig>,
    pub extra_headers: Option<ExtraHeadersConfig>,
}

#[derive(Debug)]
pub struct ModelProvider {
    pub name: Arc<str>,
    pub config: ProviderConfig,
    pub extra_headers: Option<ExtraHeadersConfig>,
    pub extra_body: Option<ExtraBodyConfig>,
}

impl ModelProvider {
    /// The name to report in the OTEL `gen_ai.system` attribute
    fn genai_system_name(&self) -> &'static str {
        match &self.config {
            ProviderConfig::Anthropic(_) => "anthropic",
            ProviderConfig::AWSBedrock(_) => "aws_bedrock",
            ProviderConfig::AWSSagemaker(_) => "aws_sagemaker",
            ProviderConfig::Azure(_) => "azure",
            ProviderConfig::Fireworks(_) => "fireworks",
            ProviderConfig::GCPVertexAnthropic(_) => "gcp_vertex_anthropic",
            ProviderConfig::GCPVertexGemini(_) => "gcp_vertex_gemini",
            ProviderConfig::GoogleAIStudioGemini(_) => "google_ai_studio_gemini",
            ProviderConfig::Groq(_) => "groq",
            ProviderConfig::Hyperbolic(_) => "hyperbolic",
            ProviderConfig::Mistral(_) => "mistral",
            ProviderConfig::OpenAI(_) => "openai",
            ProviderConfig::OpenRouter(_) => "openrouter",
            ProviderConfig::Together(_) => "together",
            ProviderConfig::VLLM(_) => "vllm",
            ProviderConfig::XAI(_) => "xai",
            ProviderConfig::TGI(_) => "tgi",
            ProviderConfig::SGLang(_) => "sglang",
            ProviderConfig::DeepSeek(_) => "deepseek",
            #[cfg(any(test, feature = "e2e_tests"))]
            ProviderConfig::Dummy(_) => "dummy",
        }
    }

    /// The model name to report in the OTEL `gen_ai.request.model` attribute
    fn genai_model_name(&self) -> Option<&str> {
        match &self.config {
            ProviderConfig::Anthropic(provider) => Some(provider.model_name()),
            ProviderConfig::AWSBedrock(provider) => Some(provider.model_id()),
            // SageMaker doesn't have a meaningful model name concept, as we just invoke an endpoint
            ProviderConfig::AWSSagemaker(_) => None,
            ProviderConfig::Azure(provider) => Some(provider.deployment_id()),
            ProviderConfig::Fireworks(provider) => Some(provider.model_name()),
            ProviderConfig::GCPVertexAnthropic(provider) => Some(provider.model_id()),
            ProviderConfig::GCPVertexGemini(provider) => Some(provider.model_id()),
            ProviderConfig::GoogleAIStudioGemini(provider) => Some(provider.model_name()),
            ProviderConfig::Groq(provider) => Some(provider.model_name()),
            ProviderConfig::Hyperbolic(provider) => Some(provider.model_name()),
            ProviderConfig::Mistral(provider) => Some(provider.model_name()),
            ProviderConfig::OpenAI(provider) => Some(provider.model_name()),
            ProviderConfig::OpenRouter(provider) => Some(provider.model_name()),
            ProviderConfig::Together(provider) => Some(provider.model_name()),
            ProviderConfig::VLLM(provider) => Some(provider.model_name()),
            ProviderConfig::XAI(provider) => Some(provider.model_name()),
            // TGI doesn't have a meaningful model name
            ProviderConfig::TGI(_) => None,
            ProviderConfig::SGLang(provider) => Some(provider.model_name()),
            ProviderConfig::DeepSeek(provider) => Some(provider.model_name()),
            #[cfg(any(test, feature = "e2e_tests"))]
            ProviderConfig::Dummy(provider) => Some(provider.model_name()),
        }
    }
}

impl From<&ModelProvider> for ModelProviderRequestInfo {
    fn from(val: &ModelProvider) -> Self {
        ModelProviderRequestInfo {
            provider_name: val.name.clone(),
            extra_headers: val.extra_headers.clone(),
            extra_body: val.extra_body.clone(),
        }
    }
}

#[derive(Clone, Debug)]
pub struct ModelProviderRequestInfo {
    pub provider_name: Arc<str>,
    pub extra_headers: Option<ExtraHeadersConfig>,
    pub extra_body: Option<ExtraBodyConfig>,
}

#[derive(Debug)]
pub enum ProviderConfig {
    Anthropic(AnthropicProvider),
    AWSBedrock(AWSBedrockProvider),
    AWSSagemaker(AWSSagemakerProvider),
    Azure(AzureProvider),
    DeepSeek(DeepSeekProvider),
    Fireworks(FireworksProvider),
    GCPVertexAnthropic(GCPVertexAnthropicProvider),
    GCPVertexGemini(GCPVertexGeminiProvider),
    GoogleAIStudioGemini(GoogleAIStudioGeminiProvider),
    Groq(GroqProvider),
    Hyperbolic(HyperbolicProvider),
    Mistral(MistralProvider),
    OpenAI(OpenAIProvider),
    OpenRouter(OpenRouterProvider),
    SGLang(SGLangProvider),
    TGI(TGIProvider),
    Together(TogetherProvider),
    VLLM(VLLMProvider),
    XAI(XAIProvider),
    #[cfg(any(test, feature = "e2e_tests"))]
    Dummy(DummyProvider),
}

/// Contains all providers which implement `SelfHostedProvider` - these providers
/// can be used as the target provider hosted by AWS Sagemaker
#[derive(Debug, Deserialize)]
#[serde(rename_all = "lowercase")]
#[serde(deny_unknown_fields)]
pub enum HostedProviderKind {
    OpenAI,
    TGI,
}

#[derive(Debug, TensorZeroDeserialize, VariantNames)]
#[strum(serialize_all = "lowercase")]
#[serde(tag = "type")]
#[serde(rename_all = "lowercase")]
#[serde(deny_unknown_fields)]
pub(super) enum UninitializedProviderConfig {
    Anthropic {
        model_name: String,
        api_key_location: Option<CredentialLocation>,
    },
    #[strum(serialize = "aws_bedrock")]
    #[serde(rename = "aws_bedrock")]
    AWSBedrock {
        model_id: String,
        region: Option<String>,
        #[serde(default)]
        allow_auto_detect_region: bool,
    },
    #[strum(serialize = "aws_sagemaker")]
    #[serde(rename = "aws_sagemaker")]
    AWSSagemaker {
        endpoint_name: String,
        model_name: String,
        region: Option<String>,
        #[serde(default)]
        allow_auto_detect_region: bool,
        hosted_provider: HostedProviderKind,
    },
    Azure {
        deployment_id: String,
        endpoint: Url,
        api_key_location: Option<CredentialLocation>,
    },
    #[strum(serialize = "gcp_vertex_anthropic")]
    #[serde(rename = "gcp_vertex_anthropic")]
    GCPVertexAnthropic {
        model_id: String,
        location: String,
        project_id: String,
        credential_location: Option<CredentialLocation>,
    },
    #[strum(serialize = "gcp_vertex_gemini")]
    #[serde(rename = "gcp_vertex_gemini")]
    GCPVertexGemini {
        model_id: String,
        location: String,
        project_id: String,
        credential_location: Option<CredentialLocation>,
    },
    #[strum(serialize = "google_ai_studio_gemini")]
    #[serde(rename = "google_ai_studio_gemini")]
    GoogleAIStudioGemini {
        model_name: String,
        api_key_location: Option<CredentialLocation>,
    },
    #[strum(serialize = "groq")]
    #[serde(rename = "groq")]
    Groq {
        model_name: String,
        api_key_location: Option<CredentialLocation>,
    },
    Hyperbolic {
        model_name: String,
        api_key_location: Option<CredentialLocation>,
    },
    #[strum(serialize = "fireworks")]
    #[serde(rename = "fireworks")]
    Fireworks {
        model_name: String,
        api_key_location: Option<CredentialLocation>,
        #[serde(default = "crate::inference::providers::fireworks::default_parse_think_blocks")]
        parse_think_blocks: bool,
    },
    Mistral {
        model_name: String,
        api_key_location: Option<CredentialLocation>,
    },
    OpenAI {
        model_name: String,
        api_base: Option<Url>,
        api_key_location: Option<CredentialLocation>,
    },
    OpenRouter {
        model_name: String,
        api_base: Option<Url>,
        api_key_location: Option<CredentialLocation>,
    },
    Together {
        model_name: String,
        api_key_location: Option<CredentialLocation>,
        #[serde(default = "crate::inference::providers::together::default_parse_think_blocks")]
        parse_think_blocks: bool,
    },
    #[expect(clippy::upper_case_acronyms)]
    VLLM {
        model_name: String,
        api_base: Url,
        api_key_location: Option<CredentialLocation>,
    },
    #[expect(clippy::upper_case_acronyms)]
    XAI {
        model_name: String,
        api_key_location: Option<CredentialLocation>,
    },
    #[expect(clippy::upper_case_acronyms)]
    TGI {
        api_base: Url,
        api_key_location: Option<CredentialLocation>,
    },
    SGLang {
        model_name: String,
        api_base: Url,
        api_key_location: Option<CredentialLocation>,
    },
    DeepSeek {
        model_name: String,
        api_key_location: Option<CredentialLocation>,
    },
    #[cfg(any(test, feature = "e2e_tests"))]
    Dummy {
        model_name: String,
        api_key_location: Option<CredentialLocation>,
    },
}

impl UninitializedProviderConfig {
    pub fn load(self, provider_types: &ProviderTypesConfig) -> Result<ProviderConfig, Error> {
        Ok(match self {
            UninitializedProviderConfig::Anthropic {
                model_name,
                api_key_location,
            } => ProviderConfig::Anthropic(AnthropicProvider::new(model_name, api_key_location)?),
            UninitializedProviderConfig::AWSBedrock {
                model_id,
                region,
                allow_auto_detect_region,
            } => {
                let region = region.map(aws_types::region::Region::new);
                if region.is_none() && !allow_auto_detect_region {
                    return Err(Error::new(ErrorDetails::Config { message: "AWS bedrock provider requires a region to be provided, or `allow_auto_detect_region = true`.".to_string() }));
                }

                // NB: We need to make an async call here to initialize the AWS Bedrock client.

                let provider = tokio::task::block_in_place(move || {
                    tokio::runtime::Handle::current()
                        .block_on(async { AWSBedrockProvider::new(model_id, region).await })
                })?;

                ProviderConfig::AWSBedrock(provider)
            }
            UninitializedProviderConfig::AWSSagemaker {
                endpoint_name,
                region,
                allow_auto_detect_region,
                model_name,
                hosted_provider,
            } => {
                let region = region.map(aws_types::region::Region::new);
                if region.is_none() && !allow_auto_detect_region {
                    return Err(Error::new(ErrorDetails::Config { message: "AWS Sagemaker provider requires a region to be provided, or `allow_auto_detect_region = true`.".to_string() }));
                }

                let self_hosted: Box<dyn WrappedProvider + Send + Sync + 'static> =
                    match hosted_provider {
                        HostedProviderKind::OpenAI => Box::new(OpenAIProvider::new(
                            model_name,
                            None,
                            Some(CredentialLocation::None),
                        )?),
                        HostedProviderKind::TGI => Box::new(TGIProvider::new(
                            Url::parse("http://tensorzero-unreachable-domain-please-file-a-bug-report.invalid").map_err(|e| {
                                Error::new(ErrorDetails::InternalError { message: format!("Failed to parse fake TGI endpoint: `{e}`. This should never happen. Please file a bug report: https://github.com/tensorzero/tensorzero/issues/new") })
                            })?,
                            Some(CredentialLocation::None),
                        )?),
                    };
                // NB: We need to make an async call here to initialize the AWS Sagemaker client.

                let provider = tokio::task::block_in_place(move || {
                    tokio::runtime::Handle::current().block_on(async {
                        AWSSagemakerProvider::new(endpoint_name, self_hosted, region).await
                    })
                })?;

                ProviderConfig::AWSSagemaker(provider)
            }
            UninitializedProviderConfig::Azure {
                deployment_id,
                endpoint,
                api_key_location,
            } => ProviderConfig::Azure(AzureProvider::new(
                deployment_id,
                endpoint,
                api_key_location,
            )?),
            UninitializedProviderConfig::Fireworks {
                model_name,
                api_key_location,
                parse_think_blocks,
            } => ProviderConfig::Fireworks(FireworksProvider::new(
                model_name,
                api_key_location,
                parse_think_blocks,
            )?),
            UninitializedProviderConfig::GCPVertexAnthropic {
                model_id,
                location,
                project_id,
                credential_location: api_key_location,
            } => ProviderConfig::GCPVertexAnthropic(GCPVertexAnthropicProvider::new(
                model_id,
                location,
                project_id,
                api_key_location,
            )?),
            UninitializedProviderConfig::GCPVertexGemini {
                model_id,
                location,
                project_id,
                credential_location: api_key_location,
            } => ProviderConfig::GCPVertexGemini(GCPVertexGeminiProvider::new(
                model_id,
                location,
                project_id,
                api_key_location,
                provider_types,
            )?),
            UninitializedProviderConfig::GoogleAIStudioGemini {
                model_name,
                api_key_location,
            } => ProviderConfig::GoogleAIStudioGemini(GoogleAIStudioGeminiProvider::new(
                model_name,
                api_key_location,
            )?),
            UninitializedProviderConfig::Groq {
                model_name,
                api_key_location,
            } => ProviderConfig::Groq(GroqProvider::new(model_name, api_key_location)?),
            UninitializedProviderConfig::Hyperbolic {
                model_name,
                api_key_location,
            } => ProviderConfig::Hyperbolic(HyperbolicProvider::new(model_name, api_key_location)?),
            UninitializedProviderConfig::Mistral {
                model_name,
                api_key_location,
            } => ProviderConfig::Mistral(MistralProvider::new(model_name, api_key_location)?),
            UninitializedProviderConfig::OpenAI {
                model_name,
                api_base,
                api_key_location,
            } => {
                ProviderConfig::OpenAI(OpenAIProvider::new(model_name, api_base, api_key_location)?)
            }
            UninitializedProviderConfig::OpenRouter {
                model_name,
                api_base,
                api_key_location,
            } => ProviderConfig::OpenRouter(OpenRouterProvider::new(
                model_name,
                api_base,
                api_key_location,
            )?),
            UninitializedProviderConfig::Together {
                model_name,
                api_key_location,
                parse_think_blocks,
            } => ProviderConfig::Together(TogetherProvider::new(
                model_name,
                api_key_location,
                parse_think_blocks,
            )?),
            UninitializedProviderConfig::VLLM {
                model_name,
                api_base,
                api_key_location,
            } => ProviderConfig::VLLM(VLLMProvider::new(model_name, api_base, api_key_location)?),
            UninitializedProviderConfig::XAI {
                model_name,
                api_key_location,
            } => ProviderConfig::XAI(XAIProvider::new(model_name, api_key_location)?),
            UninitializedProviderConfig::SGLang {
                model_name,
                api_base,
                api_key_location,
            } => {
                ProviderConfig::SGLang(SGLangProvider::new(model_name, api_base, api_key_location)?)
            }
            UninitializedProviderConfig::TGI {
                api_base,
                api_key_location,
            } => ProviderConfig::TGI(TGIProvider::new(api_base, api_key_location)?),
            UninitializedProviderConfig::DeepSeek {
                model_name,
                api_key_location,
            } => ProviderConfig::DeepSeek(DeepSeekProvider::new(model_name, api_key_location)?),
            #[cfg(any(test, feature = "e2e_tests"))]
            UninitializedProviderConfig::Dummy {
                model_name,
                api_key_location,
            } => ProviderConfig::Dummy(DummyProvider::new(model_name, api_key_location)?),
        })
    }
}

impl ModelProvider {
    #[tracing::instrument(skip_all, fields(provider_name = &*self.name, otel.name = "model_provider_inference",
        gen_ai.operation.name = "chat",
        gen_ai.system = self.genai_system_name(),
        gen_ai.request.model = self.genai_model_name(),
    stream = false))]
    async fn infer(
        &self,
        request: ModelProviderRequest<'_>,
        client: &Client,
        api_keys: &InferenceCredentials,
    ) -> Result<ProviderInferenceResponse, Error> {
        match &self.config {
            ProviderConfig::Anthropic(provider) => {
                provider.infer(request, client, api_keys, self).await
            }
            ProviderConfig::AWSBedrock(provider) => {
                provider.infer(request, client, api_keys, self).await
            }
            ProviderConfig::AWSSagemaker(provider) => {
                provider.infer(request, client, api_keys, self).await
            }
            ProviderConfig::Azure(provider) => {
                provider.infer(request, client, api_keys, self).await
            }
            ProviderConfig::Fireworks(provider) => {
                provider.infer(request, client, api_keys, self).await
            }
            ProviderConfig::GCPVertexAnthropic(provider) => {
                provider.infer(request, client, api_keys, self).await
            }
            ProviderConfig::GCPVertexGemini(provider) => {
                provider.infer(request, client, api_keys, self).await
            }
            ProviderConfig::Groq(provider) => provider.infer(request, client, api_keys, self).await,
            ProviderConfig::GoogleAIStudioGemini(provider) => {
                provider.infer(request, client, api_keys, self).await
            }
            ProviderConfig::Hyperbolic(provider) => {
                provider.infer(request, client, api_keys, self).await
            }
            ProviderConfig::Mistral(provider) => {
                provider.infer(request, client, api_keys, self).await
            }
            ProviderConfig::OpenAI(provider) => {
                provider.infer(request, client, api_keys, self).await
            }
            ProviderConfig::OpenRouter(provider) => {
                provider.infer(request, client, api_keys, self).await
            }
            ProviderConfig::Together(provider) => {
                provider.infer(request, client, api_keys, self).await
            }
            ProviderConfig::SGLang(provider) => {
                provider.infer(request, client, api_keys, self).await
            }
            ProviderConfig::VLLM(provider) => provider.infer(request, client, api_keys, self).await,
            ProviderConfig::XAI(provider) => provider.infer(request, client, api_keys, self).await,
            ProviderConfig::TGI(provider) => provider.infer(request, client, api_keys, self).await,
            ProviderConfig::DeepSeek(provider) => {
                provider.infer(request, client, api_keys, self).await
            }
            #[cfg(any(test, feature = "e2e_tests"))]
            ProviderConfig::Dummy(provider) => {
                provider.infer(request, client, api_keys, self).await
            }
        }
    }

    #[tracing::instrument(skip_all, fields(provider_name = &*self.name, otel.name = "model_provider_inference",
        gen_ai.operation.name = "chat",
        gen_ai.system = self.genai_system_name(),
        gen_ai.request.model = self.genai_model_name(),
    stream = true))]
    async fn infer_stream(
        &self,
        request: ModelProviderRequest<'_>,
        client: &Client,
        api_keys: &InferenceCredentials,
    ) -> Result<
        (
            tracing_futures::Instrumented<PeekableProviderInferenceResponseStream>,
            String,
        ),
        Error,
    > {
        let (stream, raw_request) = match &self.config {
            ProviderConfig::Anthropic(provider) => {
                provider.infer_stream(request, client, api_keys, self).await
            }
            ProviderConfig::AWSBedrock(provider) => {
                provider.infer_stream(request, client, api_keys, self).await
            }
            ProviderConfig::AWSSagemaker(provider) => {
                provider.infer_stream(request, client, api_keys, self).await
            }
            ProviderConfig::Azure(provider) => {
                provider.infer_stream(request, client, api_keys, self).await
            }
            ProviderConfig::Fireworks(provider) => {
                provider.infer_stream(request, client, api_keys, self).await
            }
            ProviderConfig::GCPVertexAnthropic(provider) => {
                provider.infer_stream(request, client, api_keys, self).await
            }
            ProviderConfig::GCPVertexGemini(provider) => {
                provider.infer_stream(request, client, api_keys, self).await
            }
            ProviderConfig::GoogleAIStudioGemini(provider) => {
                provider.infer_stream(request, client, api_keys, self).await
            }
            ProviderConfig::Groq(provider) => {
                provider.infer_stream(request, client, api_keys, self).await
            }
            ProviderConfig::Hyperbolic(provider) => {
                provider.infer_stream(request, client, api_keys, self).await
            }
            ProviderConfig::Mistral(provider) => {
                provider.infer_stream(request, client, api_keys, self).await
            }
            ProviderConfig::OpenAI(provider) => {
                provider.infer_stream(request, client, api_keys, self).await
            }
            ProviderConfig::OpenRouter(provider) => {
                provider.infer_stream(request, client, api_keys, self).await
            }
            ProviderConfig::Together(provider) => {
                provider.infer_stream(request, client, api_keys, self).await
            }
            ProviderConfig::SGLang(provider) => {
                provider.infer_stream(request, client, api_keys, self).await
            }
            ProviderConfig::XAI(provider) => {
                provider.infer_stream(request, client, api_keys, self).await
            }
            ProviderConfig::VLLM(provider) => {
                provider.infer_stream(request, client, api_keys, self).await
            }
            ProviderConfig::TGI(provider) => {
                provider.infer_stream(request, client, api_keys, self).await
            }
            ProviderConfig::DeepSeek(provider) => {
                provider.infer_stream(request, client, api_keys, self).await
            }
            #[cfg(any(test, feature = "e2e_tests"))]
            ProviderConfig::Dummy(provider) => {
                provider.infer_stream(request, client, api_keys, self).await
            }
        }?;

        // Attach the current `model_provider_inference` span to the stream.
        // This will cause the span to be entered every time the stream is polled,
        // extending the lifetime of the span in OpenTelemetry to include the entire
        // duration of the response stream.
        Ok((stream.instrument(Span::current()), raw_request))
    }

    async fn start_batch_inference<'a>(
        &self,
        requests: &'a [ModelInferenceRequest<'a>],
        client: &'a Client,
        api_keys: &'a InferenceCredentials,
    ) -> Result<StartBatchProviderInferenceResponse, Error> {
        match &self.config {
            ProviderConfig::Anthropic(provider) => {
                provider
                    .start_batch_inference(requests, client, api_keys)
                    .await
            }
            ProviderConfig::AWSBedrock(provider) => {
                provider
                    .start_batch_inference(requests, client, api_keys)
                    .await
            }
            ProviderConfig::AWSSagemaker(provider) => {
                provider
                    .start_batch_inference(requests, client, api_keys)
                    .await
            }
            ProviderConfig::Azure(provider) => {
                provider
                    .start_batch_inference(requests, client, api_keys)
                    .await
            }
            ProviderConfig::Fireworks(provider) => {
                provider
                    .start_batch_inference(requests, client, api_keys)
                    .await
            }
            ProviderConfig::GCPVertexAnthropic(provider) => {
                provider
                    .start_batch_inference(requests, client, api_keys)
                    .await
            }
            ProviderConfig::GCPVertexGemini(provider) => {
                provider
                    .start_batch_inference(requests, client, api_keys)
                    .await
            }
            ProviderConfig::GoogleAIStudioGemini(provider) => {
                provider
                    .start_batch_inference(requests, client, api_keys)
                    .await
            }
            ProviderConfig::Groq(provider) => {
                provider
                    .start_batch_inference(requests, client, api_keys)
                    .await
            }
            ProviderConfig::Hyperbolic(provider) => {
                provider
                    .start_batch_inference(requests, client, api_keys)
                    .await
            }
            ProviderConfig::Mistral(provider) => {
                provider
                    .start_batch_inference(requests, client, api_keys)
                    .await
            }
            ProviderConfig::OpenAI(provider) => {
                provider
                    .start_batch_inference(requests, client, api_keys)
                    .await
            }
            ProviderConfig::OpenRouter(provider) => {
                provider
                    .start_batch_inference(requests, client, api_keys)
                    .await
            }
            ProviderConfig::Together(provider) => {
                provider
                    .start_batch_inference(requests, client, api_keys)
                    .await
            }
            ProviderConfig::SGLang(provider) => {
                provider
                    .start_batch_inference(requests, client, api_keys)
                    .await
            }
            ProviderConfig::VLLM(provider) => {
                provider
                    .start_batch_inference(requests, client, api_keys)
                    .await
            }
            ProviderConfig::XAI(provider) => {
                provider
                    .start_batch_inference(requests, client, api_keys)
                    .await
            }
            ProviderConfig::DeepSeek(provider) => {
                provider
                    .start_batch_inference(requests, client, api_keys)
                    .await
            }
            ProviderConfig::TGI(provider) => {
                provider
                    .start_batch_inference(requests, client, api_keys)
                    .await
            }
            #[cfg(any(test, feature = "e2e_tests"))]
            ProviderConfig::Dummy(provider) => {
                provider
                    .start_batch_inference(requests, client, api_keys)
                    .await
            }
        }
    }

    pub async fn poll_batch_inference<'a>(
        &self,
        batch_request: &'a BatchRequestRow<'_>,
        http_client: &'a reqwest::Client,
        dynamic_api_keys: &'a InferenceCredentials,
    ) -> Result<PollBatchInferenceResponse, Error> {
        match &self.config {
            ProviderConfig::Anthropic(provider) => {
                provider
                    .poll_batch_inference(batch_request, http_client, dynamic_api_keys)
                    .await
            }
            ProviderConfig::AWSBedrock(provider) => {
                provider
                    .poll_batch_inference(batch_request, http_client, dynamic_api_keys)
                    .await
            }
            ProviderConfig::AWSSagemaker(provider) => {
                provider
                    .poll_batch_inference(batch_request, http_client, dynamic_api_keys)
                    .await
            }
            ProviderConfig::Azure(provider) => {
                provider
                    .poll_batch_inference(batch_request, http_client, dynamic_api_keys)
                    .await
            }
            ProviderConfig::Fireworks(provider) => {
                provider
                    .poll_batch_inference(batch_request, http_client, dynamic_api_keys)
                    .await
            }
            ProviderConfig::GCPVertexAnthropic(provider) => {
                provider
                    .poll_batch_inference(batch_request, http_client, dynamic_api_keys)
                    .await
            }
            ProviderConfig::GCPVertexGemini(provider) => {
                provider
                    .poll_batch_inference(batch_request, http_client, dynamic_api_keys)
                    .await
            }
            ProviderConfig::GoogleAIStudioGemini(provider) => {
                provider
                    .poll_batch_inference(batch_request, http_client, dynamic_api_keys)
                    .await
            }
            ProviderConfig::Groq(provider) => {
                provider
                    .poll_batch_inference(batch_request, http_client, dynamic_api_keys)
                    .await
            }
            ProviderConfig::Hyperbolic(provider) => {
                provider
                    .poll_batch_inference(batch_request, http_client, dynamic_api_keys)
                    .await
            }
            ProviderConfig::Mistral(provider) => {
                provider
                    .poll_batch_inference(batch_request, http_client, dynamic_api_keys)
                    .await
            }
            ProviderConfig::OpenAI(provider) => {
                provider
                    .poll_batch_inference(batch_request, http_client, dynamic_api_keys)
                    .await
            }
            ProviderConfig::OpenRouter(provider) => {
                provider
                    .poll_batch_inference(batch_request, http_client, dynamic_api_keys)
                    .await
            }
            ProviderConfig::TGI(provider) => {
                provider
                    .poll_batch_inference(batch_request, http_client, dynamic_api_keys)
                    .await
            }
            ProviderConfig::Together(provider) => {
                provider
                    .poll_batch_inference(batch_request, http_client, dynamic_api_keys)
                    .await
            }
            ProviderConfig::SGLang(provider) => {
                provider
                    .poll_batch_inference(batch_request, http_client, dynamic_api_keys)
                    .await
            }
            ProviderConfig::VLLM(provider) => {
                provider
                    .poll_batch_inference(batch_request, http_client, dynamic_api_keys)
                    .await
            }
            ProviderConfig::XAI(provider) => {
                provider
                    .poll_batch_inference(batch_request, http_client, dynamic_api_keys)
                    .await
            }
            ProviderConfig::DeepSeek(provider) => {
                provider
                    .poll_batch_inference(batch_request, http_client, dynamic_api_keys)
                    .await
            }
            #[cfg(any(test, feature = "e2e_tests"))]
            ProviderConfig::Dummy(provider) => {
                provider
                    .poll_batch_inference(batch_request, http_client, dynamic_api_keys)
                    .await
            }
        }
    }
}

#[derive(Clone, Debug)]
pub enum CredentialLocation {
    /// Environment variable containing the actual credential
    Env(String),
    /// Environment variable containing the path to a credential file
    PathFromEnv(String),
    /// For dynamic credential resolution
    Dynamic(String),
    /// Direct path to a credential file
    Path(String),
    None,
}

impl<'de> Deserialize<'de> for CredentialLocation {
    fn deserialize<D>(deserializer: D) -> Result<Self, D::Error>
    where
        D: serde::Deserializer<'de>,
    {
        let s = String::deserialize(deserializer)?;
        if let Some(inner) = s.strip_prefix("env::") {
            Ok(CredentialLocation::Env(inner.to_string()))
        } else if let Some(inner) = s.strip_prefix("path_from_env::") {
            Ok(CredentialLocation::PathFromEnv(inner.to_string()))
        } else if let Some(inner) = s.strip_prefix("dynamic::") {
            Ok(CredentialLocation::Dynamic(inner.to_string()))
        } else if let Some(inner) = s.strip_prefix("path::") {
            Ok(CredentialLocation::Path(inner.to_string()))
        } else if s == "none" {
            Ok(CredentialLocation::None)
        } else {
            Err(serde::de::Error::custom(format!(
                "Invalid ApiKeyLocation format: {s}"
            )))
        }
    }
}

#[derive(Clone)]
pub enum Credential {
    Static(SecretString),
    FileContents(SecretString),
    Dynamic(String),
    None,
    Missing,
}

/// Builds a credential type from the provided `CredentialLocation` and default location.
/// This is a convenience function that calls `get_creds_with_cache_and_fn` using
/// the `TryFrom<Credential>` implementation for `T`.
///
/// Most providers should be able to use this function to build their credentials,
/// unless they have special requirements (e.g. calling an `async fn`)
pub fn build_creds_caching_default<T: Clone + TryFrom<Credential, Error = Error>>(
    location: Option<CredentialLocation>,
    default_location: CredentialLocation,
    provider_type: &str,
    cache: &OnceLock<T>,
) -> Result<T, Error> {
    build_creds_caching_default_with_fn(location, default_location, provider_type, cache, |creds| {
        T::try_from(creds)
    })
}

/// Builds a credential type from the provided `CredentialLocation` and default location.
/// If the location is `None`, we'll use the provided `OnceLock` to cache the result
/// of `f(default_location)`.
/// Otherwise, we'll call `f(location)` without caching the result.
///
/// **NOTE** - `f` may be run multiple times in parallel even when `default_location` is used,
/// due to a limitation of the current `OnceLock` api.
pub fn build_creds_caching_default_with_fn<T: Clone, F: FnOnce(Credential) -> Result<T, Error>>(
    location: Option<CredentialLocation>,
    default_location: CredentialLocation,
    provider_type: &str,
    cache: &OnceLock<T>,
    f: F,
) -> Result<T, Error> {
    let make_creds = |location| {
        let creds = Credential::try_from((location, provider_type))?;
        let provider_creds = f(creds)?;
        Ok(provider_creds)
    };
    if let Some(location) = location {
        make_creds(location)
    } else {
        racy_get_or_try_init(cache, || make_creds(default_location))
    }
}

/// Gets the value from a `OnceLock` or initializes it with the result of `f`
/// If this is called simultaneously from multiple threads, it may call `f` multiple times
/// If `f` returns an error, the `OnceLock` will remain uninitialized
fn racy_get_or_try_init<T: Clone, E>(
    once_lock: &OnceLock<T>,
    f: impl FnOnce() -> Result<T, E>,
) -> Result<T, E> {
    if let Some(val) = once_lock.get() {
        Ok(val.clone())
    } else {
        let val = f()?;
        // We don't care if the value was est
        let _ = once_lock.set(val.clone());
        Ok(val)
    }
}

impl TryFrom<(CredentialLocation, &str)> for Credential {
    type Error = Error;

    fn try_from(
        (location, provider_type): (CredentialLocation, &str),
    ) -> Result<Self, Self::Error> {
        match location {
            CredentialLocation::Env(key_name) => match env::var(key_name) {
                Ok(value) => Ok(Credential::Static(SecretString::from(value))),
                Err(_) => {
                    if SKIP_CREDENTIAL_VALIDATION.is_set() {
                        #[cfg(any(test, feature = "e2e_tests"))]
                        {
                            tracing::warn!(
                            "You are missing the credentials required for a model provider of type {}, so the associated tests will likely fail.",
                            provider_type
                        );
                        }
                        Ok(Credential::Missing)
                    } else {
                        Err(Error::new(ErrorDetails::ApiKeyMissing {
                            provider_name: provider_type.to_string(),
                        }))
                    }
                }
            },
            CredentialLocation::PathFromEnv(env_key) => {
                // First get the path from environment variable
                let path = match env::var(&env_key) {
                    Ok(path) => path,
                    Err(_) => {
                        if SKIP_CREDENTIAL_VALIDATION.is_set() {
                            #[cfg(any(test, feature = "e2e_tests"))]
                            {
                                tracing::warn!(
                                "Environment variable {} is required for a model provider of type {} but is missing, so the associated tests will likely fail.",
                                env_key, provider_type

                            );
                            }
                            return Ok(Credential::Missing);
                        } else {
                            return Err(Error::new(ErrorDetails::ApiKeyMissing {
                                provider_name: format!(
                                    "{provider_type}: Environment variable {env_key} for credentials path is missing"
                                ),
                            }));
                        }
                    }
                };
                // Then read the file contents
                match fs::read_to_string(path) {
                    Ok(contents) => Ok(Credential::FileContents(SecretString::from(contents))),
                    Err(e) => {
                        if SKIP_CREDENTIAL_VALIDATION.is_set() {
                            #[cfg(any(test, feature = "e2e_tests"))]
                            {
                                tracing::warn!(
                                "Failed to read credentials file for a model provider of type {}, so the associated tests will likely fail: {}",
                                provider_type, e
                            );
                            }
                            Ok(Credential::Missing)
                        } else {
                            Err(Error::new(ErrorDetails::ApiKeyMissing {
                                provider_name: format!(
                                    "{provider_type}: Failed to read credentials file - {e}"
                                ),
                            }))
                        }
                    }
                }
            }
            CredentialLocation::Path(path) => match fs::read_to_string(path) {
                Ok(contents) => Ok(Credential::FileContents(SecretString::from(contents))),
                Err(e) => {
                    if SKIP_CREDENTIAL_VALIDATION.is_set() {
                        #[cfg(any(test, feature = "e2e_tests"))]
                        {
                            tracing::warn!(
                                "Failed to read credentials file for a model provider of type {}, so the associated tests will likely fail: {}",
                            provider_type, e
                        );
                        }
                        Ok(Credential::Missing)
                    } else {
                        Err(Error::new(ErrorDetails::ApiKeyMissing {
                            provider_name: format!(
                                "{provider_type}: Failed to read credentials file - {e}"
                            ),
                        }))
                    }
                }
            },
            CredentialLocation::Dynamic(key_name) => Ok(Credential::Dynamic(key_name.clone())),
            CredentialLocation::None => Ok(Credential::None),
        }
    }
}

const SHORTHAND_MODEL_PREFIXES: &[&str] = &[
    "anthropic::",
    "deepseek::",
    "fireworks::",
    "google_ai_studio_gemini::",
    "hyperbolic::",
    "groq::",
    "mistral::",
    "openai::",
    "openrouter::",
    "together::",
    "xai::",
    "dummy::",
];

pub type ModelTable = BaseModelTable<ModelConfig>;

impl ShorthandModelConfig for ModelConfig {
    const SHORTHAND_MODEL_PREFIXES: &[&str] = SHORTHAND_MODEL_PREFIXES;
    const MODEL_TYPE: &str = "Model";
    fn from_shorthand(provider_type: &str, model_name: &str) -> Result<Self, Error> {
        let model_name = model_name.to_string();
        let provider_config = match provider_type {
            "anthropic" => ProviderConfig::Anthropic(AnthropicProvider::new(model_name, None)?),
            "deepseek" => ProviderConfig::DeepSeek(DeepSeekProvider::new(model_name, None)?),
            "fireworks" => ProviderConfig::Fireworks(FireworksProvider::new(
                model_name,
                None,
                crate::inference::providers::fireworks::default_parse_think_blocks(),
            )?),
            "google_ai_studio_gemini" => ProviderConfig::GoogleAIStudioGemini(
                GoogleAIStudioGeminiProvider::new(model_name, None)?,
            ),
            "hyperbolic" => ProviderConfig::Hyperbolic(HyperbolicProvider::new(model_name, None)?),
            "mistral" => ProviderConfig::Mistral(MistralProvider::new(model_name, None)?),
            "openai" => ProviderConfig::OpenAI(OpenAIProvider::new(model_name, None, None)?),
            "together" => ProviderConfig::Together(TogetherProvider::new(
                model_name,
                None,
                crate::inference::providers::together::default_parse_think_blocks(),
            )?),
            "xai" => ProviderConfig::XAI(XAIProvider::new(model_name, None)?),
            #[cfg(any(test, feature = "e2e_tests"))]
            "dummy" => ProviderConfig::Dummy(DummyProvider::new(model_name, None)?),
            _ => {
                return Err(ErrorDetails::Config {
                    message: format!("Invalid provider type: {provider_type}"),
                }
                .into());
            }
        };
        Ok(ModelConfig {
            routing: vec![provider_type.to_string().into()],
            providers: HashMap::from([(
                provider_type.to_string().into(),
                ModelProvider {
                    name: provider_type.into(),
                    config: provider_config,
                    extra_body: Default::default(),
                    extra_headers: Default::default(),
                },
            )]),
        })
    }

    fn validate(&self, model_name: &str) -> Result<(), Error> {
        // Ensure that the model has at least one provider
        if self.routing.is_empty() {
            return Err(ErrorDetails::Config {
                message: format!("`models.{model_name}`: `routing` must not be empty"),
            }
            .into());
        }

        // Ensure that routing entries are unique and exist as keys in providers
        let mut seen_providers = std::collections::HashSet::new();
        for provider in &self.routing {
            if provider.starts_with("tensorzero::") {
                return Err(ErrorDetails::Config {
                    message: format!("`models.{model_name}.routing`: Provider name cannot start with 'tensorzero::': {provider}"),
                }
                .into());
            }
            if !seen_providers.insert(provider) {
                return Err(ErrorDetails::Config {
                    message: format!("`models.{model_name}.routing`: duplicate entry `{provider}`"),
                }
                .into());
            }

            if !self.providers.contains_key(provider) {
                return Err(ErrorDetails::Config {
            message: format!(
                "`models.{model_name}`: `routing` contains entry `{provider}` that does not exist in `providers`"
            ),
        }
        .into());
            }
        }

        // Validate each provider
        for provider_name in self.providers.keys() {
            if !seen_providers.contains(provider_name) {
                return Err(ErrorDetails::Config {
                    message: format!(
                "`models.{model_name}`: Provider `{provider_name}` is not listed in `routing`"
            ),
                }
                .into());
            }
        }
        Ok(())
    }
}

#[cfg(test)]
mod tests {
    use std::{borrow::Cow, cell::Cell};

    use crate::cache::CacheEnabledMode;
    use crate::tool::{ToolCallConfig, ToolChoice};
    use crate::{
        cache::CacheOptions,
        clickhouse::ClickHouseConnectionInfo,
        inference::{
            providers::dummy::{
                DummyCredentials, DUMMY_INFER_RESPONSE_CONTENT, DUMMY_INFER_RESPONSE_RAW,
                DUMMY_INFER_USAGE, DUMMY_STREAMING_RESPONSE,
            },
            types::{ContentBlockChunk, FunctionType, ModelInferenceRequestJsonMode, TextChunk},
        },
        model_table::RESERVED_MODEL_PREFIXES,
    };
    use secrecy::SecretString;
    use tokio_stream::StreamExt;
    use tracing_test::traced_test;
    use uuid::Uuid;

    use super::*;

    #[tokio::test]
    async fn test_model_config_infer_routing() {
        let good_provider_config = ProviderConfig::Dummy(DummyProvider {
            model_name: "good".into(),
            credentials: DummyCredentials::None,
        });
        let bad_provider_config = ProviderConfig::Dummy(DummyProvider {
            model_name: "error".into(),
            credentials: DummyCredentials::None,
        });
        let model_config = ModelConfig {
            routing: vec!["good_provider".into()],
            providers: HashMap::from([(
                "good_provider".into(),
                ModelProvider {
                    name: "good_provider".into(),
                    config: good_provider_config,
                    extra_body: Default::default(),
                    extra_headers: Default::default(),
                },
            )]),
        };
        let tool_config = ToolCallConfig {
            tools_available: vec![],
            tool_choice: ToolChoice::Auto,
            parallel_tool_calls: None,
        };
        let api_keys = InferenceCredentials::default();
        let http_client = Client::new();
        let clickhouse_connection_info = ClickHouseConnectionInfo::Disabled;
        let clients = InferenceClients {
            http_client: &http_client,
            clickhouse_connection_info: &clickhouse_connection_info,
            credentials: &api_keys,
            cache_options: &CacheOptions {
                max_age_s: None,
                enabled: CacheEnabledMode::WriteOnly,
            },
        };

        // Try inferring the good model only
        let request = ModelInferenceRequest {
            inference_id: Uuid::now_v7(),
            messages: vec![],
            system: None,
            tool_config: Some(Cow::Borrowed(&tool_config)),
            temperature: None,
            top_p: None,
            presence_penalty: None,
            frequency_penalty: None,
            max_tokens: None,
            seed: None,
            stream: false,
            json_mode: ModelInferenceRequestJsonMode::Off,
            function_type: FunctionType::Chat,
            output_schema: None,
            extra_body: Default::default(),
            ..Default::default()
        };
        let model_name = "test model";
        let response = model_config
            .infer(&request, &clients, model_name)
            .await
            .unwrap();
        let content = response.output;
        assert_eq!(
            content,
            vec![DUMMY_INFER_RESPONSE_CONTENT.to_string().into()]
        );
        let raw = response.raw_response;
        assert_eq!(raw, DUMMY_INFER_RESPONSE_RAW);
        let usage = response.usage;
        assert_eq!(usage, DUMMY_INFER_USAGE);
        assert_eq!(&*response.model_provider_name, "good_provider");

        // Try inferring the bad model
        let model_config = ModelConfig {
            routing: vec!["error".into()],
            providers: HashMap::from([(
                "error".into(),
                ModelProvider {
                    name: "error".into(),
                    config: bad_provider_config,
                    extra_body: Default::default(),
                    extra_headers: Default::default(),
                },
            )]),
        };
        let response = model_config
            .infer(&request, &clients, model_name)
            .await
            .unwrap_err();
        assert_eq!(
            response,
            ErrorDetails::ModelProvidersExhausted {
                provider_errors: HashMap::from([(
                    "error".to_string(),
                    ErrorDetails::InferenceClient {
                        message: "Error sending request to Dummy provider for model 'error'."
                            .to_string(),
                        status_code: None,
                        provider_type: "dummy".to_string(),
                        raw_request: Some("raw request".to_string()),
                        raw_response: None,
                    }
                    .into()
                )])
            }
            .into()
        );
    }

    #[tokio::test]
    #[traced_test]
    async fn test_model_config_infer_routing_fallback() {
        // Test that fallback works with bad --> good model provider

        let good_provider_config = ProviderConfig::Dummy(DummyProvider {
            model_name: "good".into(),
            credentials: DummyCredentials::None,
        });
        let bad_provider_config = ProviderConfig::Dummy(DummyProvider {
            model_name: "error".into(),
            credentials: DummyCredentials::None,
        });
        let api_keys = InferenceCredentials::default();
        let http_client = Client::new();
        let clickhouse_connection_info = ClickHouseConnectionInfo::Disabled;
        let clients = InferenceClients {
            http_client: &http_client,
            clickhouse_connection_info: &clickhouse_connection_info,
            credentials: &api_keys,
            cache_options: &CacheOptions {
                max_age_s: None,
                enabled: CacheEnabledMode::WriteOnly,
            },
        };
        // Try inferring the good model only
        let request = ModelInferenceRequest {
            inference_id: Uuid::now_v7(),
            messages: vec![],
            system: None,
            tool_config: None,
            temperature: None,
            top_p: None,
            presence_penalty: None,
            frequency_penalty: None,
            max_tokens: None,
            seed: None,
            stream: false,
            json_mode: ModelInferenceRequestJsonMode::Off,
            function_type: FunctionType::Chat,
            output_schema: None,
            extra_body: Default::default(),
            ..Default::default()
        };

        let model_config = ModelConfig {
            routing: vec![
                "error_provider".to_string().into(),
                "good_provider".to_string().into(),
            ],
            providers: HashMap::from([
                (
                    "error_provider".to_string().into(),
                    ModelProvider {
                        name: "error_provider".into(),
                        config: bad_provider_config,
                        extra_body: Default::default(),
                        extra_headers: Default::default(),
                    },
                ),
                (
                    "good_provider".to_string().into(),
                    ModelProvider {
                        name: "good_provider".into(),
                        config: good_provider_config,
                        extra_body: Default::default(),
                        extra_headers: Default::default(),
                    },
                ),
            ]),
        };

        let model_name = "test model";
        let response = model_config
            .infer(&request, &clients, model_name)
            .await
            .unwrap();
        // Ensure that the error for the bad provider was logged, but the request worked nonetheless
        assert!(logs_contain(
            "Error sending request to Dummy provider for model 'error'."
        ));
        let content = response.output;
        assert_eq!(
            content,
            vec![DUMMY_INFER_RESPONSE_CONTENT.to_string().into()]
        );
        let raw = response.raw_response;
        assert_eq!(raw, DUMMY_INFER_RESPONSE_RAW);
        let usage = response.usage;
        assert_eq!(usage, DUMMY_INFER_USAGE);
        assert_eq!(&*response.model_provider_name, "good_provider");
    }

    #[tokio::test]
    async fn test_model_config_infer_stream_routing() {
        let good_provider_config = ProviderConfig::Dummy(DummyProvider {
            model_name: "good".into(),
            credentials: DummyCredentials::None,
        });
        let bad_provider_config = ProviderConfig::Dummy(DummyProvider {
            model_name: "error".into(),
            credentials: DummyCredentials::None,
        });
        let api_keys = InferenceCredentials::default();
        let request = ModelInferenceRequest {
            inference_id: Uuid::now_v7(),
            messages: vec![],
            system: None,
            tool_config: None,
            temperature: None,
            top_p: None,
            presence_penalty: None,
            frequency_penalty: None,
            max_tokens: None,
            seed: None,
            stream: true,
            json_mode: ModelInferenceRequestJsonMode::Off,
            function_type: FunctionType::Chat,
            output_schema: None,
            extra_body: Default::default(),
            ..Default::default()
        };

        // Test good model
        let model_config = ModelConfig {
            routing: vec!["good_provider".to_string().into()],
            providers: HashMap::from([(
                "good_provider".to_string().into(),
                ModelProvider {
                    name: "good_provider".into(),
                    config: good_provider_config,
                    extra_body: Default::default(),
                    extra_headers: Default::default(),
                },
            )]),
        };
        let (
            StreamResponse {
                mut stream,
                raw_request,
                model_provider_name,
                cached: _,
            },
            _input,
        ) = model_config
            .infer_stream(
                &request,
                &InferenceClients {
                    http_client: &Client::new(),
                    clickhouse_connection_info: &ClickHouseConnectionInfo::Disabled,
                    credentials: &api_keys,
                    cache_options: &CacheOptions {
                        max_age_s: None,
                        enabled: CacheEnabledMode::Off,
                    },
                },
                "my_model",
            )
            .await
            .unwrap();
        let initial_chunk = stream.next().await.unwrap().unwrap();
        assert_eq!(
            initial_chunk.content,
            vec![ContentBlockChunk::Text(TextChunk {
                text: DUMMY_STREAMING_RESPONSE[0].to_string(),
                id: "0".to_string(),
            })],
        );
        assert_eq!(raw_request, "raw request");
        assert_eq!(&*model_provider_name, "good_provider");
        let mut collected_content: Vec<ContentBlockChunk> =
            vec![ContentBlockChunk::Text(TextChunk {
                text: DUMMY_STREAMING_RESPONSE[0].to_string(),
                id: "0".to_string(),
            })];
        let mut stream = Box::pin(stream);
        while let Some(Ok(chunk)) = stream.next().await {
            let mut content = chunk.content;
            assert!(content.len() <= 1);
            if content.len() == 1 {
                collected_content.push(content.pop().unwrap());
            }
        }
        let mut collected_content_str = String::new();
        for content in collected_content {
            match content {
                ContentBlockChunk::Text(text) => collected_content_str.push_str(&text.text),
                _ => panic!("Expected a text content block"),
            }
        }
        assert_eq!(collected_content_str, DUMMY_STREAMING_RESPONSE.join(""));

        // Test bad model
        let model_config = ModelConfig {
            routing: vec!["error".to_string().into()],
            providers: HashMap::from([(
                "error".to_string().into(),
                ModelProvider {
                    name: "error".to_string().into(),
                    config: bad_provider_config,
                    extra_body: Default::default(),
                    extra_headers: Default::default(),
                },
            )]),
        };
        let response = model_config
            .infer_stream(
                &request,
                &InferenceClients {
                    http_client: &Client::new(),
                    clickhouse_connection_info: &ClickHouseConnectionInfo::Disabled,
                    credentials: &api_keys,
                    cache_options: &CacheOptions {
                        max_age_s: None,
                        enabled: CacheEnabledMode::Off,
                    },
                },
                "my_model",
            )
            .await;
        assert!(response.is_err());
        let error = match response {
            Err(error) => error,
            Ok(_) => panic!("Expected error, got Ok(_)"),
        };
        assert_eq!(
            error,
            ErrorDetails::ModelProvidersExhausted {
                provider_errors: HashMap::from([(
                    "error".to_string(),
                    ErrorDetails::InferenceClient {
                        message: "Error sending request to Dummy provider for model 'error'."
                            .to_string(),
                        status_code: None,
                        provider_type: "dummy".to_string(),
                        raw_request: Some("raw request".to_string()),
                        raw_response: None,
                    }
                    .into()
                )])
            }
            .into()
        );
    }

    #[tokio::test]
    #[traced_test]
    async fn test_model_config_infer_stream_routing_fallback() {
        // Test that fallback works with bad --> good model provider (streaming)

        let good_provider_config = ProviderConfig::Dummy(DummyProvider {
            model_name: "good".into(),
            credentials: DummyCredentials::None,
        });
        let bad_provider_config = ProviderConfig::Dummy(DummyProvider {
            model_name: "error".into(),
            credentials: DummyCredentials::None,
        });
        let api_keys = InferenceCredentials::default();
        let request = ModelInferenceRequest {
            inference_id: Uuid::now_v7(),
            messages: vec![],
            system: None,
            tool_config: None,
            temperature: None,
            top_p: None,
            presence_penalty: None,
            frequency_penalty: None,
            max_tokens: None,
            seed: None,
            stream: true,
            json_mode: ModelInferenceRequestJsonMode::Off,
            function_type: FunctionType::Chat,
            output_schema: None,
            extra_body: Default::default(),
            ..Default::default()
        };

        // Test fallback
        let model_config = ModelConfig {
            routing: vec!["error_provider".into(), "good_provider".into()],
            providers: HashMap::from([
                (
                    "error_provider".to_string().into(),
                    ModelProvider {
                        name: "error_provider".to_string().into(),
                        config: bad_provider_config,
                        extra_body: Default::default(),
                        extra_headers: Default::default(),
                    },
                ),
                (
                    "good_provider".to_string().into(),
                    ModelProvider {
                        name: "good_provider".to_string().into(),
                        config: good_provider_config,
                        extra_body: Default::default(),
                        extra_headers: Default::default(),
                    },
                ),
            ]),
        };
        let (
            StreamResponse {
                mut stream,
                raw_request,
                model_provider_name,
                cached: _,
            },
            _input,
        ) = model_config
            .infer_stream(
                &request,
                &InferenceClients {
                    http_client: &Client::new(),
                    clickhouse_connection_info: &ClickHouseConnectionInfo::Disabled,
                    credentials: &api_keys,
                    cache_options: &CacheOptions {
                        max_age_s: None,
                        enabled: CacheEnabledMode::Off,
                    },
                },
                "my_model",
            )
            .await
            .unwrap();
        let initial_chunk = stream.next().await.unwrap().unwrap();
        assert_eq!(&*model_provider_name, "good_provider");
        // Ensure that the error for the bad provider was logged, but the request worked nonetheless
        assert!(logs_contain(
            "Error sending request to Dummy provider for model 'error'"
        ));
        assert_eq!(raw_request, "raw request");

        assert_eq!(
            initial_chunk.content,
            vec![ContentBlockChunk::Text(TextChunk {
                text: DUMMY_STREAMING_RESPONSE[0].to_string(),
                id: "0".to_string(),
            })],
        );

        let mut collected_content = initial_chunk.content;
        let mut stream = Box::pin(stream);
        while let Some(Ok(chunk)) = stream.next().await {
            let mut content = chunk.content;
            assert!(content.len() <= 1);
            if content.len() == 1 {
                collected_content.push(content.pop().unwrap());
            }
        }
        let mut collected_content_str = String::new();
        for content in collected_content {
            match content {
                ContentBlockChunk::Text(text) => collected_content_str.push_str(&text.text),
                _ => panic!("Expected a text content block"),
            }
        }
        assert_eq!(collected_content_str, DUMMY_STREAMING_RESPONSE.join(""));
    }

    #[tokio::test]
    async fn test_dynamic_api_keys() {
        let provider_config = ProviderConfig::Dummy(DummyProvider {
            model_name: "test_key".into(),
            credentials: DummyCredentials::Dynamic("TEST_KEY".to_string()),
        });
        let model_config = ModelConfig {
            routing: vec!["model".into()],
            providers: HashMap::from([(
                "model".into(),
                ModelProvider {
                    name: "model".into(),
                    config: provider_config,
                    extra_body: Default::default(),
                    extra_headers: Default::default(),
                },
            )]),
        };
        let tool_config = ToolCallConfig {
            tools_available: vec![],
            tool_choice: ToolChoice::Auto,
            parallel_tool_calls: None,
        };
        let api_keys = InferenceCredentials::default();
        let http_client = Client::new();
        let clickhouse_connection_info = ClickHouseConnectionInfo::Disabled;
        let clients = InferenceClients {
            http_client: &http_client,
            clickhouse_connection_info: &clickhouse_connection_info,
            credentials: &api_keys,
            cache_options: &CacheOptions {
                max_age_s: None,
                enabled: CacheEnabledMode::WriteOnly,
            },
        };

        let request = ModelInferenceRequest {
            inference_id: Uuid::now_v7(),
            messages: vec![],
            system: None,
            tool_config: Some(Cow::Borrowed(&tool_config)),
            temperature: None,
            top_p: None,
            presence_penalty: None,
            frequency_penalty: None,
            max_tokens: None,
            seed: None,
            stream: false,
            json_mode: ModelInferenceRequestJsonMode::Off,
            function_type: FunctionType::Chat,
            output_schema: None,
            extra_body: Default::default(),
            ..Default::default()
        };
        let model_name = "test model";
        let error = model_config
            .infer(&request, &clients, model_name)
            .await
            .unwrap_err();
        assert_eq!(
            error,
            ErrorDetails::ModelProvidersExhausted {
                provider_errors: HashMap::from([(
                    "model".to_string(),
                    ErrorDetails::ApiKeyMissing {
                        provider_name: "Dummy".to_string()
                    }
                    .into()
                )])
            }
            .into()
        );

        let api_keys = HashMap::from([(
            "TEST_KEY".to_string(),
            SecretString::from("notgoodkey".to_string()),
        )]);
        let clients = InferenceClients {
            http_client: &http_client,
            clickhouse_connection_info: &clickhouse_connection_info,
            credentials: &api_keys,
            cache_options: &CacheOptions {
                max_age_s: None,
                enabled: CacheEnabledMode::WriteOnly,
            },
        };
        let response = model_config
            .infer(&request, &clients, model_name)
            .await
            .unwrap_err();
        assert_eq!(
            response,
            ErrorDetails::ModelProvidersExhausted {
                provider_errors: HashMap::from([(
                    "model".to_string(),
                    ErrorDetails::InferenceClient {
                        message: "Invalid API key for Dummy provider".to_string(),
                        status_code: None,
                        provider_type: "dummy".to_string(),
                        raw_request: Some("raw request".to_string()),
                        raw_response: None,
                    }
                    .into()
                )])
            }
            .into()
        );

        let provider_config = ProviderConfig::Dummy(DummyProvider {
            model_name: "test_key".into(),
            credentials: DummyCredentials::Dynamic("TEST_KEY".to_string()),
        });
        let model_config = ModelConfig {
            routing: vec!["model".to_string().into()],
            providers: HashMap::from([(
                "model".to_string().into(),
                ModelProvider {
                    name: "model".to_string().into(),
                    config: provider_config,
                    extra_body: Default::default(),
                    extra_headers: Default::default(),
                },
            )]),
        };
        let tool_config = ToolCallConfig {
            tools_available: vec![],
            tool_choice: ToolChoice::Auto,
            parallel_tool_calls: None,
        };
        let api_keys = InferenceCredentials::default();
        let http_client = Client::new();
        let clickhouse_connection_info = ClickHouseConnectionInfo::Disabled;
        let clients = InferenceClients {
            http_client: &http_client,
            clickhouse_connection_info: &clickhouse_connection_info,
            credentials: &api_keys,
            cache_options: &CacheOptions {
                max_age_s: None,
                enabled: CacheEnabledMode::WriteOnly,
            },
        };

        let request = ModelInferenceRequest {
            messages: vec![],
            inference_id: Uuid::now_v7(),
            system: None,
            tool_config: Some(Cow::Borrowed(&tool_config)),
            temperature: None,
            top_p: None,
            presence_penalty: None,
            frequency_penalty: None,
            max_tokens: None,
            seed: None,
            stream: false,
            json_mode: ModelInferenceRequestJsonMode::Off,
            function_type: FunctionType::Chat,
            output_schema: None,
            extra_body: Default::default(),
            ..Default::default()
        };
        let error = model_config
            .infer(&request, &clients, model_name)
            .await
            .unwrap_err();
        assert_eq!(
            error,
            ErrorDetails::ModelProvidersExhausted {
                provider_errors: HashMap::from([(
                    "model".to_string(),
                    ErrorDetails::ApiKeyMissing {
                        provider_name: "Dummy".to_string()
                    }
                    .into()
                )])
            }
            .into()
        );

        let api_keys = HashMap::from([(
            "TEST_KEY".to_string(),
            SecretString::from("good_key".to_string()),
        )]);
        let clients = InferenceClients {
            http_client: &http_client,
            clickhouse_connection_info: &clickhouse_connection_info,
            credentials: &api_keys,
            cache_options: &CacheOptions {
                max_age_s: None,
                enabled: CacheEnabledMode::WriteOnly,
            },
        };
        let response = model_config
            .infer(&request, &clients, model_name)
            .await
            .unwrap();
        assert_eq!(
            response.output,
            vec![DUMMY_INFER_RESPONSE_CONTENT.to_string().into()]
        );
    }

    #[test]
    fn test_validate_or_create_model_config() {
        let model_table = ModelTable::default();
        // Test that we can get or create a model config
        model_table.validate("dummy::gpt-4o").unwrap();
        // Shorthand models are not added to the model table
        assert_eq!(model_table.static_model_len(), 0);
        let model_config = model_table
            .get("dummy::gpt-4o")
            .unwrap()
            .expect("Missing dummy model");
        assert_eq!(model_config.routing, vec!["dummy".into()]);
        let provider_config = &model_config.providers.get("dummy").unwrap().config;
        match provider_config {
            ProviderConfig::Dummy(provider) => assert_eq!(&*provider.model_name, "gpt-4o"),
            _ => panic!("Expected Dummy provider"),
        }

        // Test that it fails if the model is not well-formed
        let model_config = model_table.validate("foo::bar");
        assert!(model_config.is_err());
        assert_eq!(
            model_config.unwrap_err(),
            ErrorDetails::Config {
                message: "Model name 'foo::bar' not found in model table".to_string()
            }
            .into()
        );
        // Test that it works with an initialized model
        let anthropic_provider_config = SKIP_CREDENTIAL_VALIDATION.set(&(), || {
            ProviderConfig::Anthropic(AnthropicProvider::new("claude".to_string(), None).unwrap())
        });
        let anthropic_model_config = ModelConfig {
            routing: vec!["anthropic".into()],
            providers: HashMap::from([(
                "anthropic".into(),
                ModelProvider {
                    name: "anthropic".into(),
                    config: anthropic_provider_config,
                    extra_body: Default::default(),
                    extra_headers: Default::default(),
                },
            )]),
        };
        let model_table: ModelTable = HashMap::from([("claude".into(), anthropic_model_config)])
            .try_into()
            .unwrap();

        model_table.validate("dummy::claude").unwrap();
    }

    #[test]
    fn test_shorthand_prefixes_subset_of_reserved() {
        for &shorthand in SHORTHAND_MODEL_PREFIXES {
            assert!(
                RESERVED_MODEL_PREFIXES.contains(&shorthand.to_string()),
                "Shorthand prefix '{shorthand}' is not in RESERVED_MODEL_PREFIXES"
            );
        }
    }

    #[test]
    fn test_racy_get_or_try_init() {
        let lock: OnceLock<bool> = OnceLock::new();

        // If the closure returns an error, `racy_get_or_try_init` should return an error
        racy_get_or_try_init(&lock, || {
            Err::<_, Box<dyn std::error::Error>>("Test error".into())
        })
        .expect_err("Test error");
        assert!(
            lock.get().is_none(),
            "OnceLock was initialized after an error"
        );

        racy_get_or_try_init(&lock, || Ok::<_, Box<dyn std::error::Error>>(true))
            .expect("racy_get_or_try_init should succeed with successful closure");

        assert_eq!(lock.get(), Some(&true));
    }

    #[test]
    fn test_cache_default_creds() {
        let make_creds_call_count = Cell::new(0);
        let make_creds = |_| {
            make_creds_call_count.set(make_creds_call_count.get() + 1);
            Ok(())
        };

        let cache = OnceLock::new();

        build_creds_caching_default_with_fn(
            None,
            CredentialLocation::None,
            "test",
            &cache,
            make_creds,
        )
        .expect("Failed to build creds");
        // The first call should initialize the OnceLock, and call `make_creds`
        assert_eq!(make_creds_call_count.get(), 1);
        assert_eq!(cache.get(), Some(&()));

        // Subsequent calls should not call `make_creds`
        build_creds_caching_default_with_fn(
            None,
            CredentialLocation::None,
            "test",
            &cache,
            make_creds,
        )
        .expect("Failed to build creds");
        assert_eq!(make_creds_call_count.get(), 1);
    }

    #[test]
    fn test_dont_cache_non_default_creds() {
        let make_creds_call_count = Cell::new(0);
        let make_creds = |_| {
            make_creds_call_count.set(make_creds_call_count.get() + 1);
            Ok(())
        };

        let cache = OnceLock::new();

        // When we provide a `Some(credential_location)`, we should not cache the creds.
        build_creds_caching_default_with_fn(
            Some(CredentialLocation::None),
            CredentialLocation::None,
            "test",
            &cache,
            make_creds,
        )
        .expect("Failed to build creds");

        assert_eq!(cache.get(), None);
        assert_eq!(make_creds_call_count.get(), 1);
    }
}<|MERGE_RESOLUTION|>--- conflicted
+++ resolved
@@ -47,16 +47,10 @@
             anthropic::AnthropicProvider, aws_bedrock::AWSBedrockProvider, azure::AzureProvider,
             deepseek::DeepSeekProvider, fireworks::FireworksProvider,
             gcp_vertex_anthropic::GCPVertexAnthropicProvider,
-<<<<<<< HEAD
             gcp_vertex_gemini::GCPVertexGeminiProvider, groq::GroqProvider,
-            mistral::MistralProvider, openai::OpenAIProvider, provider_trait::InferenceProvider,
-            together::TogetherProvider, vllm::VLLMProvider, xai::XAIProvider,
-=======
-            gcp_vertex_gemini::GCPVertexGeminiProvider, mistral::MistralProvider,
-            openai::OpenAIProvider, openrouter::OpenRouterProvider,
+            mistral::MistralProvider, openai::OpenAIProvider, openrouter::OpenRouterProvider,
             provider_trait::InferenceProvider, together::TogetherProvider, vllm::VLLMProvider,
             xai::XAIProvider,
->>>>>>> 4c0e22ec
         },
         types::{ModelInferenceRequest, ModelInferenceResponse, ProviderInferenceResponse},
     },
