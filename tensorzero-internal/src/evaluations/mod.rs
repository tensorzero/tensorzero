--- conflicted
+++ resolved
@@ -742,12 +742,8 @@
                     extra_body: params.extra_body,
                     extra_headers: params.extra_headers,
                     retries: params.retries,
-<<<<<<< HEAD
                     stop_sequences: params.stop_sequences,
-                }))
-=======
                 })
->>>>>>> 9cdedcd6
             }
             UninitializedLLMJudgeVariantConfig::ChainOfThought(params) => {
                 VariantConfig::ChainOfThought(ChainOfThoughtConfig {
@@ -1013,28 +1009,6 @@
             let mut variants = HashMap::new();
             variants.insert(
                 "test_variant".to_string(),
-<<<<<<< HEAD
-                UninitializedLLMJudgeVariantConfig::ChatCompletion(
-                    UninitializedLLMJudgeChatCompletionVariantConfig {
-                        active: Some(true),
-                        model: Arc::from("gpt-3.5-turbo"),
-                        system_instructions: PathBuf::from(
-                            "evaluations/evaluation1/llm_judge_bool/system_instructions.txt",
-                        ),
-                        temperature: Some(0.7),
-                        top_p: None,
-                        max_tokens: Some(100),
-                        presence_penalty: None,
-                        frequency_penalty: None,
-                        seed: None,
-                        json_mode: JsonMode::ImplicitTool,
-                        retries: RetryConfig::default(),
-                        extra_body: Default::default(),
-                        extra_headers: Default::default(),
-                        stop_sequences: None,
-                    },
-                ),
-=======
                 UninitializedLLMJudgeVariantInfo {
                     inner: UninitializedLLMJudgeVariantConfig::ChatCompletion(
                         UninitializedLLMJudgeChatCompletionVariantConfig {
@@ -1053,11 +1027,11 @@
                             retries: RetryConfig::default(),
                             extra_body: Default::default(),
                             extra_headers: Default::default(),
+                            stop_sequences: None,
                         },
                     ),
                     timeouts: None,
                 },
->>>>>>> 9cdedcd6
             );
 
             let llm_judge_config = UninitializedLLMJudgeConfig {
@@ -1160,28 +1134,6 @@
             let mut variants = HashMap::new();
             variants.insert(
                 "test_variant".to_string(),
-<<<<<<< HEAD
-                UninitializedLLMJudgeVariantConfig::ChatCompletion(
-                    UninitializedLLMJudgeChatCompletionVariantConfig {
-                        active: Some(true),
-                        model: Arc::from("gpt-3.5-turbo"),
-                        system_instructions: PathBuf::from(
-                            "evaluations/evaluation1/llm_judge_bool/system_instructions.txt",
-                        ),
-                        temperature: Some(0.7),
-                        top_p: None,
-                        max_tokens: Some(100),
-                        presence_penalty: None,
-                        frequency_penalty: None,
-                        seed: None,
-                        json_mode: JsonMode::ImplicitTool,
-                        retries: RetryConfig::default(),
-                        extra_body: Default::default(),
-                        extra_headers: Default::default(),
-                        stop_sequences: None,
-                    },
-                ),
-=======
                 UninitializedLLMJudgeVariantInfo {
                     inner: UninitializedLLMJudgeVariantConfig::ChatCompletion(
                         UninitializedLLMJudgeChatCompletionVariantConfig {
@@ -1200,11 +1152,11 @@
                             retries: RetryConfig::default(),
                             extra_body: Default::default(),
                             extra_headers: Default::default(),
+                            stop_sequences: None,
                         },
                     ),
                     timeouts: None,
                 },
->>>>>>> 9cdedcd6
             );
 
             let llm_judge_config = UninitializedLLMJudgeConfig {
@@ -1335,28 +1287,6 @@
             let mut test_variant1 = HashMap::new();
             test_variant1.insert(
                 "test_variant1".to_string(),
-<<<<<<< HEAD
-                UninitializedLLMJudgeVariantConfig::ChatCompletion(
-                    UninitializedLLMJudgeChatCompletionVariantConfig {
-                        active: Some(true),
-                        model: Arc::from("gpt-3.5-turbo"),
-                        system_instructions: PathBuf::from(
-                            "evaluations/evaluation1/llm_judge_bool/system_instructions.txt",
-                        ),
-                        temperature: Some(0.7),
-                        top_p: None,
-                        max_tokens: Some(100),
-                        presence_penalty: None,
-                        frequency_penalty: None,
-                        seed: None,
-                        json_mode: JsonMode::ImplicitTool,
-                        retries: RetryConfig::default(),
-                        extra_body: Default::default(),
-                        extra_headers: Default::default(),
-                        stop_sequences: None,
-                    },
-                ),
-=======
                 UninitializedLLMJudgeVariantInfo {
                     inner: UninitializedLLMJudgeVariantConfig::ChatCompletion(
                         UninitializedLLMJudgeChatCompletionVariantConfig {
@@ -1375,38 +1305,16 @@
                             retries: RetryConfig::default(),
                             extra_body: Default::default(),
                             extra_headers: Default::default(),
+                            stop_sequences: None,
                         },
                     ),
                     timeouts: None,
                 },
->>>>>>> 9cdedcd6
             );
 
             let mut test_variant2 = HashMap::new();
             test_variant2.insert(
                 "test_variant2".to_string(),
-<<<<<<< HEAD
-                UninitializedLLMJudgeVariantConfig::ChatCompletion(
-                    UninitializedLLMJudgeChatCompletionVariantConfig {
-                        active: Some(true),
-                        model: Arc::from("gpt-4"),
-                        system_instructions: PathBuf::from(
-                            "evaluations/evaluation1/llm_judge_bool/system_instructions.txt",
-                        ),
-                        temperature: Some(0.5),
-                        top_p: None,
-                        max_tokens: Some(200),
-                        presence_penalty: None,
-                        frequency_penalty: None,
-                        seed: None,
-                        json_mode: JsonMode::ImplicitTool,
-                        retries: RetryConfig::default(),
-                        extra_body: Default::default(),
-                        extra_headers: Default::default(),
-                        stop_sequences: None,
-                    },
-                ),
-=======
                 UninitializedLLMJudgeVariantInfo {
                     inner: UninitializedLLMJudgeVariantConfig::ChatCompletion(
                         UninitializedLLMJudgeChatCompletionVariantConfig {
@@ -1425,11 +1333,11 @@
                             retries: RetryConfig::default(),
                             extra_body: Default::default(),
                             extra_headers: Default::default(),
+                            stop_sequences: None,
                         },
                     ),
                     timeouts: None,
                 },
->>>>>>> 9cdedcd6
             );
 
             // Combine the two variants
@@ -1523,28 +1431,6 @@
             let mut variants = HashMap::new();
             variants.insert(
                 "test_variant".to_string(),
-<<<<<<< HEAD
-                UninitializedLLMJudgeVariantConfig::ChatCompletion(
-                    UninitializedLLMJudgeChatCompletionVariantConfig {
-                        active: Some(true),
-                        model: Arc::from("gpt-3.5-turbo"),
-                        system_instructions: PathBuf::from(
-                            "evaluations/evaluation1/llm_judge_bool/system_instructions.txt",
-                        ),
-                        temperature: Some(0.7),
-                        top_p: None,
-                        max_tokens: Some(100),
-                        presence_penalty: None,
-                        frequency_penalty: None,
-                        seed: None,
-                        json_mode: JsonMode::ImplicitTool,
-                        retries: RetryConfig::default(),
-                        extra_body: Default::default(),
-                        extra_headers: Default::default(),
-                        stop_sequences: None,
-                    },
-                ),
-=======
                 UninitializedLLMJudgeVariantInfo {
                     inner: UninitializedLLMJudgeVariantConfig::ChatCompletion(
                         UninitializedLLMJudgeChatCompletionVariantConfig {
@@ -1563,11 +1449,11 @@
                             retries: RetryConfig::default(),
                             extra_body: Default::default(),
                             extra_headers: Default::default(),
+                            stop_sequences: None,
                         },
                     ),
                     timeouts: None,
                 },
->>>>>>> 9cdedcd6
             );
 
             let llm_judge_config = UninitializedLLMJudgeConfig {
@@ -1616,28 +1502,6 @@
             let mut variants = HashMap::new();
             variants.insert(
                 "default_active_variant".to_string(),
-<<<<<<< HEAD
-                UninitializedLLMJudgeVariantConfig::ChatCompletion(
-                    UninitializedLLMJudgeChatCompletionVariantConfig {
-                        active: None, // No 'active' field specified
-                        model: Arc::from("gpt-3.5-turbo"),
-                        system_instructions: PathBuf::from(
-                            "evaluations/evaluation1/llm_judge_bool/system_instructions.txt",
-                        ),
-                        temperature: Some(0.7),
-                        top_p: None,
-                        max_tokens: Some(100),
-                        presence_penalty: None,
-                        frequency_penalty: None,
-                        seed: None,
-                        json_mode: JsonMode::ImplicitTool,
-                        retries: RetryConfig::default(),
-                        extra_body: Default::default(),
-                        extra_headers: Default::default(),
-                        stop_sequences: None,
-                    },
-                ),
-=======
                 UninitializedLLMJudgeVariantInfo {
                     inner: UninitializedLLMJudgeVariantConfig::ChatCompletion(
                         UninitializedLLMJudgeChatCompletionVariantConfig {
@@ -1656,11 +1520,11 @@
                             retries: RetryConfig::default(),
                             extra_body: Default::default(),
                             extra_headers: Default::default(),
+                            stop_sequences: None,
                         },
                     ),
                     timeouts: None,
                 },
->>>>>>> 9cdedcd6
             );
 
             let llm_judge_config = UninitializedLLMJudgeConfig {
@@ -1711,28 +1575,6 @@
             let mut variants = HashMap::new();
             variants.insert(
                 "inactive_variant".to_string(),
-<<<<<<< HEAD
-                UninitializedLLMJudgeVariantConfig::ChatCompletion(
-                    UninitializedLLMJudgeChatCompletionVariantConfig {
-                        active: Some(false), // Explicitly inactive
-                        model: Arc::from("gpt-3.5-turbo"),
-                        system_instructions: PathBuf::from(
-                            "evaluations/evaluation1/llm_judge_bool/system_instructions.txt",
-                        ),
-                        temperature: Some(0.7),
-                        top_p: None,
-                        max_tokens: Some(100),
-                        presence_penalty: None,
-                        frequency_penalty: None,
-                        seed: None,
-                        json_mode: JsonMode::ImplicitTool,
-                        retries: RetryConfig::default(),
-                        extra_body: Default::default(),
-                        extra_headers: Default::default(),
-                        stop_sequences: None,
-                    },
-                ),
-=======
                 UninitializedLLMJudgeVariantInfo {
                     inner: UninitializedLLMJudgeVariantConfig::ChatCompletion(
                         UninitializedLLMJudgeChatCompletionVariantConfig {
@@ -1751,11 +1593,11 @@
                             retries: RetryConfig::default(),
                             extra_body: Default::default(),
                             extra_headers: Default::default(),
+                            stop_sequences: None,
                         },
                     ),
                     timeouts: None,
                 },
->>>>>>> 9cdedcd6
             );
 
             let llm_judge_config = UninitializedLLMJudgeConfig {
