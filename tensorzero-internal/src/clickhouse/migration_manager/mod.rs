pub mod migration_trait;
pub mod migrations;

use crate::clickhouse::ClickHouseConnectionInfo;
use crate::error::{Error, ErrorDetails};
use migration_trait::Migration;
use migrations::migration_0000::Migration0000;
use migrations::migration_0002::Migration0002;
use migrations::migration_0003::Migration0003;
use migrations::migration_0004::Migration0004;
use migrations::migration_0005::Migration0005;
use migrations::migration_0006::Migration0006;
use migrations::migration_0008::Migration0008;
use migrations::migration_0009::Migration0009;
use migrations::migration_0011::Migration0011;
use migrations::migration_0015::Migration0015;
use migrations::migration_0016::Migration0016;
use migrations::migration_0017::Migration0017;
use migrations::migration_0018::Migration0018;
<<<<<<< HEAD
use migrations::migration_0019::Migration0019;
=======
use migrations::migration_0020::Migration0020;
use migrations::migration_0021::Migration0021;
>>>>>>> e6c1ef3e

use async_trait::async_trait;

pub async fn run(clickhouse: &ClickHouseConnectionInfo) -> Result<(), Error> {
    clickhouse.health().await?;
    // This is a no-op if the database already exists
    clickhouse.create_database().await?;
    // If the first migration needs to run, we are starting from scratch and don't need to wait for data to migrate
    let clean_start = run_migration(&Migration0000 { clickhouse }).await?;
    // BANNED: This migration is no longer needed because it is deleted and replaced by migration 0010
    // run_migration(&Migration0001 {
    //     clickhouse,
    //     clean_start,
    // })
    // .await?;
    run_migration(&Migration0002 { clickhouse }).await?;
    run_migration(&Migration0003 { clickhouse }).await?;
    run_migration(&Migration0004 { clickhouse }).await?;
    run_migration(&Migration0005 { clickhouse }).await?;
    run_migration(&Migration0006 { clickhouse }).await?;
    // BANNED: This migration is no longer needed because it is deleted and replaced by migration 0013
    // run_migration(&Migration0007 {
    //     clickhouse,
    //     clean_start,
    // })
    // .await?;
    run_migration(&Migration0008 { clickhouse }).await?;
    run_migration(&Migration0009 {
        clickhouse,
        clean_start,
    })
    .await?;
    // BANNED: This migration is no longer needed because it is deleted and replaced by migration 0013
    // run_migration(&Migration0010 {
    //     clickhouse,
    //     clean_start,
    // })
    // .await?;
    run_migration(&Migration0011 { clickhouse }).await?;
    // BANNED: This migration is no longer needed because it is deleted and replaced by migration 0014
    // run_migration(&Migration0012 { clickhouse }).await?;
    // BANNED: This migration is no longer needed because it is deleted and replaced by migration 0021
    // run_migration(&Migration0013 {
    //     clickhouse,
    //     clean_start,
    // })
    // .await?;
    // BANNED: This migration is no longer needed because it is deleted and replaced by migration 0016
    // run_migration(&Migration0014 { clickhouse }).await?;
    run_migration(&Migration0015 { clickhouse }).await?;
    run_migration(&Migration0016 { clickhouse }).await?;
    run_migration(&Migration0017 { clickhouse }).await?;
    run_migration(&Migration0018 { clickhouse }).await?;
<<<<<<< HEAD
    run_migration(&Migration0019 { clickhouse }).await?;
=======
    run_migration(&Migration0020 {
        clickhouse,
        clean_start,
    })
    .await?;
    if std::env::var("TENSORZERO_FF_DANGEROUS_MIGRATION_STALING")
        .ok()
        .as_deref()
        == Some("1")
    {
        run_migration(&Migration0021 {
            clickhouse,
            clean_start,
        })
        .await?;
    }
>>>>>>> e6c1ef3e
    // NOTE:
    // When we add more migrations, we need to add a test that applies them in a cumulative (N^2) way.
    //
    // In sequence:
    // - Migration0000
    // - Migration0000 (noop), Migration0001
    // - Migration0000 (noop), Migration0001 (noop), Migration0002
    //
    // We need to check that previous migrations return false for should_apply() (i.e. are noops).
    //
    // You should expand gateway::tests::e2e::clickhouse_migration_manager::clickhouse_migration_manager
    // to test this.

    Ok(())
}

/// Returns Err(e) if the migration fails to apply.
/// Returns Ok(false) if the migration should not apply.
/// Returns Ok(true) if the migration succeeds.
pub async fn run_migration(migration: &(impl Migration + ?Sized)) -> Result<bool, Error> {
    migration.can_apply().await?;

    if migration.should_apply().await? {
        // Get the migration name (e.g. `Migration0000`)
        let migration_name = migration.name();

        tracing::info!("Applying migration: {migration_name}");

        if let Err(e) = migration.apply().await {
            tracing::error!(
                "Failed to apply migration: {migration_name}\n\n===== Rollback Instructions =====\n\n{}",
                migration.rollback_instructions()
            );
            return Err(e);
        }

        match migration.has_succeeded().await {
            Ok(true) => {
                tracing::info!("Migration succeeded: {migration_name}");
                return Ok(true);
            }
            Ok(false) => {
                tracing::error!(
                    "Failed migration success check: {migration_name}\n\n===== Rollback Instructions =====\n\n{}",
                    migration.rollback_instructions()
                );
                return Err(ErrorDetails::ClickHouseMigration {
                    id: migration_name.to_string(),
                    message: "Migration success check failed".to_string(),
                }
                .into());
            }
            Err(e) => {
                tracing::error!(
                    "Failed to verify migration: {migration_name}\n\n===== Rollback Instructions =====\n\n{}",
                    migration.rollback_instructions()
                );
                return Err(e);
            }
        }
    }

    Ok(false)
}

mod tests {
    use super::*;

    struct MockMigration {
        can_apply_result: bool,
        should_apply_result: bool,
        apply_result: bool,
        has_succeeded_result: bool,
        called_can_apply: std::sync::atomic::AtomicBool,
        called_should_apply: std::sync::atomic::AtomicBool,
        called_apply: std::sync::atomic::AtomicBool,
        called_has_succeeded: std::sync::atomic::AtomicBool,
    }

    impl Default for MockMigration {
        fn default() -> Self {
            Self {
                can_apply_result: true,
                should_apply_result: true,
                apply_result: true,
                has_succeeded_result: true,
                called_can_apply: std::sync::atomic::AtomicBool::new(false),
                called_should_apply: std::sync::atomic::AtomicBool::new(false),
                called_apply: std::sync::atomic::AtomicBool::new(false),
                called_has_succeeded: std::sync::atomic::AtomicBool::new(false),
            }
        }
    }

    #[async_trait]
    impl Migration for MockMigration {
        async fn can_apply(&self) -> Result<(), Error> {
            self.called_can_apply
                .store(true, std::sync::atomic::Ordering::Relaxed);
            if self.can_apply_result {
                Ok(())
            } else {
                Err(ErrorDetails::ClickHouseMigration {
                    id: "0000".to_string(),
                    message: "MockMigration can_apply failed".to_string(),
                }
                .into())
            }
        }

        async fn should_apply(&self) -> Result<bool, Error> {
            self.called_should_apply
                .store(true, std::sync::atomic::Ordering::Relaxed);
            Ok(self.should_apply_result)
        }

        async fn apply(&self) -> Result<(), Error> {
            self.called_apply
                .store(true, std::sync::atomic::Ordering::Relaxed);
            if self.apply_result {
                Ok(())
            } else {
                Err(ErrorDetails::ClickHouseMigration {
                    id: "0000".to_string(),
                    message: "MockMigration apply failed".to_string(),
                }
                .into())
            }
        }

        async fn has_succeeded(&self) -> Result<bool, Error> {
            self.called_has_succeeded
                .store(true, std::sync::atomic::Ordering::Relaxed);
            Ok(self.has_succeeded_result)
        }

        fn rollback_instructions(&self) -> String {
            "".to_string()
        }
    }

    #[tokio::test]
    async fn test_run_migration_happy_path() {
        let mock_migration = MockMigration::default();

        // First check that method succeeds
        assert!(run_migration(&mock_migration).await.is_ok());

        // Check that we called every method
        assert!(mock_migration
            .called_can_apply
            .load(std::sync::atomic::Ordering::Relaxed));
        assert!(mock_migration
            .called_should_apply
            .load(std::sync::atomic::Ordering::Relaxed));
        assert!(mock_migration
            .called_apply
            .load(std::sync::atomic::Ordering::Relaxed));
        assert!(mock_migration
            .called_has_succeeded
            .load(std::sync::atomic::Ordering::Relaxed));
    }

    #[tokio::test]
    async fn test_run_migration_can_apply_fails() {
        let mock_migration = MockMigration {
            can_apply_result: false,
            ..Default::default()
        };

        // First check that the method fails
        assert!(run_migration(&mock_migration).await.is_err());

        // Check that we called every method
        assert!(mock_migration
            .called_can_apply
            .load(std::sync::atomic::Ordering::Relaxed));
        assert!(!mock_migration
            .called_should_apply
            .load(std::sync::atomic::Ordering::Relaxed));
        assert!(!mock_migration
            .called_apply
            .load(std::sync::atomic::Ordering::Relaxed));
        assert!(!mock_migration
            .called_has_succeeded
            .load(std::sync::atomic::Ordering::Relaxed));
    }

    #[tokio::test]
    async fn test_run_migration_should_apply_false() {
        let mock_migration = MockMigration {
            should_apply_result: false,
            ..Default::default()
        };

        // First check that the method succeeds
        assert!(run_migration(&mock_migration).await.is_ok());

        // Check that we called every method
        assert!(mock_migration
            .called_can_apply
            .load(std::sync::atomic::Ordering::Relaxed));
        assert!(mock_migration
            .called_should_apply
            .load(std::sync::atomic::Ordering::Relaxed));
        assert!(!mock_migration
            .called_apply
            .load(std::sync::atomic::Ordering::Relaxed));
        assert!(!mock_migration
            .called_has_succeeded
            .load(std::sync::atomic::Ordering::Relaxed));
    }

    #[tokio::test]
    async fn test_run_migration_apply_fails() {
        let mock_migration = MockMigration {
            apply_result: false,
            ..Default::default()
        };

        // First check that the method fails
        assert!(run_migration(&mock_migration).await.is_err());

        // Check that we called every method
        assert!(mock_migration
            .called_can_apply
            .load(std::sync::atomic::Ordering::Relaxed));
        assert!(mock_migration
            .called_should_apply
            .load(std::sync::atomic::Ordering::Relaxed));
        assert!(mock_migration
            .called_apply
            .load(std::sync::atomic::Ordering::Relaxed));
        assert!(!mock_migration
            .called_has_succeeded
            .load(std::sync::atomic::Ordering::Relaxed));
    }

    #[tokio::test]
    async fn test_run_migration_has_succeeded_false() {
        let mock_migration = MockMigration {
            has_succeeded_result: false,
            ..Default::default()
        };

        // First check that the method fails
        assert!(run_migration(&mock_migration).await.is_err());

        // Check that we called every method
        assert!(mock_migration
            .called_can_apply
            .load(std::sync::atomic::Ordering::Relaxed));
        assert!(mock_migration
            .called_should_apply
            .load(std::sync::atomic::Ordering::Relaxed));
        assert!(mock_migration
            .called_apply
            .load(std::sync::atomic::Ordering::Relaxed));
        assert!(mock_migration
            .called_has_succeeded
            .load(std::sync::atomic::Ordering::Relaxed));
    }
}<|MERGE_RESOLUTION|>--- conflicted
+++ resolved
@@ -17,12 +17,9 @@
 use migrations::migration_0016::Migration0016;
 use migrations::migration_0017::Migration0017;
 use migrations::migration_0018::Migration0018;
-<<<<<<< HEAD
 use migrations::migration_0019::Migration0019;
-=======
 use migrations::migration_0020::Migration0020;
 use migrations::migration_0021::Migration0021;
->>>>>>> e6c1ef3e
 
 use async_trait::async_trait;
 
@@ -76,9 +73,7 @@
     run_migration(&Migration0016 { clickhouse }).await?;
     run_migration(&Migration0017 { clickhouse }).await?;
     run_migration(&Migration0018 { clickhouse }).await?;
-<<<<<<< HEAD
     run_migration(&Migration0019 { clickhouse }).await?;
-=======
     run_migration(&Migration0020 {
         clickhouse,
         clean_start,
@@ -95,7 +90,6 @@
         })
         .await?;
     }
->>>>>>> e6c1ef3e
     // NOTE:
     // When we add more migrations, we need to add a test that applies them in a cumulative (N^2) way.
     //
