--- conflicted
+++ resolved
@@ -78,11 +78,8 @@
         Box::new(Migration0027 { clickhouse }),
         Box::new(Migration0028 { clickhouse }),
         Box::new(Migration0029 { clickhouse }),
-<<<<<<< HEAD
+        Box::new(Migration0030 { clickhouse }),
         Box::new(Migration0031 { clickhouse }),
-=======
-        Box::new(Migration0030 { clickhouse }),
->>>>>>> 4d71aa28
     ];
     assert_eq!(
         migrations.len(),
