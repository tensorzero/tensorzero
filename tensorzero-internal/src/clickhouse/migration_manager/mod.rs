--- conflicted
+++ resolved
@@ -21,11 +21,8 @@
 use migrations::migration_0020::Migration0020;
 use migrations::migration_0021::Migration0021;
 use migrations::migration_0022::Migration0022;
-<<<<<<< HEAD
+use migrations::migration_0023::Migration0023;
 use migrations::migration_0025::Migration0025;
-=======
-use migrations::migration_0023::Migration0023;
->>>>>>> 00b124b4
 
 use async_trait::async_trait;
 
@@ -91,11 +88,8 @@
     })
     .await?;
     run_migration(&Migration0022 { clickhouse }).await?;
-<<<<<<< HEAD
+    run_migration(&Migration0023 { clickhouse }).await?;
     run_migration(&Migration0025 { clickhouse }).await?;
-=======
-    run_migration(&Migration0023 { clickhouse }).await?;
->>>>>>> 00b124b4
     // NOTE:
     // When we add more migrations, we need to add a test that applies them in a cumulative (N^2) way.
     //
