use crate::{
    clickhouse::ClickHouseConnectionInfo,
    error::{Error, ErrorDetails},
};

pub mod migration_0000;
pub mod migration_0002;
pub mod migration_0003;
pub mod migration_0004;
pub mod migration_0005;
pub mod migration_0006;
pub mod migration_0008;
pub mod migration_0009;
pub mod migration_0011;
pub mod migration_0013;
pub mod migration_0015;
pub mod migration_0016;
pub mod migration_0017;
pub mod migration_0018;
pub mod migration_0019;
pub mod migration_0020;
pub mod migration_0021;
pub mod migration_0022;
pub mod migration_0023;
<<<<<<< HEAD
pub mod migration_0025;
=======
pub mod migration_0024;
>>>>>>> be94a30b

/// Returns true if the table exists, false if it does not
/// Errors if the query fails
async fn check_table_exists(
    clickhouse: &ClickHouseConnectionInfo,
    table: &str,
    migration_id: &str,
) -> Result<bool, Error> {
    let query = format!(
        "SELECT 1 FROM system.tables WHERE database = '{}' AND name = '{}'",
        clickhouse.database(),
        table
    );
    match clickhouse.run_query_synchronous(query, None).await {
        Err(e) => {
            return Err(ErrorDetails::ClickHouseMigration {
                id: migration_id.to_string(),
                message: e.to_string(),
            }
            .into())
        }
        Ok(response) => {
            if response.trim() != "1" {
                return Ok(false);
            }
        }
    }
    Ok(true)
}

/// Returns true if the column exists in the table, false if it does not
/// Errors if the query fails
async fn check_column_exists(
    clickhouse: &ClickHouseConnectionInfo,
    table: &str,
    column: &str,
    migration_id: &str,
) -> Result<bool, Error> {
    let query = format!(
        r#"SELECT EXISTS(
            SELECT 1
            FROM system.columns
            WHERE database = '{}'
              AND table = '{}'
              AND name = '{}'
        )"#,
        clickhouse.database(),
        table,
        column,
    );
    match clickhouse.run_query_synchronous(query, None).await {
        Err(e) => {
            return Err(ErrorDetails::ClickHouseMigration {
                id: migration_id.to_string(),
                message: e.to_string(),
            }
            .into())
        }
        Ok(response) => {
            if response.trim() != "1" {
                return Ok(false);
            }
        }
    }
    Ok(true)
}

async fn get_column_type(
    clickhouse: &ClickHouseConnectionInfo,
    table: &str,
    column: &str,
    migration_id: &str,
) -> Result<String, Error> {
    let query = format!(
        "SELECT type FROM system.columns WHERE database='{}' AND table='{}' AND name='{}'",
        clickhouse.database(),
        table,
        column
    );
    match clickhouse.run_query_synchronous(query, None).await {
        Err(e) => Err(ErrorDetails::ClickHouseMigration {
            id: migration_id.to_string(),
            message: e.to_string(),
        }
        .into()),
        Ok(response) => Ok(response.trim().to_string()),
    }
}

async fn get_default_expression(
    clickhouse: &ClickHouseConnectionInfo,
    table: &str,
    column: &str,
    migration_id: &str,
) -> Result<String, Error> {
    let query = format!(
        "SELECT default_expression FROM system.columns WHERE database='{}' AND table='{}' AND name='{}'",
        clickhouse.database(),
        table,
        column
    );
    match clickhouse.run_query_synchronous(query, None).await {
        Err(e) => Err(ErrorDetails::ClickHouseMigration {
            id: migration_id.to_string(),
            message: e.to_string(),
        }
        .into()),
        Ok(response) => Ok(response.trim().to_string()),
    }
}

async fn table_is_nonempty(
    clickhouse: &ClickHouseConnectionInfo,
    table: &str,
    migration_id: &str,
) -> Result<bool, Error> {
    let query = format!("SELECT COUNT() FROM {} FORMAT CSV", table);
    let result = clickhouse.run_query_synchronous(query, None).await?;
    Ok(result.trim().parse::<i64>().map_err(|e| {
        Error::new(ErrorDetails::ClickHouseMigration {
            id: migration_id.to_string(),
            message: e.to_string(),
        })
    })? > 0)
}

async fn get_table_engine(
    clickhouse: &ClickHouseConnectionInfo,
    table: &str,
) -> Result<String, Error> {
    let query = format!(
        "SELECT engine FROM system.tables WHERE database='{}' AND name='{}'",
        clickhouse.database(),
        table
    );
    let result = clickhouse.run_query_synchronous(query, None).await?;
    Ok(result.trim().to_string())
}<|MERGE_RESOLUTION|>--- conflicted
+++ resolved
@@ -22,11 +22,8 @@
 pub mod migration_0021;
 pub mod migration_0022;
 pub mod migration_0023;
-<<<<<<< HEAD
+pub mod migration_0024;
 pub mod migration_0025;
-=======
-pub mod migration_0024;
->>>>>>> be94a30b
 
 /// Returns true if the table exists, false if it does not
 /// Errors if the query fails
