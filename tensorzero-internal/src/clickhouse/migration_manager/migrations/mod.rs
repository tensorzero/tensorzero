--- conflicted
+++ resolved
@@ -24,11 +24,8 @@
 pub mod migration_0023;
 pub mod migration_0024;
 pub mod migration_0025;
-<<<<<<< HEAD
+pub mod migration_0026;
 pub mod migration_0027;
-=======
-pub mod migration_0026;
->>>>>>> e2637202
 
 /// Returns true if the table exists, false if it does not
 /// Errors if the query fails
