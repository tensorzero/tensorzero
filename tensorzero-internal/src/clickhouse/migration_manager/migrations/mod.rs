use crate::{
    clickhouse::ClickHouseConnectionInfo,
    error::{Error, ErrorDetails},
};

pub mod migration_0000;
pub mod migration_0002;
pub mod migration_0003;
pub mod migration_0004;
pub mod migration_0005;
pub mod migration_0006;
pub mod migration_0008;
pub mod migration_0009;
pub mod migration_0011;
pub mod migration_0013;
pub mod migration_0015;
pub mod migration_0016;
pub mod migration_0017;
pub mod migration_0018;
<<<<<<< HEAD
pub mod migration_0019;
=======
pub mod migration_0020;
pub mod migration_0021;
>>>>>>> e6c1ef3e

/// Returns true if the table exists, false if it does not
/// Errors if the query fails
async fn check_table_exists(
    clickhouse: &ClickHouseConnectionInfo,
    table: &str,
    migration_id: &str,
) -> Result<bool, Error> {
    let query = format!(
        "SELECT 1 FROM system.tables WHERE database = '{}' AND name = '{}'",
        clickhouse.database(),
        table
    );
    match clickhouse.run_query(query, None).await {
        Err(e) => {
            return Err(ErrorDetails::ClickHouseMigration {
                id: migration_id.to_string(),
                message: e.to_string(),
            }
            .into())
        }
        Ok(response) => {
            if response.trim() != "1" {
                return Ok(false);
            }
        }
    }
    Ok(true)
}

/// Returns true if the column exists in the table, false if it does not
/// Errors if the query fails
async fn check_column_exists(
    clickhouse: &ClickHouseConnectionInfo,
    table: &str,
    column: &str,
    migration_id: &str,
) -> Result<bool, Error> {
    let query = format!(
        r#"SELECT EXISTS(
            SELECT 1
            FROM system.columns
            WHERE database = '{}'
              AND table = '{}'
              AND name = '{}'
        )"#,
        clickhouse.database(),
        table,
        column,
    );
    match clickhouse.run_query(query, None).await {
        Err(e) => {
            return Err(ErrorDetails::ClickHouseMigration {
                id: migration_id.to_string(),
                message: e.to_string(),
            }
            .into())
        }
        Ok(response) => {
            if response.trim() != "1" {
                return Ok(false);
            }
        }
    }
    Ok(true)
}

async fn get_column_type(
    clickhouse: &ClickHouseConnectionInfo,
    table: &str,
    column: &str,
    migration_id: &str,
) -> Result<String, Error> {
    let query = format!(
        "SELECT type FROM system.columns WHERE database='{}' AND table='{}' AND name='{}'",
        clickhouse.database(),
        table,
        column
    );
    match clickhouse.run_query(query, None).await {
        Err(e) => Err(ErrorDetails::ClickHouseMigration {
            id: migration_id.to_string(),
            message: e.to_string(),
        }
        .into()),
        Ok(response) => Ok(response.trim().to_string()),
    }
}

async fn get_default_expression(
    clickhouse: &ClickHouseConnectionInfo,
    table: &str,
    column: &str,
    migration_id: &str,
) -> Result<String, Error> {
    let query = format!(
        "SELECT default_expression FROM system.columns WHERE database='{}' AND table='{}' AND name='{}'",
        clickhouse.database(),
        table,
        column
    );
    match clickhouse.run_query(query, None).await {
        Err(e) => Err(ErrorDetails::ClickHouseMigration {
            id: migration_id.to_string(),
            message: e.to_string(),
        }
        .into()),
        Ok(response) => Ok(response.trim().to_string()),
    }
}

async fn table_is_nonempty(
    clickhouse: &ClickHouseConnectionInfo,
    table: &str,
    migration_id: &str,
) -> Result<bool, Error> {
    let query = format!("SELECT COUNT() FROM {} FORMAT CSV", table);
    let result = clickhouse.run_query(query, None).await?;
    Ok(result.trim().parse::<i64>().map_err(|e| {
        Error::new(ErrorDetails::ClickHouseMigration {
            id: migration_id.to_string(),
            message: e.to_string(),
        })
    })? > 0)
}

async fn get_table_engine(
    clickhouse: &ClickHouseConnectionInfo,
    table: &str,
) -> Result<String, Error> {
    let query = format!(
        "SELECT engine FROM system.tables WHERE database='{}' AND name='{}'",
        clickhouse.database(),
        table
    );
    let result = clickhouse.run_query(query, None).await?;
    Ok(result.trim().to_string())
}<|MERGE_RESOLUTION|>--- conflicted
+++ resolved
@@ -17,12 +17,9 @@
 pub mod migration_0016;
 pub mod migration_0017;
 pub mod migration_0018;
-<<<<<<< HEAD
 pub mod migration_0019;
-=======
 pub mod migration_0020;
 pub mod migration_0021;
->>>>>>> e6c1ef3e
 
 /// Returns true if the table exists, false if it does not
 /// Errors if the query fails
