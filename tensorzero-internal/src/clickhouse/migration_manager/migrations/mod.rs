use crate::{
    clickhouse::ClickHouseConnectionInfo,
    error::{Error, ErrorDetails},
};

pub mod migration_0000;
pub mod migration_0002;
pub mod migration_0003;
pub mod migration_0004;
pub mod migration_0005;
pub mod migration_0006;
pub mod migration_0008;
pub mod migration_0009;
pub mod migration_0011;
pub mod migration_0013;
pub mod migration_0015;
pub mod migration_0016;
pub mod migration_0017;
pub mod migration_0018;
pub mod migration_0019;
pub mod migration_0020;
pub mod migration_0021;
pub mod migration_0022;
pub mod migration_0024;
pub mod migration_0025;
pub mod migration_0026;
pub mod migration_0027;
pub mod migration_0028;
pub mod migration_0029;
<<<<<<< HEAD
pub mod migration_0031;
=======
pub mod migration_0030;
>>>>>>> 4d71aa28

/// Returns true if the table exists, false if it does not
/// Errors if the query fails
/// This function also works to check for materialized views
async fn check_table_exists(
    clickhouse: &ClickHouseConnectionInfo,
    table: &str,
    migration_id: &str,
) -> Result<bool, Error> {
    let query = format!(
        "SELECT 1 FROM system.tables WHERE database = '{}' AND name = '{}'",
        clickhouse.database(),
        table
    );
    match clickhouse.run_query_synchronous_no_params(query).await {
        Err(e) => {
            return Err(ErrorDetails::ClickHouseMigration {
                id: migration_id.to_string(),
                message: e.to_string(),
            }
            .into())
        }
        Ok(response) => {
            if response.trim() != "1" {
                return Ok(false);
            }
        }
    }
    Ok(true)
}

/// Returns true if the column exists in the table, false if it does not
/// Errors if the query fails
async fn check_column_exists(
    clickhouse: &ClickHouseConnectionInfo,
    table: &str,
    column: &str,
    migration_id: &str,
) -> Result<bool, Error> {
    let query = format!(
        r#"SELECT EXISTS(
            SELECT 1
            FROM system.columns
            WHERE database = '{}'
              AND table = '{}'
              AND name = '{}'
        )"#,
        clickhouse.database(),
        table,
        column,
    );
    match clickhouse.run_query_synchronous_no_params(query).await {
        Err(e) => {
            return Err(ErrorDetails::ClickHouseMigration {
                id: migration_id.to_string(),
                message: e.to_string(),
            }
            .into())
        }
        Ok(response) => {
            if response.trim() != "1" {
                return Ok(false);
            }
        }
    }
    Ok(true)
}

async fn get_column_type(
    clickhouse: &ClickHouseConnectionInfo,
    table: &str,
    column: &str,
    migration_id: &str,
) -> Result<String, Error> {
    let query = format!(
        "SELECT type FROM system.columns WHERE database='{}' AND table='{}' AND name='{}'",
        clickhouse.database(),
        table,
        column
    );
    match clickhouse.run_query_synchronous_no_params(query).await {
        Err(e) => Err(ErrorDetails::ClickHouseMigration {
            id: migration_id.to_string(),
            message: e.to_string(),
        }
        .into()),
        Ok(response) => Ok(response.trim().to_string()),
    }
}

async fn get_default_expression(
    clickhouse: &ClickHouseConnectionInfo,
    table: &str,
    column: &str,
    migration_id: &str,
) -> Result<String, Error> {
    let query = format!(
        "SELECT default_expression FROM system.columns WHERE database='{}' AND table='{}' AND name='{}'",
        clickhouse.database(),
        table,
        column
    );
    match clickhouse.run_query_synchronous_no_params(query).await {
        Err(e) => Err(ErrorDetails::ClickHouseMigration {
            id: migration_id.to_string(),
            message: e.to_string(),
        }
        .into()),
        Ok(response) => Ok(response.trim().to_string()),
    }
}

async fn table_is_nonempty(
    clickhouse: &ClickHouseConnectionInfo,
    table: &str,
    migration_id: &str,
) -> Result<bool, Error> {
    let query = format!("SELECT COUNT() FROM {table} FORMAT CSV");
    let result = clickhouse.run_query_synchronous_no_params(query).await?;
    Ok(result.trim().parse::<i64>().map_err(|e| {
        Error::new(ErrorDetails::ClickHouseMigration {
            id: migration_id.to_string(),
            message: e.to_string(),
        })
    })? > 0)
}

async fn get_table_engine(
    clickhouse: &ClickHouseConnectionInfo,
    table: &str,
) -> Result<String, Error> {
    let query = format!(
        "SELECT engine FROM system.tables WHERE database='{}' AND name='{}'",
        clickhouse.database(),
        table
    );
    let result = clickhouse.run_query_synchronous_no_params(query).await?;
    Ok(result.trim().to_string())
}

async fn check_index_exists(
    clickhouse: &ClickHouseConnectionInfo,
    table: &str,
    index: &str,
) -> Result<bool, Error> {
    let query = format!("SELECT 1 FROM system.data_skipping_indices WHERE database='{}' AND table='{}' AND name='{}'", clickhouse.database(), table, index);
    let result = clickhouse.run_query_synchronous_no_params(query).await?;
    Ok(result.trim() == "1")
}<|MERGE_RESOLUTION|>--- conflicted
+++ resolved
@@ -27,11 +27,8 @@
 pub mod migration_0027;
 pub mod migration_0028;
 pub mod migration_0029;
-<<<<<<< HEAD
+pub mod migration_0030;
 pub mod migration_0031;
-=======
-pub mod migration_0030;
->>>>>>> 4d71aa28
 
 /// Returns true if the table exists, false if it does not
 /// Errors if the query fails
