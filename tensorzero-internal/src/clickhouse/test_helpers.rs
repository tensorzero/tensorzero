<<<<<<< HEAD
#![allow(clippy::unwrap_used, clippy::expect_used, clippy::print_stdout)]
=======
#![expect(clippy::unwrap_used, clippy::expect_used, clippy::print_stdout)]
>>>>>>> a988b412
use crate::endpoints::dynamic_evaluation_run::{
    DynamicEvaluationRunEpisodeRow, DynamicEvaluationRunRow,
};

#[cfg(feature = "e2e_tests")]
use super::escape_string_for_clickhouse_literal;
use super::ClickHouseConnectionInfo;
use serde::Deserialize;
use serde_json::Value;
#[cfg(feature = "e2e_tests")]
use std::collections::HashMap;
use uuid::Uuid;

lazy_static::lazy_static! {
    pub static ref CLICKHOUSE_URL: String = std::env::var("TENSORZERO_CLICKHOUSE_URL").expect("Environment variable TENSORZERO_CLICKHOUSE_URL must be set");
}

pub async fn get_clickhouse() -> ClickHouseConnectionInfo {
    let clickhouse_url = url::Url::parse(&CLICKHOUSE_URL).unwrap();
    let start = std::time::Instant::now();
    println!("Connecting to ClickHouse");
    let res = ClickHouseConnectionInfo::new(clickhouse_url.as_ref())
        .await
        .expect("Failed to connect to ClickHouse");
    println!("Connected to ClickHouse in {:?}", start.elapsed());
    res
}

#[cfg(feature = "e2e_tests")]
pub async fn clickhouse_flush_async_insert(clickhouse: &ClickHouseConnectionInfo) {
    if let Err(e) = clickhouse
        .run_query_synchronous("SYSTEM FLUSH ASYNC INSERT QUEUE".to_string(), None)
        .await
    {
        tracing::warn!("Failed to run `SYSTEM FLUSH ASYNC INSERT QUEUE`: {}", e);
    }
}

pub async fn select_chat_datapoint_clickhouse(
    clickhouse_connection_info: &ClickHouseConnectionInfo,
    inference_id: Uuid,
) -> Option<Value> {
    #[cfg(feature = "e2e_tests")]
    clickhouse_flush_async_insert(clickhouse_connection_info).await;

    let query = format!(
        "SELECT * FROM ChatInferenceDatapoint WHERE id = '{inference_id}' LIMIT 1 FORMAT JSONEachRow"
    );

    let text = clickhouse_connection_info
        .run_query_synchronous(query, None)
        .await
        .unwrap();
    let json: Value = serde_json::from_str(&text).ok()?;
    Some(json)
}

pub async fn select_json_datapoint_clickhouse(
    clickhouse_connection_info: &ClickHouseConnectionInfo,
    inference_id: Uuid,
) -> Option<Value> {
    #[cfg(feature = "e2e_tests")]
    clickhouse_flush_async_insert(clickhouse_connection_info).await;

    let query = format!(
        "SELECT * FROM JsonInferenceDatapoint WHERE id = '{inference_id}' LIMIT 1 FORMAT JSONEachRow"
    );

    let text = clickhouse_connection_info
        .run_query_synchronous(query, None)
        .await
        .unwrap();
    let json: Value = serde_json::from_str(&text).ok()?;
    Some(json)
}

pub async fn select_chat_inference_clickhouse(
    clickhouse_connection_info: &ClickHouseConnectionInfo,
    inference_id: Uuid,
) -> Option<Value> {
    #[cfg(feature = "e2e_tests")]
    clickhouse_flush_async_insert(clickhouse_connection_info).await;

    let query = format!(
        "SELECT * FROM ChatInference WHERE id = '{inference_id}' LIMIT 1 FORMAT JSONEachRow"
    );

    let text = clickhouse_connection_info
        .run_query_synchronous(query, None)
        .await
        .unwrap();
    let json: Value = serde_json::from_str(&text).ok()?;
    Some(json)
}

pub async fn select_json_inference_clickhouse(
    clickhouse_connection_info: &ClickHouseConnectionInfo,
    inference_id: Uuid,
) -> Option<Value> {
    #[cfg(feature = "e2e_tests")]
    clickhouse_flush_async_insert(clickhouse_connection_info).await;

    // We limit to 1 in case there are duplicate entries (can be caused by a race condition in polling batch inferences)
    let query = format!(
        "SELECT * FROM JsonInference WHERE id = '{inference_id}' LIMIT 1 FORMAT JSONEachRow"
    );

    let text = clickhouse_connection_info
        .run_query_synchronous(query, None)
        .await
        .unwrap();
    let json: Value = serde_json::from_str(&text).ok()?;
    Some(json)
}

pub async fn select_model_inference_clickhouse(
    clickhouse_connection_info: &ClickHouseConnectionInfo,
    inference_id: Uuid,
) -> Option<Value> {
    #[cfg(feature = "e2e_tests")]
    clickhouse_flush_async_insert(clickhouse_connection_info).await;

    // We limit to 1 in case there are duplicate entries (can be caused by a race condition in polling batch inferences)
    let query = format!(
        "SELECT * FROM ModelInference WHERE inference_id = '{inference_id}' LIMIT 1 FORMAT JSONEachRow"
    );

    let text = clickhouse_connection_info
        .run_query_synchronous(query, None)
        .await
        .unwrap();
    let json: Value = serde_json::from_str(&text).ok()?;
    Some(json)
}

pub async fn select_model_inferences_clickhouse(
    clickhouse_connection_info: &ClickHouseConnectionInfo,
    inference_id: Uuid,
) -> Option<Vec<Value>> {
    #[cfg(feature = "e2e_tests")]
    clickhouse_flush_async_insert(clickhouse_connection_info).await;

    // We limit to 1 in case there are duplicate entries (can be caused by a race condition in polling batch inferences)
    let query = format!(
        "SELECT * FROM ModelInference WHERE inference_id = '{inference_id}' FORMAT JSONEachRow"
    );

    let text = clickhouse_connection_info
        .run_query_synchronous(query, None)
        .await
        .unwrap();
    let json_rows: Vec<Value> = text
        .lines()
        .filter_map(|line| serde_json::from_str(line).ok())
        .collect();

    if json_rows.is_empty() {
        None
    } else {
        Some(json_rows)
    }
}

pub async fn select_inference_tags_clickhouse(
    clickhouse_connection_info: &ClickHouseConnectionInfo,
    function_name: &str,
    tag_key: &str,
    tag_value: &str,
    inference_id: Uuid,
) -> Option<Value> {
    #[cfg(feature = "e2e_tests")]
    clickhouse_flush_async_insert(clickhouse_connection_info).await;

    let query = format!(
        "SELECT * FROM InferenceTag WHERE function_name = '{function_name}' AND key = '{tag_key}' AND value = '{tag_value}' AND inference_id = '{inference_id}' FORMAT JSONEachRow"
    );

    let text = clickhouse_connection_info
        .run_query_synchronous(query, None)
        .await
        .unwrap();
    let json: Value = serde_json::from_str(&text).ok()?;
    Some(json)
}

pub async fn select_batch_model_inference_clickhouse(
    clickhouse_connection_info: &ClickHouseConnectionInfo,
    inference_id: Uuid,
) -> Option<Value> {
    let query = format!(
        r#"
        SELECT bmi.*
        FROM BatchModelInference bmi
        INNER JOIN BatchIdByInferenceId bid ON bmi.inference_id = bid.inference_id
        WHERE bid.inference_id = '{inference_id}'
        FORMAT JSONEachRow"#
    );

    let text = clickhouse_connection_info
        .run_query_synchronous(query, None)
        .await
        .unwrap();
    Some(serde_json::from_str(&text).unwrap())
}

pub async fn select_batch_model_inferences_clickhouse(
    clickhouse_connection_info: &ClickHouseConnectionInfo,
    batch_id: Uuid,
) -> Option<Vec<Value>> {
    let query = format!(
        r#"
        SELECT bmi.*
        FROM BatchModelInference bmi
        WHERE bmi.batch_id = '{batch_id}'
        FORMAT JSONEachRow"#
    );

    let text = clickhouse_connection_info
        .run_query_synchronous(query, None)
        .await
        .unwrap();
    let json_rows: Vec<Value> = text
        .lines()
        .filter_map(|line| serde_json::from_str(line).ok())
        .collect();

    Some(json_rows)
}

pub async fn select_latest_batch_request_clickhouse(
    clickhouse_connection_info: &ClickHouseConnectionInfo,
    batch_id: Uuid,
) -> Option<Value> {
    let query = format!(
        "SELECT * FROM BatchRequest WHERE batch_id = '{batch_id}' ORDER BY timestamp DESC LIMIT 1 FORMAT JSONEachRow"
    );

    let text = clickhouse_connection_info
        .run_query_synchronous(query, None)
        .await
        .unwrap();
    let json: Value = serde_json::from_str(&text).ok()?;
    Some(json)
}

#[cfg(feature = "e2e_tests")]
pub async fn select_feedback_clickhouse(
    clickhouse_connection_info: &ClickHouseConnectionInfo,
    table_name: &str,
    feedback_id: Uuid,
) -> Option<Value> {
    clickhouse_flush_async_insert(clickhouse_connection_info).await;

    let query = format!("SELECT * FROM {table_name} WHERE id = '{feedback_id}' FORMAT JSONEachRow");

    let text = clickhouse_connection_info
        .run_query_synchronous(query, None)
        .await
        .unwrap();
    let json: Value = serde_json::from_str(&text).ok()?;
    Some(json)
}

#[cfg(feature = "e2e_tests")]
pub async fn select_feedback_by_target_id_clickhouse(
    clickhouse_connection_info: &ClickHouseConnectionInfo,
    table_name: &str,
    target_id: Uuid,
    metric_name: Option<&str>,
) -> Option<Value> {
    let query = match metric_name {
        Some(metric_name) => {
            format!(
                "SELECT * FROM {table_name} WHERE target_id = '{target_id}' AND metric_name = '{metric_name}' FORMAT JSONEachRow"
            )
        }
        None => {
            format!("SELECT * FROM {table_name} WHERE target_id = '{target_id}' FORMAT JSONEachRow")
        }
    };

    let text = clickhouse_connection_info
        .run_query_synchronous(query, None)
        .await
        .unwrap();
    let json: Value = serde_json::from_str(&text).ok()?;
    Some(json)
}

#[cfg(feature = "e2e_tests")]
pub async fn stale_datapoint_clickhouse(
    clickhouse_connection_info: &ClickHouseConnectionInfo,
    datapoint_id: Uuid,
) {
    let query = format!(
        "INSERT INTO ChatInferenceDatapoint
        (
            dataset_name,
            function_name,
            id,
            episode_id,
            input,
            output,
            tool_params,
            tags,
            auxiliary,
            is_deleted,
            source_inference_id,
            staled_at,
            updated_at
        )
        SELECT
            dataset_name,
            function_name,
            id,
            episode_id,
            input,
            output,
            tool_params,
            tags,
            auxiliary,
            is_deleted,
            source_inference_id,
            now64() as staled_at,
            now64() as updated_at
        FROM ChatInferenceDatapoint FINAL
        WHERE id = '{datapoint_id}'"
    );

    // Execute the query and ignore errors (in case the datapoint doesn't exist in this table)
    let _ = clickhouse_connection_info
        .run_query_synchronous(query, None)
        .await;

    let query = format!(
        "INSERT INTO JsonInferenceDatapoint
        (
            dataset_name,
            function_name,
            id,
            episode_id,
            input,
            output,
            output_schema,
            tags,
            auxiliary,
            is_deleted,
            source_inference_id,
            staled_at,
            updated_at
        )
        SELECT
            dataset_name,
            function_name,
            id,
            episode_id,
            input,
            output,
            output_schema,
            tags,
            auxiliary,
            is_deleted,
            source_inference_id,
            now64() as staled_at,
            now64() as updated_at
        FROM JsonInferenceDatapoint FINAL
        WHERE id = '{datapoint_id}'"
    );

    clickhouse_flush_async_insert(clickhouse_connection_info).await;

    let _ = clickhouse_connection_info
        .run_query_synchronous(query, None)
        .await;
}

pub async fn select_dynamic_evaluation_run_clickhouse(
    clickhouse_connection_info: &ClickHouseConnectionInfo,
    run_id: Uuid,
) -> Option<DynamicEvaluationRunRow> {
    let query = format!(
        "SELECT
            uint_to_uuid(run_id_uint) as run_id,
            variant_pins,
            tags,
            project_name,
            run_display_name
        FROM DynamicEvaluationRun
<<<<<<< HEAD
        WHERE run_id_uint = toUInt128(toUUID('{}'))
        FORMAT JSONEachRow",
        run_id
    );

    println!("Query: {query}");
=======
        WHERE run_id_uint = toUInt128(toUUID('{run_id}'))
        FORMAT JSONEachRow",
    );

>>>>>>> a988b412
    let text = clickhouse_connection_info
        .run_query_synchronous(query, None)
        .await
        .unwrap();

    Some(serde_json::from_str(&text).unwrap())
}

pub async fn select_dynamic_evaluation_run_episode_clickhouse(
    clickhouse_connection_info: &ClickHouseConnectionInfo,
    run_id: Uuid,
    episode_id: Uuid,
) -> Option<DynamicEvaluationRunEpisodeRow> {
    let query = format!(
<<<<<<< HEAD
        "SELECT run_id, uint_to_uuid(episode_id_uint) as episode_id, variant_pins, datapoint_name, tags FROM DynamicEvaluationRunEpisode WHERE run_id = '{}' AND episode_id_uint = toUInt128(toUUID('{}')) FORMAT JSONEachRow",
        run_id, episode_id
=======
        "SELECT run_id, uint_to_uuid(episode_id_uint) as episode_id, variant_pins, datapoint_name, tags FROM DynamicEvaluationRunEpisode WHERE run_id = '{run_id}' AND episode_id_uint = toUInt128(toUUID('{episode_id}')) FORMAT JSONEachRow",
>>>>>>> a988b412
    );

    let text = clickhouse_connection_info
        .run_query_synchronous(query, None)
        .await
        .unwrap();
    Some(serde_json::from_str(&text).unwrap())
}

#[cfg(feature = "e2e_tests")]
pub async fn select_feedback_tags_clickhouse(
    clickhouse_connection_info: &ClickHouseConnectionInfo,
    metric_name: &str,
    tag_key: &str,
    tag_value: &str,
) -> Option<Value> {
    clickhouse_flush_async_insert(clickhouse_connection_info).await;

    let query = format!(
            "SELECT * FROM FeedbackTag WHERE metric_name = '{metric_name}' AND key = '{tag_key}' AND value = '{tag_value}' FORMAT JSONEachRow"
        );

    let text = clickhouse_connection_info
        .run_query_synchronous(query, None)
        .await
        .unwrap();
    let json: Value = serde_json::from_str(&text).ok()?;
    Some(json)
}

#[derive(Debug, Deserialize)]
pub struct StaticEvaluationHumanFeedback {
    pub metric_name: String,
    pub datapoint_id: Uuid,
    pub output: String,
    pub value: String,
    pub feedback_id: Uuid,
    pub evaluator_inference_id: Option<Uuid>,
}

#[cfg(feature = "e2e_tests")]
pub async fn select_human_static_evaluation_feedback_clickhouse(
    clickhouse_connection_info: &ClickHouseConnectionInfo,
    metric_name: &str,
    datapoint_id: Uuid,
    output: &str,
) -> Option<StaticEvaluationHumanFeedback> {
    let datapoint_id_str = datapoint_id.to_string();
    let escaped_output = escape_string_for_clickhouse_literal(output);
    let params = HashMap::from([
        ("metric_name", metric_name),
        ("datapoint_id", &datapoint_id_str),
        ("output", &escaped_output),
    ]);
    let query = r#"
        SELECT * FROM StaticEvaluationHumanFeedback
        WHERE
            metric_name = {metric_name:String}
            AND datapoint_id = {datapoint_id:UUID}
            AND output = {output:String}
        FORMAT JSONEachRow"#
        .to_string();
    let text = clickhouse_connection_info
        .run_query_synchronous(query, Some(&params))
        .await
        .unwrap();
    if text.is_empty() {
        // Return None if the query returns no rows
        None
    } else {
        // Panic if the query fails to parse or multiple rows are returned
        let json: StaticEvaluationHumanFeedback = serde_json::from_str(&text).unwrap();
        Some(json)
    }
}<|MERGE_RESOLUTION|>--- conflicted
+++ resolved
@@ -1,8 +1,4 @@
-<<<<<<< HEAD
-#![allow(clippy::unwrap_used, clippy::expect_used, clippy::print_stdout)]
-=======
 #![expect(clippy::unwrap_used, clippy::expect_used, clippy::print_stdout)]
->>>>>>> a988b412
 use crate::endpoints::dynamic_evaluation_run::{
     DynamicEvaluationRunEpisodeRow, DynamicEvaluationRunRow,
 };
@@ -391,19 +387,10 @@
             project_name,
             run_display_name
         FROM DynamicEvaluationRun
-<<<<<<< HEAD
-        WHERE run_id_uint = toUInt128(toUUID('{}'))
-        FORMAT JSONEachRow",
-        run_id
-    );
-
-    println!("Query: {query}");
-=======
         WHERE run_id_uint = toUInt128(toUUID('{run_id}'))
         FORMAT JSONEachRow",
     );
 
->>>>>>> a988b412
     let text = clickhouse_connection_info
         .run_query_synchronous(query, None)
         .await
@@ -418,12 +405,7 @@
     episode_id: Uuid,
 ) -> Option<DynamicEvaluationRunEpisodeRow> {
     let query = format!(
-<<<<<<< HEAD
-        "SELECT run_id, uint_to_uuid(episode_id_uint) as episode_id, variant_pins, datapoint_name, tags FROM DynamicEvaluationRunEpisode WHERE run_id = '{}' AND episode_id_uint = toUInt128(toUUID('{}')) FORMAT JSONEachRow",
-        run_id, episode_id
-=======
         "SELECT run_id, uint_to_uuid(episode_id_uint) as episode_id, variant_pins, datapoint_name, tags FROM DynamicEvaluationRunEpisode WHERE run_id = '{run_id}' AND episode_id_uint = toUInt128(toUUID('{episode_id}')) FORMAT JSONEachRow",
->>>>>>> a988b412
     );
 
     let text = clickhouse_connection_info
