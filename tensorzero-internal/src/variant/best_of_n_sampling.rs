use std::borrow::Cow;
use std::path::PathBuf;

use backon::Retryable;
use futures::future::join_all;
use lazy_static::lazy_static;
use rand::Rng;
use serde::Deserialize;
use serde_json::{json, Value};
use tokio::time::{timeout, Duration};

use crate::embeddings::EmbeddingModelTable;
use crate::endpoints::inference::{InferenceClients, InferenceModels};
use crate::error::ErrorDetails;
use crate::inference::types::ContentBlockOutput;
use crate::inference::types::{
    batch::StartBatchModelInferenceWithMetadata, FunctionType, ModelInferenceRequest,
    ModelInferenceResponseWithMetadata, RequestMessage, Role, Usage,
};
use crate::jsonschema_util::JSONSchemaFromPath;
use crate::model::ModelTable;
use crate::tool::{ImplicitToolConfig, ToolCallConfig, ToolChoice, ToolConfig};
use crate::{
    endpoints::inference::InferenceParams,
    error::Error,
    function::FunctionConfig,
    inference::types::{InferenceResult, InferenceResultStream, Input},
    minijinja_util::TemplateConfig,
    variant::chat_completion::ChatCompletionConfig,
};

use super::{InferenceConfig, JsonMode, ModelUsedInfo, Variant};

#[derive(Debug, Deserialize)]
#[serde(deny_unknown_fields)]
pub struct BestOfNSamplingConfig {
    #[serde(default)]
    pub weight: f64,
    #[serde(default = "default_timeout")]
    pub timeout_s: f64,
    pub candidates: Vec<String>,
    pub evaluator: EvaluatorConfig,
}

fn default_timeout() -> f64 {
    300.0
}

#[derive(Debug, Deserialize)]
#[serde(deny_unknown_fields)]
pub struct EvaluatorConfig {
    #[serde(flatten)]
    pub inner: ChatCompletionConfig,
}

lazy_static! {
    static ref EVALUATOR_OUTPUT_SCHEMA: JSONSchemaFromPath = {
        #[allow(clippy::expect_used)]
        JSONSchemaFromPath::from_value(&json!({
            "type": "object",
            "properties": {
                "thinking": { "type": "string" },
                "answer_choice": { "type": "integer" }
            },
            "required": ["thinking", "answer_choice"],
            "additionalProperties": false
        }))
        .expect("Failed to create schema for evaluator output")
    };
    static ref IMPLICIT_TOOL_CALL_CONFIG: ToolCallConfig = ToolCallConfig {
        tools_available: vec![ToolConfig::Implicit(ImplicitToolConfig {
            parameters: EVALUATOR_OUTPUT_SCHEMA.clone(),
        })],
        tool_choice: ToolChoice::Specific("respond".to_string()),
        parallel_tool_calls: false,
    };
}

impl Variant for BestOfNSamplingConfig {
    async fn infer<'a: 'request, 'request>(
        &self,
        input: &Input,
        models: &'request InferenceModels<'a>,
        function: &'a FunctionConfig,
        inference_config: &'request InferenceConfig<'static, 'request>,
        clients: &'request InferenceClients<'request>,
        _inference_params: InferenceParams,
    ) -> Result<InferenceResult, Error> {
        let candidate_inference_results = self
            .infer_candidates(input, models, function, inference_config, clients)
            .await?;
        self.select_best_candidate(
            input,
            models.models,
            inference_config,
            clients,
            candidate_inference_results,
        )
        .await
    }

    async fn infer_stream<'request>(
        &self,
        _input: &Input,
        _models: &'request InferenceModels<'_>,
        _function: &FunctionConfig,
        _inference_config: &'request InferenceConfig<'static, 'request>,
        _clients: &'request InferenceClients<'request>,
        _inference_params: InferenceParams,
    ) -> Result<(InferenceResultStream, ModelUsedInfo), Error> {
        Err(ErrorDetails::InvalidRequest {
            message: "Best of n variants do not support streaming inference.".to_string(),
        }
        .into())
    }

    fn validate(
        &self,
        function: &FunctionConfig,
        models: &mut ModelTable,
        embedding_models: &EmbeddingModelTable,
        templates: &TemplateConfig,
        function_name: &str,
        variant_name: &str,
    ) -> Result<(), Error> {
        // Validate each candidate variant
        for candidate in &self.candidates {
            let variant = function.variants().get(candidate).ok_or_else(|| {
                Error::new(ErrorDetails::UnknownCandidate {
                    name: candidate.to_string(),
                })
            })?;
            variant
                .validate(
                    function,
                    models,
                    embedding_models,
                    templates,
                    function_name,
                    candidate,
                )
                .map_err(|e| {
                    Error::new(ErrorDetails::InvalidCandidate {
                        variant_name: variant_name.to_string(),
                        message: e.to_string(),
                    })
                })?;
        }
        // Validate the evaluator variant
        self.evaluator.inner.validate(
            function,
            models,
            embedding_models,
            templates,
            function_name,
            variant_name,
        )?;
        Ok(())
    }

    // We do not return templates for the candidates, as they are required to be variants in the same function
    // and will therefore also have the same templates.
    // We only return templates for the evaluator variant.
    fn get_all_template_paths(&self) -> Vec<&PathBuf> {
        self.evaluator.inner.get_all_template_paths()
    }

    async fn start_batch_inference<'a>(
        &'a self,
        _input: &[Input],
        _models: &'a InferenceModels<'a>,
        _function: &'a FunctionConfig,
        _inference_configs: &'a [InferenceConfig<'a, 'a>],
        _clients: &'a InferenceClients<'a>,
        _inference_params: Vec<InferenceParams>,
    ) -> Result<StartBatchModelInferenceWithMetadata<'a>, Error> {
        Err(ErrorDetails::UnsupportedVariantForBatchInference { variant_name: None }.into())
    }
}

impl BestOfNSamplingConfig {
    /// Infer each candidate variant concurrently and return the results.
    async fn infer_candidates<'a, 'request>(
        &self,
        input: &Input,
        models: &'request InferenceModels<'a>,
        function: &'a FunctionConfig,
        inference_config: &'request InferenceConfig<'static, 'request>,
        clients: &'request InferenceClients<'request>,
    ) -> Result<Vec<InferenceResult>, Error> {
        // Get all the variants we are going to infer
        let candidate_variants = self
            .candidates
            .iter()
            .map(|candidate| {
                let variant = function.variants().get(candidate).ok_or_else(|| {
                    Error::new(ErrorDetails::UnknownCandidate {
                        name: candidate.to_string(),
                    })
                })?;
                Ok((candidate.to_string(), variant))
            })
            .collect::<Result<Vec<_>, Error>>()?;

        // Start the inference tasks (we keep the names around for logging)
        let mut inference_futures = Vec::new();
        for (candidate_name, candidate_variant) in &candidate_variants {
            inference_futures.push((
                candidate_name.clone(),
                timeout(
                    Duration::from_secs_f64(self.timeout_s),
                    candidate_variant.infer(
                        input,
                        models,
                        function,
                        inference_config,
                        clients,
                        InferenceParams::default(),
                    ),
                ),
            ));
        }

        // Wait for all the inference tasks to complete
        let inference_results: Vec<_> = join_all(
            inference_futures
                .into_iter()
                .map(|(candidate_name, future)| async move { (candidate_name, future.await) }),
        )
        .await;

        // Collect the successful results
        let mut successful_results = Vec::new();
        for (candidate_name, result) in inference_results {
            match result {
                Ok(inner_result) => {
                    if let Ok(res) = inner_result {
                        successful_results.push(res)
                    }
                }
                Err(_timeout_error) => {
                    // Map the Tokio timeout error to our own TimeoutError type
                    // It logs on construction
                    Error::new(ErrorDetails::InferenceTimeout {
                        variant_name: candidate_name.clone(),
                    });
                }
            }
        }

        Ok(successful_results)
    }

    /// Gets the best candidate using the evaluator config.
    /// If at any point the evaluator fails to return a valid response,
    /// we randomly select one of the candidates.
    async fn select_best_candidate<'a, 'request>(
        &'a self,
        input: &Input,
        models: &ModelTable,
        inference_config: &'request InferenceConfig<'a, 'request>,
        clients: &'request InferenceClients<'request>,
        candidates: Vec<InferenceResult>,
    ) -> Result<InferenceResult, Error> {
        if candidates.is_empty() {
            return Err(ErrorDetails::Inference {
                message: "No candidates to select from in best of n".to_string(),
            }
            .into());
        }
        if candidates.len() == 1 {
            let mut candidates = candidates;
            return candidates.pop().ok_or_else(|| {
                Error::new(ErrorDetails::Inference {
                    message: "Expected one candidate but found none".to_string(),
                })
            });
        }
        // If the evaluator fails, we randomly select one of the candidates
        // As long as the evaluator returns an inference result, we want to include it in the observability
        let (selection_idx, inference_result) = match inner_select_best_candidate(
            &self.evaluator,
            input,
            models,
            inference_config,
            clients,
            &candidates,
        )
        .await
        {
            Ok((idx_opt, inf_result)) => (
                idx_opt.unwrap_or_else(|| rand::thread_rng().gen_range(0..candidates.len())),
                inf_result,
            ),
            Err(_) => (rand::thread_rng().gen_range(0..candidates.len()), None),
        };

        // Safely remove the selected candidate without panicking
        let mut total_usage: Usage = candidates.iter().map(|c| c.usage()).sum();
        let mut candidates = candidates;
        let mut selected_candidate = if selection_idx < candidates.len() {
            candidates.swap_remove(selection_idx)
        } else {
            return Err(ErrorDetails::Inference {
                message: "The index chosen by the evaluator is out of bounds (should never happen)"
                    .to_string(),
            }
            .into());
        };
        if let Some(inference_result) = &inference_result {
            total_usage.input_tokens += inference_result.usage.input_tokens;
            total_usage.output_tokens += inference_result.usage.output_tokens;
        }
        selected_candidate.set_usage(total_usage);
        for candidate in candidates {
            selected_candidate
                .mut_model_inference_results()
                .extend(candidate.owned_model_inference_results());
        }
        if let Some(inference_result) = inference_result {
            selected_candidate
                .mut_model_inference_results()
                .push(inference_result);
        }

        Ok(selected_candidate)
    }
}

/// Attempts to select the best candidate for best of n.
/// If this function returns an error or the index is None, we will randomly select one
/// of the candidates in the outer function.
/// If a model inference actually occurs, we return None and the model inference result instead of Err() so
/// that we can still observe the model inference result in ClickHouse.
///
/// Here are the steps in the function:
///  * Prepare the request for the evaluator variant.
///  * Infer the request using the model specified in the evaluator config.
///  * Parse the output of the evaluator.
///  * Map the evaluator's index to the actual index in the original candidate list (prior to skipping any).
///  * Check if the index is out of bounds.
///  * Return the index and the model inference result.
async fn inner_select_best_candidate<'a, 'request>(
    evaluator: &'a EvaluatorConfig,
    input: &'request Input,
    models: &'a ModelTable,
    inference_config: &'request InferenceConfig<'a, 'request>,
    clients: &'request InferenceClients<'request>,
    candidates: &[InferenceResult],
) -> Result<(Option<usize>, Option<ModelInferenceResponseWithMetadata>), Error> {
    let (inference_request, skipped_indices) = evaluator.prepare_request(
        input,
        inference_config,
        candidates,
        &mut InferenceParams::default(),
    )?;
    if skipped_indices.len() == candidates.len() {
        return Err(ErrorDetails::Inference {
            message: "No valid candidates available to prepare request.".to_string(),
        }
        .into());
    }
    // If there is only one candidate that was not skipped, we return that one without running inference
    if skipped_indices.len() == candidates.len() - 1 {
        let selected_index = (0..candidates.len())
            .find(|&i| !skipped_indices.contains(&i))
            .ok_or_else(|| Error::new(ErrorDetails::Inference {
                message:
                    "No valid candidates available to prepare request (this should never happen). Please file a bug report: https://github.com/tensorzero/tensorzero/issues/new"
                        .to_string(),
            }))?;
        // Return the selected index and None for the model inference result
        return Ok((Some(selected_index), None));
    }
    let model_config = models.get(&evaluator.inner.model)?.ok_or_else(|| {
        Error::new(ErrorDetails::UnknownModel {
            name: evaluator.inner.model.to_string(),
        })
    })?;
    let model_inference_response = (|| async {
        model_config
            .infer(&inference_request, clients, &evaluator.inner.model)
            .await
    })
    .retry(evaluator.inner.retries.get_backoff())
    .await?;
    let model_inference_result = ModelInferenceResponseWithMetadata::new(
        model_inference_response,
        evaluator.inner.model.clone(),
    );
    let raw = match model_inference_result
        .output
        .iter()
        .find_map(|block| match block {
            ContentBlockOutput::Text(text) => Some(&text.text),
            ContentBlockOutput::ToolCall(tool_call) => Some(&tool_call.arguments),
            _ => None,
        }) {
        Some(text) => text,
        None => {
            Error::new(ErrorDetails::Inference {
                message: "The evaluator did not return a text response".to_string(),
            });
            return Ok((None, Some(model_inference_result)));
        }
    };
    let parsed_output = match serde_json::from_str::<Value>(raw) {
        Ok(value) => value,
        Err(e) => {
            Error::new(ErrorDetails::Inference {
                message: format!("The evaluator did not return a valid JSON response: {e}"),
            });
            return Ok((None, Some(model_inference_result)));
        }
    };
    let answer_choice = match parsed_output.get("answer_choice") {
        Some(val) => match val.as_u64() {
            Some(num) => num as usize,
            None => {
                Error::new(ErrorDetails::Inference {
                    message: format!(
                        "The evaluator did not return a valid integer answer choice: {val}"
                    ),
                });
                return Ok((None, Some(model_inference_result)));
            }
        },
        None => {
            Error::new(ErrorDetails::Inference {
                message: format!(
                    "The evaluator returned a JSON response without an answer_choice field: {parsed_output}"
                ),
            });
            return Ok((None, Some(model_inference_result)));
        }
    };
    // Map the evaluator's index to the actual index
    let answer_choice = map_evaluator_to_actual_index(answer_choice, &skipped_indices);
    if answer_choice >= candidates.len() {
        Error::new(ErrorDetails::Inference {
            message: format!(
                "The index chosen by the evaluator is out of bounds: {} >= {}",
                answer_choice,
                candidates.len()
            ),
        });
        return Ok((None, Some(model_inference_result)));
    }
    Ok((Some(answer_choice as usize), Some(model_inference_result)))
}

impl EvaluatorConfig {
    /// Prepares the system message for the evaluator variant.
    /// We use the system_template of the evaluator variant to generate a system message as if we
    /// were using the evaluator variant directly to solve the problem.
    /// Then, we template that system message into a broader set of instructions that includes
    /// information about what the evaluator will be asked to do (choose a candidate).
    fn prepare_system_message(
        &self,
        templates: &TemplateConfig,
        system: Option<&Value>,
        max_index: usize,
    ) -> Result<String, Error> {
        let inner_system_message = self.inner.prepare_system_message(templates, system)?;
        let template_context = match inner_system_message {
            Some(inner_system_message) => {
                json!({"inner_system_message": inner_system_message, "max_index": max_index})
            }
            None => json!({"max_index": max_index}),
        };
        templates.template_message("t0:best_of_n_evaluator_system", &template_context)
    }

    /// Prepares the final candidate message for the evaluator variant.
    ///
    /// This function constructs a `RequestMessage` that includes all valid candidate outputs
    /// by templating them into a predefined evaluation template. It handles different types of
    /// inference results:
    ///
    /// - **Chat Inference**: Serializes the content blocks to a JSON string.
    /// - **JSON Inference**: Uses the raw JSON output if it contains correctly parsed data; otherwise,
    ///   skips the candidate.
    ///
    /// Additionally, it tracks and returns the indices of any candidates that were skipped due
    /// to missing or invalid parsed outputs. This allows the caller to be aware of which
    /// candidates were not included in the evaluation message.
    ///
    /// # Parameters
    ///
    /// - `templates`: Reference to the `TemplateConfig` used for templating messages.
    /// - `candidates`: A vector of `InferenceResult` instances representing the candidate outputs.
    ///
    /// # Returns
    ///
    /// On success, returns a tuple containing:
    /// - `RequestMessage`: The templated message to be sent to the evaluator.
    /// - `Vec<usize>`: A sorted vector of indices indicating which candidates were skipped.
    ///
    /// # Errors
    ///
    /// Returns an `Error` if any of the candidate outputs fail to serialize or if templating fails.
    fn prepare_candidate_message(
        &self,
        templates: &TemplateConfig,
        candidates: &[InferenceResult],
    ) -> Result<(RequestMessage, Vec<usize>), Error> {
        let mut candidate_outputs = Vec::new();
        let mut skipped_indices = Vec::new();
        for (i, candidate) in candidates.iter().enumerate() {
            match candidate {
                InferenceResult::Chat(chat_result) => {
                    let serialized_content =
                        serde_json::to_string(&chat_result.content).map_err(|e| {
                            Error::new(ErrorDetails::Inference {
                                message: format!("Error converting chat result to string: {e}"),
                            })
                        })?;
                    candidate_outputs.push(serialized_content);
                }
                InferenceResult::Json(json_result) => {
                    if json_result.output.parsed.is_some() {
                        candidate_outputs.push(json_result.output.raw.clone());
                    } else {
                        // Skip if the JSON output is not correctly parsed
                        skipped_indices.push(i);
                    }
                }
            }
        }
        let template_context = json!({
            "candidates": candidate_outputs,
        });
        let message_text =
            templates.template_message("t0:best_of_n_evaluator_candidates", &template_context)?;
        Ok((
            RequestMessage {
                role: Role::User,
                content: vec![message_text.into()],
            },
            skipped_indices,
        ))
    }

    /// Prepares the request for the evaluator variant.
    /// We use the `prepare_system_message` and `prepare_candidate_message` functions to generate
    /// the system and candidate messages for the evaluator, which take candidate selection into account.
    ///
    /// Additionally, this function returns the indices of candidates that were skipped due to
    /// serialization or parsing issues, allowing the caller to handle or log these skipped candidates as needed.
    ///
    /// # Returns
    ///
    /// On success, returns a tuple containing:
    /// - `ModelInferenceRequest`: The request prepared for the model inference.
    /// - `Vec<usize>`: A sorted vector of indices indicating which candidates were skipped.
    ///
    /// # Errors
    ///
    /// Returns an `Error` if any of the candidate outputs fail to serialize or if templating fails.
    fn prepare_request(
        &self,
        input: &Input,
        inference_config: &InferenceConfig<'_, '_>,
        candidates: &[InferenceResult],
        inference_params: &mut InferenceParams,
    ) -> Result<(ModelInferenceRequest, Vec<usize>), Error> {
        // Do this before we prepare the system message so we can use the correct max index in the system message
        let (candidate_message, skipped_indices) =
            self.prepare_candidate_message(inference_config.templates, candidates)?;
        // Need to subtract the skipped indices from the total number of candidates to get the correct max index
        let max_index = candidates
            .len()
            .checked_sub(skipped_indices.len())
            .and_then(|len| len.checked_sub(1))
            .ok_or_else(|| {
                Error::new(ErrorDetails::Inference {
                    message: "No valid candidates available to prepare request.".to_string(),
                })
            })?;
        let system = Some(self.prepare_system_message(
            inference_config.templates,
            input.system.as_ref(),
            max_index,
        )?);
        let messages = input
            .messages
            .iter()
            .map(|message| {
                self.inner
                    .prepare_request_message(inference_config.templates, message)
            })
            .chain(std::iter::once(Ok(candidate_message)))
            .collect::<Result<Vec<_>, _>>()?;
        inference_params
            .chat_completion
            .backfill_with_variant_params(
                self.inner.temperature,
                self.inner.max_tokens,
                self.inner.seed,
                self.inner.top_p,
                self.inner.presence_penalty,
                self.inner.frequency_penalty,
            );
        let json_mode = inference_params
            .chat_completion
            .json_mode
            .or(self.inner.json_mode)
            .unwrap_or(JsonMode::Strict);
        let tool_config = match json_mode {
            JsonMode::ImplicitTool => Some(Cow::Borrowed(&*IMPLICIT_TOOL_CALL_CONFIG)),
            _ => None,
        };
        Ok((
            ModelInferenceRequest {
                inference_id: inference_config.ids.inference_id,
                messages,
                system,
                tool_config,
                temperature: inference_params.chat_completion.temperature,
                max_tokens: inference_params.chat_completion.max_tokens,
                seed: inference_params.chat_completion.seed,
                top_p: inference_params.chat_completion.top_p,
                presence_penalty: inference_params.chat_completion.presence_penalty,
                frequency_penalty: inference_params.chat_completion.frequency_penalty,
                stream: false,
                json_mode: json_mode.into(),
                function_type: FunctionType::Json,
                output_schema: Some(EVALUATOR_OUTPUT_SCHEMA.value),
                extra_body: self.inner.extra_body.as_ref(),
            },
            skipped_indices,
        ))
    }
}

/// Maps the evaluator's selected index to the actual index in the original candidate list.
///
/// # Parameters
/// - `evaluator_idx`: The index selected by the evaluator from the filtered list.
/// - `skipped_indices`: A sorted list of indices that were skipped.
///
/// # Returns
/// - `usize`: The corresponding actual index in the original list.
fn map_evaluator_to_actual_index(evaluator_idx: usize, skipped_indices: &[usize]) -> usize {
    let mut actual_idx = evaluator_idx;
    for &skipped in skipped_indices {
        if skipped <= actual_idx {
            actual_idx += 1;
        }
    }
    actual_idx
}

#[cfg(test)]
mod tests {
    use std::collections::HashMap;

    use reqwest::Client;
    use uuid::Uuid;

    use crate::{
        cache::{CacheEnabledMode, CacheOptions},
        clickhouse::ClickHouseConnectionInfo,
        endpoints::inference::{InferenceCredentials, InferenceIds},
        inference::{
            providers::dummy::DummyProvider,
            types::{ChatInferenceResult, JsonInferenceResult, Latency},
        },
        minijinja_util::tests::get_test_template_config,
        model::{ModelConfig, ModelProvider, ProviderConfig},
    };

    use super::*;

    #[test]
    fn test_static_schema() {
        // Also covers the fact that the lazy schema works
        let instance = json!({
            "thinking": "I am thinking",
            "answer_choice": 0
        });
        let result = EVALUATOR_OUTPUT_SCHEMA.validate(&instance);
        assert!(result.is_ok());
    }

    #[test]
    fn test_prepare_system_message() {
        let templates = get_test_template_config();

        // Test without templates, string message
        let evaluator_config = EvaluatorConfig {
            inner: ChatCompletionConfig {
                model: "dummy".into(),
                weight: 1.0,
                ..Default::default()
            },
        };
        let input_message = Value::String("You are a helpful assistant.".to_string());
        let max_index = 2;
        let result =
            evaluator_config.prepare_system_message(&templates, Some(&input_message), max_index);
        let prepared_message = result.unwrap();
        let expected_message = templates
            .template_message(
                "t0:best_of_n_evaluator_system",
                &json!({"inner_system_message": "You are a helpful assistant.", "max_index": max_index}),
            )
            .unwrap();
        assert_eq!(prepared_message, expected_message);

        // Test without templates, object message
        let evaluator_config = EvaluatorConfig {
            inner: ChatCompletionConfig {
                model: "dummy".into(),
                weight: 1.0,
                ..Default::default()
            },
        };
        let input_message = json!({"message": "You are a helpful assistant."});
        let max_index = 3;
        let result =
            evaluator_config.prepare_system_message(&templates, Some(&input_message), max_index);
        assert!(result.is_err());
        let prepared_message = result.unwrap_err();
        assert_eq!(
        prepared_message,
        ErrorDetails::InvalidMessage { message: "System message content {\"message\":\"You are a helpful assistant.\"} is not a string but there is no variant template".to_string() }.into()
        );

        // Test without templates, no message
        let evaluator_config = EvaluatorConfig {
            inner: ChatCompletionConfig {
                model: "dummy".into(),
                weight: 1.0,
                ..Default::default()
            },
        };
        let max_index = 5;
        let result = evaluator_config.prepare_system_message(&templates, None, max_index);
        let expected_message = templates
            .template_message(
                "t0:best_of_n_evaluator_system",
                &json!({"max_index": max_index}),
            )
            .unwrap();
        assert!(result.is_ok());
        let prepared_message = result.unwrap();
        assert_eq!(prepared_message, expected_message);

        // Test with templates that need new info
        let system_template_name = "system";

        let evaluator_config = EvaluatorConfig {
            inner: ChatCompletionConfig {
                model: "dummy".into(),
                weight: 1.0,
                system_template: Some(system_template_name.into()),
                ..Default::default()
            },
        };

        let max_index = 6;
        let input_message = serde_json::json!({"assistant_name": "ChatGPT"});
        let result =
            evaluator_config.prepare_system_message(&templates, Some(&input_message), max_index);
        assert!(result.is_ok());
        let prepared_message = result.unwrap();
        let inner_system_message = templates
            .template_message(
                system_template_name,
                &json!({"assistant_name": "ChatGPT", "max_index": max_index}),
            )
            .unwrap();
        let expected_message = templates
            .template_message(
                "t0:best_of_n_evaluator_system",
                &json!({"inner_system_message": inner_system_message, "max_index": max_index}),
            )
            .unwrap();
        assert_eq!(prepared_message, expected_message);

        // Test with template that is complete as is (string)
        let system_template_name = "system_filled";

        let evaluator_config = EvaluatorConfig {
            inner: ChatCompletionConfig {
                model: "dummy".into(),
                weight: 1.0,
                system_template: Some(system_template_name.into()),
                ..Default::default()
            },
        };

        let max_index = 10;
        let result = evaluator_config.prepare_system_message(&templates, None, max_index);
        assert!(result.is_ok());
        let prepared_message = result.unwrap();
        let inner_system_message = templates
            .template_message(system_template_name, &json!({}))
            .unwrap();
        let expected_message = templates
            .template_message(
                "t0:best_of_n_evaluator_system",
                &json!({"inner_system_message": inner_system_message, "max_index": max_index}),
            )
            .unwrap();
        assert_eq!(prepared_message, expected_message);
    }

    #[tokio::test]
    async fn test_prepare_candidate_message() {
        let templates = get_test_template_config();

        // Create an EvaluatorConfig
        let evaluator_config = EvaluatorConfig {
            inner: ChatCompletionConfig {
                model: "dummy".into(),
                weight: 1.0,
                ..Default::default()
            },
        };

        // Prepare some candidate InferenceResults
        let model_inference_response = ModelInferenceResponseWithMetadata {
            id: Uuid::now_v7(),
            created: 200u64,
            output: vec!["Candidate answer 1".to_string().into()],
            system: None,
            input_messages: vec![RequestMessage {
                role: Role::Assistant,
                content: vec!["test_assistant".to_string().into()],
            }],
            raw_request: "{\"prompt\": \"Example prompt\"}".to_string(),
            raw_response: "{\"response\": \"Example response\"}".to_string(),
            usage: Usage {
                input_tokens: 50,
                output_tokens: 100,
            },
            latency: Latency::NonStreaming {
                response_time: Duration::from_millis(500),
            },
            model_provider_name: "ExampleProvider".into(),
            model_name: "ExampleModel".into(),
            cached: false,
        };

        let candidate1 = InferenceResult::Chat(
            ChatInferenceResult::new(
                Uuid::now_v7(),
                vec!["Candidate answer 1".to_string().into()],
                Usage {
                    input_tokens: 10,
                    output_tokens: 20,
                },
                vec![model_inference_response],
                None,
                InferenceParams::default(),
            )
            .await,
        );

        let model_inference_response2 = ModelInferenceResponseWithMetadata {
            id: Uuid::now_v7(),
            created: 201u64,
            output: vec!["Candidate answer 2".to_string().into()],
            system: Some("test_system".to_string()),
            input_messages: vec![RequestMessage {
                role: Role::Assistant,
                content: vec!["test_assistant".to_string().into()],
            }],
            raw_request: "{\"prompt\": \"Example prompt 2\"}".to_string(),
            raw_response: "{\"response\": \"Example response 2\"}".to_string(),
            usage: Usage {
                input_tokens: 15,
                output_tokens: 25,
            },
            latency: Latency::NonStreaming {
                response_time: Duration::from_millis(550),
            },
            model_provider_name: "ExampleProvider2".into(),
            model_name: "ExampleModel2".into(),
            cached: false,
        };

        let candidate2 = InferenceResult::Chat(
            ChatInferenceResult::new(
                Uuid::now_v7(),
                vec!["Candidate answer 2".to_string().into()],
                Usage {
                    input_tokens: 15,
                    output_tokens: 25,
                },
                vec![model_inference_response2],
                None,
                InferenceParams::default(),
            )
            .await,
        );

        let candidates = vec![candidate1, candidate2];

        // Call prepare_candidate_message
        let result = evaluator_config.prepare_candidate_message(&templates, &candidates);
        assert!(result.is_ok());
        let (request_message, skipped_indices) = result.unwrap();
        assert!(skipped_indices.is_empty());

        let expected_message_text = "Here are the candidate answers (with the index and a row of ------ separating):\n0: [{\"type\":\"text\",\"text\":\"Candidate answer 1\"}]\n------\n1: [{\"type\":\"text\",\"text\":\"Candidate answer 2\"}]\n------\nPlease evaluate these candidates and provide the index of the best one.".to_string();
        // Now check that the request_message has the expected role and content
        assert_eq!(request_message.role, Role::User);
        assert_eq!(request_message.content, vec![expected_message_text.into()]);
    }

    #[tokio::test]
    async fn test_prepare_candidate_message_json() {
        let templates = get_test_template_config();

        // Create an EvaluatorConfig
        let evaluator_config = EvaluatorConfig {
            inner: ChatCompletionConfig {
                model: "dummy_json".into(),
                weight: 1.0,
                ..Default::default()
            },
        };

        // Prepare some candidate InferenceResults - some valid, some malformed
        let model_inference_response_valid = ModelInferenceResponseWithMetadata {
            id: Uuid::now_v7(),
            created: 200u64,
            output: vec!["{\"response\": \"Valid JSON response\"}".to_string().into()],
            system: Some("test_system".to_string()),
            input_messages: vec![RequestMessage {
                role: Role::Assistant,
                content: vec!["test_assistant".to_string().into()],
            }],
            raw_request: "{\"prompt\": \"Example prompt\"}".to_string(),
            raw_response: "{\"response\": \"Valid JSON response\"}".to_string(),
            usage: Usage {
                input_tokens: 50,
                output_tokens: 100,
            },
            latency: Latency::NonStreaming {
                response_time: Duration::from_millis(500),
            },
            model_provider_name: "ExampleProvider".into(),
            model_name: "ExampleModel".into(),
            cached: false,
        };

        let candidate1 = InferenceResult::Json(JsonInferenceResult::new(
            Uuid::now_v7(),
            "{\"response\": \"Valid JSON response\"}".to_string(),
            Some(json!({"response": "Valid JSON response"})),
            Usage {
                input_tokens: 10,
                output_tokens: 20,
            },
            vec![model_inference_response_valid],
            json!({"type": "object", "properties": {"response": {"type": "string"}}}),
            InferenceParams::default(),
        ));

        let model_inference_response_malformed = ModelInferenceResponseWithMetadata {
            id: Uuid::now_v7(),
            created: 201u64,
            output: vec!["{\"response\": \"Malformed JSON response\""
                .to_string()
                .into()], // missing closing brace
            system: Some("test_system".to_string()),
            input_messages: vec![RequestMessage {
                role: Role::Assistant,
                content: vec!["test_assistant".to_string().into()],
            }],
            raw_request: "{\"prompt\": \"Example prompt 2\"}".to_string(),
            raw_response: "{\"response\": \"Malformed JSON response\"".to_string(), // malformed
            usage: Usage {
                input_tokens: 15,
                output_tokens: 25,
            },
            latency: Latency::NonStreaming {
                response_time: Duration::from_millis(550),
            },
            model_provider_name: "ExampleProvider2".into(),
            model_name: "ExampleModel2".into(),
            cached: false,
        };

        let candidate2 = InferenceResult::Json(JsonInferenceResult::new(
            Uuid::now_v7(),
            "{\"oops: \"Malformed JSON response\"".to_string(),
            None, // malformed
            Usage {
                input_tokens: 15,
                output_tokens: 25,
            },
            vec![model_inference_response_malformed],
            json!({"type": "object", "properties": {"response": {"type": "string"}}}),
            InferenceParams::default(),
        ));

        let candidates = vec![candidate1, candidate2];

        // Call prepare_candidate_message
        let result = evaluator_config.prepare_candidate_message(&templates, &candidates);
        assert!(result.is_ok());
        let (request_message, skipped_indices) = result.unwrap();

        // Expect skipped_indices to contain index 1
        assert_eq!(skipped_indices, vec![1]);

        let expected_message_text = "Here are the candidate answers (with the index and a row of ------ separating):\n0: {\"response\": \"Valid JSON response\"}\n------\nPlease evaluate these candidates and provide the index of the best one.".to_string();

        // Check that the request_message has the expected role and content
        assert_eq!(request_message.role, Role::User);
        assert_eq!(request_message.content, vec![expected_message_text.into()]);
    }

    #[tokio::test]
    async fn test_select_best_candidate() {
        // Set up evaluator with a provider that returns a valid answer_choice
        let evaluator_config = EvaluatorConfig {
            inner: ChatCompletionConfig {
                model: "best_of_n_1".into(),
                ..Default::default()
            },
        };
        let best_of_n_variant = BestOfNSamplingConfig {
            weight: 1.0,
            timeout_s: 10.0,
            candidates: vec![],
            evaluator: evaluator_config,
        };

        let templates = get_test_template_config();
        // Prepare some candidate InferenceResults
        let model_inference_response0 = ModelInferenceResponseWithMetadata {
            id: Uuid::now_v7(),
            created: 200u64,
            output: vec!["Candidate answer 0".to_string().into()],
            raw_request: "{\"prompt\": \"Example prompt\"}".to_string(),
            raw_response: "{\"response\": \"Example response\"}".to_string(),
            system: Some("test_system".to_string()),
            input_messages: vec![RequestMessage {
                role: Role::Assistant,
                content: vec!["test_assistant".to_string().into()],
            }],
            usage: Usage {
                input_tokens: 50,
                output_tokens: 100,
            },
            latency: Latency::NonStreaming {
                response_time: Duration::from_millis(500),
            },
            model_provider_name: "ExampleProvider".into(),
            model_name: "ExampleModel".into(),
            cached: false,
        };
        let inference_id0 = Uuid::now_v7();
        let candidate0 = InferenceResult::Chat(
            ChatInferenceResult::new(
                inference_id0,
                vec!["Candidate answer 0".to_string().into()],
                Usage {
                    input_tokens: 10,
                    output_tokens: 20,
                },
                vec![model_inference_response0],
                None,
                InferenceParams::default(),
            )
            .await,
        );

        let model_inference_response1 = ModelInferenceResponseWithMetadata {
            id: Uuid::now_v7(),
            created: 201u64,
            output: vec!["Candidate answer 1".to_string().into()],
            system: Some("test_system".to_string()),
            input_messages: vec![RequestMessage {
                role: Role::Assistant,
                content: vec!["test_assistant".to_string().into()],
            }],
            raw_request: "{\"prompt\": \"Example prompt 1\"}".to_string(),
            raw_response: "{\"response\": \"Example response 1\"}".to_string(),
            usage: Usage {
                input_tokens: 15,
                output_tokens: 25,
            },
            latency: Latency::NonStreaming {
                response_time: Duration::from_millis(550),
            },
            model_provider_name: "ExampleProvider1".into(),
            model_name: "ExampleModel1".into(),
            cached: false,
        };
        let inference_id1 = Uuid::now_v7();
        let candidate1 = InferenceResult::Chat(
            ChatInferenceResult::new(
                inference_id1,
                vec!["Candidate answer 1".to_string().into()],
                Usage {
                    input_tokens: 15,
                    output_tokens: 25,
                },
                vec![model_inference_response1],
                None,
                InferenceParams::default(),
            )
            .await,
        );
        let candidates = vec![candidate0, candidate1];
        let models = ModelTable::try_from(HashMap::from([(
            "best_of_n_1".into(),
            ModelConfig {
                routing: vec!["best_of_n_1".into()],
                providers: HashMap::from([(
                    "best_of_n_1".into(),
                    ModelProvider {
                        config: ProviderConfig::Dummy(DummyProvider {
                            model_name: "best_of_n_1".into(),
                            ..Default::default()
                        }),
<<<<<<< HEAD
                        extra_body: None,
=======
>>>>>>> 6196836e
                    },
                )]),
            },
        )]))
        .expect("Failed to create model table");
        let client = Client::new();
        let clickhouse_connection_info = ClickHouseConnectionInfo::Disabled;
        let api_keys = InferenceCredentials::default();
        let inference_clients = InferenceClients {
            http_client: &client,
            clickhouse_connection_info: &clickhouse_connection_info,
            credentials: &api_keys,
            cache_options: &CacheOptions {
                max_age_s: None,
                enabled: CacheEnabledMode::WriteOnly,
            },
        };
        let input = Input {
            system: None,
            messages: vec![],
        };
        let inference_config = InferenceConfig {
            ids: InferenceIds {
                inference_id: Uuid::now_v7(),
                episode_id: Uuid::now_v7(),
            },
            templates: &templates,
            tool_config: None,
            dynamic_output_schema: None,
            function_name: "",
            variant_name: Some(""),
        };

        let selected = best_of_n_variant
            .select_best_candidate(
                &input,
                &models,
                &inference_config,
                &inference_clients,
                candidates.clone(),
            )
            .await
            .expect("Failed to select best candidate");

        // Expect the second candidate to be selected (index 1)
        // based on "answer": 1 in best_of_n_1
        let expected_id = inference_id1;
        let expected_usage = Usage {
            input_tokens: 35,
            output_tokens: 55,
        };
        let expected_content = vec!["Candidate answer 1".to_string().into()];
        match selected {
            InferenceResult::Chat(selected) => {
                assert_eq!(selected.inference_id, expected_id);
                assert_eq!(selected.usage, expected_usage);
                assert_eq!(selected.content, expected_content);
                assert_eq!(selected.model_inference_results.len(), 3);
            }
            _ => {
                panic!("Expected a Chat inference result");
            }
        }
        // Set up evaluator with a provider that fails
        let evaluator_config = EvaluatorConfig {
            inner: ChatCompletionConfig {
                model: "error".into(),
                ..Default::default()
            },
        };
        let best_of_n_variant = BestOfNSamplingConfig {
            weight: 1.0,
            timeout_s: 10.0,
            candidates: vec![],
            evaluator: evaluator_config,
        };

        let models = {
            let mut map = HashMap::new();
            map.insert(
                "error".into(),
                ModelConfig {
                    routing: vec!["error".into()],
                    providers: HashMap::from([(
                        "error".into(),
                        ModelProvider {
                            config: ProviderConfig::Dummy(DummyProvider {
                                model_name: "error".into(),
                                ..Default::default()
                            }),
<<<<<<< HEAD
                            extra_body: None,
=======
>>>>>>> 6196836e
                        },
                    )]),
                },
            );
            ModelTable::try_from(map).expect("Failed to create model table")
        };
        let input = Input {
            system: None,
            messages: vec![],
        };

        let result = best_of_n_variant
            .select_best_candidate(
                &input,
                &models,
                &inference_config,
                &inference_clients,
                candidates.clone(),
            )
            .await;

        // Expect an error and a random candidate to be selected
        let choice = result.unwrap();
        // We know that the model will fail, so there should only be two results
        match choice {
            InferenceResult::Chat(chat_choice) => {
                assert!(chat_choice.model_inference_results.len() == 2);
            }
            _ => {
                panic!("Expected a Chat inference result");
            }
        }
        // Depending on implementation, you might check which candidate was selected

        // Set up evaluator with a provider that returns invalid JSON
        let evaluator_config = EvaluatorConfig {
            inner: ChatCompletionConfig {
                model: "regular".into(),
                ..Default::default()
            },
        };
        let best_of_n_variant = BestOfNSamplingConfig {
            weight: 1.0,
            timeout_s: 10.0,
            candidates: vec![],
            evaluator: evaluator_config,
        };

        let models = {
            let mut map = HashMap::new();
            map.insert(
                "regular".into(),
                ModelConfig {
                    routing: vec!["regular".into()],
                    providers: HashMap::from([(
                        "regular".into(),
                        ModelProvider {
                            config: ProviderConfig::Dummy(DummyProvider {
                                model_name: "regular".into(),
                                ..Default::default()
                            }),
<<<<<<< HEAD
                            extra_body: None,
=======
>>>>>>> 6196836e
                        },
                    )]),
                },
            );
            ModelTable::try_from(map).expect("Failed to create model table")
        };
        let input = Input {
            system: None,
            messages: vec![],
        };

        let result = best_of_n_variant
            .select_best_candidate(
                &input,
                &models,
                &inference_config,
                &inference_clients,
                candidates.clone(),
            )
            .await;

        let choice = result.unwrap();
        match choice {
            InferenceResult::Chat(chat_choice) => {
                // Should return 3 results since model has been called 3 times
                // But, it's a random choice, so we can't assert on the specific index
                assert!(chat_choice.model_inference_results.len() == 3);
            }
            _ => {
                panic!("Expected a Chat inference result");
            }
        }
        // Test case: No answer choices (should return an error)
        let empty_candidates = vec![];
        let result = best_of_n_variant
            .select_best_candidate(
                &input,
                &models,
                &inference_config,
                &inference_clients,
                empty_candidates.clone(),
            )
            .await;
        let err = result.unwrap_err();
        assert_eq!(
            err,
            ErrorDetails::Inference {
                message: "No candidates to select from in best of n".to_string()
            }
            .into()
        );

        // Test case: Index returned too large (should return an error)
        let best_of_n_big_variant = BestOfNSamplingConfig {
            weight: 1.0,
            timeout_s: 10.0,
            candidates: vec![],
            evaluator: EvaluatorConfig {
                inner: ChatCompletionConfig {
                    model: "best_of_n_big".into(),
                    weight: 1.0,
                    ..Default::default()
                },
            },
        };

        let mut big_models = HashMap::new();
        big_models.insert(
            "best_of_n_big".into(),
            ModelConfig {
                routing: vec!["best_of_n_big".into()],
                providers: HashMap::from([(
                    "best_of_n_big".into(),
                    ModelProvider {
                        config: ProviderConfig::Dummy(DummyProvider {
                            model_name: "best_of_n_big".into(),
                            ..Default::default()
                        }),
<<<<<<< HEAD
                        extra_body: None,
=======
>>>>>>> 6196836e
                    },
                )]),
            },
        );
        let big_models = ModelTable::try_from(big_models).expect("Failed to create model table");

        let result_big = best_of_n_big_variant
            .select_best_candidate(
                &input,
                &big_models,
                &inference_config,
                &inference_clients,
                candidates.clone(),
            )
            .await;
        // we gracefully handle the error and return a random candidate
        let _result = result_big.unwrap();
    }

    #[test]
    fn test_map_evaluator_to_actual_index() {
        // Case 1: No skipped indices
        let skipped = vec![];
        assert_eq!(map_evaluator_to_actual_index(0, &skipped), 0);
        assert_eq!(map_evaluator_to_actual_index(1, &skipped), 1);

        // Case 2: Skipped index before evaluator's choice
        let skipped = vec![1];
        assert_eq!(map_evaluator_to_actual_index(0, &skipped), 0);
        assert_eq!(map_evaluator_to_actual_index(1, &skipped), 2);

        // Case 3: Multiple skipped indices
        let skipped = vec![1, 3];
        assert_eq!(map_evaluator_to_actual_index(0, &skipped), 0);
        assert_eq!(map_evaluator_to_actual_index(1, &skipped), 2);
        assert_eq!(map_evaluator_to_actual_index(2, &skipped), 4);
        assert_eq!(map_evaluator_to_actual_index(3, &skipped), 5);

        // Case 4: All possible skipped
        let skipped = vec![0, 1, 2, 3, 4];
        assert_eq!(map_evaluator_to_actual_index(0, &skipped), 5);
        assert_eq!(map_evaluator_to_actual_index(1, &skipped), 6);

        // Case 5: Skipped indices out of range
        let skipped = vec![10, 20];
        assert_eq!(map_evaluator_to_actual_index(5, &skipped), 5);
    }
}<|MERGE_RESOLUTION|>--- conflicted
+++ resolved
@@ -1121,10 +1121,7 @@
                             model_name: "best_of_n_1".into(),
                             ..Default::default()
                         }),
-<<<<<<< HEAD
                         extra_body: None,
-=======
->>>>>>> 6196836e
                     },
                 )]),
             },
@@ -1215,10 +1212,7 @@
                                 model_name: "error".into(),
                                 ..Default::default()
                             }),
-<<<<<<< HEAD
                             extra_body: None,
-=======
->>>>>>> 6196836e
                         },
                     )]),
                 },
@@ -1280,10 +1274,7 @@
                                 model_name: "regular".into(),
                                 ..Default::default()
                             }),
-<<<<<<< HEAD
                             extra_body: None,
-=======
->>>>>>> 6196836e
                         },
                     )]),
                 },
@@ -1362,10 +1353,7 @@
                             model_name: "best_of_n_big".into(),
                             ..Default::default()
                         }),
-<<<<<<< HEAD
                         extra_body: None,
-=======
->>>>>>> 6196836e
                     },
                 )]),
             },
