use std::borrow::Cow;
use std::path::Path;

use backon::Retryable;
use futures::future::join_all;
use lazy_static::lazy_static;
use rand::Rng;
use serde::Deserialize;
use serde_json::{json, Value};
use tokio::time::{timeout, Duration};

use crate::config_parser::{LoadableConfig, PathWithContents};
use crate::embeddings::EmbeddingModelTable;
use crate::endpoints::inference::{InferenceClients, InferenceModels};
use crate::error::ErrorDetails;
use crate::inference::types::{
    batch::StartBatchModelInferenceWithMetadata, FunctionType, ModelInferenceRequest,
    ModelInferenceResponseWithMetadata, RequestMessage, Role, Usage,
};
use crate::inference::types::{ContentBlockOutput, FullExtraBodyConfig, ResolvedInput};
use crate::jsonschema_util::JSONSchemaFromPath;
use crate::model::ModelTable;
use crate::tool::{ImplicitToolConfig, ToolCallConfig, ToolChoice, ToolConfig};
use crate::{
    endpoints::inference::InferenceParams,
    error::Error,
    function::FunctionConfig,
    inference::types::{InferenceResult, InferenceResultStream},
    minijinja_util::TemplateConfig,
    variant::chat_completion::ChatCompletionConfig,
};

use super::chat_completion::UninitializedChatCompletionConfig;
use super::{InferenceConfig, JsonMode, ModelUsedInfo, Variant};

#[derive(Debug)]
pub struct BestOfNSamplingConfig {
    pub weight: Option<f64>,
    pub timeout_s: f64,
    pub candidates: Vec<String>,
    pub evaluator: EvaluatorConfig,
}

#[derive(Debug, Deserialize)]
#[serde(deny_unknown_fields)]
pub struct UninitializedBestOfNSamplingConfig {
    #[serde(default)]
    pub weight: Option<f64>,
    #[serde(default = "default_timeout")]
    pub timeout_s: f64,
    pub candidates: Vec<String>,
    pub evaluator: UninitializedEvaluatorConfig,
}

fn default_timeout() -> f64 {
    300.0
}

#[derive(Debug)]
pub struct EvaluatorConfig {
    pub inner: ChatCompletionConfig,
}

#[derive(Debug, Deserialize)]
#[serde(deny_unknown_fields)]
pub struct UninitializedEvaluatorConfig {
    #[serde(flatten)]
    pub inner: UninitializedChatCompletionConfig,
}

impl LoadableConfig<BestOfNSamplingConfig> for UninitializedBestOfNSamplingConfig {
    fn load<P: AsRef<Path>>(self, base_path: P) -> Result<BestOfNSamplingConfig, Error> {
        Ok(BestOfNSamplingConfig {
            weight: self.weight,
            timeout_s: self.timeout_s,
            candidates: self.candidates,
            evaluator: EvaluatorConfig {
                inner: self.evaluator.inner.load(base_path)?,
            },
        })
    }
}

lazy_static! {
    static ref EVALUATOR_OUTPUT_SCHEMA: JSONSchemaFromPath = {
        #[allow(clippy::expect_used)]
        JSONSchemaFromPath::from_value(&json!({
            "type": "object",
            "properties": {
                "thinking": { "type": "string" },
                "answer_choice": { "type": "integer" }
            },
            "required": ["thinking", "answer_choice"],
            "additionalProperties": false
        }))
        .expect("Failed to create schema for evaluator output")
    };
    static ref IMPLICIT_TOOL_CALL_CONFIG: ToolCallConfig = ToolCallConfig {
        tools_available: vec![ToolConfig::Implicit(ImplicitToolConfig {
            parameters: EVALUATOR_OUTPUT_SCHEMA.clone(),
        })],
        tool_choice: ToolChoice::Specific("respond".to_string()),
        parallel_tool_calls: false,
    };
}

impl Variant for BestOfNSamplingConfig {
    async fn infer<'a: 'request, 'request>(
        &self,
        input: &ResolvedInput,
        models: &'request InferenceModels<'a>,
        function: &'a FunctionConfig,
        inference_config: &'request InferenceConfig<'static, 'request>,
        clients: &'request InferenceClients<'request>,
        _inference_params: InferenceParams,
    ) -> Result<InferenceResult, Error> {
        let candidate_inference_results = self
            .infer_candidates(input, models, function, inference_config, clients)
            .await?;
        self.select_best_candidate(
            input,
            models.models,
            inference_config,
            clients,
            candidate_inference_results,
        )
        .await
    }

    async fn infer_stream<'request>(
        &self,
        _input: &ResolvedInput,
        _models: &'request InferenceModels<'_>,
        _function: &FunctionConfig,
        _inference_config: &'request InferenceConfig<'static, 'request>,
        _clients: &'request InferenceClients<'request>,
        _inference_params: InferenceParams,
    ) -> Result<(InferenceResultStream, ModelUsedInfo), Error> {
        Err(ErrorDetails::InvalidRequest {
            message: "Best of n variants do not support streaming inference.".to_string(),
        }
        .into())
    }

    fn validate(
        &self,
        function: &FunctionConfig,
        models: &mut ModelTable,
        embedding_models: &EmbeddingModelTable,
        templates: &TemplateConfig,
        function_name: &str,
        variant_name: &str,
    ) -> Result<(), Error> {
        // Validate each candidate variant
        for candidate in &self.candidates {
            let variant = function.variants().get(candidate).ok_or_else(|| {
                Error::new(ErrorDetails::UnknownCandidate {
                    name: candidate.to_string(),
                })
            })?;
            variant
                .validate(
                    function,
                    models,
                    embedding_models,
                    templates,
                    function_name,
                    candidate,
                )
                .map_err(|e| {
                    Error::new(ErrorDetails::InvalidCandidate {
                        variant_name: variant_name.to_string(),
                        message: e.to_string(),
                    })
                })?;
        }
        // Validate the evaluator variant
        self.evaluator.inner.validate(
            function,
            models,
            embedding_models,
            templates,
            function_name,
            variant_name,
        )?;
        Ok(())
    }

    // We do not return templates for the candidates, as they are required to be variants in the same function
    // and will therefore also have the same templates.
    // We only return templates for the evaluator variant.
    fn get_all_template_paths(&self) -> Vec<&PathWithContents> {
        self.evaluator.inner.get_all_template_paths()
    }

    async fn start_batch_inference<'a>(
        &'a self,
        _input: &[ResolvedInput],
        _models: &'a InferenceModels<'a>,
        _function: &'a FunctionConfig,
        _inference_configs: &'a [InferenceConfig<'a, 'a>],
        _clients: &'a InferenceClients<'a>,
        _inference_params: Vec<InferenceParams>,
    ) -> Result<StartBatchModelInferenceWithMetadata<'a>, Error> {
        Err(ErrorDetails::UnsupportedVariantForBatchInference { variant_name: None }.into())
    }
}

impl BestOfNSamplingConfig {
    /// Infer each candidate variant concurrently and return the results.
    async fn infer_candidates<'a, 'request>(
        &self,
        input: &ResolvedInput,
        models: &'request InferenceModels<'a>,
        function: &'a FunctionConfig,
        inference_config: &'request InferenceConfig<'static, 'request>,
        clients: &'request InferenceClients<'request>,
    ) -> Result<Vec<InferenceResult>, Error> {
        // Get all the variants we are going to infer
        let candidate_variants = self
            .candidates
            .iter()
            .enumerate()
            .map(|(i, candidate)| {
                let variant = function.variants().get(candidate).ok_or_else(|| {
                    Error::new(ErrorDetails::UnknownCandidate {
                        name: candidate.to_string(),
                    })
                })?;
                // Inject the candidate index into the cache key. This prevents us from using the same cache entry
                // for identical candidates, allowing users to evaluate the same candidate multiple times
                // to generate (potentially) different responses.
                // Note - we intentionally *only* inject the index, and not any other variant/model name
                // information. This means that multiple top-level 'best_of_n' variants will be able to share
                // the same cache entries. For example, consider two top-level best-of-n variants with
                // sub variants:
                // [A, B, A, C]
                // [A, B, C, D]
                //
                // The first two evaluations (A and B) will share the same cache key, since
                // the sub-variant will make the same request (and have the same injected index)
                // However, the 'A, C' and 'C, D' evaluations will all have distinct cache keys:
                // (A, 2), (C, 3), (C, 2), (D, 4)
                let mut config = inference_config.clone();
                config.extra_cache_key = Some(format!("candidate_{i}"));
                Ok((candidate.to_string(), variant, config))
            })
            .collect::<Result<Vec<_>, Error>>()?;

        // Start the inference tasks (we keep the names around for logging)
        let mut inference_futures = Vec::new();
        for (candidate_name, candidate_variant, config) in candidate_variants.iter() {
            inference_futures.push((
                candidate_name.clone(),
                timeout(
                    Duration::from_secs_f64(self.timeout_s),
                    candidate_variant.infer(
                        input,
                        models,
                        function,
                        config,
                        clients,
                        InferenceParams::default(),
                    ),
                ),
            ));
        }

        // Wait for all the inference tasks to complete
        let inference_results: Vec<_> = join_all(
            inference_futures
                .into_iter()
                .map(|(candidate_name, future)| async move { (candidate_name, future.await) }),
        )
        .await;

        // Collect the successful results
        let mut successful_results = Vec::new();
        for (candidate_name, result) in inference_results {
            match result {
                Ok(inner_result) => {
                    if let Ok(res) = inner_result {
                        successful_results.push(res)
                    }
                }
                Err(_timeout_error) => {
                    // Map the Tokio timeout error to our own TimeoutError type
                    // It logs on construction
                    Error::new(ErrorDetails::InferenceTimeout {
                        variant_name: candidate_name.clone(),
                    });
                }
            }
        }

        Ok(successful_results)
    }

    /// Gets the best candidate using the evaluator config.
    /// If at any point the evaluator fails to return a valid response,
    /// we randomly select one of the candidates.
    async fn select_best_candidate<'a, 'request>(
        &'a self,
        input: &ResolvedInput,
        models: &ModelTable,
        inference_config: &'request InferenceConfig<'a, 'request>,
        clients: &'request InferenceClients<'request>,
        candidates: Vec<InferenceResult>,
    ) -> Result<InferenceResult, Error> {
        if candidates.is_empty() {
            return Err(ErrorDetails::Inference {
                message: "No candidates to select from in best of n".to_string(),
            }
            .into());
        }
        if candidates.len() == 1 {
            let mut candidates = candidates;
            return candidates.pop().ok_or_else(|| {
                Error::new(ErrorDetails::Inference {
                    message: "Expected one candidate but found none".to_string(),
                })
            });
        }
        // If the evaluator fails, we randomly select one of the candidates
        // As long as the evaluator returns an inference result, we want to include it in the observability
        let (selection_idx, inference_result) = match inner_select_best_candidate(
            &self.evaluator,
            input,
            models,
            inference_config,
            clients,
            &candidates,
        )
        .await
        {
            Ok((idx_opt, inf_result)) => (
                idx_opt.unwrap_or_else(|| rand::thread_rng().gen_range(0..candidates.len())),
                inf_result,
            ),
            Err(_) => (rand::thread_rng().gen_range(0..candidates.len()), None),
        };

        // Safely remove the selected candidate without panicking
        let mut total_usage: Usage = candidates.iter().map(|c| c.usage()).sum();
        let mut candidates = candidates;
        let mut selected_candidate = if selection_idx < candidates.len() {
            candidates.swap_remove(selection_idx)
        } else {
            return Err(ErrorDetails::Inference {
                message: "The index chosen by the evaluator is out of bounds (should never happen)"
                    .to_string(),
            }
            .into());
        };
        if let Some(inference_result) = &inference_result {
            total_usage.input_tokens += inference_result.usage.input_tokens;
            total_usage.output_tokens += inference_result.usage.output_tokens;
            // Pass the evaluator response back to the user as 'original_response'
            selected_candidate.set_original_response(Some(inference_result.raw_response.clone()));
        } else {
            // If the evaluator failed, don't provide an 'original_response' to the uesr
            selected_candidate.set_original_response(None);
        }
        selected_candidate.set_usage(total_usage);
        for candidate in candidates {
            selected_candidate
                .mut_model_inference_results()
                .extend(candidate.owned_model_inference_results());
        }
        if let Some(inference_result) = inference_result {
            selected_candidate
                .mut_model_inference_results()
                .push(inference_result);
        }

        Ok(selected_candidate)
    }
}

/// Attempts to select the best candidate for best of n.
/// If this function returns an error or the index is None, we will randomly select one
/// of the candidates in the outer function.
/// If a model inference actually occurs, we return None and the model inference result instead of Err() so
/// that we can still observe the model inference result in ClickHouse.
///
/// Here are the steps in the function:
///  * Prepare the request for the evaluator variant.
///  * Infer the request using the model specified in the evaluator config.
///  * Parse the output of the evaluator.
///  * Map the evaluator's index to the actual index in the original candidate list (prior to skipping any).
///  * Check if the index is out of bounds.
///  * Return the index and the model inference result.
async fn inner_select_best_candidate<'a, 'request>(
    evaluator: &'a EvaluatorConfig,
    input: &'request ResolvedInput,
    models: &'a ModelTable,
    inference_config: &'request InferenceConfig<'a, 'request>,
    clients: &'request InferenceClients<'request>,
    candidates: &[InferenceResult],
) -> Result<(Option<usize>, Option<ModelInferenceResponseWithMetadata>), Error> {
    let (inference_request, skipped_indices) = evaluator.prepare_request(
        input,
        inference_config,
        candidates,
        &mut InferenceParams::default(),
    )?;
    if skipped_indices.len() == candidates.len() {
        return Err(ErrorDetails::Inference {
            message: "No valid candidates available to prepare request.".to_string(),
        }
        .into());
    }
    // If there is only one candidate that was not skipped, we return that one without running inference
    if skipped_indices.len() == candidates.len() - 1 {
        let selected_index = (0..candidates.len())
            .find(|&i| !skipped_indices.contains(&i))
            .ok_or_else(|| Error::new(ErrorDetails::Inference {
                message:
                    "No valid candidates available to prepare request (this should never happen). Please file a bug report: https://github.com/tensorzero/tensorzero/issues/new"
                        .to_string(),
            }))?;
        // Return the selected index and None for the model inference result
        return Ok((Some(selected_index), None));
    }
    let model_config = models.get(&evaluator.inner.model)?.ok_or_else(|| {
        Error::new(ErrorDetails::UnknownModel {
            name: evaluator.inner.model.to_string(),
        })
    })?;
    let model_inference_response = (|| async {
        model_config
            .infer(&inference_request, clients, &evaluator.inner.model)
            .await
    })
    .retry(evaluator.inner.retries.get_backoff())
    .await?;
    let model_inference_result = ModelInferenceResponseWithMetadata::new(
        model_inference_response,
        evaluator.inner.model.clone(),
    );
    let raw = match model_inference_result
        .output
        .iter()
        .find_map(|block| match block {
            ContentBlockOutput::Text(text) => Some(&text.text),
            ContentBlockOutput::ToolCall(tool_call) => Some(&tool_call.arguments),
            _ => None,
        }) {
        Some(text) => text,
        None => {
            Error::new(ErrorDetails::Inference {
                message: "The evaluator did not return a text response".to_string(),
            });
            return Ok((None, Some(model_inference_result)));
        }
    };
    let parsed_output = match serde_json::from_str::<Value>(raw) {
        Ok(value) => value,
        Err(e) => {
            Error::new(ErrorDetails::Inference {
                message: format!("The evaluator did not return a valid JSON response: {e}"),
            });
            return Ok((None, Some(model_inference_result)));
        }
    };
    let answer_choice = match parsed_output.get("answer_choice") {
        Some(val) => match val.as_u64() {
            Some(num) => num as usize,
            None => {
                Error::new(ErrorDetails::Inference {
                    message: format!(
                        "The evaluator did not return a valid integer answer choice: {val}"
                    ),
                });
                return Ok((None, Some(model_inference_result)));
            }
        },
        None => {
            Error::new(ErrorDetails::Inference {
                message: format!(
                    "The evaluator returned a JSON response without an answer_choice field: {parsed_output}"
                ),
            });
            return Ok((None, Some(model_inference_result)));
        }
    };
    // Map the evaluator's index to the actual index
    let answer_choice = map_evaluator_to_actual_index(answer_choice, &skipped_indices);
    if answer_choice >= candidates.len() {
        Error::new(ErrorDetails::Inference {
            message: format!(
                "The index chosen by the evaluator is out of bounds: {} >= {}",
                answer_choice,
                candidates.len()
            ),
        });
        return Ok((None, Some(model_inference_result)));
    }
    Ok((Some(answer_choice as usize), Some(model_inference_result)))
}

impl EvaluatorConfig {
    /// Prepares the system message for the evaluator variant.
    /// We use the system_template of the evaluator variant to generate a system message as if we
    /// were using the evaluator variant directly to solve the problem.
    /// Then, we template that system message into a broader set of instructions that includes
    /// information about what the evaluator will be asked to do (choose a candidate).
    fn prepare_system_message(
        &self,
        templates: &TemplateConfig,
        system: Option<&Value>,
        max_index: usize,
    ) -> Result<String, Error> {
        let inner_system_message = self.inner.prepare_system_message(templates, system)?;
        let template_context = match inner_system_message {
            Some(inner_system_message) => {
                json!({"inner_system_message": inner_system_message, "max_index": max_index})
            }
            None => json!({"max_index": max_index}),
        };
        templates.template_message("t0:best_of_n_evaluator_system", &template_context)
    }

    /// Prepares the final candidate message for the evaluator variant.
    ///
    /// This function constructs a `RequestMessage` that includes all valid candidate outputs
    /// by templating them into a predefined evaluation template. It handles different types of
    /// inference results:
    ///
    /// - **Chat Inference**: Serializes the content blocks to a JSON string.
    /// - **JSON Inference**: Uses the raw JSON output if it contains correctly parsed data; otherwise,
    ///   skips the candidate.
    ///
    /// Additionally, it tracks and returns the indices of any candidates that were skipped due
    /// to missing or invalid parsed outputs. This allows the caller to be aware of which
    /// candidates were not included in the evaluation message.
    ///
    /// # Parameters
    ///
    /// - `templates`: Reference to the `TemplateConfig` used for templating messages.
    /// - `candidates`: A vector of `InferenceResult` instances representing the candidate outputs.
    ///
    /// # Returns
    ///
    /// On success, returns a tuple containing:
    /// - `RequestMessage`: The templated message to be sent to the evaluator.
    /// - `Vec<usize>`: A sorted vector of indices indicating which candidates were skipped.
    ///
    /// # Errors
    ///
    /// Returns an `Error` if any of the candidate outputs fail to serialize or if templating fails.
    fn prepare_candidate_message(
        &self,
        templates: &TemplateConfig,
        candidates: &[InferenceResult],
    ) -> Result<(RequestMessage, Vec<usize>), Error> {
        let mut candidate_outputs = Vec::new();
        let mut skipped_indices = Vec::new();
        for (i, candidate) in candidates.iter().enumerate() {
            match candidate {
                InferenceResult::Chat(chat_result) => {
                    let serialized_content =
                        serde_json::to_string(&chat_result.content).map_err(|e| {
                            Error::new(ErrorDetails::Inference {
                                message: format!("Error converting chat result to string: {e}"),
                            })
                        })?;
                    candidate_outputs.push(serialized_content);
                }
                InferenceResult::Json(json_result) => {
                    if json_result.output.parsed.is_some() {
                        candidate_outputs.push(json_result.output.raw.clone());
                    } else {
                        // Skip if the JSON output is not correctly parsed
                        skipped_indices.push(i);
                    }
                }
            }
        }
        let template_context = json!({
            "candidates": candidate_outputs,
        });
        let message_text =
            templates.template_message("t0:best_of_n_evaluator_candidates", &template_context)?;
        Ok((
            RequestMessage {
                role: Role::User,
                content: vec![message_text.into()],
            },
            skipped_indices,
        ))
    }

    /// Prepares the request for the evaluator variant.
    /// We use the `prepare_system_message` and `prepare_candidate_message` functions to generate
    /// the system and candidate messages for the evaluator, which take candidate selection into account.
    ///
    /// Additionally, this function returns the indices of candidates that were skipped due to
    /// serialization or parsing issues, allowing the caller to handle or log these skipped candidates as needed.
    ///
    /// # Returns
    ///
    /// On success, returns a tuple containing:
    /// - `ModelInferenceRequest`: The request prepared for the model inference.
    /// - `Vec<usize>`: A sorted vector of indices indicating which candidates were skipped.
    ///
    /// # Errors
    ///
    /// Returns an `Error` if any of the candidate outputs fail to serialize or if templating fails.
    fn prepare_request(
        &self,
        input: &ResolvedInput,
        inference_config: &InferenceConfig<'_, '_>,
        candidates: &[InferenceResult],
        inference_params: &mut InferenceParams,
    ) -> Result<(ModelInferenceRequest, Vec<usize>), Error> {
        // Do this before we prepare the system message so we can use the correct max index in the system message
        let (candidate_message, skipped_indices) =
            self.prepare_candidate_message(inference_config.templates, candidates)?;
        // Need to subtract the skipped indices from the total number of candidates to get the correct max index
        let max_index = candidates
            .len()
            .checked_sub(skipped_indices.len())
            .and_then(|len| len.checked_sub(1))
            .ok_or_else(|| {
                Error::new(ErrorDetails::Inference {
                    message: "No valid candidates available to prepare request.".to_string(),
                })
            })?;
        let system = Some(self.prepare_system_message(
            inference_config.templates,
            input.system.as_ref(),
            max_index,
        )?);
        let messages = input
            .messages
            .iter()
            .map(|message| {
                self.inner
                    .prepare_request_message(inference_config.templates, message)
            })
            .chain(std::iter::once(Ok(candidate_message)))
            .collect::<Result<Vec<_>, _>>()?;
        inference_params
            .chat_completion
            .backfill_with_variant_params(
                self.inner.temperature,
                self.inner.max_tokens,
                self.inner.seed,
                self.inner.top_p,
                self.inner.presence_penalty,
                self.inner.frequency_penalty,
            );
        let json_mode = inference_params
            .chat_completion
            .json_mode
            .or(self.inner.json_mode)
            .unwrap_or(JsonMode::Strict);
        let tool_config = match json_mode {
            JsonMode::ImplicitTool => Some(Cow::Borrowed(&*IMPLICIT_TOOL_CALL_CONFIG)),
            _ => None,
        };
        Ok((
            ModelInferenceRequest {
                inference_id: inference_config.ids.inference_id,
                messages,
                system,
                tool_config,
                temperature: inference_params.chat_completion.temperature,
                max_tokens: inference_params.chat_completion.max_tokens,
                seed: inference_params.chat_completion.seed,
                top_p: inference_params.chat_completion.top_p,
                presence_penalty: inference_params.chat_completion.presence_penalty,
                frequency_penalty: inference_params.chat_completion.frequency_penalty,
                stream: false,
                json_mode: json_mode.into(),
                function_type: FunctionType::Json,
                output_schema: Some(EVALUATOR_OUTPUT_SCHEMA.value),
<<<<<<< HEAD
                extra_body: self.inner.extra_body.clone().map(|c| FullExtraBodyConfig {
                    extra_body: c,
                    // TODO  - expose this to best_of_n
                    inference_extra_body: vec![],
                }),
=======
                extra_body: self.inner.extra_body.as_ref(),
                extra_cache_key: inference_config.extra_cache_key.clone(),
>>>>>>> 2a3665fe
            },
            skipped_indices,
        ))
    }
}

/// Maps the evaluator's selected index to the actual index in the original candidate list.
///
/// # Parameters
/// - `evaluator_idx`: The index selected by the evaluator from the filtered list.
/// - `skipped_indices`: A sorted list of indices that were skipped.
///
/// # Returns
/// - `usize`: The corresponding actual index in the original list.
fn map_evaluator_to_actual_index(evaluator_idx: usize, skipped_indices: &[usize]) -> usize {
    let mut actual_idx = evaluator_idx;
    for &skipped in skipped_indices {
        if skipped <= actual_idx {
            actual_idx += 1;
        }
    }
    actual_idx
}

#[cfg(test)]
mod tests {
    use std::collections::HashMap;

    use reqwest::Client;
    use uuid::Uuid;

    use crate::{
        cache::{CacheEnabledMode, CacheOptions},
        clickhouse::ClickHouseConnectionInfo,
        endpoints::inference::{InferenceCredentials, InferenceIds},
        inference::{
            providers::dummy::DummyProvider,
            types::{ChatInferenceResult, FinishReason, JsonInferenceResult, Latency},
        },
        minijinja_util::tests::get_test_template_config,
        model::{ModelConfig, ModelProvider, ProviderConfig},
    };

    use super::*;

    #[test]
    fn test_static_schema() {
        // Also covers the fact that the lazy schema works
        let instance = json!({
            "thinking": "I am thinking",
            "answer_choice": 0
        });
        let result = EVALUATOR_OUTPUT_SCHEMA.validate(&instance);
        assert!(result.is_ok());
    }

    #[test]
    fn test_prepare_system_message() {
        let templates = get_test_template_config();

        // Test without templates, string message
        let evaluator_config = EvaluatorConfig {
            inner: ChatCompletionConfig {
                model: "dummy".into(),
                weight: Some(1.0),
                ..Default::default()
            },
        };
        let input_message = Value::String("You are a helpful assistant.".to_string());
        let max_index = 2;
        let result =
            evaluator_config.prepare_system_message(&templates, Some(&input_message), max_index);
        let prepared_message = result.unwrap();
        let expected_message = templates
            .template_message(
                "t0:best_of_n_evaluator_system",
                &json!({"inner_system_message": "You are a helpful assistant.", "max_index": max_index}),
            )
            .unwrap();
        assert_eq!(prepared_message, expected_message);

        // Test without templates, object message
        let evaluator_config = EvaluatorConfig {
            inner: ChatCompletionConfig {
                model: "dummy".into(),
                weight: Some(1.0),
                ..Default::default()
            },
        };
        let input_message = json!({"message": "You are a helpful assistant."});
        let max_index = 3;
        let result =
            evaluator_config.prepare_system_message(&templates, Some(&input_message), max_index);
        assert!(result.is_err());
        let prepared_message = result.unwrap_err();
        assert_eq!(
        prepared_message,
        ErrorDetails::InvalidMessage { message: "System message content {\"message\":\"You are a helpful assistant.\"} is not a string but there is no variant template".to_string() }.into()
        );

        // Test without templates, no message
        let evaluator_config = EvaluatorConfig {
            inner: ChatCompletionConfig {
                model: "dummy".into(),
                weight: Some(1.0),
                ..Default::default()
            },
        };
        let max_index = 5;
        let result = evaluator_config.prepare_system_message(&templates, None, max_index);
        let expected_message = templates
            .template_message(
                "t0:best_of_n_evaluator_system",
                &json!({"max_index": max_index}),
            )
            .unwrap();
        assert!(result.is_ok());
        let prepared_message = result.unwrap();
        assert_eq!(prepared_message, expected_message);

        // Test with templates that need new info
        let system_template_name = "system";

        let evaluator_config = EvaluatorConfig {
            inner: ChatCompletionConfig {
                model: "dummy".into(),
                weight: Some(1.0),
                system_template: Some(PathWithContents {
                    path: system_template_name.into(),
                    contents: "".to_string(),
                }),
                ..Default::default()
            },
        };

        let max_index = 6;
        let input_message = serde_json::json!({"assistant_name": "ChatGPT"});
        let result =
            evaluator_config.prepare_system_message(&templates, Some(&input_message), max_index);
        assert!(result.is_ok());
        let prepared_message = result.unwrap();
        let inner_system_message = templates
            .template_message(
                system_template_name,
                &json!({"assistant_name": "ChatGPT", "max_index": max_index}),
            )
            .unwrap();
        let expected_message = templates
            .template_message(
                "t0:best_of_n_evaluator_system",
                &json!({"inner_system_message": inner_system_message, "max_index": max_index}),
            )
            .unwrap();
        assert_eq!(prepared_message, expected_message);

        // Test with template that is complete as is (string)
        let system_template_name = "system_filled";

        let evaluator_config = EvaluatorConfig {
            inner: ChatCompletionConfig {
                model: "dummy".into(),
                weight: Some(1.0),
                system_template: Some(PathWithContents {
                    path: system_template_name.into(),
                    contents: "".to_string(),
                }),
                ..Default::default()
            },
        };

        let max_index = 10;
        let result = evaluator_config.prepare_system_message(&templates, None, max_index);
        assert!(result.is_ok());
        let prepared_message = result.unwrap();
        let inner_system_message = templates
            .template_message(system_template_name, &json!({}))
            .unwrap();
        let expected_message = templates
            .template_message(
                "t0:best_of_n_evaluator_system",
                &json!({"inner_system_message": inner_system_message, "max_index": max_index}),
            )
            .unwrap();
        assert_eq!(prepared_message, expected_message);
    }

    #[tokio::test]
    async fn test_prepare_candidate_message() {
        let templates = get_test_template_config();

        // Create an EvaluatorConfig
        let evaluator_config = EvaluatorConfig {
            inner: ChatCompletionConfig {
                model: "dummy".into(),
                weight: Some(1.0),
                ..Default::default()
            },
        };

        // Prepare some candidate InferenceResults
        let model_inference_response = ModelInferenceResponseWithMetadata {
            id: Uuid::now_v7(),
            created: 200u64,
            output: vec!["Candidate answer 1".to_string().into()],
            system: None,
            input_messages: vec![RequestMessage {
                role: Role::Assistant,
                content: vec!["test_assistant".to_string().into()],
            }],
            raw_request: "{\"prompt\": \"Example prompt\"}".to_string(),
            raw_response: "{\"response\": \"Example response\"}".to_string(),
            usage: Usage {
                input_tokens: 50,
                output_tokens: 100,
            },
            latency: Latency::NonStreaming {
                response_time: Duration::from_millis(500),
            },
            model_provider_name: "ExampleProvider".into(),
            model_name: "ExampleModel".into(),
            finish_reason: Some(FinishReason::Stop),
            cached: false,
        };

        let candidate1 = InferenceResult::Chat(
            ChatInferenceResult::new(
                Uuid::now_v7(),
                vec!["Candidate answer 1".to_string().into()],
                Usage {
                    input_tokens: 10,
                    output_tokens: 20,
                },
                vec![model_inference_response],
                None,
                InferenceParams::default(),
                None,
            )
            .await,
        );

        let model_inference_response2 = ModelInferenceResponseWithMetadata {
            id: Uuid::now_v7(),
            created: 201u64,
            output: vec!["Candidate answer 2".to_string().into()],
            system: Some("test_system".to_string()),
            input_messages: vec![RequestMessage {
                role: Role::Assistant,
                content: vec!["test_assistant".to_string().into()],
            }],
            raw_request: "{\"prompt\": \"Example prompt 2\"}".to_string(),
            raw_response: "{\"response\": \"Example response 2\"}".to_string(),
            usage: Usage {
                input_tokens: 15,
                output_tokens: 25,
            },
            latency: Latency::NonStreaming {
                response_time: Duration::from_millis(550),
            },
            model_provider_name: "ExampleProvider2".into(),
            model_name: "ExampleModel2".into(),
            finish_reason: Some(FinishReason::Stop),
            cached: false,
        };

        let candidate2 = InferenceResult::Chat(
            ChatInferenceResult::new(
                Uuid::now_v7(),
                vec!["Candidate answer 2".to_string().into()],
                Usage {
                    input_tokens: 15,
                    output_tokens: 25,
                },
                vec![model_inference_response2],
                None,
                InferenceParams::default(),
                None,
            )
            .await,
        );

        let candidates = vec![candidate1, candidate2];

        // Call prepare_candidate_message
        let result = evaluator_config.prepare_candidate_message(&templates, &candidates);
        assert!(result.is_ok());
        let (request_message, skipped_indices) = result.unwrap();
        assert!(skipped_indices.is_empty());

        let expected_message_text = "Here are the candidate answers (with the index and a row of ------ separating):\n0: [{\"type\":\"text\",\"text\":\"Candidate answer 1\"}]\n------\n1: [{\"type\":\"text\",\"text\":\"Candidate answer 2\"}]\n------\nPlease evaluate these candidates and provide the index of the best one.".to_string();
        // Now check that the request_message has the expected role and content
        assert_eq!(request_message.role, Role::User);
        assert_eq!(request_message.content, vec![expected_message_text.into()]);
    }

    #[tokio::test]
    async fn test_prepare_candidate_message_json() {
        let templates = get_test_template_config();

        // Create an EvaluatorConfig
        let evaluator_config = EvaluatorConfig {
            inner: ChatCompletionConfig {
                model: "dummy_json".into(),
                weight: Some(1.0),
                ..Default::default()
            },
        };

        // Prepare some candidate InferenceResults - some valid, some malformed
        let model_inference_response_valid = ModelInferenceResponseWithMetadata {
            id: Uuid::now_v7(),
            created: 200u64,
            output: vec!["{\"response\": \"Valid JSON response\"}".to_string().into()],
            system: Some("test_system".to_string()),
            input_messages: vec![RequestMessage {
                role: Role::Assistant,
                content: vec!["test_assistant".to_string().into()],
            }],
            raw_request: "{\"prompt\": \"Example prompt\"}".to_string(),
            raw_response: "{\"response\": \"Valid JSON response\"}".to_string(),
            usage: Usage {
                input_tokens: 50,
                output_tokens: 100,
            },
            latency: Latency::NonStreaming {
                response_time: Duration::from_millis(500),
            },
            model_provider_name: "ExampleProvider".into(),
            model_name: "ExampleModel".into(),
            finish_reason: Some(FinishReason::Stop),
            cached: false,
        };

        let candidate1 = InferenceResult::Json(JsonInferenceResult::new(
            Uuid::now_v7(),
            "{\"response\": \"Valid JSON response\"}".to_string(),
            Some(json!({"response": "Valid JSON response"})),
            Usage {
                input_tokens: 10,
                output_tokens: 20,
            },
            vec![model_inference_response_valid],
            json!({"type": "object", "properties": {"response": {"type": "string"}}}),
            InferenceParams::default(),
            None,
        ));

        let model_inference_response_malformed = ModelInferenceResponseWithMetadata {
            id: Uuid::now_v7(),
            created: 201u64,
            output: vec!["{\"response\": \"Malformed JSON response\""
                .to_string()
                .into()], // missing closing brace
            system: Some("test_system".to_string()),
            input_messages: vec![RequestMessage {
                role: Role::Assistant,
                content: vec!["test_assistant".to_string().into()],
            }],
            raw_request: "{\"prompt\": \"Example prompt 2\"}".to_string(),
            raw_response: "{\"response\": \"Malformed JSON response\"".to_string(), // malformed
            usage: Usage {
                input_tokens: 15,
                output_tokens: 25,
            },
            latency: Latency::NonStreaming {
                response_time: Duration::from_millis(550),
            },
            model_provider_name: "ExampleProvider2".into(),
            model_name: "ExampleModel2".into(),
            finish_reason: Some(FinishReason::ToolCall),
            cached: false,
        };

        let candidate2 = InferenceResult::Json(JsonInferenceResult::new(
            Uuid::now_v7(),
            "{\"oops: \"Malformed JSON response\"".to_string(),
            None, // malformed
            Usage {
                input_tokens: 15,
                output_tokens: 25,
            },
            vec![model_inference_response_malformed],
            json!({"type": "object", "properties": {"response": {"type": "string"}}}),
            InferenceParams::default(),
            None,
        ));

        let candidates = vec![candidate1, candidate2];

        // Call prepare_candidate_message
        let result = evaluator_config.prepare_candidate_message(&templates, &candidates);
        assert!(result.is_ok());
        let (request_message, skipped_indices) = result.unwrap();

        // Expect skipped_indices to contain index 1
        assert_eq!(skipped_indices, vec![1]);

        let expected_message_text = "Here are the candidate answers (with the index and a row of ------ separating):\n0: {\"response\": \"Valid JSON response\"}\n------\nPlease evaluate these candidates and provide the index of the best one.".to_string();

        // Check that the request_message has the expected role and content
        assert_eq!(request_message.role, Role::User);
        assert_eq!(request_message.content, vec![expected_message_text.into()]);
    }

    #[tokio::test]
    async fn test_select_best_candidate() {
        // Set up evaluator with a provider that returns a valid answer_choice
        let evaluator_config = EvaluatorConfig {
            inner: ChatCompletionConfig {
                model: "best_of_n_1".into(),
                ..Default::default()
            },
        };
        let best_of_n_variant = BestOfNSamplingConfig {
            weight: Some(1.0),
            timeout_s: 10.0,
            candidates: vec![],
            evaluator: evaluator_config,
        };

        let templates = get_test_template_config();
        // Prepare some candidate InferenceResults
        let model_inference_response0 = ModelInferenceResponseWithMetadata {
            id: Uuid::now_v7(),
            created: 200u64,
            output: vec!["Candidate answer 0".to_string().into()],
            raw_request: "{\"prompt\": \"Example prompt\"}".to_string(),
            raw_response: "{\"response\": \"Example response\"}".to_string(),
            system: Some("test_system".to_string()),
            input_messages: vec![RequestMessage {
                role: Role::Assistant,
                content: vec!["test_assistant".to_string().into()],
            }],
            usage: Usage {
                input_tokens: 50,
                output_tokens: 100,
            },
            latency: Latency::NonStreaming {
                response_time: Duration::from_millis(500),
            },
            model_provider_name: "ExampleProvider".into(),
            model_name: "ExampleModel".into(),
            finish_reason: Some(FinishReason::Stop),
            cached: false,
        };
        let inference_id0 = Uuid::now_v7();
        let candidate0 = InferenceResult::Chat(
            ChatInferenceResult::new(
                inference_id0,
                vec!["Candidate answer 0".to_string().into()],
                Usage {
                    input_tokens: 10,
                    output_tokens: 20,
                },
                vec![model_inference_response0],
                None,
                InferenceParams::default(),
                None,
            )
            .await,
        );

        let model_inference_response1 = ModelInferenceResponseWithMetadata {
            id: Uuid::now_v7(),
            created: 201u64,
            output: vec!["Candidate answer 1".to_string().into()],
            system: Some("test_system".to_string()),
            input_messages: vec![RequestMessage {
                role: Role::Assistant,
                content: vec!["test_assistant".to_string().into()],
            }],
            raw_request: "{\"prompt\": \"Example prompt 1\"}".to_string(),
            raw_response: "{\"response\": \"Example response 1\"}".to_string(),
            usage: Usage {
                input_tokens: 15,
                output_tokens: 25,
            },
            latency: Latency::NonStreaming {
                response_time: Duration::from_millis(550),
            },
            model_provider_name: "ExampleProvider1".into(),
            model_name: "ExampleModel1".into(),
            finish_reason: Some(FinishReason::Stop),
            cached: false,
        };
        let inference_id1 = Uuid::now_v7();
        let candidate1 = InferenceResult::Chat(
            ChatInferenceResult::new(
                inference_id1,
                vec!["Candidate answer 1".to_string().into()],
                Usage {
                    input_tokens: 15,
                    output_tokens: 25,
                },
                vec![model_inference_response1],
                None,
                InferenceParams::default(),
                None,
            )
            .await,
        );
        let candidates = vec![candidate0, candidate1];
        let models = ModelTable::try_from(HashMap::from([(
            "best_of_n_1".into(),
            ModelConfig {
                routing: vec!["best_of_n_1".into()],
                providers: HashMap::from([(
                    "best_of_n_1".into(),
                    ModelProvider {
                        name: "best_of_n_1".into(),
                        config: ProviderConfig::Dummy(DummyProvider {
                            model_name: "best_of_n_1".into(),
                            ..Default::default()
                        }),
                        extra_body: None,
                    },
                )]),
            },
        )]))
        .expect("Failed to create model table");
        let client = Client::new();
        let clickhouse_connection_info = ClickHouseConnectionInfo::Disabled;
        let api_keys = InferenceCredentials::default();
        let inference_clients = InferenceClients {
            http_client: &client,
            clickhouse_connection_info: &clickhouse_connection_info,
            credentials: &api_keys,
            cache_options: &CacheOptions {
                max_age_s: None,
                enabled: CacheEnabledMode::WriteOnly,
            },
        };
        let input = ResolvedInput {
            system: None,
            messages: vec![],
        };
        let inference_config = InferenceConfig {
            ids: InferenceIds {
                inference_id: Uuid::now_v7(),
                episode_id: Uuid::now_v7(),
            },
            templates: &templates,
            tool_config: None,
            dynamic_output_schema: None,
            function_name: "",
            variant_name: Some(""),
<<<<<<< HEAD
            extra_body: vec![],
=======
            extra_cache_key: None,
>>>>>>> 2a3665fe
        };

        let selected = best_of_n_variant
            .select_best_candidate(
                &input,
                &models,
                &inference_config,
                &inference_clients,
                candidates.clone(),
            )
            .await
            .expect("Failed to select best candidate");

        // Expect the second candidate to be selected (index 1)
        // based on "answer": 1 in best_of_n_1
        let expected_id = inference_id1;
        let expected_usage = Usage {
            input_tokens: 35,
            output_tokens: 55,
        };
        let expected_content = vec!["Candidate answer 1".to_string().into()];
        match selected {
            InferenceResult::Chat(selected) => {
                assert_eq!(selected.inference_id, expected_id);
                assert_eq!(selected.usage, expected_usage);
                assert_eq!(selected.content, expected_content);
                assert_eq!(selected.model_inference_results.len(), 3);
                assert_eq!(selected.finish_reason, Some(FinishReason::Stop));
            }
            _ => {
                panic!("Expected a Chat inference result");
            }
        }
        // Set up evaluator with a provider that fails
        let evaluator_config = EvaluatorConfig {
            inner: ChatCompletionConfig {
                model: "error".into(),
                ..Default::default()
            },
        };
        let best_of_n_variant = BestOfNSamplingConfig {
            weight: Some(1.0),
            timeout_s: 10.0,
            candidates: vec![],
            evaluator: evaluator_config,
        };

        let models = {
            let mut map = HashMap::new();
            map.insert(
                "error".into(),
                ModelConfig {
                    routing: vec!["error".into()],
                    providers: HashMap::from([(
                        "error".into(),
                        ModelProvider {
                            name: "error".into(),
                            config: ProviderConfig::Dummy(DummyProvider {
                                model_name: "error".into(),
                                ..Default::default()
                            }),
                            extra_body: None,
                        },
                    )]),
                },
            );
            ModelTable::try_from(map).expect("Failed to create model table")
        };
        let input = ResolvedInput {
            system: None,
            messages: vec![],
        };

        let result = best_of_n_variant
            .select_best_candidate(
                &input,
                &models,
                &inference_config,
                &inference_clients,
                candidates.clone(),
            )
            .await;

        // Expect an error and a random candidate to be selected
        let choice = result.unwrap();
        // We know that the model will fail, so there should only be two results
        match choice {
            InferenceResult::Chat(chat_choice) => {
                assert!(chat_choice.model_inference_results.len() == 2);
            }
            _ => {
                panic!("Expected a Chat inference result");
            }
        }
        // Depending on implementation, you might check which candidate was selected

        // Set up evaluator with a provider that returns invalid JSON
        let evaluator_config = EvaluatorConfig {
            inner: ChatCompletionConfig {
                model: "regular".into(),
                ..Default::default()
            },
        };
        let best_of_n_variant = BestOfNSamplingConfig {
            weight: Some(1.0),
            timeout_s: 10.0,
            candidates: vec![],
            evaluator: evaluator_config,
        };

        let models = {
            let mut map = HashMap::new();
            map.insert(
                "regular".into(),
                ModelConfig {
                    routing: vec!["regular".into()],
                    providers: HashMap::from([(
                        "regular".into(),
                        ModelProvider {
                            name: "regular".into(),
                            config: ProviderConfig::Dummy(DummyProvider {
                                model_name: "regular".into(),
                                ..Default::default()
                            }),
                            extra_body: None,
                        },
                    )]),
                },
            );
            ModelTable::try_from(map).expect("Failed to create model table")
        };
        let input = ResolvedInput {
            system: None,
            messages: vec![],
        };

        let result = best_of_n_variant
            .select_best_candidate(
                &input,
                &models,
                &inference_config,
                &inference_clients,
                candidates.clone(),
            )
            .await;

        let choice = result.unwrap();
        match choice {
            InferenceResult::Chat(chat_choice) => {
                // Should return 3 results since model has been called 3 times
                // But, it's a random choice, so we can't assert on the specific index
                assert!(chat_choice.model_inference_results.len() == 3);
            }
            _ => {
                panic!("Expected a Chat inference result");
            }
        }
        // Test case: No answer choices (should return an error)
        let empty_candidates = vec![];
        let result = best_of_n_variant
            .select_best_candidate(
                &input,
                &models,
                &inference_config,
                &inference_clients,
                empty_candidates.clone(),
            )
            .await;
        let err = result.unwrap_err();
        assert_eq!(
            err,
            ErrorDetails::Inference {
                message: "No candidates to select from in best of n".to_string()
            }
            .into()
        );

        // Test case: Index returned too large (should return an error)
        let best_of_n_big_variant = BestOfNSamplingConfig {
            weight: Some(1.0),
            timeout_s: 10.0,
            candidates: vec![],
            evaluator: EvaluatorConfig {
                inner: ChatCompletionConfig {
                    model: "best_of_n_big".into(),
                    weight: Some(1.0),
                    ..Default::default()
                },
            },
        };

        let mut big_models = HashMap::new();
        big_models.insert(
            "best_of_n_big".into(),
            ModelConfig {
                routing: vec!["best_of_n_big".into()],
                providers: HashMap::from([(
                    "best_of_n_big".into(),
                    ModelProvider {
                        name: "best_of_n_big".into(),
                        config: ProviderConfig::Dummy(DummyProvider {
                            model_name: "best_of_n_big".into(),
                            ..Default::default()
                        }),
                        extra_body: None,
                    },
                )]),
            },
        );
        let big_models = ModelTable::try_from(big_models).expect("Failed to create model table");

        let result_big = best_of_n_big_variant
            .select_best_candidate(
                &input,
                &big_models,
                &inference_config,
                &inference_clients,
                candidates.clone(),
            )
            .await;
        // we gracefully handle the error and return a random candidate
        let _result = result_big.unwrap();
    }

    #[test]
    fn test_map_evaluator_to_actual_index() {
        // Case 1: No skipped indices
        let skipped = vec![];
        assert_eq!(map_evaluator_to_actual_index(0, &skipped), 0);
        assert_eq!(map_evaluator_to_actual_index(1, &skipped), 1);

        // Case 2: Skipped index before evaluator's choice
        let skipped = vec![1];
        assert_eq!(map_evaluator_to_actual_index(0, &skipped), 0);
        assert_eq!(map_evaluator_to_actual_index(1, &skipped), 2);

        // Case 3: Multiple skipped indices
        let skipped = vec![1, 3];
        assert_eq!(map_evaluator_to_actual_index(0, &skipped), 0);
        assert_eq!(map_evaluator_to_actual_index(1, &skipped), 2);
        assert_eq!(map_evaluator_to_actual_index(2, &skipped), 4);
        assert_eq!(map_evaluator_to_actual_index(3, &skipped), 5);

        // Case 4: All possible skipped
        let skipped = vec![0, 1, 2, 3, 4];
        assert_eq!(map_evaluator_to_actual_index(0, &skipped), 5);
        assert_eq!(map_evaluator_to_actual_index(1, &skipped), 6);

        // Case 5: Skipped indices out of range
        let skipped = vec![10, 20];
        assert_eq!(map_evaluator_to_actual_index(5, &skipped), 5);
    }
}<|MERGE_RESOLUTION|>--- conflicted
+++ resolved
@@ -676,16 +676,12 @@
                 json_mode: json_mode.into(),
                 function_type: FunctionType::Json,
                 output_schema: Some(EVALUATOR_OUTPUT_SCHEMA.value),
-<<<<<<< HEAD
                 extra_body: self.inner.extra_body.clone().map(|c| FullExtraBodyConfig {
                     extra_body: c,
                     // TODO  - expose this to best_of_n
                     inference_extra_body: vec![],
                 }),
-=======
-                extra_body: self.inner.extra_body.as_ref(),
                 extra_cache_key: inference_config.extra_cache_key.clone(),
->>>>>>> 2a3665fe
             },
             skipped_indices,
         ))
@@ -1231,11 +1227,8 @@
             dynamic_output_schema: None,
             function_name: "",
             variant_name: Some(""),
-<<<<<<< HEAD
             extra_body: vec![],
-=======
             extra_cache_key: None,
->>>>>>> 2a3665fe
         };
 
         let selected = best_of_n_variant
