use backon::ExponentialBuilder;
use backon::Retryable;
use futures::StreamExt;
use itertools::izip;
use serde::Deserialize;
use serde::Serialize;
use std::borrow::Cow;
use std::sync::Arc;
use tokio::time::error::Elapsed;
use tokio::time::Duration;
use tracing::instrument;
use uuid::Uuid;

use crate::config_parser::PathWithContents;
use crate::config_parser::TimeoutsConfig;
use crate::embeddings::EmbeddingModelTable;
use crate::endpoints::inference::InferenceIds;
use crate::endpoints::inference::{InferenceClients, InferenceModels, InferenceParams};
use crate::error::Error;
use crate::error::ErrorDetails;
use crate::function::FunctionConfig;
use crate::inference::types::batch::StartBatchModelInferenceWithMetadata;
use crate::inference::types::extra_body::{FullExtraBodyConfig, UnfilteredInferenceExtraBody};
use crate::inference::types::extra_headers::{
    FullExtraHeadersConfig, UnfilteredInferenceExtraHeaders,
};
use crate::inference::types::ResolvedInput;
use crate::inference::types::{
    FunctionType, InferenceResultChunk, InferenceResultStream, ModelInferenceRequest,
    ModelInferenceResponseWithMetadata, RequestMessage,
};
use crate::jsonschema_util::DynamicJSONSchema;
use crate::minijinja_util::TemplateConfig;
use crate::model::ModelTable;
use crate::model::StreamResponse;
use crate::model::StreamResponseAndMessages;
use crate::tool::{create_dynamic_implicit_tool_config, ToolCallConfig};
use crate::{inference::types::InferenceResult, model::ModelConfig};

pub mod best_of_n_sampling;
pub mod chain_of_thought;
pub mod chat_completion;
pub mod dicl;
pub mod mixture_of_n;

/// Holds a particular variant implementation, plus additional top-level configuration
/// that is applicable to any variant type.
#[derive(Debug)]
pub struct VariantInfo {
    pub inner: VariantConfig,
    pub timeouts: TimeoutsConfig,
}

#[derive(Debug)]
pub enum VariantConfig {
    ChatCompletion(chat_completion::ChatCompletionConfig),
    BestOfNSampling(best_of_n_sampling::BestOfNSamplingConfig),
    Dicl(dicl::DiclConfig),
    MixtureOfN(mixture_of_n::MixtureOfNConfig),
    ChainOfThought(chain_of_thought::ChainOfThoughtConfig),
}

/// This type is used to determine how to enforce JSON mode for a given variant.
/// Variants represent JSON mode in a slightly more abstract sense than ModelInferenceRequests, as
/// we support coercing tool calls into JSON mode.
/// This is represented as a tool config in the
#[derive(Clone, Copy, Debug, Deserialize, PartialEq, Serialize)]
#[serde(rename_all = "snake_case")]
pub enum JsonMode {
    Off,
    On,
    Strict,
    ImplicitTool,
}

/// Configuration that applies to the current inference request.
#[derive(Clone, Debug)]
pub struct InferenceConfig<'a, 'request> {
    pub tool_config: Option<&'request ToolCallConfig>,
    pub templates: &'request TemplateConfig<'a>,
    pub dynamic_output_schema: Option<&'request DynamicJSONSchema>,
    pub function_name: &'request str,
    pub variant_name: Option<&'request str>,
    pub ids: InferenceIds,
    pub extra_body: UnfilteredInferenceExtraBody,
    pub extra_headers: UnfilteredInferenceExtraHeaders,
    /// Optional arbitrary data, only used when constructing the cache key.
    /// This is used by best_of_n/mixture_of_n to force different sub-variants
    /// to have different cache keys.
    /// This field should only ever be forwarded to `ModelInferenceRequest`
    pub extra_cache_key: Option<String>,
}

/// Maps to the subset of Config that applies to the current inference request.
#[derive(Clone, Debug)]
pub struct BatchInferenceConfig<'a> {
    pub tool_configs: Vec<Option<ToolCallConfig>>,
    pub templates: &'a TemplateConfig<'a>,
    pub dynamic_output_schemas: Vec<Option<DynamicJSONSchema>>,
    pub function_name: &'a str,
    pub variant_name: Option<&'a str>,
}
impl<'a> BatchInferenceConfig<'a> {
    pub fn inference_configs(
        &'a self,
        episode_ids: &[Uuid],
        inference_ids: &[Uuid],
    ) -> Vec<InferenceConfig<'a, 'a>> {
        izip!(
            self.tool_configs.iter().map(|x| x.as_ref()),
            self.dynamic_output_schemas.iter().map(|x| x.as_ref()),
            episode_ids.iter(),
            inference_ids.iter()
        )
        .map(
            |(tool_config, dynamic_output_schema, episode_id, inference_id)| InferenceConfig {
                templates: self.templates,
                tool_config,
                dynamic_output_schema,
                function_name: self.function_name,
                variant_name: self.variant_name,
                ids: InferenceIds {
                    inference_id: *inference_id,
                    episode_id: *episode_id,
                },
                // Not yet supported for batch inference requests
                extra_body: Default::default(),
                extra_headers: Default::default(),
                extra_cache_key: None,
            },
        )
        .collect()
    }
}

#[derive(Debug)]
pub struct ModelUsedInfo {
    pub model_name: Arc<str>,
    pub model_provider_name: Arc<str>,
    pub raw_request: String,
    pub raw_response: Option<String>,
    pub system: Option<String>,
    pub input_messages: Vec<RequestMessage>,
    pub inference_params: InferenceParams,
    pub cached: bool,
    // These responses will get added into the final inference result (after `collect_chunks` finishes)
    pub previous_model_inference_results: Vec<ModelInferenceResponseWithMetadata>,
}

pub trait Variant {
    async fn infer<'a: 'request, 'request>(
        &self,
        input: &ResolvedInput,
        models: &'request InferenceModels<'a>,
        function: &'a FunctionConfig,
        inference_config: &'request InferenceConfig<'static, 'request>,
        clients: &'request InferenceClients<'request>,
        inference_params: InferenceParams,
    ) -> Result<InferenceResult, Error>;

    async fn infer_stream<'request>(
        &self,
        input: &ResolvedInput,
        models: &'request InferenceModels<'_>,
        function: &FunctionConfig,
        inference_config: &'request InferenceConfig<'static, 'request>,
        clients: &'request InferenceClients<'request>,
        inference_params: InferenceParams,
    ) -> Result<(InferenceResultStream, ModelUsedInfo), Error>;

    async fn validate(
        &self,
        function: &FunctionConfig,
        models: &mut ModelTable,
        embedding_models: &EmbeddingModelTable,
        templates: &TemplateConfig,
        function_name: &str,
        variant_name: &str,
    ) -> Result<(), Error>;

    fn get_all_template_paths(&self) -> Vec<&PathWithContents>;

    async fn start_batch_inference<'a>(
        &'a self,
        input: &[ResolvedInput],
        models: &'a InferenceModels<'a>,
        function: &'a FunctionConfig,
        inference_configs: &'a [InferenceConfig<'a, 'a>],
        clients: &'a InferenceClients<'a>,
        inference_params: Vec<InferenceParams>,
    ) -> Result<StartBatchModelInferenceWithMetadata<'a>, Error>;
}

impl VariantConfig {
    pub fn weight(&self) -> Option<f64> {
        match self {
            VariantConfig::ChatCompletion(params) => params.weight,
            VariantConfig::BestOfNSampling(params) => params.weight,
            VariantConfig::Dicl(params) => params.weight,
            VariantConfig::MixtureOfN(params) => params.weight,
            VariantConfig::ChainOfThought(params) => params.inner.weight,
        }
    }
}

impl Variant for VariantInfo {
    #[instrument(
        fields(function_name = %inference_config.function_name, variant_name = %inference_config.variant_name.unwrap_or(""), otel.name="variant_inference", stream=false),
        skip_all
    )]
    async fn infer<'a: 'request, 'request>(
        &self,
        input: &ResolvedInput,
        models: &'request InferenceModels<'a>,
        function: &'a FunctionConfig,
        inference_config: &'request InferenceConfig<'static, 'request>,
        clients: &'request InferenceClients<'request>,
        inference_params: InferenceParams,
    ) -> Result<InferenceResult, Error> {
        let fut = async {
            match &self.inner {
                VariantConfig::ChatCompletion(params) => {
                    params
                        .infer(
                            input,
                            models,
                            function,
                            inference_config,
                            clients,
                            inference_params,
                        )
                        .await
                }
                VariantConfig::BestOfNSampling(params) => {
                    params
                        .infer(
                            input,
                            models,
                            function,
                            inference_config,
                            clients,
                            inference_params,
                        )
                        .await
                }

                VariantConfig::Dicl(params) => {
                    params
                        .infer(
                            input,
                            models,
                            function,
                            inference_config,
                            clients,
                            inference_params,
                        )
                        .await
                }
                VariantConfig::MixtureOfN(params) => {
                    params
                        .infer(
                            input,
                            models,
                            function,
                            inference_config,
                            clients,
                            inference_params,
                        )
                        .await
                }
                VariantConfig::ChainOfThought(params) => {
                    params
                        .infer(
                            input,
                            models,
                            function,
                            inference_config,
                            clients,
                            inference_params,
                        )
                        .await
                }
            }
        };
        if let Some(timeout) = self.timeouts.non_streaming.total_ms {
            let timeout = Duration::from_millis(timeout);
            tokio::time::timeout(timeout, fut)
                .await
                // Convert the outer `Elapsed` error into a TensorZero error,
                // so that it can be handled by the `match response` block below
                .unwrap_or_else(|_: Elapsed| {
                    Err(Error::new(ErrorDetails::VariantTimeout {
                        variant_name: inference_config.variant_name.map(|v| v.to_string()),
                        timeout,
                        streaming: false,
                    }))
                })
        } else {
            fut.await
        }
    }

    #[instrument(
        fields(function_name = %inference_config.function_name, variant_name = %inference_config.variant_name.unwrap_or(""), otel.name="variant_inference", stream=true),
        skip_all
    )]
    async fn infer_stream<'a, 'request>(
        &self,
        input: &ResolvedInput,
        models: &'request InferenceModels<'a>,
        function: &FunctionConfig,
        inference_config: &'request InferenceConfig<'static, 'request>,
        clients: &'request InferenceClients<'request>,
        inference_params: InferenceParams,
    ) -> Result<(InferenceResultStream, ModelUsedInfo), Error> {
        let fut = async {
            match &self.inner {
                VariantConfig::ChatCompletion(params) => {
                    params
                        .infer_stream(
                            input,
                            models,
                            function,
                            inference_config,
                            clients,
                            inference_params,
                        )
                        .await
                }
                VariantConfig::BestOfNSampling(params) => {
                    params
                        .infer_stream(
                            input,
                            models,
                            function,
                            inference_config,
                            clients,
                            inference_params,
                        )
                        .await
                }
                VariantConfig::Dicl(params) => {
                    params
                        .infer_stream(
                            input,
                            models,
                            function,
                            inference_config,
                            clients,
                            inference_params,
                        )
                        .await
                }
                VariantConfig::MixtureOfN(params) => {
                    params
                        .infer_stream(
                            input,
                            models,
                            function,
                            inference_config,
                            clients,
                            inference_params,
                        )
                        .await
                }
                VariantConfig::ChainOfThought(params) => {
                    params
                        .infer_stream(
                            input,
                            models,
                            function,
                            inference_config,
                            clients,
                            inference_params,
                        )
                        .await
                }
            }
        };

        // This future includes a call to `peek_first_chunk`, so applying
        // `streaming_ttft_timeout` is correct.
        if let Some(timeout) = self.timeouts.streaming.ttft_ms {
            let timeout = Duration::from_millis(timeout);
            tokio::time::timeout(timeout, fut)
                .await
                .unwrap_or_else(|_: Elapsed| {
                    Err(Error::new(ErrorDetails::VariantTimeout {
                        variant_name: inference_config.variant_name.map(|v| v.to_string()),
                        timeout,
                        streaming: true,
                    }))
                })
        } else {
            fut.await
        }
    }

    #[instrument(skip_all, fields(variant_name = %inference_configs.first().map(|x| x.variant_name.unwrap_or("")).unwrap_or("")))]
    async fn start_batch_inference<'a>(
        &'a self,
        inputs: &[ResolvedInput],
        models: &'a InferenceModels<'a>,
        function: &'a FunctionConfig,
        inference_configs: &'a [InferenceConfig<'a, 'a>],
        clients: &'a InferenceClients<'a>,
        inference_params: Vec<InferenceParams>,
    ) -> Result<StartBatchModelInferenceWithMetadata<'a>, Error> {
        match &self.inner {
            VariantConfig::ChatCompletion(params) => {
                params
                    .start_batch_inference(
                        inputs,
                        models,
                        function,
                        inference_configs,
                        clients,
                        inference_params,
                    )
                    .await
            }
            _ => {
                Err(ErrorDetails::UnsupportedVariantForBatchInference { variant_name: None }.into())
            }
        }
    }

    #[instrument(skip_all, fields(variant_name = %variant_name))]
    async fn validate(
        &self,
        function: &FunctionConfig,
        models: &mut ModelTable,
        embedding_models: &EmbeddingModelTable,
        templates: &TemplateConfig<'_>,
        function_name: &str,
        variant_name: &str,
    ) -> Result<(), Error> {
        match &self.inner {
            VariantConfig::ChatCompletion(params) => {
                params
                    .validate(
                        function,
                        models,
                        embedding_models,
                        templates,
                        function_name,
                        variant_name,
                    )
                    .await
            }
            VariantConfig::BestOfNSampling(params) => {
                params
                    .validate(
                        function,
                        models,
                        embedding_models,
                        templates,
                        function_name,
                        variant_name,
                    )
                    .await
            }
            VariantConfig::Dicl(params) => {
                params
                    .validate(
                        function,
                        models,
                        embedding_models,
                        templates,
                        function_name,
                        variant_name,
                    )
                    .await
            }
            VariantConfig::MixtureOfN(params) => {
                params
                    .validate(
                        function,
                        models,
                        embedding_models,
                        templates,
                        function_name,
                        variant_name,
                    )
                    .await
            }
            VariantConfig::ChainOfThought(params) => {
                params
                    .validate(
                        function,
                        models,
                        embedding_models,
                        templates,
                        function_name,
                        variant_name,
                    )
                    .await
            }
        }
    }

    fn get_all_template_paths(&self) -> Vec<&PathWithContents> {
        match &self.inner {
            VariantConfig::ChatCompletion(params) => params.get_all_template_paths(),
            VariantConfig::BestOfNSampling(params) => params.get_all_template_paths(),
            VariantConfig::Dicl(params) => params.get_all_template_paths(),
            VariantConfig::MixtureOfN(params) => params.get_all_template_paths(),
            VariantConfig::ChainOfThought(params) => params.get_all_template_paths(),
        }
    }
}

#[expect(clippy::too_many_arguments)]
fn prepare_model_inference_request<'a, 'request>(
    messages: Vec<RequestMessage>,
    system: Option<String>,
    function: &'a FunctionConfig,
    inference_config: &'request InferenceConfig<'a, 'request>,
    stream: bool,
    inference_params: &InferenceParams,
    base_json_mode: Option<JsonMode>,
    extra_body: FullExtraBodyConfig,
    extra_headers: FullExtraHeadersConfig,
) -> Result<ModelInferenceRequest<'request>, Error>
where
    'a: 'request,
{
    let json_mode = inference_params
        .chat_completion
        .json_mode
        .or(base_json_mode);

    Ok(match function {
        FunctionConfig::Chat(_) => {
            ModelInferenceRequest {
                messages,
                system,
                inference_id: inference_config.ids.inference_id,
                tool_config: inference_config.tool_config.map(Cow::Borrowed),
                temperature: inference_params.chat_completion.temperature,
                top_p: inference_params.chat_completion.top_p,
                max_tokens: inference_params.chat_completion.max_tokens,
                presence_penalty: inference_params.chat_completion.presence_penalty,
                frequency_penalty: inference_params.chat_completion.frequency_penalty,
                seed: inference_params.chat_completion.seed,
                stream,
                // In chat mode, we fall back to 'JsonMode::Off' - json mode will only be enabled if
                // explicitly requested in `chat_completion` params.
                json_mode: json_mode.unwrap_or(JsonMode::Off).into(),
                function_type: FunctionType::Chat,
                output_schema: inference_config.dynamic_output_schema.map(|v| &v.value),
                stop_sequences: inference_params
                    .chat_completion
                    .stop_sequences
                    .clone()
                    .map(Cow::Owned),
                extra_body,
                extra_headers,
                extra_cache_key: inference_config.extra_cache_key.clone(),
            }
        }
        FunctionConfig::Json(json_config) => {
            let tool_config = match json_mode {
                Some(JsonMode::ImplicitTool) => match inference_config.dynamic_output_schema {
                    Some(schema) => Some(Cow::Owned(create_dynamic_implicit_tool_config(
                        schema.value.clone(),
                    ))),
                    None => Some(Cow::Borrowed(&json_config.implicit_tool_call_config)),
                },
                _ => None,
            };
            let output_schema = match inference_config.dynamic_output_schema {
                Some(schema) => Some(&schema.value),
                None => Some(json_config.output_schema.value),
            };
            ModelInferenceRequest {
                messages,
                system,
                tool_config,
                inference_id: inference_config.ids.inference_id,
                temperature: inference_params.chat_completion.temperature,
                top_p: inference_params.chat_completion.top_p,
                max_tokens: inference_params.chat_completion.max_tokens,
                presence_penalty: inference_params.chat_completion.presence_penalty,
                frequency_penalty: inference_params.chat_completion.frequency_penalty,
                seed: inference_params.chat_completion.seed,
                stream,
                // In json mode, we fall back to 'JsonMode::Strict' if it was unset in both
                // the `chat_completions` params and the variant config.
                json_mode: json_mode.unwrap_or(JsonMode::Strict).into(),
                function_type: FunctionType::Json,
                output_schema,
                stop_sequences: inference_params
                    .chat_completion
                    .stop_sequences
                    .clone()
                    .map(Cow::Owned),
                extra_body,
                extra_headers,
                extra_cache_key: inference_config.extra_cache_key.clone(),
            }
        }
    })
}

/// Encapsulates all arguments for the `infer_model_request` function
struct InferModelRequestArgs<'a, 'request> {
    request: ModelInferenceRequest<'request>,
    model_name: Arc<str>,
    model_config: &'a ModelConfig,
    function: &'a FunctionConfig,
    inference_config: &'request InferenceConfig<'a, 'request>,
    clients: &'request InferenceClients<'request>,
    inference_params: InferenceParams,
    retry_config: &'a RetryConfig,
}

/// Refactored `infer_model_request` function accepting a single struct argument
#[instrument(fields(model_name = %args.model_name), skip_all)]
async fn infer_model_request<'a, 'request>(
    args: InferModelRequestArgs<'a, 'request>,
) -> Result<InferenceResult, Error> {
    let model_inference_response = (|| async {
        args.model_config
            .infer(&args.request, args.clients, &args.model_name)
            .await
    })
    .retry(args.retry_config.get_backoff())
    .await?;

    let original_response = model_inference_response.raw_response.clone();
    let model_inference_result =
        ModelInferenceResponseWithMetadata::new(model_inference_response, args.model_name);
    let raw_content = model_inference_result.output.clone();
    let usage = model_inference_result.usage_considering_cached();
    let model_inference_results = vec![model_inference_result];

    args.function
        .prepare_response(
            args.inference_config.ids.inference_id,
            raw_content,
            usage,
            model_inference_results,
            args.inference_config,
            args.inference_params,
            Some(original_response),
        )
        .await
}

#[instrument(fields(model_name = %model_name), skip_all)]
async fn infer_model_request_stream<'request>(
    request: ModelInferenceRequest<'request>,
    model_name: Arc<str>,
    model_config: &ModelConfig,
    function: &FunctionConfig,
    clients: &'request InferenceClients<'request>,
    inference_params: InferenceParams,
    retry_config: RetryConfig,
) -> Result<(InferenceResultStream, ModelUsedInfo), Error> {
    let StreamResponseAndMessages {
        response:
            StreamResponse {
                stream,
                raw_request,
                model_provider_name,
                cached,
            },
        messages: input_messages,
    } = (|| async {
        model_config
            .infer_stream(&request, clients, &model_name)
            .await
    })
    .retry(retry_config.get_backoff())
    .await?;
    let system = request.system.clone();
    let model_used_info = ModelUsedInfo {
        model_name,
        model_provider_name,
        raw_request,
        raw_response: None,
        inference_params,
        previous_model_inference_results: vec![],
        system,
        input_messages,
        cached,
    };
    let config_type = function.config_type();
    let stream =
        stream.map(move |chunk| chunk.map(|chunk| InferenceResultChunk::new(chunk, config_type)));
    Ok((Box::pin(stream), model_used_info))
}

#[derive(Debug, Deserialize, Copy, Clone)]
pub struct RetryConfig {
    pub num_retries: usize,
    pub max_delay_s: f32,
}

impl Default for RetryConfig {
    fn default() -> Self {
        RetryConfig {
            num_retries: 0,
            max_delay_s: 10.0,
        }
    }
}

impl RetryConfig {
    pub fn get_backoff(&self) -> backon::ExponentialBuilder {
        ExponentialBuilder::default()
            .with_jitter()
            .with_max_delay(Duration::from_secs_f32(self.max_delay_s))
            .with_max_times(self.num_retries)
    }
}

impl<'a> BatchInferenceConfig<'a> {
    pub fn new(
        templates: &'a TemplateConfig,
        tool_configs: Vec<Option<ToolCallConfig>>,
        dynamic_output_schemas: Vec<Option<DynamicJSONSchema>>,
        function_name: &'a str,
        variant_name: Option<&'a str>,
    ) -> Self {
        Self {
            templates,
            tool_configs,
            dynamic_output_schemas,
            function_name,
            variant_name,
        }
    }
}

#[cfg(test)]
mod tests {
    use super::*;
    use crate::cache::{CacheEnabledMode, CacheOptions};
    use crate::clickhouse::ClickHouseConnectionInfo;
    use crate::endpoints::inference::{ChatCompletionInferenceParams, InferenceCredentials};
    use crate::error::ErrorDetails;
    use crate::function::{FunctionConfigChat, FunctionConfigJson};
<<<<<<< HEAD
    use crate::inference::providers::dummy::{
        DummyProvider, DUMMY_INFER_RESPONSE_CONTENT, DUMMY_JSON_RESPONSE_RAW,
        DUMMY_STREAMING_RESPONSE,
    };
=======
>>>>>>> 35f852b2
    use crate::inference::types::{
        ContentBlockChunk, ModelInferenceRequestJsonMode, RequestMessage, Role, Usage,
    };
    use crate::jsonschema_util::StaticJSONSchema;
    use crate::minijinja_util::tests::get_test_template_config;
    use crate::model::{ModelProvider, ProviderConfig};
    use crate::providers::dummy::{
        DummyProvider, DUMMY_INFER_RESPONSE_CONTENT, DUMMY_INFER_USAGE, DUMMY_JSON_RESPONSE_RAW,
        DUMMY_STREAMING_RESPONSE,
    };
    use crate::tool::{ToolCallConfig, ToolChoice};
    use reqwest::Client;
    use serde_json::json;
    use std::collections::HashMap;
    use tracing_test::traced_test;

    #[tokio::test]
    async fn test_prepare_model_inference_request() {
        // Setup common variables
        let templates = get_test_template_config();
        let stream = false;

        // Define a dummy tool config for testing
        let tool_config = ToolCallConfig {
            tools_available: vec![],
            tool_choice: ToolChoice::Auto,
            parallel_tool_calls: None,
        };

        // Create a sample inference config
        let inference_config = InferenceConfig {
            templates: &templates,
            tool_config: Some(&tool_config),
            function_name: "test_function",
            variant_name: Some("test_variant"),
            dynamic_output_schema: None,
            ids: InferenceIds {
                inference_id: Uuid::now_v7(),
                episode_id: Uuid::now_v7(),
            },
            extra_body: Default::default(),
            extra_headers: Default::default(),
            extra_cache_key: None,
        };

        // Define common inference parameters
        let inference_params = InferenceParams {
            chat_completion: ChatCompletionInferenceParams {
                temperature: Some(0.7),
                max_tokens: Some(50),
                top_p: Some(0.9),
                presence_penalty: Some(0.0),
                frequency_penalty: Some(0.0),
                seed: Some(42),
                json_mode: None,
                stop_sequences: None,
            },
        };

        // Prepare sample messages and system prompt
        let messages = vec![
            RequestMessage {
                role: Role::User,
                content: vec!["Hello, how are you?".to_string().into()],
            },
            RequestMessage {
                role: Role::Assistant,
                content: vec!["I'm fine, thank you!".to_string().into()],
            },
        ];
        let system = Some("You are a helpful assistant.".to_string());

        // Test case 1: FunctionConfig::Chat with JsonMode::Off
        let function_config_chat = FunctionConfig::Chat(FunctionConfigChat {
            variants: HashMap::new(),
            system_schema: None,
            user_schema: None,
            assistant_schema: None,
            tools: vec![],
            tool_choice: ToolChoice::Auto,
            parallel_tool_calls: None,
            description: None,
        });
        let json_mode = JsonMode::Off;

        let result = prepare_model_inference_request(
            messages.clone(),
            system.clone(),
            &function_config_chat,
            &inference_config,
            stream,
            &inference_params,
            Some(json_mode),
            Default::default(),
            Default::default(),
        )
        .unwrap();

        assert_eq!(result.messages.len(), 2);
        assert_eq!(result.system, system);
        assert_eq!(result.tool_config, Some(Cow::Borrowed(&tool_config)));
        assert_eq!(result.temperature, Some(0.7));
        assert_eq!(result.top_p, Some(0.9));
        assert_eq!(result.max_tokens, Some(50));
        assert_eq!(result.presence_penalty, Some(0.0));
        assert_eq!(result.frequency_penalty, Some(0.0));
        assert_eq!(result.seed, Some(42));
        assert_eq!(result.stream, stream);
        assert_eq!(result.json_mode, ModelInferenceRequestJsonMode::Off);
        assert_eq!(result.function_type, FunctionType::Chat);
        assert_eq!(result.output_schema, None);

        // Test case 2: FunctionConfig::Json with JsonMode::On and static output schema
        let output_schema_value = json!({
            "type": "object",
            "properties": {
                "answer": { "type": "string" }
            },
            "required": ["answer"],
        });
        let output_schema = StaticJSONSchema::from_value(&output_schema_value).unwrap();
        let implicit_tool_call_config = ToolCallConfig::implicit_from_value(&output_schema_value);

        let function_config_json = FunctionConfig::Json(FunctionConfigJson {
            variants: HashMap::new(),
            assistant_schema: None,
            system_schema: None,
            user_schema: None,
            output_schema: output_schema.clone(),
            implicit_tool_call_config: implicit_tool_call_config.clone(),
            description: None,
        });

        let json_mode = JsonMode::On;

        let result = prepare_model_inference_request(
            messages.clone(),
            system.clone(),
            &function_config_json,
            &inference_config,
            stream,
            &inference_params,
            Some(json_mode),
            Default::default(),
            Default::default(),
        )
        .unwrap();

        assert_eq!(result.messages.len(), 2);
        assert_eq!(result.system, system.clone());
        assert_eq!(result.tool_config, None);
        assert_eq!(result.temperature, Some(0.7));
        assert_eq!(result.max_tokens, Some(50));
        assert_eq!(result.seed, Some(42));
        assert_eq!(result.stream, stream);
        assert_eq!(result.json_mode, ModelInferenceRequestJsonMode::On);
        assert_eq!(result.function_type, FunctionType::Json);
        assert_eq!(result.output_schema, Some(&output_schema_value));

        // Test case 3: FunctionConfig::Json with JsonMode::ImplicitTool and dynamic output schema
        let dynamic_output_schema_value = json!({
            "type": "object",
            "properties": {
                "result": { "type": "string" }
            },
            "required": ["result"],
        });
        let dynamic_output_schema = DynamicJSONSchema::new(dynamic_output_schema_value.clone());
        let inference_config_dynamic = InferenceConfig {
            ids: InferenceIds {
                inference_id: Uuid::now_v7(),
                episode_id: Uuid::now_v7(),
            },
            templates: &templates,
            tool_config: Some(&tool_config),
            function_name: "test_function",
            variant_name: Some("test_variant"),
            dynamic_output_schema: Some(&dynamic_output_schema),
            extra_body: Default::default(),
            extra_headers: Default::default(),
            extra_cache_key: None,
        };
        let json_mode = JsonMode::ImplicitTool;

        let result = prepare_model_inference_request(
            messages.clone(),
            system.clone(),
            &function_config_json,
            &inference_config_dynamic,
            stream,
            &inference_params,
            Some(json_mode),
            Default::default(),
            Default::default(),
        )
        .unwrap();

        assert_eq!(
            result.tool_config,
            Some(Cow::Owned(create_dynamic_implicit_tool_config(
                dynamic_output_schema_value.clone(),
            )))
        );
        assert_eq!(result.output_schema, Some(&dynamic_output_schema_value));

        // Test case 4: FunctionConfig::Json with JsonMode::Strict
        let json_mode = JsonMode::Strict;

        let result = prepare_model_inference_request(
            messages.clone(),
            system.clone(),
            &function_config_json,
            &inference_config,
            stream,
            &inference_params,
            Some(json_mode),
            Default::default(),
            Default::default(),
        )
        .unwrap();

        assert_eq!(result.tool_config, None);
        assert_eq!(result.output_schema, Some(&output_schema_value));
        assert_eq!(result.json_mode, ModelInferenceRequestJsonMode::Strict);

        // Test case 5: FunctionConfig::Json with JsonMode::Off (should still set output_schema)
        let json_mode = JsonMode::Off;

        let result = prepare_model_inference_request(
            messages,
            system,
            &function_config_json,
            &inference_config,
            stream,
            &inference_params,
            Some(json_mode),
            Default::default(),
            Default::default(),
        )
        .unwrap();

        assert_eq!(result.tool_config, None);
        assert_eq!(result.output_schema, Some(&output_schema_value));
        assert_eq!(result.json_mode, ModelInferenceRequestJsonMode::Off);
    }

    #[tokio::test]
    async fn test_infer_model_request() {
        // Setup common variables
        let api_keys = InferenceCredentials::default();
        let client = Client::new();
        let clickhouse_connection_info = ClickHouseConnectionInfo::Disabled;
        let clients = InferenceClients {
            http_client: &client,
            clickhouse_connection_info: &clickhouse_connection_info,
            credentials: &api_keys,
            cache_options: &CacheOptions {
                max_age_s: None,
                enabled: CacheEnabledMode::WriteOnly,
            },
        };
        let templates = get_test_template_config();
        let inference_params = InferenceParams::default();
        let inference_config = InferenceConfig {
            templates: &templates,
            tool_config: None,
            function_name: "test_function",
            variant_name: Some("test_variant"),
            dynamic_output_schema: None,
            ids: InferenceIds {
                inference_id: Uuid::now_v7(),
                episode_id: Uuid::now_v7(),
            },
            extra_body: Default::default(),
            extra_headers: Default::default(),
            extra_cache_key: None,
        };

        // Test case 1: Successful inference with ChatCompletionConfig and FunctionConfigChat
        let model_name = "dummy_chat_model";
        let function_config_chat = FunctionConfig::Chat(FunctionConfigChat {
            variants: HashMap::new(),
            system_schema: None,
            user_schema: None,
            assistant_schema: None,
            tools: vec![],
            tool_choice: ToolChoice::Auto,
            parallel_tool_calls: None,
            description: None,
        });

        let request_messages = vec![RequestMessage {
            role: Role::User,
            content: vec!["Hello, how are you?".to_string().into()],
        }];

        let model_request = ModelInferenceRequest {
            inference_id: Uuid::now_v7(),
            messages: request_messages.clone(),
            system: None,
            temperature: Some(0.7),
            max_tokens: Some(100),
            top_p: Some(0.9),
            presence_penalty: Some(0.1),
            frequency_penalty: Some(0.2),
            seed: None,
            stream: false,
            json_mode: ModelInferenceRequestJsonMode::Off,
            output_schema: None,
            tool_config: None,
            function_type: FunctionType::Chat,
            extra_body: Default::default(),
            extra_headers: Default::default(),
            ..Default::default()
        };

        // Create a dummy provider config with the desired model name
        let dummy_provider_config = ProviderConfig::Dummy(DummyProvider {
            model_name: model_name.to_string(),
            ..Default::default()
        });

        // Create a model config with the dummy provider
        let model_config = ModelConfig {
            routing: vec![model_name.into()],
            providers: HashMap::from([(
                model_name.into(),
                ModelProvider {
                    name: model_name.into(),
                    config: dummy_provider_config,
                    extra_body: Default::default(),
                    extra_headers: Default::default(),
                    timeouts: Default::default(),
                },
            )]),
            timeouts: Default::default(),
        };
        let retry_config = Box::leak(Box::new(RetryConfig::default()));

        // Create the arguments struct
        let args = InferModelRequestArgs {
            request: model_request.clone(),
            model_name: model_name.into(),
            model_config: &model_config,
            function: &function_config_chat,
            inference_config: &inference_config,
            clients: &clients,
            inference_params: inference_params.clone(),
            retry_config,
        };

        // Refactored function call
        let result = infer_model_request(args).await;

        let inference_result = result.unwrap();
        match inference_result {
            InferenceResult::Chat(chat_result) => {
                // The DummyProvider returns DUMMY_INFER_RESPONSE_CONTENT by default
                let expected_content = vec![DUMMY_INFER_RESPONSE_CONTENT.to_string().into()];
                assert_eq!(chat_result.content, expected_content);
                assert_eq!(
                    chat_result.usage,
                    Usage {
                        input_tokens: 10,
                        output_tokens: 1,
                    }
                );
                assert_eq!(chat_result.model_inference_results.len(), 1);
                assert_eq!(
                    &*chat_result.model_inference_results[0].model_name,
                    model_name
                );
                // Need to recreate to make this ContentBlock rather than ContentBlockOutput
                let expected_content = vec![DUMMY_INFER_RESPONSE_CONTENT.to_string().into()];
                assert_eq!(
                    &*chat_result.model_inference_results[0].output,
                    expected_content
                );
            }
            _ => panic!("Expected Chat inference result"),
        }

        // Test case 2: Successful inference with FunctionConfigJson
        let model_name_json = "json";
        let function_config_json = FunctionConfig::Json(FunctionConfigJson {
            variants: HashMap::new(),
            system_schema: None,
            user_schema: None,
            assistant_schema: None,
            output_schema: StaticJSONSchema::from_value(&json!({
                "type": "object",
                "properties": {
                    "answer": { "type": "string" }
                },
                "required": ["answer"]
            }))
            .unwrap(),
            implicit_tool_call_config: crate::tool::ToolCallConfig {
                tools_available: vec![],
                tool_choice: ToolChoice::Auto,
                parallel_tool_calls: None,
            },
            description: None,
        });
        let output_schema = json!({
            "type": "object",
            "properties": {
                "answer": { "type": "string" }
            },
            "required": ["answer"]
        });

        let model_request_json = ModelInferenceRequest {
            inference_id: Uuid::now_v7(),
            messages: request_messages.clone(),
            system: None,
            temperature: Some(0.7),
            max_tokens: Some(100),
            seed: None,
            stream: false,
            top_p: Some(0.9),
            presence_penalty: Some(0.1),
            frequency_penalty: Some(0.2),
            json_mode: ModelInferenceRequestJsonMode::On,
            output_schema: Some(&output_schema),
            tool_config: None,
            function_type: FunctionType::Json,
            extra_body: Default::default(),
            extra_headers: Default::default(),
            ..Default::default()
        };

        // Create a dummy provider config with model_name "json" to trigger JSON response
        let dummy_provider_config_json = ProviderConfig::Dummy(DummyProvider {
            model_name: model_name_json.to_string(),
            ..Default::default()
        });

        let model_config_json = ModelConfig {
            routing: vec![model_name_json.into()],
            providers: HashMap::from([(
                model_name_json.into(),
                ModelProvider {
                    name: model_name_json.into(),
                    config: dummy_provider_config_json,
                    extra_body: Default::default(),
                    extra_headers: Default::default(),
                    timeouts: Default::default(),
                },
            )]),
            timeouts: Default::default(),
        };

        // Create the arguments struct
        let args = InferModelRequestArgs {
            request: model_request_json.clone(),
            model_name: model_name_json.into(),
            model_config: &model_config_json,
            function: &function_config_json,
            inference_config: &inference_config,
            clients: &clients,
            inference_params: inference_params.clone(),
            retry_config,
        };

        // Refactored function call
        let result = infer_model_request(args).await;

        let inference_result = result.unwrap();
        match inference_result {
            InferenceResult::Json(json_result) => {
                assert_eq!(
                    json_result.output.raw,
                    Some(DUMMY_JSON_RESPONSE_RAW.to_string())
                );
                assert_eq!(json_result.output.parsed, Some(json!({"answer": "Hello"})));
                assert_eq!(
                    json_result.usage,
                    Usage {
                        input_tokens: 10,
                        output_tokens: 1,
                    }
                );
                assert_eq!(json_result.model_inference_results.len(), 1);
                assert_eq!(
                    &*json_result.model_inference_results[0].model_name,
                    model_name_json
                );
                assert_eq!(
                    json_result.model_inference_results[0].output,
                    vec![DUMMY_JSON_RESPONSE_RAW.to_string().into()]
                );
            }
            _ => panic!("Expected Json inference result"),
        }

        // Test case 3: Model inference failure
        let error_model_name = "error";
        let error_provider_config = ProviderConfig::Dummy(DummyProvider {
            model_name: error_model_name.to_string(),
            ..Default::default()
        });

        let error_model_config = ModelConfig {
            routing: vec![error_model_name.into()],
            providers: HashMap::from([(
                error_model_name.into(),
                ModelProvider {
                    name: error_model_name.into(),
                    config: error_provider_config,
                    extra_body: Default::default(),
                    extra_headers: Default::default(),
                    timeouts: Default::default(),
                },
            )]),
            timeouts: Default::default(),
        };

        // Create the arguments struct
        let args = InferModelRequestArgs {
            request: model_request.clone(),
            model_name: error_model_name.into(),
            model_config: &error_model_config,
            function: &function_config_chat,
            inference_config: &inference_config,
            clients: &clients,
            inference_params: inference_params.clone(),
            retry_config,
        };

        // Refactored function call
        let result = infer_model_request(args).await;

        assert!(result.is_err());
        let error = result.unwrap_err();
        assert!(matches!(
            error.get_details(),
            ErrorDetails::ModelProvidersExhausted { .. }
        ));
    }

    #[tokio::test]
    #[traced_test]
    async fn test_infer_model_request_errors() {
        // Setup common variables
        let api_keys = InferenceCredentials::default();
        let client = Client::new();
        let clickhouse_connection_info = ClickHouseConnectionInfo::Disabled;
        let clients = InferenceClients {
            http_client: &client,
            clickhouse_connection_info: &clickhouse_connection_info,
            credentials: &api_keys,
            cache_options: &CacheOptions {
                max_age_s: None,
                enabled: CacheEnabledMode::WriteOnly,
            },
        };
        let templates = get_test_template_config();
        let inference_params = InferenceParams::default();
        let inference_config = InferenceConfig {
            templates: &templates,
            tool_config: None,
            function_name: "test_function",
            variant_name: Some("test_variant"),
            dynamic_output_schema: None,
            ids: InferenceIds {
                inference_id: Uuid::now_v7(),
                episode_id: Uuid::now_v7(),
            },
            extra_body: Default::default(),
            extra_headers: Default::default(),
            extra_cache_key: None,
        };

        let model_name = "dummy_chat_model";
        let error_model_name = "error";
        let function_config_chat = FunctionConfig::Chat(FunctionConfigChat {
            variants: HashMap::new(),
            system_schema: None,
            user_schema: None,
            assistant_schema: None,
            tools: vec![],
            tool_choice: ToolChoice::Auto,
            parallel_tool_calls: None,
            description: None,
        });

        let request_messages = vec![RequestMessage {
            role: Role::User,
            content: vec!["Hello, how are you?".to_string().into()],
        }];

        let model_request = ModelInferenceRequest {
            inference_id: Uuid::now_v7(),
            messages: request_messages.clone(),
            system: None,
            temperature: Some(0.7),
            max_tokens: Some(100),
            top_p: Some(0.9),
            presence_penalty: Some(0.1),
            frequency_penalty: Some(0.2),
            seed: None,
            stream: false,
            json_mode: ModelInferenceRequestJsonMode::Off,
            output_schema: None,
            tool_config: None,
            function_type: FunctionType::Chat,
            extra_body: Default::default(),
            extra_headers: Default::default(),
            ..Default::default()
        };

        // Create a dummy provider config with the error model name
        let error_provider_config = ProviderConfig::Dummy(DummyProvider {
            model_name: error_model_name.to_string(),
            ..Default::default()
        });

        // Create a dummy provider config with the good model name
        let dummy_provider_config = ProviderConfig::Dummy(DummyProvider {
            model_name: model_name.to_string(),
            ..Default::default()
        });

        // Create a model config with the dummy provider
        let model_config = ModelConfig {
            routing: vec![error_model_name.into(), model_name.into()],
            providers: HashMap::from([
                (
                    error_model_name.into(),
                    ModelProvider {
                        name: error_model_name.into(),
                        config: error_provider_config,
                        extra_body: Default::default(),
                        extra_headers: Default::default(),
                        timeouts: Default::default(),
                    },
                ),
                (
                    model_name.into(),
                    ModelProvider {
                        name: model_name.into(),
                        config: dummy_provider_config,
                        extra_body: Default::default(),
                        extra_headers: Default::default(),
                        timeouts: Default::default(),
                    },
                ),
            ]),
            timeouts: Default::default(),
        };
        let retry_config = Box::leak(Box::new(RetryConfig::default()));

        // Create the arguments struct
        let args = InferModelRequestArgs {
            request: model_request.clone(),
            model_name: model_name.into(),
            model_config: &model_config,
            function: &function_config_chat,
            inference_config: &inference_config,
            clients: &clients,
            inference_params: inference_params.clone(),
            retry_config,
        };

        // Refactored function call
        let result = infer_model_request(args).await;

        let inference_result = result.unwrap();
        match inference_result {
            InferenceResult::Chat(chat_result) => {
                // The DummyProvider returns DUMMY_INFER_RESPONSE_CONTENT by default
                let expected_content = vec![DUMMY_INFER_RESPONSE_CONTENT.to_string().into()];
                assert_eq!(chat_result.content, expected_content);
                assert_eq!(
                    chat_result.usage,
                    Usage {
                        input_tokens: 10,
                        output_tokens: 1,
                    }
                );
                assert_eq!(chat_result.model_inference_results.len(), 1);
                assert_eq!(
                    &*chat_result.model_inference_results[0].model_name,
                    model_name
                );
                // Need to recreate to make this ContentBlock rather than ContentBlockOutput
                let expected_content = vec![DUMMY_INFER_RESPONSE_CONTENT.to_string().into()];
                assert_eq!(
                    chat_result.model_inference_results[0].output,
                    expected_content
                );
            }
            _ => panic!("Expected Chat inference result"),
        }
        assert!(logs_contain(
            r#"ERROR test_infer_model_request_errors:infer_model_request{model_name=dummy_chat_model}:infer{model_name="dummy_chat_model" otel.name="model_inference" stream=false}:infer{provider_name="error"}:infer{provider_name="error" otel.name="model_provider_inference" gen_ai.operation.name="chat" gen_ai.system="dummy" gen_ai.request.model="error" stream=false}: tensorzero_internal::error: Error from dummy client: Error sending request to Dummy provider for model 'error'."#
        ));
    }

    #[tokio::test]
    async fn test_infer_model_request_stream() {
        // Set up the HTTP client and ClickHouse connection info
        let client = reqwest::Client::new();
        let clickhouse_connection_info = ClickHouseConnectionInfo::Disabled;
        let api_keys = InferenceCredentials::default();
        let clients = InferenceClients {
            http_client: &client,
            clickhouse_connection_info: &clickhouse_connection_info,
            credentials: &api_keys,
            cache_options: &CacheOptions {
                max_age_s: None,
                enabled: CacheEnabledMode::WriteOnly,
            },
        };
        let retry_config = RetryConfig::default();
        // Create a dummy function config (chat completion)
        let function_config = FunctionConfig::Chat(FunctionConfigChat {
            variants: HashMap::new(),
            system_schema: None,
            user_schema: None,
            assistant_schema: None,
            tools: vec![],
            tool_choice: crate::tool::ToolChoice::Auto,
            parallel_tool_calls: None,
            description: None,
        });

        // Create an input message
        let messages = vec![RequestMessage {
            role: Role::User,
            content: vec!["Hello, how are you?".to_string().into()],
        }];
        let system = Some("You are a helpful assistant.".to_string());

        // Create a dummy model config with a provider
        let dummy_provider_config = ProviderConfig::Dummy(DummyProvider {
            model_name: "good".into(),
            ..Default::default()
        });

        let model_config = Box::leak(Box::new(ModelConfig {
            routing: vec!["good_provider".into()],
            providers: HashMap::from([(
                "good_provider".into(),
                ModelProvider {
                    name: "good_provider".into(),
                    config: dummy_provider_config,
                    extra_body: Default::default(),
                    extra_headers: Default::default(),
                    timeouts: Default::default(),
                },
            )]),
            timeouts: Default::default(),
        }));

        // Prepare the model inference request
        let request = ModelInferenceRequest {
            inference_id: Uuid::now_v7(),
            messages,
            system,
            temperature: Some(0.7),
            max_tokens: Some(50),
            top_p: Some(0.9),
            presence_penalty: Some(0.1),
            frequency_penalty: Some(0.2),
            stream: true,
            json_mode: ModelInferenceRequestJsonMode::Off,
            output_schema: None,
            seed: None,
            tool_config: None,
            function_type: FunctionType::Chat,
            extra_body: Default::default(),
            extra_headers: Default::default(),
            ..Default::default()
        };

        // Initialize inference parameters
        let inference_params = InferenceParams::default();

        // Call infer_model_request_stream
        let result = infer_model_request_stream(
            request,
            "good_model".into(),
            model_config,
            &function_config,
            &clients,
            inference_params.clone(),
            retry_config,
        )
        .await;

        // Assert that the result is OK
        assert!(result.is_ok());

        // Unwrap the result
        let (mut stream, model_used_info) = result.unwrap();

        // Check the first chunk
        if let InferenceResultChunk::Chat(chat_chunk) = stream.next().await.unwrap().unwrap() {
            assert_eq!(chat_chunk.content.len(), 1);
            if let ContentBlockChunk::Text(text_chunk) = &chat_chunk.content[0] {
                assert_eq!(text_chunk.text, DUMMY_STREAMING_RESPONSE[0]);
            } else {
                panic!("Expected text chunk in first inference result chunk.");
            }
        } else {
            panic!("Expected chat inference result chunk.");
        }

        // Verify the model used information
        assert_eq!(&*model_used_info.model_name, "good_model");
        assert_eq!(&*model_used_info.model_provider_name, "good_provider");
        assert_eq!(model_used_info.inference_params, inference_params);

        // Iterate over the stream and collect the remaining chunks
        let mut received_text = String::new();
        while let Some(chunk_result) = stream.next().await {
            let chunk = chunk_result.expect("Stream chunk should be OK.");

            if let InferenceResultChunk::Chat(chat_chunk) = chunk {
                for content_block in chat_chunk.content {
                    if let ContentBlockChunk::Text(text_chunk) = content_block {
                        received_text.push_str(&text_chunk.text);
                    }
                }
            } else if let Some(usage) = chunk.usage() {
                // Verify the usage information
                assert_eq!(usage.input_tokens, 10);
                assert_eq!(usage.output_tokens, DUMMY_STREAMING_RESPONSE.len() as u32);
            } else {
                panic!("Unexpected inference result chunk.");
            }
        }

        // Combine the first chunk's text with the received text
        let mut full_response = DUMMY_STREAMING_RESPONSE[0].to_string();
        full_response.push_str(&received_text);

        // Verify the full response
        let expected_response: String = DUMMY_STREAMING_RESPONSE.iter().cloned().collect();
        assert_eq!(full_response, expected_response);
    }

    #[tokio::test]
    #[traced_test]
    async fn test_infer_model_request_errors_stream() {
        // Setup common variables
        let api_keys = InferenceCredentials::default();
        let client = Client::new();
        let clickhouse_connection_info = ClickHouseConnectionInfo::Disabled;
        let clients = InferenceClients {
            http_client: &client,
            clickhouse_connection_info: &clickhouse_connection_info,
            credentials: &api_keys,
            cache_options: &CacheOptions {
                max_age_s: None,
                enabled: CacheEnabledMode::WriteOnly,
            },
        };
        let inference_params = InferenceParams::default();

        let model_name = "dummy_chat_model";
        let error_model_name = "error";
        let function_config_chat = Box::leak(Box::new(FunctionConfig::Chat(FunctionConfigChat {
            variants: HashMap::new(),
            system_schema: None,
            user_schema: None,
            assistant_schema: None,
            tools: vec![],
            tool_choice: ToolChoice::Auto,
            parallel_tool_calls: None,
            description: None,
        })));

        let request_messages = vec![RequestMessage {
            role: Role::User,
            content: vec!["Hello, how are you?".to_string().into()],
        }];

        let model_request = ModelInferenceRequest {
            inference_id: Uuid::now_v7(),
            messages: request_messages.clone(),
            system: None,
            temperature: Some(0.7),
            max_tokens: Some(100),
            top_p: Some(0.9),
            presence_penalty: Some(0.1),
            frequency_penalty: Some(0.2),
            seed: None,
            stream: false,
            json_mode: ModelInferenceRequestJsonMode::Off,
            output_schema: None,
            tool_config: None,
            function_type: FunctionType::Chat,
            extra_body: Default::default(),
            extra_headers: Default::default(),
            ..Default::default()
        };

        // Create a dummy provider config with the error model name
        let error_provider_config = ProviderConfig::Dummy(DummyProvider {
            model_name: error_model_name.to_string(),
            ..Default::default()
        });

        // Create a dummy provider config with the good model name
        let dummy_provider_config = ProviderConfig::Dummy(DummyProvider {
            model_name: model_name.to_string(),
            ..Default::default()
        });

        // Create a model config with the dummy provider
        let model_config = Box::leak(Box::new(ModelConfig {
            routing: vec![error_model_name.into(), model_name.into()],
            providers: HashMap::from([
                (
                    error_model_name.into(),
                    ModelProvider {
                        name: error_model_name.into(),
                        config: error_provider_config,
                        extra_body: Default::default(),
                        extra_headers: Default::default(),
                        timeouts: Default::default(),
                    },
                ),
                (
                    model_name.into(),
                    ModelProvider {
                        name: model_name.into(),
                        config: dummy_provider_config,
                        extra_body: Default::default(),
                        extra_headers: Default::default(),
                        timeouts: Default::default(),
                    },
                ),
            ]),
            timeouts: Default::default(),
        }));
        let retry_config = RetryConfig::default();

        // Call infer_model_request_stream
        let result = infer_model_request_stream(
            model_request,
            model_name.into(),
            model_config,
            function_config_chat,
            &clients,
            inference_params.clone(),
            retry_config,
        )
        .await;

        // Assert that the result is OK
        assert!(result.is_ok());

        // Unwrap the result
        let (mut stream, model_used_info) = result.unwrap();

        // Check the first chunk
        if let InferenceResultChunk::Chat(chat_chunk) = stream.next().await.unwrap().unwrap() {
            assert_eq!(chat_chunk.content.len(), 1);
            if let ContentBlockChunk::Text(text_chunk) = &chat_chunk.content[0] {
                assert_eq!(text_chunk.text, DUMMY_STREAMING_RESPONSE[0]);
            } else {
                panic!("Expected text chunk in first inference result chunk.");
            }
        } else {
            panic!("Expected chat inference result chunk.");
        }

        // Verify the model used information
        assert_eq!(&*model_used_info.model_name, model_name);
        assert_eq!(&*model_used_info.model_provider_name, model_name);
        assert_eq!(model_used_info.inference_params, inference_params);

        // Iterate over the stream and collect the remaining chunks
        let mut received_text = String::new();
        while let Some(chunk_result) = stream.next().await {
            let chunk = chunk_result.expect("Stream chunk should be OK.");

            if let InferenceResultChunk::Chat(chat_chunk) = chunk {
                for content_block in chat_chunk.content {
                    if let ContentBlockChunk::Text(text_chunk) = content_block {
                        received_text.push_str(&text_chunk.text);
                    }
                }
            } else if let Some(usage) = chunk.usage() {
                // Verify the usage information
                assert_eq!(usage.input_tokens, 10);
                assert_eq!(usage.output_tokens, DUMMY_STREAMING_RESPONSE.len() as u32);
            } else {
                panic!("Unexpected inference result chunk.");
            }
        }

        // Combine the first chunk's text with the received text
        let mut full_response = DUMMY_STREAMING_RESPONSE[0].to_string();
        full_response.push_str(&received_text);

        // Verify the full response
        let expected_response: String = DUMMY_STREAMING_RESPONSE.iter().cloned().collect();
        assert_eq!(full_response, expected_response);

        assert!(logs_contain(
            r#"ERROR test_infer_model_request_errors_stream:infer_model_request_stream{model_name=dummy_chat_model}:infer_stream{model_name="dummy_chat_model" otel.name="model_inference" stream=true}:infer_stream{provider_name="error" otel.name="model_provider_inference" gen_ai.operation.name="chat" gen_ai.system="dummy" gen_ai.request.model="error" stream=true}: tensorzero_internal::error: Error from dummy client: Error sending request to Dummy provider for model 'error'."#
        ));
    }
}<|MERGE_RESOLUTION|>--- conflicted
+++ resolved
@@ -742,13 +742,6 @@
     use crate::endpoints::inference::{ChatCompletionInferenceParams, InferenceCredentials};
     use crate::error::ErrorDetails;
     use crate::function::{FunctionConfigChat, FunctionConfigJson};
-<<<<<<< HEAD
-    use crate::inference::providers::dummy::{
-        DummyProvider, DUMMY_INFER_RESPONSE_CONTENT, DUMMY_JSON_RESPONSE_RAW,
-        DUMMY_STREAMING_RESPONSE,
-    };
-=======
->>>>>>> 35f852b2
     use crate::inference::types::{
         ContentBlockChunk, ModelInferenceRequestJsonMode, RequestMessage, Role, Usage,
     };
@@ -756,7 +749,7 @@
     use crate::minijinja_util::tests::get_test_template_config;
     use crate::model::{ModelProvider, ProviderConfig};
     use crate::providers::dummy::{
-        DummyProvider, DUMMY_INFER_RESPONSE_CONTENT, DUMMY_INFER_USAGE, DUMMY_JSON_RESPONSE_RAW,
+        DummyProvider, DUMMY_INFER_RESPONSE_CONTENT, DUMMY_JSON_RESPONSE_RAW,
         DUMMY_STREAMING_RESPONSE,
     };
     use crate::tool::{ToolCallConfig, ToolChoice};
