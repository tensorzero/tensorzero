use std::{
    collections::HashMap,
    fmt::{self, Display},
    fs::File,
    io::{BufReader, Read},
    path::{Path, PathBuf},
    sync::Arc,
};

use serde::Deserialize;

use crate::{
    config_parser::{
        MetricConfig, MetricConfigLevel, MetricConfigOptimize, MetricConfigType, PathWithContents,
    },
    error::{Error, ErrorDetails},
    function::{FunctionConfig, FunctionConfigJson},
    jsonschema_util::JSONSchemaFromPath,
    tool::create_implicit_tool_call_config,
    variant::{
        chat_completion::{ChatCompletionConfig, ExtraBodyConfig},
        JsonMode, RetryConfig, VariantConfig,
    },
};

pub const LLM_JUDGE_SYSTEM_SCHEMA_TEXT: &str = include_str!("llm_judge_system_schema.json");
pub const LLM_JUDGE_USER_SCHEMA_TEXT: &str = include_str!("llm_judge_user_schema.json");
pub const LLM_JUDGE_FLOAT_OUTPUT_SCHEMA_TEXT: &str =
    include_str!("llm_judge_float_output_schema.json");
pub const LLM_JUDGE_BOOLEAN_OUTPUT_SCHEMA_TEXT: &str =
    include_str!("llm_judge_boolean_output_schema.json");

#[derive(Debug)]
pub struct EvalConfig {
    pub evaluators: HashMap<String, EvaluatorConfig>,
    pub dataset_name: String,
    pub function_name: String,
}

#[derive(Debug)]
pub enum EvaluatorConfig {
    ExactMatch,
    LLMJudge(LLMJudgeConfig),
}

#[derive(Debug)]
pub struct LLMJudgeConfig {
    pub output_type: LLMJudgeOutputType,
    pub include: LLMJudgeIncludeConfig,
    pub optimize: LLMJudgeOptimize,
}

<<<<<<< HEAD
#[derive(Clone, Copy, Debug, Deserialize)]
=======
#[derive(Debug, Default, Deserialize)]
pub struct LLMJudgeIncludeConfig {
    #[serde(default)]
    pub reference_output: bool,
}

#[derive(Debug, Deserialize)]
>>>>>>> b43187dc
#[serde(rename_all = "snake_case")]
pub enum LLMJudgeOutputType {
    Float,
    Boolean,
}

impl Display for LLMJudgeOutputType {
    fn fmt(&self, f: &mut fmt::Formatter<'_>) -> fmt::Result {
        write!(
            f,
            "{}",
            match self {
                // For formatting into the system instructions
                LLMJudgeOutputType::Float => "number", // number for JSON compatibility
                LLMJudgeOutputType::Boolean => "boolean",
            }
        )
    }
}

impl From<LLMJudgeOutputType> for MetricConfigType {
    fn from(output_type: LLMJudgeOutputType) -> Self {
        match output_type {
            LLMJudgeOutputType::Float => MetricConfigType::Float,
            LLMJudgeOutputType::Boolean => MetricConfigType::Boolean,
        }
    }
}

#[derive(Clone, Copy, Debug, Deserialize)]
#[serde(rename_all = "snake_case")]
pub enum LLMJudgeOptimize {
    Min,
    Max,
}

impl From<LLMJudgeOptimize> for MetricConfigOptimize {
    fn from(optimize: LLMJudgeOptimize) -> Self {
        match optimize {
            LLMJudgeOptimize::Min => MetricConfigOptimize::Min,
            LLMJudgeOptimize::Max => MetricConfigOptimize::Max,
        }
    }
}

pub fn get_llm_judge_function_name(eval_name: &str, evaluator_name: &str) -> String {
    format!("tensorzero::llm_judge::{}::{}", eval_name, evaluator_name)
}

pub fn get_evaluator_metric_name(eval_name: &str, evaluator_name: &str) -> String {
    format!("tensorzero::eval::{}::{}", eval_name, evaluator_name)
}

#[derive(Debug, Deserialize)]
pub struct UninitializedEvalConfig {
    evaluators: HashMap<String, UninitializedEvaluatorConfig>,
    dataset_name: String,
    function_name: String,
}

type EvalLoadResult = Result<
    (
        EvalConfig,                           // The eval itself
        HashMap<String, Arc<FunctionConfig>>, // All functions which the eval needs {function_name -> function_config}
        HashMap<String, MetricConfig>, // All metrics which the eval needs {metric_name -> metric_config}
    ),
    Error,
>;

impl UninitializedEvalConfig {
    pub fn load<P: AsRef<Path>>(
        self,
        functions: &HashMap<String, Arc<FunctionConfig>>,
        base_path: P,
        eval_name: &str,
    ) -> EvalLoadResult {
        if !functions.contains_key(&self.function_name) {
            return Err(ErrorDetails::Config {
                message: format!(
                    "Function `{}` not found (referenced in `[evals.{eval_name}]`)",
                    self.function_name
                ),
            }
            .into());
        }
        // Eval names cannot have "::" in them since we use it as a delimiter
        if eval_name.contains("::") {
            return Err(ErrorDetails::Config {
                message: format!(
                    "Eval names cannot contain \"::\" (referenced in `[evals.{eval_name}]`)"
                ),
            }
            .into());
        }
        let evaluator_results = self
            .evaluators
            .into_iter()
            .map(|(name, config)| {
                config.load(&base_path, eval_name, &name).map(
                    |(eval_config, func_config, metric_config)| {
                        (name, eval_config, func_config, metric_config)
                    },
                )
            })
            .collect::<Result<Vec<_>, Error>>()?;

        // Create HashMaps from the results
        let mut evaluators = HashMap::new();
        let mut function_configs = HashMap::new();
        let mut metric_configs = HashMap::new();
        for (evaluator_name, evaluator_config, function_config, metric_config) in evaluator_results
        {
            // Add to evaluators map
            evaluators.insert(evaluator_name.clone(), evaluator_config);

            // Add to function_configs map if Some
            if let Some(config) = function_config {
                function_configs.insert(
                    get_llm_judge_function_name(eval_name, &evaluator_name),
                    Arc::new(config),
                );
            }

            // Add to metric_configs map
            metric_configs.insert(
                get_evaluator_metric_name(eval_name, &evaluator_name),
                metric_config,
            );
        }
        Ok((
            EvalConfig {
                evaluators,
                dataset_name: self.dataset_name,
                function_name: self.function_name,
            },
            function_configs,
            metric_configs,
        ))
    }
}

#[derive(Debug, Deserialize)]
#[serde(tag = "type", rename_all = "snake_case")]
enum UninitializedEvaluatorConfig {
    ExactMatch,
    #[serde(rename = "llm_judge")]
    LLMJudge(UninitializedLLMJudgeConfig),
}

#[derive(Debug, Deserialize)]
struct UninitializedLLMJudgeConfig {
    variants: HashMap<String, UninitializedLLMJudgeVariantConfig>,
    output_type: LLMJudgeOutputType,
    optimize: LLMJudgeOptimize,
    #[serde(default)]
    include: LLMJudgeIncludeConfig,
}

impl UninitializedEvaluatorConfig {
    pub fn load<P: AsRef<Path>>(
        self,
        base_path: &P,
        eval_name: &str,
        evaluator_name: &str,
    ) -> Result<(EvaluatorConfig, Option<FunctionConfig>, MetricConfig), Error> {
        // Evaluator names cannot have "::" in them since we use it as a delimiter in our function names later on
        if evaluator_name.contains("::") {
            return Err(ErrorDetails::Config {
                message: format!(
                    "Evaluator names cannot contain \"::\" (referenced in `[evals.{eval_name}.{evaluator_name}]`)"
                ),
            }
            .into());
        }
        match self {
            UninitializedEvaluatorConfig::ExactMatch => Ok((
                EvaluatorConfig::ExactMatch,
                None,
                MetricConfig {
                    r#type: MetricConfigType::Boolean,
                    optimize: MetricConfigOptimize::Max,
                    level: MetricConfigLevel::Inference,
                },
            )),
            UninitializedEvaluatorConfig::LLMJudge(params) => {
                let variants = params
                    .variants
                    .into_iter()
                    .map(|(name, variant)| {
                        variant
                            .load(base_path, eval_name, evaluator_name)
                            .map(|v| (name, v))
                    })
                    .collect::<Result<HashMap<_, _>, Error>>()?;
                let nonzero_weights = variants
                    .iter()
                    .filter(|(_, variant)| variant.weight() > 0.0)
                    .count();
                if nonzero_weights != 1 {
                    return Err(ErrorDetails::Config {
                        message: format!(
                            "Evaluator `{evaluator_name}` in `[evals.{eval_name}]` must have exactly 1 variant that is active. Found {nonzero_weights} variants with nonzero weights."
                        ),
                    }
                    .into());
                }
                let system_schema_value = serde_json::from_str(LLM_JUDGE_SYSTEM_SCHEMA_TEXT)
                    .map_err(|e| {
                        Error::new(ErrorDetails::JsonSchema {
                            message: format!("Failed to parse LLM judge system schema: {e}. This should never happen, please file a bug report at https://github.com/tensorzero/tensorzero/discussions/new?category=bug-reports."),
                        })
                    })?;
                let user_schema_value = serde_json::from_str(LLM_JUDGE_USER_SCHEMA_TEXT)
                    .map_err(|e| {
                        Error::new(ErrorDetails::JsonSchema {
                            message: format!("Failed to parse LLM judge user schema: {e}. This should never happen, please file a bug report at https://github.com/tensorzero/tensorzero/discussions/new?category=bug-reports."),
                        })
                    })?;
                let output_schema_str = match params.output_type {
                    LLMJudgeOutputType::Float => LLM_JUDGE_FLOAT_OUTPUT_SCHEMA_TEXT,
                    LLMJudgeOutputType::Boolean => LLM_JUDGE_BOOLEAN_OUTPUT_SCHEMA_TEXT,
                };
                let output_schema_value = serde_json::from_str(output_schema_str)
                    .map_err(|e| {
                        Error::new(ErrorDetails::JsonSchema {
                            message: format!("Failed to parse LLM judge output schema: {e}. This should never happen, please file a bug report at https://github.com/tensorzero/tensorzero/discussions/new?category=bug-reports."),
                        })
                    })?;
                let output_schema = JSONSchemaFromPath::from_value(&output_schema_value)?;
                let implicit_tool_call_config =
                    create_implicit_tool_call_config(output_schema.clone());
                let function_config = FunctionConfig::Json(FunctionConfigJson {
                    variants,
                    system_schema: Some(JSONSchemaFromPath::from_value(&system_schema_value)?),
                    user_schema: Some(JSONSchemaFromPath::from_value(&user_schema_value)?),
                    assistant_schema: None,
                    output_schema,
                    implicit_tool_call_config,
                });
                Ok((
                    EvaluatorConfig::LLMJudge(LLMJudgeConfig {
                        output_type: params.output_type,
                        include: params.include,
                        optimize: params.optimize,
                    }),
                    Some(function_config),
                    MetricConfig {
                        r#type: params.output_type.into(),
                        optimize: params.optimize.into(),
                        level: MetricConfigLevel::Inference,
                    },
                ))
            }
        }
    }
}

#[derive(Debug, Deserialize)]
#[serde(tag = "type", rename_all = "snake_case")]
pub enum UninitializedLLMJudgeVariantConfig {
    ChatCompletion(UninitializedLLMJudgeChatCompletionVariantConfig),
}

#[derive(Debug, Deserialize)]
#[serde(deny_unknown_fields)]
pub struct UninitializedLLMJudgeChatCompletionVariantConfig {
    #[serde(default)]
    pub active: bool,
    pub model: Arc<str>,
    pub system_instructions: PathBuf,
    pub temperature: Option<f32>,
    pub top_p: Option<f32>,
    pub max_tokens: Option<u32>,
    pub presence_penalty: Option<f32>,
    pub frequency_penalty: Option<f32>,
    pub seed: Option<u32>,
    pub json_mode: JsonMode, // This is JSON
    #[serde(default)]
    pub retries: RetryConfig,
    #[serde(default)]
    pub extra_body: Option<ExtraBodyConfig>,
}

impl UninitializedLLMJudgeVariantConfig {
    pub fn load<P: AsRef<Path>>(
        self,
        base_path: &P,
        eval_name: &str,
        evaluator_name: &str,
    ) -> Result<VariantConfig, Error> {
        match self {
            UninitializedLLMJudgeVariantConfig::ChatCompletion(params) => {
                let system_instructions =
                    read_system_instructions(params.system_instructions, base_path)?;
                let templated_system_instructions = format!(
                    include_str!("llm_judge_system_instructions.txt"),
                    system_instructions = system_instructions,
                );
                let system_template = PathWithContents {
                    // Not a real path but this is used as the handle everywhere as the content is already provided below
                    path: PathBuf::from(format!(
                        "tensorzero::llm_judge::{eval_name}::{evaluator_name}::system"
                    )),
                    contents: templated_system_instructions,
                };
                Ok(VariantConfig::ChatCompletion(ChatCompletionConfig {
                    weight: if params.active { 1.0 } else { 0.0 },
                    model: params.model,
                    system_template: Some(system_template),
                    user_template: None,
                    assistant_template: None,
                    temperature: params.temperature,
                    top_p: params.top_p,
                    max_tokens: params.max_tokens,
                    presence_penalty: params.presence_penalty,
                    frequency_penalty: params.frequency_penalty,
                    seed: params.seed,
                    json_mode: Some(params.json_mode),
                    retries: params.retries,
                    extra_body: params.extra_body,
                }))
            }
        }
    }
}

fn read_system_instructions<P1: AsRef<Path>, P2: AsRef<Path>>(
    path: P1,
    base_path: &P2,
) -> Result<String, Error> {
    let path = base_path.as_ref().join(path);
    let file = File::open(&path).map_err(|e| {
        Error::new(ErrorDetails::FileRead {
            message: format!("Failed to open system instructions file: {e}"),
            file_path: path.to_string_lossy().to_string(),
        })
    })?;
    let mut reader = BufReader::new(file);
    let mut contents = String::new();
    reader.read_to_string(&mut contents).map_err(|e| {
        Error::new(ErrorDetails::FileRead {
            message: format!("Failed to read system instructions file: {e}"),
            file_path: path.to_string_lossy().to_string(),
        })
    })?;
    Ok(contents)
}

#[cfg(test)]
mod tests {
    use super::*;
    use std::collections::HashMap;
    use std::sync::Arc;

    #[test]
    fn test_read_system_instructions() {
        let system_instructions = read_system_instructions(
            PathBuf::from("evals/eval1/llm_judge_bool/system_instructions.txt"),
            &PathBuf::from("fixtures/config"),
        )
        .unwrap();
        assert_eq!(
            system_instructions,
            "Return True if there is NSFW content in this generation.\n"
        );

        // Nonexistent file
        let result = read_system_instructions(
            PathBuf::from("evals/eval1/llm_judge_bool/nonexistent.txt"),
            &PathBuf::from("fixtures/config"),
        );
        assert_eq!(*result.unwrap_err().get_details(), ErrorDetails::FileRead {
            message: "Failed to open system instructions file: No such file or directory (os error 2)".to_string(),
            file_path: "fixtures/config/evals/eval1/llm_judge_bool/nonexistent.txt".to_string(),
        });
    }

    #[test]
    fn test_uninitialized_eval_config_load() {
        // Setup test fixtures
        let base_path = PathBuf::from("fixtures/config");
        let eval_name = "test_eval";

        // Prepare function configs map with a function referenced in the eval
        let mut functions = HashMap::new();
        let function_name = "generate_draft";
        let function_config = FunctionConfig::Json(FunctionConfigJson {
            variants: HashMap::new(),
            system_schema: None,
            user_schema: None,
            assistant_schema: None,
            output_schema: create_test_schema(),
            implicit_tool_call_config: create_implicit_tool_call_config(create_test_schema()),
        });
        functions.insert(function_name.to_string(), Arc::new(function_config));

        // Test case 1: Successful loading with exact match evaluator
        {
            let mut evaluators = HashMap::new();
            evaluators.insert(
                "em_evaluator".to_string(),
                UninitializedEvaluatorConfig::ExactMatch,
            );

            let uninitialized_config = UninitializedEvalConfig {
                evaluators,
                dataset_name: "test_dataset".to_string(),
                function_name: function_name.to_string(),
            };

            let result = uninitialized_config.load(&functions, &base_path, eval_name);
            assert!(result.is_ok());

            let (config, additional_functions, metric_configs) = result.unwrap();
            assert_eq!(config.dataset_name, "test_dataset");
            assert_eq!(config.function_name, function_name);
            assert_eq!(config.evaluators.len(), 1);
            assert!(matches!(
                config.evaluators.get("em_evaluator").unwrap(),
                EvaluatorConfig::ExactMatch
            ));
            // No additional function configs for exact match
            assert_eq!(additional_functions.len(), 0);

            // Verify the metrics
            assert_eq!(metric_configs.len(), 1);

            // Check the metric name follows expected format
            let metric_config_name = get_evaluator_metric_name(eval_name, "em_evaluator");
            assert_eq!(
                metric_config_name,
                "tensorzero::eval::test_eval::em_evaluator"
            );
            assert!(metric_configs.contains_key(&metric_config_name));

            // Verify all properties of the metric config
            let metric_config = metric_configs.get(&metric_config_name).unwrap();
            assert_eq!(metric_config.r#type, MetricConfigType::Boolean);
            assert_eq!(metric_config.optimize, MetricConfigOptimize::Max);
            assert_eq!(metric_config.level, MetricConfigLevel::Inference);
        }

        // Test case 2: Successful loading with LLM judge evaluator
        {
            let mut variants = HashMap::new();
            variants.insert(
                "test_variant".to_string(),
                UninitializedLLMJudgeVariantConfig::ChatCompletion(
                    UninitializedLLMJudgeChatCompletionVariantConfig {
                        active: true,
                        model: Arc::from("gpt-3.5-turbo"),
                        system_instructions: PathBuf::from(
                            "evals/eval1/llm_judge_bool/system_instructions.txt",
                        ),
                        temperature: Some(0.7),
                        top_p: None,
                        max_tokens: Some(100),
                        presence_penalty: None,
                        frequency_penalty: None,
                        seed: None,
                        json_mode: JsonMode::ImplicitTool,
                        retries: RetryConfig::default(),
                        extra_body: None,
                    },
                ),
            );

            let llm_judge_config = UninitializedLLMJudgeConfig {
                variants,
                output_type: LLMJudgeOutputType::Boolean,
                optimize: LLMJudgeOptimize::Min,
                include: LLMJudgeIncludeConfig {
                    reference_output: false,
                },
            };

            let mut evaluators = HashMap::new();
            evaluators.insert(
                "llm_judge_eval".to_string(),
                UninitializedEvaluatorConfig::LLMJudge(llm_judge_config),
            );

            let uninitialized_config = UninitializedEvalConfig {
                evaluators,
                dataset_name: "test_dataset".to_string(),
                function_name: function_name.to_string(),
            };

            let result = uninitialized_config.load(&functions, &base_path, eval_name);
            assert!(result.is_ok());

            let (config, additional_functions, metric_configs) = result.unwrap();
            assert_eq!(config.evaluators.len(), 1);

            // Verify LLM judge evaluator config
            match config.evaluators.get("llm_judge_eval").unwrap() {
                EvaluatorConfig::LLMJudge(judge_config) => {
                    assert!(matches!(
                        judge_config.output_type,
                        LLMJudgeOutputType::Boolean
                    ));
                    assert!(matches!(judge_config.optimize, LLMJudgeOptimize::Min));
                    assert!(!judge_config.include.reference_output);
                }
                _ => panic!("Expected LLMJudge evaluator config"),
            }

            // Verify additional function config was created
            assert_eq!(additional_functions.len(), 1);
            let function_name = get_llm_judge_function_name(eval_name, "llm_judge_eval");
            assert!(additional_functions.contains_key(&function_name));

            // Verify the function config has the correct type
            match additional_functions[&function_name].as_ref() {
                FunctionConfig::Json(json_config) => {
                    assert_eq!(json_config.variants.len(), 1);
                    assert!(json_config.variants.contains_key("test_variant"));
                    assert!(json_config.system_schema.is_some());
                    assert!(json_config.user_schema.is_some());
                    assert!(json_config.output_schema.value.is_object());
                }
                _ => panic!("Expected Json function config"),
            }

            // Verify the metrics
            assert_eq!(metric_configs.len(), 1);

            // Check the metric name follows expected format
            let metric_config_name = get_evaluator_metric_name(eval_name, "llm_judge_eval");
            assert_eq!(
                metric_config_name,
                "tensorzero::eval::test_eval::llm_judge_eval"
            );
            assert!(metric_configs.contains_key(&metric_config_name));

            // Verify all properties of the metric config
            let metric_config = metric_configs.get(&metric_config_name).unwrap();
            assert_eq!(metric_config.r#type, MetricConfigType::Boolean);
            assert_eq!(metric_config.optimize, MetricConfigOptimize::Min);
            assert_eq!(metric_config.level, MetricConfigLevel::Inference);

            // Verify the type conversion from LLMJudgeOutputType to MetricConfigType
            let llm_judge_eval = match config.evaluators.get("llm_judge_eval").unwrap() {
                EvaluatorConfig::LLMJudge(config) => config,
                _ => panic!("Expected LLMJudge evaluator"),
            };
            assert_eq!(
                MetricConfigType::from(llm_judge_eval.output_type),
                metric_config.r#type
            );

            // Verify the optimize conversion from LLMJudgeOptimize to MetricConfigOptimize
            assert_eq!(
                MetricConfigOptimize::from(llm_judge_eval.optimize),
                metric_config.optimize
            );
        }

        // Test case 2.1: Successful loading with LLM judge evaluator with Float output type
        {
            let mut variants = HashMap::new();
            variants.insert(
                "test_variant".to_string(),
                UninitializedLLMJudgeVariantConfig::ChatCompletion(
                    UninitializedLLMJudgeChatCompletionVariantConfig {
                        active: true,
                        model: Arc::from("gpt-3.5-turbo"),
                        system_instructions: PathBuf::from(
                            "evals/eval1/llm_judge_bool/system_instructions.txt",
                        ),
                        temperature: Some(0.7),
                        top_p: None,
                        max_tokens: Some(100),
                        presence_penalty: None,
                        frequency_penalty: None,
                        seed: None,
                        json_mode: JsonMode::ImplicitTool,
                        retries: RetryConfig::default(),
                        extra_body: None,
                    },
                ),
            );

            let llm_judge_config = UninitializedLLMJudgeConfig {
                variants,
                output_type: LLMJudgeOutputType::Float,
                optimize: LLMJudgeOptimize::Max,
                include_datapoint_output: true,
            };

            let mut evaluators = HashMap::new();
            evaluators.insert(
                "llm_judge_float".to_string(),
                UninitializedEvaluatorConfig::LLMJudge(llm_judge_config),
            );

            let uninitialized_config = UninitializedEvalConfig {
                evaluators,
                dataset_name: "test_dataset".to_string(),
                function_name: function_name.to_string(),
            };

            let result = uninitialized_config.load(&functions, &base_path, eval_name);
            assert!(result.is_ok());

            let (config, additional_functions, metric_configs) = result.unwrap();
            assert_eq!(config.evaluators.len(), 1);

            // Verify LLM judge evaluator config
            match config.evaluators.get("llm_judge_float").unwrap() {
                EvaluatorConfig::LLMJudge(judge_config) => {
                    assert!(matches!(
                        judge_config.output_type,
                        LLMJudgeOutputType::Float
                    ));
                    assert!(matches!(judge_config.optimize, LLMJudgeOptimize::Max));
                    assert!(judge_config.include_datapoint_output);
                }
                _ => panic!("Expected LLMJudge evaluator config"),
            }

            // Verify additional function config was created
            assert_eq!(additional_functions.len(), 1);
            let function_name = get_llm_judge_function_name(eval_name, "llm_judge_float");
            assert!(additional_functions.contains_key(&function_name));

            // Verify the metrics
            assert_eq!(metric_configs.len(), 1);

            // Check the metric name follows expected format
            let metric_config_name = get_evaluator_metric_name(eval_name, "llm_judge_float");
            assert_eq!(
                metric_config_name,
                "tensorzero::eval::test_eval::llm_judge_float"
            );
            assert!(metric_configs.contains_key(&metric_config_name));

            // Verify all properties of the metric config
            let metric_config = metric_configs.get(&metric_config_name).unwrap();
            assert_eq!(metric_config.r#type, MetricConfigType::Float);
            assert_eq!(metric_config.optimize, MetricConfigOptimize::Max);
            assert_eq!(metric_config.level, MetricConfigLevel::Inference);

            // Verify the type conversion from LLMJudgeOutputType to MetricConfigType
            let llm_judge_eval = match config.evaluators.get("llm_judge_float").unwrap() {
                EvaluatorConfig::LLMJudge(config) => config,
                _ => panic!("Expected LLMJudge evaluator"),
            };
            assert_eq!(
                MetricConfigType::from(llm_judge_eval.output_type),
                metric_config.r#type
            );

            // Verify the optimize conversion from LLMJudgeOptimize to MetricConfigOptimize
            assert_eq!(
                MetricConfigOptimize::from(llm_judge_eval.optimize),
                metric_config.optimize
            );
        }

        // Test case 3: Error when function doesn't exist
        {
            let mut evaluators = HashMap::new();
            evaluators.insert(
                "em_evaluator".to_string(),
                UninitializedEvaluatorConfig::ExactMatch,
            );

            let uninitialized_config = UninitializedEvalConfig {
                evaluators,
                dataset_name: "test_dataset".to_string(),
                function_name: "nonexistent_function".to_string(),
            };

            let result = uninitialized_config.load(&functions, &base_path, eval_name);
            assert!(result.is_err());
            assert!(matches!(
                *result.unwrap_err().get_details(),
                ErrorDetails::Config { .. }
            ));
        }

        // Test case 4: Error when eval name contains "::"
        {
            let mut evaluators = HashMap::new();
            evaluators.insert(
                "em_evaluator".to_string(),
                UninitializedEvaluatorConfig::ExactMatch,
            );

            let uninitialized_config = UninitializedEvalConfig {
                evaluators,
                dataset_name: "test_dataset".to_string(),
                function_name: function_name.to_string(),
            };

            let result = uninitialized_config.load(&functions, &base_path, "invalid::eval::name");
            assert!(result.is_err());
            assert!(matches!(
                *result.unwrap_err().get_details(),
                ErrorDetails::Config { .. }
            ));
        }

        // Test case 5: Error when multiple variants are active in LLM judge
        {
            let mut test_variant1 = HashMap::new();
            test_variant1.insert(
                "test_variant1".to_string(),
                UninitializedLLMJudgeVariantConfig::ChatCompletion(
                    UninitializedLLMJudgeChatCompletionVariantConfig {
                        active: true,
                        model: Arc::from("gpt-3.5-turbo"),
                        system_instructions: PathBuf::from(
                            "evals/eval1/llm_judge_bool/system_instructions.txt",
                        ),
                        temperature: Some(0.7),
                        top_p: None,
                        max_tokens: Some(100),
                        presence_penalty: None,
                        frequency_penalty: None,
                        seed: None,
                        json_mode: JsonMode::ImplicitTool,
                        retries: RetryConfig::default(),
                        extra_body: None,
                    },
                ),
            );

            let mut test_variant2 = HashMap::new();
            test_variant2.insert(
                "test_variant2".to_string(),
                UninitializedLLMJudgeVariantConfig::ChatCompletion(
                    UninitializedLLMJudgeChatCompletionVariantConfig {
                        active: true,
                        model: Arc::from("gpt-4"),
                        system_instructions: PathBuf::from(
                            "evals/eval1/llm_judge_bool/system_instructions.txt",
                        ),
                        temperature: Some(0.5),
                        top_p: None,
                        max_tokens: Some(200),
                        presence_penalty: None,
                        frequency_penalty: None,
                        seed: None,
                        json_mode: JsonMode::ImplicitTool,
                        retries: RetryConfig::default(),
                        extra_body: None,
                    },
                ),
            );

            // Combine the two variants
            let mut variants = HashMap::new();
            for (k, v) in test_variant1 {
                variants.insert(k, v);
            }
            for (k, v) in test_variant2 {
                variants.insert(k, v);
            }

            let llm_judge_config = UninitializedLLMJudgeConfig {
                variants,
                output_type: LLMJudgeOutputType::Boolean,
                optimize: LLMJudgeOptimize::Min,
                include: LLMJudgeIncludeConfig {
                    reference_output: false,
                },
            };

            let mut evaluators = HashMap::new();
            evaluators.insert(
                "multiple_active_variants".to_string(),
                UninitializedEvaluatorConfig::LLMJudge(llm_judge_config),
            );

            let uninitialized_config = UninitializedEvalConfig {
                evaluators,
                dataset_name: "test_dataset".to_string(),
                function_name: function_name.to_string(),
            };

            let result = uninitialized_config.load(&functions, &base_path, eval_name);
            assert!(result.is_err());
            assert_eq!(
                *result.unwrap_err().get_details(),
                ErrorDetails::Config {
                    message: "Evaluator `multiple_active_variants` in `[evals.test_eval]` must have exactly 1 variant that is active. Found 2 variants with nonzero weights.".to_string(),
                }
            );
        }

        // Test case 6: Error when evaluator name contains "::"
        {
            let base_path = PathBuf::from(".");
            let eval_name = "test_eval";
            let function_name = "test_function";

            let mut functions = HashMap::new();
            functions.insert(
                function_name.to_string(),
                Arc::new(FunctionConfig::Json(FunctionConfigJson {
                    variants: HashMap::new(),
                    output_schema: create_test_schema(),
                    system_schema: None,
                    user_schema: None,
                    assistant_schema: None,
                    implicit_tool_call_config: create_implicit_tool_call_config(
                        create_test_schema(),
                    ),
                })),
            );

            let mut evaluators = HashMap::new();
            evaluators.insert(
                "foo::invalid_name".to_string(),
                UninitializedEvaluatorConfig::ExactMatch,
            );

            let uninitialized_config = UninitializedEvalConfig {
                evaluators,
                dataset_name: "test_dataset".to_string(),
                function_name: function_name.to_string(),
            };

            let result = uninitialized_config.load(&functions, &base_path, eval_name);
            assert!(result.is_err());
            assert_eq!(
                *result.unwrap_err().get_details(),
                ErrorDetails::Config {
                    message:
                        "Evaluator names cannot contain \"::\" (referenced in `[evals.test_eval.foo::invalid_name]`)"
                            .to_string(),
                }
            );
        }

        // Test case 7: Successful loading with LLM judge evaluator with reference_output = true
        {
            let mut variants = HashMap::new();
            variants.insert(
                "test_variant".to_string(),
                UninitializedLLMJudgeVariantConfig::ChatCompletion(
                    UninitializedLLMJudgeChatCompletionVariantConfig {
                        active: true,
                        model: Arc::from("gpt-3.5-turbo"),
                        system_instructions: PathBuf::from(
                            "evals/eval1/llm_judge_bool/system_instructions.txt",
                        ),
                        temperature: Some(0.7),
                        top_p: None,
                        max_tokens: Some(100),
                        presence_penalty: None,
                        frequency_penalty: None,
                        seed: None,
                        json_mode: JsonMode::ImplicitTool,
                        retries: RetryConfig::default(),
                        extra_body: None,
                    },
                ),
            );

            let llm_judge_config = UninitializedLLMJudgeConfig {
                variants,
                output_type: LLMJudgeOutputType::Boolean,
                optimize: LLMJudgeOptimize::Min,
                include: LLMJudgeIncludeConfig {
                    reference_output: true,
                },
            };

            let mut evaluators = HashMap::new();
            evaluators.insert(
                "llm_judge_with_ref".to_string(),
                UninitializedEvaluatorConfig::LLMJudge(llm_judge_config),
            );

            let uninitialized_config = UninitializedEvalConfig {
                evaluators,
                dataset_name: "test_dataset".to_string(),
                function_name: function_name.to_string(),
            };

            let result = uninitialized_config.load(&functions, &base_path, eval_name);
            assert!(result.is_ok());

            let (config, _additional_functions) = result.unwrap();

            // Verify LLM judge evaluator config with reference_output = true
            match config.evaluators.get("llm_judge_with_ref").unwrap() {
                EvaluatorConfig::LLMJudge(judge_config) => {
                    assert!(matches!(
                        judge_config.output_type,
                        LLMJudgeOutputType::Boolean
                    ));
                    assert!(matches!(judge_config.optimize, LLMJudgeOptimize::Min));
                    assert!(judge_config.include.reference_output);
                }
                _ => panic!("Expected LLMJudge evaluator config"),
            }
        }
    }

    // Helper functions for tests
    fn create_test_schema() -> JSONSchemaFromPath {
        let schema_value = serde_json::json!({
            "type": "object",
            "properties": {
                "result": {
                    "type": "string"
                }
            },
            "required": ["result"]
        });
        JSONSchemaFromPath::from_value(&schema_value).unwrap()
    }
}<|MERGE_RESOLUTION|>--- conflicted
+++ resolved
@@ -50,17 +50,13 @@
     pub optimize: LLMJudgeOptimize,
 }
 
-<<<<<<< HEAD
-#[derive(Clone, Copy, Debug, Deserialize)]
-=======
 #[derive(Debug, Default, Deserialize)]
 pub struct LLMJudgeIncludeConfig {
     #[serde(default)]
     pub reference_output: bool,
 }
 
-#[derive(Debug, Deserialize)]
->>>>>>> b43187dc
+#[derive(Clone, Copy, Debug, Deserialize)]
 #[serde(rename_all = "snake_case")]
 pub enum LLMJudgeOutputType {
     Float,
@@ -648,7 +644,9 @@
                 variants,
                 output_type: LLMJudgeOutputType::Float,
                 optimize: LLMJudgeOptimize::Max,
-                include_datapoint_output: true,
+                include: LLMJudgeIncludeConfig {
+                    reference_output: true,
+                },
             };
 
             let mut evaluators = HashMap::new();
@@ -677,7 +675,7 @@
                         LLMJudgeOutputType::Float
                     ));
                     assert!(matches!(judge_config.optimize, LLMJudgeOptimize::Max));
-                    assert!(judge_config.include_datapoint_output);
+                    assert!(judge_config.include.reference_output);
                 }
                 _ => panic!("Expected LLMJudge evaluator config"),
             }
@@ -947,7 +945,7 @@
             let result = uninitialized_config.load(&functions, &base_path, eval_name);
             assert!(result.is_ok());
 
-            let (config, _additional_functions) = result.unwrap();
+            let (config, _additional_functions, _metric_configs) = result.unwrap();
 
             // Verify LLM judge evaluator config with reference_output = true
             match config.evaluators.get("llm_judge_with_ref").unwrap() {
