{
  "$schema": "http://json-schema.org/draft-07/schema#",
  "type": "object",
  "required": ["thinking", "score"],
  "additionalProperties": false,
  "properties": {
    "thinking": {
      "type": "string",
      "description": "The reasoning or thought process behind the judgment"
    },
    "score": {
      "type": "number",
<<<<<<< HEAD
      "description": "The score assigned as a number"
=======
      "description": "The score assigned as a float between 0 and 1"
>>>>>>> b43187dc
    }
  }
}<|MERGE_RESOLUTION|>--- conflicted
+++ resolved
@@ -10,11 +10,7 @@
     },
     "score": {
       "type": "number",
-<<<<<<< HEAD
-      "description": "The score assigned as a number"
-=======
       "description": "The score assigned as a float between 0 and 1"
->>>>>>> b43187dc
     }
   }
 }