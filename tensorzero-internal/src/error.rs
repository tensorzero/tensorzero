--- conflicted
+++ resolved
@@ -725,18 +725,13 @@
             ErrorDetails::InvalidDatasetName { dataset_name } => {
                 write!(f, "Invalid dataset name: {dataset_name}. Datasets cannot be named \"builder\" or begin with \"tensorzero::\"")
             }
-<<<<<<< HEAD
             ErrorDetails::InvalidDynamicEvaluationRun { episode_id } => {
                 write!(
                     f,
-                    "Dynamic evaluation run not found for episode id: {}",
-                    episode_id
-                )
-            }
-            ErrorDetails::InvalidFunctionVariants { message } => write!(f, "{}", message),
-=======
+                    "Dynamic evaluation run not found for episode id: {episode_id}",
+                )
+            }
             ErrorDetails::InvalidFunctionVariants { message } => write!(f, "{message}"),
->>>>>>> b6eecd1b
             ErrorDetails::InvalidTensorzeroUuid { message, kind } => {
                 write!(f, "Invalid {kind} ID: {message}")
             }
