use axum::body::Body;
use axum::extract::{Path, State};
use axum::response::{IntoResponse, Response};
use axum::{debug_handler, Json};
use itertools::{izip, Itertools};
use metrics::counter;
use serde::{Deserialize, Serialize};
use serde_json::Value;
use std::borrow::Cow;
use std::collections::HashMap;
use std::iter::repeat;
use tracing::instrument;
use uuid::Uuid;

use super::inference::{
    ChatInferenceResponse, InferenceClients, InferenceCredentials, InferenceDatabaseInsertMetadata,
    InferenceIds, InferenceModels, InferenceParams, InferenceResponse, JsonInferenceResponse,
};
use crate::cache::{CacheEnabledMode, CacheOptions};
use crate::clickhouse::ClickHouseConnectionInfo;
use crate::config_parser::Config;
use crate::error::{Error, ErrorDetails};
use crate::function::{sample_variant, FunctionConfig};
use crate::gateway_util::{AppState, AppStateData, StructuredJson};
use crate::inference::types::batch::{
    BatchEpisodeIds, BatchEpisodeIdsWithSize, BatchInferenceDatabaseInsertMetadata,
    BatchInferenceParams, BatchInferenceParamsWithSize, BatchModelInferenceRow,
    BatchOutputSchemasWithSize, BatchRequestRow, BatchStatus, PollBatchInferenceResponse,
    ProviderBatchInferenceOutput, ProviderBatchInferenceResponse, UnparsedBatchRequestRow,
};
use crate::inference::types::{batch::StartBatchModelInferenceWithMetadata, Input};
use crate::inference::types::{
    current_timestamp, ChatInferenceDatabaseInsert, ContentBlockChatOutput, FetchContext,
    FinishReason, InferenceDatabaseInsert, InferenceResult, JsonInferenceDatabaseInsert,
    JsonInferenceOutput, Latency, ModelInferenceResponseWithMetadata, Usage,
};
use crate::inference::types::{RequestMessage, ResolvedInput};
use crate::jsonschema_util::DynamicJSONSchema;
use crate::model::ModelTable;
use crate::tool::{
    BatchDynamicToolParams, BatchDynamicToolParamsWithSize, DynamicToolParams, ToolCallConfig,
    ToolCallConfigDatabaseInsert,
};
use crate::variant::{BatchInferenceConfig, InferenceConfig, Variant};

/// The expected payload to the `/start_batch_inference` endpoint.
/// It will be a JSON object with the following fields:
#[derive(Debug, Deserialize)]
#[serde(deny_unknown_fields)]
pub struct StartBatchInferenceParams {
    // the function name
    pub function_name: String,
    // the episode IDs for each inference (if not provided, it'll be set to inference_id)
    // NOTE: DO NOT GENERATE EPISODE IDS MANUALLY. THE API WILL DO THAT FOR YOU.
    #[serde(default)]
    pub episode_ids: Option<BatchEpisodeIdInput>,
    // the inputs for the inferences
    pub inputs: Vec<Input>,
    // Inference-time overrides for variant types (use with caution)
    #[serde(default)]
    pub params: BatchInferenceParams,
    // if the client would like to pin a specific variant to be used
    // NOTE: YOU SHOULD TYPICALLY LET THE API SELECT A VARIANT FOR YOU (I.E. IGNORE THIS FIELD).
    //       ONLY PIN A VARIANT FOR SPECIAL USE CASES (E.G. TESTING / DEBUGGING VARIANTS).
    pub variant_name: Option<String>,
    // the tags to add to the inference
    #[serde(default)]
    pub tags: Option<BatchTags>,
    // dynamic information about tool calling. Don't directly include `dynamic_tool_params` in `Params`.
    #[serde(flatten)]
    pub dynamic_tool_params: BatchDynamicToolParams,
    // `dynamic_tool_params` includes the following fields, passed at the top level of `Params`:
    // If provided, the inference will only use the specified tools (a subset of the function's tools)
    // allowed_tools: Option<Vec<Option<Vec<String>>>>,
    // If provided, the inference will use the specified tools in addition to the function's tools
    // additional_tools: Option<Vec<Option<Vec<Tool>>>>,
    // If provided, the inference will use the specified tool choice
    // tool_choice: Option<Vec<Option<ToolChoice>>>,
    // If true, the inference will use parallel tool calls
    // parallel_tool_calls: Option<Vec<Option<bool>>>,
    // If provided for a JSON inference, the inference will use the specified output schema instead of the
    // configured one. We only lazily validate this schema.
    #[serde(default)]
    pub output_schemas: Option<BatchOutputSchemas>,
    #[serde(default)]
    pub credentials: InferenceCredentials,
}

pub type BatchEpisodeIdInput = Vec<Option<Uuid>>;
pub type BatchTags = Vec<Option<HashMap<String, String>>>;
pub type BatchOutputSchemas = Vec<Option<Value>>;

/// This handler starts a batch inference request for a particular function.
/// The entire batch must use the same function and variant.
/// It will fail if we fail to kick off the batch request for any reason.
/// However, the batch request might still fail for other reasons after it has been started.
#[instrument(
    name="start_batch_inference",
    skip_all,
    fields(
        function_name = %params.function_name,
        variant_name = ?params.variant_name,
    )
)]
#[debug_handler(state = AppStateData)]
pub async fn start_batch_inference_handler(
    State(AppStateData {
        config,
        http_client,
        clickhouse_connection_info,
    }): AppState,
    StructuredJson(params): StructuredJson<StartBatchInferenceParams>,
) -> Result<Response<Body>, Error> {
    // Get the function config or return an error if it doesn't exist
    let function = config.get_function(&params.function_name)?;
    let num_inferences = params.inputs.len();
    if num_inferences == 0 {
        return Err(ErrorDetails::InvalidRequest {
            message: "No inputs provided".to_string(),
        }
        .into());
    }
    // Collect the tool params and output schemas into vectors of the same length as the batch
    let batch_dynamic_tool_params: Vec<DynamicToolParams> =
        BatchDynamicToolParamsWithSize(params.dynamic_tool_params, num_inferences).try_into()?;
    let batch_dynamic_output_schemas: Vec<Option<DynamicJSONSchema>> =
        BatchOutputSchemasWithSize(params.output_schemas, num_inferences).try_into()?;

    let tool_configs = batch_dynamic_tool_params
        .into_iter()
        .map(|dynamic_tool_params| function.prepare_tool_config(dynamic_tool_params, &config.tools))
        .collect::<Result<Vec<_>, _>>()?;
    // Collect the function variant names as a Vec<&str>
    let mut candidate_variant_names: Vec<&str> =
        function.variants().keys().map(AsRef::as_ref).collect();

    let inference_ids = (0..num_inferences)
        .map(|_| Uuid::now_v7())
        .collect::<Vec<_>>();

    // If the function has no variants, return an error
    if candidate_variant_names.is_empty() {
        return Err(ErrorDetails::InvalidFunctionVariants {
            message: format!("Function `{}` has no variants", params.function_name),
        }
        .into());
    }

    // Validate the input
    params
        .inputs
        .iter()
        .enumerate()
        .try_for_each(|(i, input)| {
            function.validate_input(input).map_err(|e| {
                Error::new(ErrorDetails::BatchInputValidation {
                    index: i,
                    message: e.to_string(),
                })
            })
        })?;

    // If a variant is pinned, only that variant should be attempted
    if let Some(ref variant_name) = params.variant_name {
        candidate_variant_names.retain(|k| k == variant_name);

        // If the pinned variant doesn't exist, return an error
        if candidate_variant_names.is_empty() {
            return Err(ErrorDetails::UnknownVariant {
                name: variant_name.to_string(),
            }
            .into());
        }
    }

    // Retrieve or generate the episode IDs and validate them (in the impl)
    let episode_ids: BatchEpisodeIds =
        BatchEpisodeIdsWithSize(params.episode_ids, num_inferences).try_into()?;

    // Increment the request count
    counter!(
        "request_count",
        "endpoint" => "batch_inference",
        "function_name" => params.function_name.to_string(),
    )
    .increment(1);
    counter!(
        "inference_count",
        "endpoint" => "batch_inference",
        "function_name" => params.function_name.to_string(),
    )
    .increment(num_inferences as u64);

    // Keep track of which variants failed
    let mut variant_errors = std::collections::HashMap::new();
    let inference_config = BatchInferenceConfig::new(
        &config.templates,
        tool_configs,
        batch_dynamic_output_schemas,
        &params.function_name,
        params.variant_name.as_deref(),
    );
    let cache_options = CacheOptions {
        max_age_s: None,
        enabled: CacheEnabledMode::WriteOnly,
    };

    let inference_clients = InferenceClients {
        http_client: &http_client,
        clickhouse_connection_info: &clickhouse_connection_info,
        credentials: &params.credentials,
        cache_options: &cache_options,
    };

    let inference_models = InferenceModels {
        models: &config.models,
        embedding_models: &config.embedding_models,
    };
    let inference_params: Vec<InferenceParams> =
        BatchInferenceParamsWithSize(params.params, num_inferences).try_into()?;

    let context = FetchContext {
        client: &http_client,
        object_store_info: &config.object_store_info,
    };

    let resolved_inputs = futures::future::try_join_all(
        params
            .inputs
            .into_iter()
            .map(|input| input.resolve(&context)),
    )
    .await?;

    // Keep sampling variants until one succeeds
    // We already guarantee there is at least one inference
    let first_episode_id = episode_ids
        .first()
        .ok_or_else(|| Error::new(ErrorDetails::Inference {
            message: "batch episode_ids unexpectedly empty. This should never happen. Please file a bug report: https://github.com/tensorzero/tensorzero/issues/new".to_string(),
        }))?;

    // TODO (#496): remove this extra clone
    // Spent a while fighting the borrow checker here, gave up
    // The issue is that inference_config holds the ToolConfigs and ModelInferenceRequest has lifetimes that conflict with the inference_config
    let cloned_config = inference_config.clone();
    let inference_configs = cloned_config.inference_configs(&episode_ids, &inference_ids);
    while !candidate_variant_names.is_empty() {
        // We sample the same variant for the whole batch
        let (variant_name, variant) = sample_variant(
            &mut candidate_variant_names,
            function.variants(),
            &params.function_name,
            first_episode_id,
        )?;
        // Will be edited by the variant as part of making the request so we must clone here
        // This could potentially be improved by decoupling the variant name from the rest of the inference params
        let variant_inference_params = inference_params.clone();

        let result = variant
            .start_batch_inference(
                &resolved_inputs,
                &inference_models,
                function,
                &inference_configs,
                &inference_clients,
                variant_inference_params,
            )
            .await;

        let result = match result {
            Ok(result) => result,
            Err(e) => {
                tracing::warn!(
                        "functions.{function_name}.variants.{variant_name} failed during inference: {e}",
                        function_name = params.function_name,
                        variant_name = variant_name,
                    );
                variant_errors.insert(variant_name.to_string(), e);
                continue;
            }
        };

        // Write to ClickHouse (don't spawn a thread for this because it's required and we should fail loudly)
        let write_metadata = BatchInferenceDatabaseInsertMetadata {
            function_name: params.function_name.as_str(),
            variant_name,
            episode_ids: &episode_ids,
            tags: params.tags,
        };

        let (batch_id, inference_ids) = write_start_batch_inference(
            &clickhouse_connection_info,
            resolved_inputs,
            result,
            write_metadata,
            inference_config,
            &inference_configs,
        )
        .await?;

        return Ok(Json(PrepareBatchInferenceOutput {
            batch_id,
            inference_ids,
            episode_ids,
        })
        .into_response());
    }

    // Eventually, if we get here, it means we tried every variant and none of them worked
    Err(ErrorDetails::AllVariantsFailed {
        errors: variant_errors,
    }
    .into())
}

// Determines the return type of the `/start_batch_inference` endpoint upon success
#[derive(Debug, Serialize)]
struct PrepareBatchInferenceOutput {
    batch_id: Uuid,
    inference_ids: Vec<Uuid>,
    episode_ids: Vec<Uuid>,
}

#[derive(Debug, Deserialize)]
pub struct PollPathParams {
    pub batch_id: Uuid,
    pub inference_id: Option<Uuid>,
}

/// Polls a batch inference request that was made using the `/start_batch_inference` endpoint
/// Semantics: if the batch is pending, it will actually poll the model provider
/// If the batch is failed, it will return a failed response immediately
/// If the batch is completed, it will return the appropriate response immediately from ClickHouse
#[instrument(name = "poll_batch_inference", skip_all, fields(query))]
#[debug_handler(state = AppStateData)]
pub async fn poll_batch_inference_handler(
    State(AppStateData {
        config,
        http_client,
        clickhouse_connection_info,
    }): AppState,
    Path(path_params): Path<PollPathParams>,
) -> Result<Response<Body>, Error> {
    let batch_request = get_batch_request(&clickhouse_connection_info, &path_params).await?;
    match batch_request.status {
        BatchStatus::Pending => {
            // For now, we don't support dynamic API keys for batch inference
            let credentials = InferenceCredentials::default();
            let response =
                poll_batch_inference(&batch_request, http_client, &config.models, &credentials)
                    .await?;
            let response = write_poll_batch_inference(
                &clickhouse_connection_info,
                &batch_request,
                response,
                &config,
            )
            .await?;
            Ok(Json(response.filter_by_query(path_params)).into_response())
        }
        BatchStatus::Completed => {
            let function = config.get_function(&batch_request.function_name)?;
            let response = get_completed_batch_inference_response(
                &clickhouse_connection_info,
                &batch_request,
                &path_params,
                function,
            )
            .await?;
            let response = PollInferenceResponse::Completed(response);
            Ok(Json(response.filter_by_query(path_params)).into_response())
        }
        BatchStatus::Failed => Ok(Json(PollInferenceResponse::Failed).into_response()),
    }
}

#[derive(Debug, PartialEq, Serialize)]
#[serde(rename_all = "snake_case", tag = "status")]
pub enum PollInferenceResponse {
    Pending,
    Completed(CompletedBatchInferenceResponse),
    Failed,
}

impl PollInferenceResponse {
    /// Filters the response by the provided query
    /// If the query is by an inference ID, it will return a single inference response
    /// Otherwise, it will return the entire batch
    fn filter_by_query(self, path_params: PollPathParams) -> PollInferenceResponse {
        match self {
            PollInferenceResponse::Completed(response) => {
                PollInferenceResponse::Completed(response.filter_by_query(path_params))
            }
            other => other,
        }
    }
}

#[derive(Debug, PartialEq, Serialize)]
pub struct CompletedBatchInferenceResponse {
    pub batch_id: Uuid,
    pub inferences: Vec<InferenceResponse>,
}

impl CompletedBatchInferenceResponse {
    /// Filters the response by the provided query
    /// If the query is by an inference ID, it will return a single inference response
    /// Otherwise, it will return the entire batch
    fn filter_by_query(self, path_params: PollPathParams) -> CompletedBatchInferenceResponse {
        match path_params {
            PollPathParams {
                inference_id: None, ..
            } => self,
            PollPathParams {
                inference_id: Some(inference_id),
                ..
            } => {
                let inferences = self
                    .inferences
                    .into_iter()
                    .filter(|r| r.inference_id() == inference_id)
                    .collect();
                CompletedBatchInferenceResponse {
                    batch_id: self.batch_id,
                    inferences,
                }
            }
        }
    }
}

pub async fn get_batch_request(
    clickhouse: &ClickHouseConnectionInfo,
    path_params: &PollPathParams,
) -> Result<BatchRequestRow<'static>, Error> {
    let response = match path_params {
        PollPathParams {
            batch_id,
            inference_id: None,
        } => {
            let query = format!(
                r#"
                    SELECT
                        batch_id,
                        id,
                        batch_params,
                        model_name,
                        model_provider_name,
                        status,
                        function_name,
                        variant_name,
                        raw_request,
                        raw_response,
                        errors
                    FROM BatchRequest
                    WHERE batch_id = '{}'
                    ORDER BY timestamp DESC
                    LIMIT 1
                    FORMAT JSONEachRow
                "#,
                batch_id
            );
            let response = clickhouse.run_query(query, None).await?;
            if response.is_empty() {
                return Err(ErrorDetails::BatchNotFound { id: *batch_id }.into());
            }
            response
        }
        PollPathParams {
            inference_id: Some(inference_id),
            ..
        } => {
            let query = format!(
                r#"
                    SELECT br.batch_id as batch_id,
                        br.id as id,
                        br.batch_params as batch_params,
                        br.model_name as model_name,
                        br.model_provider_name as model_provider_name,
                        br.status as status,
                        br.function_name as function_name,
                        br.variant_name as variant_name,
                        br.raw_request as raw_request,
                        br.raw_response as raw_response,
                        br.errors as errors
                    FROM BatchIdByInferenceId bi
                    JOIN BatchRequest br ON bi.batch_id = br.batch_id
                    WHERE bi.inference_id = '{}'
                    ORDER BY br.timestamp DESC
                    LIMIT 1
                    FORMAT JSONEachRow
                "#,
                inference_id
            );
            let response = clickhouse.run_query(query, None).await?;
            if response.is_empty() {
                return Err(ErrorDetails::BatchNotFound { id: *inference_id }.into());
            }
            response
        }
    };
    let batch_request = serde_json::from_str::<BatchRequestRow>(&response).map_err(|e| {
        Error::new(ErrorDetails::ClickHouseDeserialization {
            message: e.to_string(),
        })
    })?;
    Ok(batch_request)
}

/// Polls a batch inference request from the model provider that
/// the original request was sent to
///
/// Returns: a `PollBatchInferenceResponse` which is the current status of the batch
/// and if it's newly completed, the response.
async fn poll_batch_inference(
    batch_request: &BatchRequestRow<'static>,
    http_client: reqwest::Client,
    models: &ModelTable,
    credentials: &InferenceCredentials,
) -> Result<PollBatchInferenceResponse, Error> {
    // Retrieve the relevant model provider
    // Call model.poll_batch_inference on it
    let model_config = models
        .get(batch_request.model_name.as_ref())?
        .ok_or_else(|| {
            Error::new(ErrorDetails::InvalidModel {
                model_name: batch_request.model_name.to_string(),
            })
        })?;
    let model_provider = model_config
        .providers
        .get(batch_request.model_provider_name.as_ref())
        .ok_or_else(|| {
            Error::new(ErrorDetails::InvalidModelProvider {
                model_name: batch_request.model_name.to_string(),
                provider_name: batch_request.model_provider_name.to_string(),
            })
        })?;
    model_provider
        .poll_batch_inference(batch_request, &http_client, credentials)
        .await
}

// Helper struct for writing to the `BatchModelInference` table in ClickHouse
// This is only used to help with iteration in the `write_batch_inference` function
struct BatchInferenceRowHelper<'a> {
    inference_id: &'a Uuid,
    input: ResolvedInput,
    input_messages: Vec<RequestMessage>,
    system: Option<&'a str>,
    tool_config: Option<ToolCallConfig>,
    inference_params: &'a InferenceParams,
    output_schema: Option<&'a Value>,
    raw_request: &'a str,
    tags: Option<HashMap<String, String>>,
}

async fn write_start_batch_inference<'a>(
    clickhouse_connection_info: &ClickHouseConnectionInfo,
    inputs: Vec<ResolvedInput>,
    result: StartBatchModelInferenceWithMetadata<'a>,
    metadata: BatchInferenceDatabaseInsertMetadata<'a>,
    inference_config: BatchInferenceConfig<'a>,
    inference_configs: &[InferenceConfig<'a, 'a>],
) -> Result<(Uuid, Vec<Uuid>), Error> {
    // Collect all the data into BatchInferenceRow structs
    let inference_rows = izip!(
        inference_configs.iter(),
        inputs,
        result.input_messages.into_iter(),
        result.systems.iter(),
        inference_config.tool_configs,
        result.inference_params.iter(),
        result.output_schemas.into_iter(),
        result.raw_requests.iter(),
        metadata
            .tags
            .unwrap_or_default()
            .into_iter()
            .chain(repeat(None)),
    )
    .map(
        |(
            inference_config,
            input,
            input_messages,
            system,
            tool_config,
            inference_params,
            output_schema,
            raw_request,
            tags,
        )| {
            BatchInferenceRowHelper {
                inference_id: &inference_config.ids.inference_id,
                input,
                input_messages,
                system: system.as_deref(),
                tool_config,
                inference_params,
                output_schema,
                raw_request,
                tags,
            }
        },
    );
    let mut rows: Vec<BatchModelInferenceRow<'_>> = vec![];

    // Process each row by serializing the stuff that needs to be serialized twice
    for row in inference_rows {
        let tool_params: Option<ToolCallConfigDatabaseInsert> = row.tool_config.map(|t| t.into());

        rows.push(BatchModelInferenceRow {
            inference_id: *row.inference_id,
            batch_id: result.batch_id,
            function_name: metadata.function_name.into(),
            variant_name: metadata.variant_name.into(),
            episode_id: metadata.episode_ids[rows.len()],
            input: row.input,
            input_messages: row.input_messages,
            system: row.system.map(Cow::Borrowed),
            tool_params,
            inference_params: Cow::Borrowed(row.inference_params),
            output_schema: row.output_schema.map(|s| s.to_string()),
            raw_request: Cow::Borrowed(row.raw_request),
            model_name: Cow::Borrowed(result.model_name),
            model_provider_name: Cow::Borrowed(&result.model_provider_name),
            tags: row.tags.unwrap_or_default(),
        });
    }

    clickhouse_connection_info
        .write(rows.as_slice(), "BatchModelInference")
        .await?;

    let batch_request_insert = BatchRequestRow::new(UnparsedBatchRequestRow {
        batch_id: result.batch_id,
        batch_params: &result.batch_params,
        function_name: metadata.function_name,
        variant_name: metadata.variant_name,
        raw_request: &result.raw_request,
        raw_response: &result.raw_response,
        model_name: result.model_name,
        model_provider_name: &result.model_provider_name,
        status: BatchStatus::Pending,
        errors: result.errors,
    });
    write_batch_request_row(clickhouse_connection_info, &batch_request_insert).await?;

    Ok((
        result.batch_id,
        inference_configs
            .iter()
            .map(|c| c.ids.inference_id)
            .collect(),
    ))
}

pub async fn write_batch_request_row(
    clickhouse_connection_info: &ClickHouseConnectionInfo,
    batch_request: &BatchRequestRow<'_>,
) -> Result<(), Error> {
    clickhouse_connection_info
        .write(&[batch_request], "BatchRequest")
        .await
}

/// Writes the status of a batch inference request to the database
/// This is a light operation unless the batch is freshly completed, in which case it writes
/// ChatInferences / JsonInferences and ModelInferences as well as updating the
/// BatchRequest table with a new row.
///
/// Note: only call this function if the batch was Pending prior to being polled.
/// We don't need to poll if the batch is failed or completed because the status will not change.
pub async fn write_poll_batch_inference<'a>(
    clickhouse_connection_info: &ClickHouseConnectionInfo,
    batch_request: &BatchRequestRow<'a>,
    response: PollBatchInferenceResponse,
    config: &Config<'a>,
) -> Result<PollInferenceResponse, Error> {
    match response {
        PollBatchInferenceResponse::Pending {
            raw_request,
            raw_response,
        } => {
            write_batch_request_status_update(
                clickhouse_connection_info,
                batch_request,
                BatchStatus::Pending,
                raw_request,
                raw_response,
            )
            .await?;
            Ok(PollInferenceResponse::Pending)
        }
        PollBatchInferenceResponse::Completed(response) => {
            let inferences = write_completed_batch_inference(
                clickhouse_connection_info,
                batch_request,
                response,
                config,
            )
            .await?;
            Ok(PollInferenceResponse::Completed(
                CompletedBatchInferenceResponse {
                    batch_id: batch_request.batch_id,
                    inferences,
                },
            ))
        }
        PollBatchInferenceResponse::Failed {
            raw_request,
            raw_response,
        } => {
            write_batch_request_status_update(
                clickhouse_connection_info,
                batch_request,
                BatchStatus::Failed,
                raw_request,
                raw_response,
            )
            .await?;
            Ok(PollInferenceResponse::Failed)
        }
    }
}

/// This function updates the status of a batch request in the database
/// It only updates the status of the batch request and does not write any other data to the database
/// Should only be called if status is Pending or Failed
async fn write_batch_request_status_update(
    clickhouse_connection_info: &ClickHouseConnectionInfo,
    batch_request: &BatchRequestRow<'_>,
    status: BatchStatus,
    raw_request: String,
    raw_response: String,
) -> Result<(), Error> {
    if status != BatchStatus::Pending && status != BatchStatus::Failed {
        return Err(Error::new(ErrorDetails::Inference {
            message: format!(
                "write_batch_request_status_update called with invalid status {:?}. This should never happen. Please file a bug report: https://github.com/tensorzero/tensorzero/issues/new",
                status
            ),
        }));
    }
    let batch_request_insert = BatchRequestRow::new(UnparsedBatchRequestRow {
        batch_id: batch_request.batch_id,
        batch_params: &batch_request.batch_params,
        function_name: &batch_request.function_name,
        variant_name: &batch_request.variant_name,
        model_name: &batch_request.model_name,
        raw_request: &raw_request,
        raw_response: &raw_response,
        model_provider_name: &batch_request.model_provider_name,
        status,
        errors: vec![], // TODO (#503): add better error handling
    });
    clickhouse_connection_info
        .write(&[batch_request_insert], "BatchRequest")
        .await?;
    Ok(())
}

/// This function writes ChatInferences / JsonInferences and ModelInferences to the database
/// and updates the BatchRequest table with a new row.
///
/// It takes a `ProviderBatchInferenceResponse` which is the response from the model provider
/// and converts it into a `Vec<InferenceResponse>` which is what gets written to the database.
/// As part of this, it also constructs the `ModelInferenceResponseWithMetadata` struct which is
/// used to serialize the `ModelInference` table.
///
/// TODO: this function has a large number of Clones that are not necessary.
/// To avoid these, the types that are calling for clones must be changed to Cows and then the code in the non-batch inference
/// handler must be adjusted to deal with it and also the lifetimes associated there.
pub async fn write_completed_batch_inference<'a>(
    clickhouse_connection_info: &ClickHouseConnectionInfo,
    batch_request: &'a BatchRequestRow<'a>,
    mut response: ProviderBatchInferenceResponse,
    config: &'a Config<'a>,
) -> Result<Vec<InferenceResponse>, Error> {
    let inference_ids: Vec<Uuid> = response.elements.keys().copied().collect();
    let batch_model_inferences = get_batch_inferences(
        clickhouse_connection_info,
        batch_request.batch_id,
        &inference_ids,
    )
    .await?;
    let function_name = &batch_model_inferences
        .first()
        .ok_or_else(|| {
            Error::new(ErrorDetails::MissingBatchInferenceResponse { inference_id: None })
        })?
        .function_name
        .clone();
    let function = config.get_function(function_name)?;
    let mut inferences: Vec<InferenceResponse> = Vec::new();
    let mut inference_rows_to_write: Vec<InferenceDatabaseInsert> = Vec::new();
    let mut model_inference_rows_to_write: Vec<Value> = Vec::new();
    for batch_model_inference in batch_model_inferences {
        let BatchModelInferenceRow {
            inference_id,
            batch_id: _,
            function_name: _,
            variant_name,
            episode_id,
            input,
            input_messages,
            system,
            tool_params,
            inference_params,
            output_schema,
            raw_request,
            model_name: _,
            model_provider_name: _,
            tags: _,
        } = batch_model_inference;
        let ProviderBatchInferenceOutput {
            id: _,
            output,
            raw_response,
            usage,
            finish_reason,
        } = match response.elements.remove(&inference_id) {
            Some(inference_response) => inference_response,
            None => {
                Error::new(ErrorDetails::MissingBatchInferenceResponse {
                    inference_id: Some(inference_id),
                });
                continue;
            }
        };
        let model_inference_response = ModelInferenceResponseWithMetadata {
            id: Uuid::now_v7(),
            created: current_timestamp(),
            output: output.clone(),
            system: system.map(|s| s.into_owned()),
            input_messages,
            raw_request: raw_request.into_owned(),
            raw_response,
            usage: usage.clone(),
            latency: Latency::Batch,
            model_name: batch_request.model_name.clone(),
            model_provider_name: batch_request.model_provider_name.clone().into(),
            cached: false,
            finish_reason,
        };
        let tool_config: Option<ToolCallConfig> = tool_params.map(|t| t.into());
        let output_schema = match output_schema
            .map(|s| DynamicJSONSchema::parse_from_str(&s))
            .transpose()
        {
            Ok(s) => s,
            Err(_) => continue,
        };
        let inference_config = InferenceConfig {
            tool_config: tool_config.as_ref(),
            dynamic_output_schema: output_schema.as_ref(),
            templates: &config.templates,
            function_name,
            variant_name: None,
            ids: InferenceIds {
                inference_id,
                episode_id,
            },
<<<<<<< HEAD
            extra_body: vec![],
=======
            extra_cache_key: None,
>>>>>>> 2a3665fe
        };
        let inference_result = function
            .prepare_response(
                inference_id,
                output,
                usage,
                vec![model_inference_response],
                &inference_config,
                inference_params.into_owned(),
                None,
            )
            .await?;
        let inference_response = InferenceResponse::new(
            inference_result.clone(),
            episode_id,
            variant_name.to_string(),
        );
        inferences.push(inference_response);
        let metadata = InferenceDatabaseInsertMetadata {
            function_name: function_name.to_string(),
            variant_name: variant_name.to_string(),
            episode_id,
            tool_config,
            processing_time: None,
            tags: HashMap::new(),
        };
        model_inference_rows_to_write.extend(inference_result.get_serialized_model_inferences());
        match inference_result {
            InferenceResult::Chat(chat_result) => {
                let chat_inference = ChatInferenceDatabaseInsert::new(chat_result, input, metadata);
                inference_rows_to_write.push(InferenceDatabaseInsert::Chat(chat_inference));
            }
            InferenceResult::Json(json_result) => {
                let json_inference = JsonInferenceDatabaseInsert::new(json_result, input, metadata);
                inference_rows_to_write.push(InferenceDatabaseInsert::Json(json_inference));
            }
        }
    }
    // Write all the *Inference rows to the database
    match &**function {
        FunctionConfig::Chat(_chat_function) => {
            clickhouse_connection_info
                .write(&inference_rows_to_write, "ChatInference")
                .await?;
        }
        FunctionConfig::Json(_json_function) => {
            clickhouse_connection_info
                .write(&inference_rows_to_write, "JsonInference")
                .await?;
        }
    }
    // Write all the ModelInference rows to the database
    clickhouse_connection_info
        .write(&model_inference_rows_to_write, "ModelInference")
        .await?;

    Ok(inferences)
}

/// This function gets the batch inferences from the database for a given batch id and inference ids
pub async fn get_batch_inferences(
    clickhouse_connection_info: &ClickHouseConnectionInfo,
    batch_id: Uuid,
    inference_ids: &[Uuid],
) -> Result<Vec<BatchModelInferenceRow<'static>>, Error> {
    let query = format!(
        "SELECT * FROM BatchModelInference WHERE batch_id = '{}' AND inference_id IN ({}) FORMAT JSONEachRow",
        batch_id,
        inference_ids.iter().map(|id| format!("'{}'", id)).join(",")
    );
    let response = clickhouse_connection_info.run_query(query, None).await?;
    let rows = response
        .lines()
        .filter(|line| !line.is_empty())
        .map(serde_json::from_str::<BatchModelInferenceRow>)
        .collect::<Result<Vec<_>, _>>()
        .map_err(|e| {
            Error::new(ErrorDetails::Serialization {
                message: format!("Failed to deserialize batch model inference row: {}", e),
            })
        })?;
    Ok(rows)
}

/// This function gets the already-completed batch inference response from the database
/// It takes a `BatchRequestRow` and a `PollPathParams` and returns a `CompletedBatchInferenceResponse`
/// The `PollPathParams` is used to determine which inference to get (a single inference or all inferences in the batch)
/// The `FunctionConfig` is helpful in determining which table to query for the inference
pub async fn get_completed_batch_inference_response(
    clickhouse_connection_info: &ClickHouseConnectionInfo,
    batch_request: &BatchRequestRow<'_>,
    path_params: &PollPathParams,
    function: &FunctionConfig,
) -> Result<CompletedBatchInferenceResponse, Error> {
    match function {
        FunctionConfig::Chat(_) => match path_params {
            PollPathParams {
                batch_id,
                inference_id: None,
            } => {
                let query = format!(
                    "WITH batch_inferences AS (
                        SELECT inference_id
                        FROM BatchModelInference
                        WHERE batch_id = '{}'
                    )
                    SELECT
                        ci.id as inference_id,
                        ci.episode_id as episode_id,
                        ci.variant_name as variant_name,
                        ci.output as output,
                        toUInt32(SUM(mi.input_tokens)) as input_tokens,
                        toUInt32(SUM(mi.output_tokens)) as output_tokens,
                        argMax(mi.finish_reason, toUInt128(mi.id)) as finish_reason
                    FROM ChatInference ci
                    LEFT JOIN ModelInference mi ON ci.id = mi.inference_id
                    WHERE ci.id IN (SELECT inference_id FROM batch_inferences)
                    AND ci.function_name = '{}'
                    AND ci.variant_name = '{}'
                    GROUP BY ci.id, ci.episode_id, ci.variant_name, ci.output
                    FORMAT JSONEachRow",
                    batch_id, batch_request.function_name, batch_request.variant_name
                );
                let response = clickhouse_connection_info.run_query(query, None).await?;
                let mut inference_responses = Vec::new();
                for row in response.lines() {
                    let inference_response: ChatInferenceResponseDatabaseRead =
                        serde_json::from_str(row).map_err(|e| {
                            Error::new(ErrorDetails::Serialization {
                                message: e.to_string(),
                            })
                        })?;
                    inference_responses
                        .push(InferenceResponse::Chat(inference_response.try_into()?));
                }
                Ok(CompletedBatchInferenceResponse {
                    batch_id: *batch_id,
                    inferences: inference_responses,
                })
            }
            PollPathParams {
                inference_id: Some(inference_id),
                ..
            } => {
                let query = format!(
                    "WITH inf_lookup AS (
                        SELECT episode_id
                        FROM InferenceById
                        WHERE id_uint = toUInt128(toUUID('{}'))
                    )
                    SELECT
                        ci.id as inference_id,
                        ci.episode_id as episode_id,
                        ci.variant_name as variant_name,
                        ci.output as output,
                        toUInt32(SUM(mi.input_tokens)) as input_tokens,
                        toUInt32(SUM(mi.output_tokens)) as output_tokens,
                        argMax(mi.finish_reason, toUInt128(mi.id)) as finish_reason
                    FROM ChatInference ci \
                    LEFT JOIN ModelInference mi ON ci.id = mi.inference_id \
                    JOIN inf_lookup ON ci.episode_id = inf_lookup.episode_id \
                    WHERE ci.id = '{}' \
                    AND ci.function_name = '{}' \
                    AND ci.variant_name = '{}' \
                    GROUP BY ci.id, ci.episode_id, ci.variant_name, ci.output \
                    FORMAT JSONEachRow",
                    inference_id,
                    inference_id,
                    batch_request.function_name,
                    batch_request.variant_name
                );
                let response = clickhouse_connection_info.run_query(query, None).await?;
                if response.is_empty() {
                    return Err(ErrorDetails::InferenceNotFound {
                        inference_id: *inference_id,
                    }
                    .into());
                }
                let inference_response: ChatInferenceResponseDatabaseRead =
                    serde_json::from_str(&response).map_err(|e| {
                        Error::new(ErrorDetails::Serialization {
                            message: e.to_string(),
                        })
                    })?;
                let inference_response = InferenceResponse::Chat(inference_response.try_into()?);
                Ok(CompletedBatchInferenceResponse {
                    batch_id: batch_request.batch_id,
                    inferences: vec![inference_response],
                })
            }
        },
        FunctionConfig::Json(_) => match path_params {
            PollPathParams {
                inference_id: None, ..
            } => {
                let query = format!(
                    "WITH batch_inferences AS (
                        SELECT inference_id
                        FROM BatchModelInference
                        WHERE batch_id = '{}'
                    )
                    SELECT
                        ji.id as inference_id,
                        ji.episode_id as episode_id,
                        ji.variant_name as variant_name,
                        ji.output as output,
                        toUInt32(SUM(mi.input_tokens)) as input_tokens,
                        toUInt32(SUM(mi.output_tokens)) as output_tokens,
                        argMax(mi.finish_reason, toUInt128(mi.id)) as finish_reason
                    FROM JsonInference ji
                    LEFT JOIN ModelInference mi ON ji.id = mi.inference_id
                    WHERE ji.id IN (SELECT inference_id FROM batch_inferences)
                    AND ji.function_name = '{}'
                    AND ji.variant_name = '{}'
                    GROUP BY ji.id, ji.episode_id, ji.variant_name, ji.output
                    FORMAT JSONEachRow",
                    path_params.batch_id, batch_request.function_name, batch_request.variant_name
                );
                let response = clickhouse_connection_info.run_query(query, None).await?;
                let mut inference_responses = Vec::new();
                for row in response.lines() {
                    let inference_response: JsonInferenceResponseDatabaseRead =
                        serde_json::from_str(row).map_err(|e| {
                            Error::new(ErrorDetails::Serialization {
                                message: e.to_string(),
                            })
                        })?;
                    inference_responses
                        .push(InferenceResponse::Json(inference_response.try_into()?));
                }
                Ok(CompletedBatchInferenceResponse {
                    batch_id: batch_request.batch_id,
                    inferences: inference_responses,
                })
            }
            PollPathParams {
                inference_id: Some(inference_id),
                ..
            } => {
                let query = format!(
                    "WITH inf_lookup AS (
                        SELECT episode_id
                        FROM InferenceById
                        WHERE id_uint = toUInt128(toUUID('{}'))
                    )
                    SELECT
                        ji.id as inference_id,
                        ji.episode_id as episode_id,
                        ji.variant_name as variant_name,
                        ji.output as output,
                        toUInt32(SUM(mi.input_tokens)) as input_tokens,
                        toUInt32(SUM(mi.output_tokens)) as output_tokens,
                        argMax(mi.finish_reason, toUInt128(mi.id)) as finish_reason
                    FROM JsonInference ji \
                    LEFT JOIN ModelInference mi ON ji.id = mi.inference_id \
                    JOIN inf_lookup ON ji.episode_id = inf_lookup.episode_id \
                    WHERE ji.id = '{}' \
                    AND ji.function_name = '{}' \
                    AND ji.variant_name = '{}' \
                    GROUP BY ji.id, ji.episode_id, ji.variant_name, ji.output \
                    FORMAT JSONEachRow",
                    inference_id,
                    inference_id,
                    batch_request.function_name,
                    batch_request.variant_name
                );
                let response = clickhouse_connection_info.run_query(query, None).await?;
                if response.is_empty() {
                    return Err(ErrorDetails::InferenceNotFound {
                        inference_id: *inference_id,
                    }
                    .into());
                }
                let inference_response: JsonInferenceResponseDatabaseRead =
                    serde_json::from_str(&response).map_err(|e| {
                        Error::new(ErrorDetails::Serialization {
                            message: e.to_string(),
                        })
                    })?;
                let inference_response = InferenceResponse::Json(inference_response.try_into()?);
                Ok(CompletedBatchInferenceResponse {
                    batch_id: batch_request.batch_id,
                    inferences: vec![inference_response],
                })
            }
        },
    }
}

#[derive(Debug, Deserialize)]
struct ChatInferenceResponseDatabaseRead {
    pub inference_id: Uuid,
    pub episode_id: Uuid,
    pub variant_name: String,
    pub output: String,
    pub input_tokens: u32,
    pub output_tokens: u32,
    pub finish_reason: Option<FinishReason>,
}

impl TryFrom<ChatInferenceResponseDatabaseRead> for ChatInferenceResponse {
    type Error = Error;

    fn try_from(value: ChatInferenceResponseDatabaseRead) -> Result<Self, Self::Error> {
        let usage = Usage {
            input_tokens: value.input_tokens,
            output_tokens: value.output_tokens,
        };
        let output: Vec<ContentBlockChatOutput> =
            serde_json::from_str(&value.output).map_err(|e| {
                Error::new(ErrorDetails::Serialization {
                    message: e.to_string(),
                })
            })?;
        Ok(ChatInferenceResponse {
            inference_id: value.inference_id,
            episode_id: value.episode_id,
            variant_name: value.variant_name,
            content: output,
            usage,
            // This is currently unsupported in the batch API
            original_response: None,
            finish_reason: value.finish_reason,
        })
    }
}

#[derive(Debug, Deserialize)]
struct JsonInferenceResponseDatabaseRead {
    pub inference_id: Uuid,
    pub episode_id: Uuid,
    pub variant_name: String,
    pub output: String,
    pub input_tokens: u32,
    pub output_tokens: u32,
    pub finish_reason: Option<FinishReason>,
}

impl TryFrom<JsonInferenceResponseDatabaseRead> for JsonInferenceResponse {
    type Error = Error;

    fn try_from(value: JsonInferenceResponseDatabaseRead) -> Result<Self, Self::Error> {
        let usage = Usage {
            input_tokens: value.input_tokens,
            output_tokens: value.output_tokens,
        };
        let output: JsonInferenceOutput = serde_json::from_str(&value.output).map_err(|e| {
            Error::new(ErrorDetails::Serialization {
                message: e.to_string(),
            })
        })?;
        Ok(JsonInferenceResponse {
            inference_id: value.inference_id,
            episode_id: value.episode_id,
            variant_name: value.variant_name,
            output,
            usage,
            // This is currently unsupported in the batch API
            original_response: None,
            finish_reason: value.finish_reason,
        })
    }
}<|MERGE_RESOLUTION|>--- conflicted
+++ resolved
@@ -863,11 +863,8 @@
                 inference_id,
                 episode_id,
             },
-<<<<<<< HEAD
             extra_body: vec![],
-=======
             extra_cache_key: None,
->>>>>>> 2a3665fe
         };
         let inference_result = function
             .prepare_response(
