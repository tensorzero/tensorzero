--- conflicted
+++ resolved
@@ -873,11 +873,7 @@
 
 fn is_none_or_empty<T>(v: &Option<Vec<T>>) -> bool {
     // if it’s None → skip, or if the Vec is empty → skip
-<<<<<<< HEAD
-    v.as_ref().map_or(true, |vec| vec.is_empty())
-=======
     v.as_ref().is_none_or(|vec| vec.is_empty())
->>>>>>> 9ac42ea5
 }
 
 #[derive(Clone, Debug, PartialEq, Serialize)]
