//! OpenAI-compatible API endpoint implementation.
//!
//! This module provides compatibility with the OpenAI Chat Completions API format,
//! translating between OpenAI's request/response format and our internal types.
//! It implements request handling, parameter conversion, and response formatting
//! to match OpenAI's API specification.
//!
//! We convert the request into our internal types, call `endpoints::inference::inference` to perform the actual inference,
//! and then convert the response into the OpenAI-compatible format.

use std::collections::HashMap;

use axum::body::Body;
use axum::debug_handler;
use axum::extract::State;
use axum::http::HeaderMap;
use axum::response::sse::{Event, Sse};
use axum::response::{IntoResponse, Response};
use axum::Json;
use futures::Stream;
use serde::{Deserialize, Serialize};
use serde_json::{Map, Value};
use tokio_stream::StreamExt;
use url::Url;
use uuid::Uuid;

use crate::cache::CacheParamsOptions;
use crate::endpoints::inference::{
    inference, ChatCompletionInferenceParams, InferenceParams, Params,
};
use crate::error::{Error, ErrorDetails};
use crate::gateway_util::{AppState, AppStateData, StructuredJson};
use crate::inference::types::extra_body::UnfilteredInferenceExtraBody;
use crate::inference::types::{
    current_timestamp, ContentBlockChatOutput, ContentBlockChunk, FinishReason, Image, ImageKind,
    Input, InputMessage, InputMessageContent, Role, TextKind, Usage,
};
use crate::tool::{
    DynamicToolParams, Tool, ToolCall, ToolCallChunk, ToolCallOutput, ToolChoice, ToolResult,
};
use crate::variant::JsonMode;

use super::inference::{
    InferenceCredentials, InferenceOutput, InferenceResponse, InferenceResponseChunk,
    InferenceStream,
};

/// A handler for the OpenAI-compatible inference endpoint
#[debug_handler(state = AppStateData)]
pub async fn inference_handler(
    State(AppStateData {
        config,
        http_client,
        clickhouse_connection_info,
    }): AppState,
    headers: HeaderMap,
    StructuredJson(openai_compatible_params): StructuredJson<OpenAICompatibleParams>,
) -> Result<Response<Body>, Error> {
    if !openai_compatible_params.unknown_fields.is_empty() {
        tracing::warn!(
            "Ignoring unknown fields in OpenAI-compatible request: {:?}",
            openai_compatible_params
                .unknown_fields
                .keys()
                .collect::<Vec<_>>()
        );
    }
    let stream_options = openai_compatible_params.stream_options;
    let params = Params::try_from_openai(headers, openai_compatible_params)?;

    // The prefix for the response's `model` field depends on the inference target
    // (We run this disambiguation deep in the `inference` call below but we don't get the decision out, so we duplicate it here)
    let response_model_prefix = match (&params.function_name, &params.model_name) {
        (Some(function_name), None) => Ok::<String, Error>(format!(
            "tensorzero::function_name::{}::variant_name::",
            function_name,
        )),
        (None, Some(_model_name)) => Ok("tensorzero::model_name::".to_string()),
        (Some(_), Some(_)) => Err(ErrorDetails::InvalidInferenceTarget {
            message: "Only one of `function_name` or `model_name` can be provided".to_string(),
        }
        .into()),
        (None, None) => Err(ErrorDetails::InvalidInferenceTarget {
            message: "Either `function_name` or `model_name` must be provided".to_string(),
        }
        .into()),
    }?;

    let response = inference(config, &http_client, clickhouse_connection_info, params).await?;

    match response {
        InferenceOutput::NonStreaming(response) => {
            let openai_compatible_response =
                OpenAICompatibleResponse::from((response, response_model_prefix));
            Ok(Json(openai_compatible_response).into_response())
        }
        InferenceOutput::Streaming(stream) => {
            let openai_compatible_stream = prepare_serialized_openai_compatible_events(
                stream,
                response_model_prefix,
                stream_options,
            );
            Ok(Sse::new(openai_compatible_stream)
                .keep_alive(axum::response::sse::KeepAlive::new())
                .into_response())
        }
    }
}

#[derive(Clone, Debug, Deserialize, PartialEq, Serialize)]
pub struct OpenAICompatibleFunctionCall {
    pub name: String,
    pub arguments: String,
}

#[derive(Clone, Debug, Deserialize, PartialEq, Serialize)]
pub struct OpenAICompatibleToolCall {
    /// The ID of the tool call.
    pub id: String,
    /// The type of the tool. Currently, only `function` is supported.
    pub r#type: String,
    /// The function that the model called.
    pub function: OpenAICompatibleFunctionCall,
}

#[derive(Clone, Debug, Deserialize, PartialEq, Serialize)]
pub struct OpenAICompatibleToolCallChunk {
    /// The ID of the tool call.
    pub id: Option<String>,
    /// The index of the tool call.
    pub index: usize,
    /// The type of the tool. Currently, only `function` is supported.
    pub r#type: String,
    /// The function that the model called.
    pub function: OpenAICompatibleFunctionCall,
}

#[derive(Clone, Debug, Deserialize, PartialEq)]
struct OpenAICompatibleSystemMessage {
    content: Value,
}

#[derive(Clone, Debug, Deserialize, PartialEq)]
struct OpenAICompatibleUserMessage {
    content: Value,
}

#[derive(Clone, Debug, Deserialize, PartialEq)]
struct OpenAICompatibleAssistantMessage {
    content: Option<Value>,
    tool_calls: Option<Vec<OpenAICompatibleToolCall>>,
}

#[derive(Clone, Debug, Deserialize, PartialEq)]
struct OpenAICompatibleToolMessage {
    content: Option<Value>,
    tool_call_id: String,
}

#[derive(Clone, Debug, Deserialize, PartialEq)]
#[serde(tag = "role")]
#[serde(rename_all = "lowercase")]
enum OpenAICompatibleMessage {
    #[serde(alias = "developer")]
    System(OpenAICompatibleSystemMessage),
    User(OpenAICompatibleUserMessage),
    Assistant(OpenAICompatibleAssistantMessage),
    Tool(OpenAICompatibleToolMessage),
}

#[derive(Clone, Debug, Deserialize, PartialEq)]
#[serde(tag = "type")]
#[serde(rename_all = "snake_case")]
enum OpenAICompatibleResponseFormat {
    Text,
    JsonSchema { json_schema: Value },
    JsonObject,
}

#[derive(Clone, Debug, Deserialize, PartialEq)]
#[serde(tag = "type", content = "function")]
#[serde(rename_all = "snake_case")]
enum OpenAICompatibleTool {
    Function {
        description: Option<String>,
        name: String,
        parameters: Value,
        #[serde(default)]
        strict: bool,
    },
}

#[derive(Clone, Debug, Deserialize, PartialEq)]
struct FunctionName {
    name: String,
}

/// Specifies a tool the model should use. Use to force the model to call a specific function.
#[derive(Clone, Debug, Deserialize, PartialEq)]
struct OpenAICompatibleNamedToolChoice {
    /// The type of the tool. Currently, only `function` is supported.
    r#type: String,
    function: FunctionName,
}

/// Controls which (if any) tool is called by the model.
/// `none` means the model will not call any tool and instead generates a message.
/// `auto` means the model can pick between generating a message or calling one or more tools.
/// `required` means the model must call one or more tools.
/// Specifying a particular tool via `{"type": "function", "function": {"name": "my_function"}}` forces the model to call that tool.
///
/// `none` is the default when no tools are present. `auto` is the default if tools are present.
#[derive(Clone, Debug, Default, Deserialize, PartialEq)]
#[serde(rename_all = "lowercase")]
enum ChatCompletionToolChoiceOption {
    #[default]
    None,
    Auto,
    Required,
    #[serde(untagged)]
    Named(OpenAICompatibleNamedToolChoice),
}

#[derive(Clone, Copy, Debug, Deserialize, PartialEq)]
struct OpenAICompatibleStreamOptions {
    #[serde(default)]
    include_usage: bool,
}

#[derive(Clone, Debug, Deserialize, PartialEq)]
pub struct OpenAICompatibleParams {
    messages: Vec<OpenAICompatibleMessage>,
    model: String,
    frequency_penalty: Option<f32>,
    max_tokens: Option<u32>,
    max_completion_tokens: Option<u32>,
    presence_penalty: Option<f32>,
    response_format: Option<OpenAICompatibleResponseFormat>,
    seed: Option<u32>,
    stream: Option<bool>,
    stream_options: Option<OpenAICompatibleStreamOptions>,
    temperature: Option<f32>,
    tools: Option<Vec<OpenAICompatibleTool>>,
    tool_choice: Option<ChatCompletionToolChoiceOption>,
    top_p: Option<f32>,
    parallel_tool_calls: Option<bool>,
    #[serde(rename = "tensorzero::variant_name")]
    tensorzero_variant_name: Option<String>,
    #[serde(rename = "tensorzero::dryrun")]
    tensorzero_dryrun: Option<bool>,
    #[serde(rename = "tensorzero::episode_id")]
    tensorzero_episode_id: Option<Uuid>,
    #[serde(rename = "tensorzero::cache_options")]
    tensorzero_cache_options: Option<CacheParamsOptions>,
    #[serde(flatten)]
    unknown_fields: HashMap<String, Value>,
}

#[derive(Clone, Debug, PartialEq, Serialize)]
struct OpenAICompatibleUsage {
    prompt_tokens: u32,
    completion_tokens: u32,
    total_tokens: u32,
}

#[derive(Clone, Debug, PartialEq, Serialize)]
struct OpenAICompatibleResponseMessage {
    content: Option<String>,
    tool_calls: Option<Vec<OpenAICompatibleToolCall>>,
    role: String,
}

#[derive(Clone, Debug, PartialEq, Serialize)]
struct OpenAICompatibleChoice {
    index: u32,
    finish_reason: OpenAICompatibleFinishReason,
    message: OpenAICompatibleResponseMessage,
}

#[derive(Clone, Debug, PartialEq, Serialize)]
#[serde(rename_all = "snake_case")]
enum OpenAICompatibleFinishReason {
    Stop,
    Length,
    ContentFilter,
    ToolCalls,
    // FunctionCall, we never generate this and it is deprecated
}

impl From<FinishReason> for OpenAICompatibleFinishReason {
    fn from(finish_reason: FinishReason) -> Self {
        match finish_reason {
            FinishReason::Stop => OpenAICompatibleFinishReason::Stop,
            FinishReason::Length => OpenAICompatibleFinishReason::Length,
            FinishReason::ContentFilter => OpenAICompatibleFinishReason::ContentFilter,
            FinishReason::ToolCall => OpenAICompatibleFinishReason::ToolCalls,
            FinishReason::Unknown => OpenAICompatibleFinishReason::Stop, // OpenAI doesn't have an unknown finish reason so we coerce
        }
    }
}

#[derive(Clone, Debug, PartialEq, Serialize)]
struct OpenAICompatibleResponse {
    id: String,
    episode_id: String,
    choices: Vec<OpenAICompatibleChoice>,
    created: u32,
    model: String,
    system_fingerprint: String,
    object: String,
    usage: OpenAICompatibleUsage,
}

const TENSORZERO_FUNCTION_NAME_PREFIX: &str = "tensorzero::function_name::";
const TENSORZERO_MODEL_NAME_PREFIX: &str = "tensorzero::model_name::";

impl Params {
    fn try_from_openai(
        headers: HeaderMap,
        openai_compatible_params: OpenAICompatibleParams,
    ) -> Result<Self, Error> {
        let (function_name, model_name) = if let Some(function_name) = openai_compatible_params
            .model
            .strip_prefix(TENSORZERO_FUNCTION_NAME_PREFIX)
        {
            (Some(function_name.to_string()), None)
        } else if let Some(model_name) = openai_compatible_params
            .model
            .strip_prefix(TENSORZERO_MODEL_NAME_PREFIX)
        {
            (None, Some(model_name.to_string()))
        } else if let Some(function_name) =
            openai_compatible_params.model.strip_prefix("tensorzero::")
        {
            tracing::warn!(
                function_name = function_name,
                "Deprecation Warning: Please set the `model` parameter to `tensorzero::function_name::your_function` instead of `tensorzero::your_function.` The latter will be removed in a future release."
            );
            (Some(function_name.to_string()), None)
        } else {
            return Err(Error::new(ErrorDetails::InvalidOpenAICompatibleRequest {
                message: "`model` field must start with `tensorzero::function_name::` or `tensorzero::model_name::`. For example, `tensorzero::function_name::my_function` for a function `my_function` defined in your config, `tensorzero::model_name::my_model` for a model `my_model` defined in your config, or default functions like `tensorzero::model_name::openai::gpt-4o-mini`.".to_string(),
            }));
        };

        if let Some(function_name) = &function_name {
            if function_name.is_empty() {
                return Err(ErrorDetails::InvalidOpenAICompatibleRequest {
                message:
                    "function_name (passed in model field after \"tensorzero::function_name::\") cannot be empty"
                        .to_string(),
            }
            .into());
            }
        }

        if let Some(model_name) = &model_name {
            if model_name.is_empty() {
                return Err(ErrorDetails::InvalidOpenAICompatibleRequest {
                    message: "model_name (passed in model field after \"tensorzero::model_name::\") cannot be empty".to_string(),
                }
                .into());
            }
        }

        let header_episode_id = headers
            .get("episode_id")
            .map(|h| {
                tracing::warn!("Deprecation Warning: Please use the `tensorzero::episode_id` field instead of the `episode_id` header. The header will be removed in a future release.");
                h.to_str()
                    .map_err(|_| {
                        Error::new(ErrorDetails::InvalidOpenAICompatibleRequest {
                            message: "episode_id header is not valid UTF-8".to_string(),
                        })
                    })
                    .and_then(|s| {
                        Uuid::parse_str(s).map_err(|_| {
                            Error::new(ErrorDetails::InvalidTensorzeroUuid {
                                kind: "Episode".to_string(),
                                message: "episode_id header is not a valid UUID".to_string(),
                            })
                        })
                    })
            })
            .transpose()?;
        // If both max_tokens and max_completion_tokens are provided, we use the minimum of the two.
        // Otherwise, we use the provided value, or None if neither is provided.
        let max_tokens = match (
            openai_compatible_params.max_tokens,
            openai_compatible_params.max_completion_tokens,
        ) {
            (Some(max_tokens), Some(max_completion_tokens)) => {
                Some(max_tokens.min(max_completion_tokens))
            }
            (Some(max_tokens), None) => Some(max_tokens),
            (None, Some(max_completion_tokens)) => Some(max_completion_tokens),
            (None, None) => None,
        };
        let json_mode = match openai_compatible_params.response_format {
            Some(OpenAICompatibleResponseFormat::JsonSchema { json_schema: _ }) => {
                Some(JsonMode::Strict)
            }
            Some(OpenAICompatibleResponseFormat::JsonObject) => Some(JsonMode::On),
            Some(OpenAICompatibleResponseFormat::Text) => Some(JsonMode::Off),
            None => None,
        };
        let input = openai_compatible_params.messages.try_into()?;
        let chat_completion_inference_params = ChatCompletionInferenceParams {
            temperature: openai_compatible_params.temperature,
            max_tokens,
            seed: openai_compatible_params.seed,
            top_p: openai_compatible_params.top_p,
            presence_penalty: openai_compatible_params.presence_penalty,
            frequency_penalty: openai_compatible_params.frequency_penalty,
            json_mode,
        };
        let inference_params = InferenceParams {
            chat_completion: chat_completion_inference_params,
        };
        let header_variant_name = headers
            .get("variant_name")
            .map(|h| {
                tracing::warn!("Deprecation Warning: Please use the `tensorzero::variant_name` field instead of the `variant_name` header. The header will be removed in a future release.");
                h.to_str()
                    .map_err(|_| {
                        Error::new(ErrorDetails::InvalidOpenAICompatibleRequest {
                            message: "variant_name header is not valid UTF-8".to_string(),
                        })
                    })
                    .map(|s| s.to_string())
            })
            .transpose()?;
        let header_dryrun = headers
            .get("dryrun")
            .map(|h| {
                tracing::warn!("Deprecation Warning: Please use the `tensorzero::dryrun` field instead of the `dryrun` header. The header will be removed in a future release.");
                h.to_str()
                    .map_err(|_| {
                        Error::new(ErrorDetails::InvalidOpenAICompatibleRequest {
                            message: "dryrun header is not valid UTF-8".to_string(),
                        })
                    })
                    .and_then(|s| {
                        s.parse::<bool>().map_err(|_| {
                            Error::new(ErrorDetails::InvalidOpenAICompatibleRequest {
                                message: "dryrun header is not a valid boolean".to_string(),
                            })
                        })
                    })
            })
            .transpose()?;
        let dynamic_tool_params = DynamicToolParams {
            allowed_tools: None,
            additional_tools: openai_compatible_params
                .tools
                .map(|tools| tools.into_iter().map(|tool| tool.into()).collect()),
            tool_choice: openai_compatible_params
                .tool_choice
                .map(|tool_choice| tool_choice.into()),
            parallel_tool_calls: openai_compatible_params.parallel_tool_calls,
        };
        let output_schema = match openai_compatible_params.response_format {
            Some(OpenAICompatibleResponseFormat::JsonSchema { json_schema }) => Some(json_schema),
            _ => None,
        };
        Ok(Params {
            function_name,
            model_name,
            episode_id: openai_compatible_params
                .tensorzero_episode_id
                .or(header_episode_id),
            input,
            stream: openai_compatible_params.stream,
            params: inference_params,
            variant_name: openai_compatible_params
                .tensorzero_variant_name
                .or(header_variant_name),
            dryrun: openai_compatible_params.tensorzero_dryrun.or(header_dryrun),
            dynamic_tool_params,
            output_schema,
            // OpenAI compatible endpoint does not support dynamic credentials
            credentials: InferenceCredentials::default(),
            cache_options: openai_compatible_params
                .tensorzero_cache_options
                .unwrap_or_default(),
            // For now, we don't support internal inference for OpenAI compatible endpoint
            internal: false,
            tags: HashMap::new(),
            // OpenAI compatible endpoint does not support 'include_original_response'
            include_original_response: false,
            // OpenAI compatible endpoint does not support 'extra_body'
            extra_body: UnfilteredInferenceExtraBody::default(),
        })
    }
}

impl TryFrom<Vec<OpenAICompatibleMessage>> for Input {
    type Error = Error;
    fn try_from(
        openai_compatible_messages: Vec<OpenAICompatibleMessage>,
    ) -> Result<Self, Self::Error> {
        let mut system_messages = Vec::new();
        let mut messages = Vec::new();
        let mut tool_call_id_to_name = HashMap::new();
        let first_system = matches!(
            openai_compatible_messages.first(),
            Some(OpenAICompatibleMessage::System(_))
        );
        for message in openai_compatible_messages {
            match message {
                OpenAICompatibleMessage::System(msg) => {
                    let system_content = convert_openai_message_content(msg.content.clone())?;
                    for content in system_content {
                        system_messages.push(match content {
                            InputMessageContent::Text(TextKind::LegacyValue { value }) => value,
                            InputMessageContent::Text(TextKind::Text { text }) => {
                                Value::String(text)
                            }
                            InputMessageContent::Text(TextKind::Arguments { arguments }) => {
                                Value::Object(arguments)
                            }
                            InputMessageContent::RawText { value } => Value::String(value),
                            _ => {
                                return Err(ErrorDetails::InvalidOpenAICompatibleRequest {
                                    message: "System message must be a text content block"
                                        .to_string(),
                                }
                                .into())
                            }
                        });
                    }
                }
                OpenAICompatibleMessage::User(msg) => {
                    messages.push(InputMessage {
                        role: Role::User,
                        content: convert_openai_message_content(msg.content)?,
                    });
                }
                OpenAICompatibleMessage::Assistant(msg) => {
                    let mut message_content = Vec::new();
                    if let Some(content) = msg.content {
                        message_content.extend(convert_openai_message_content(content)?);
                    }
                    if let Some(tool_calls) = msg.tool_calls {
                        for tool_call in tool_calls {
                            tool_call_id_to_name
                                .insert(tool_call.id.clone(), tool_call.function.name.clone());
                            message_content.push(InputMessageContent::ToolCall(tool_call.into()));
                        }
                    }
                    messages.push(InputMessage {
                        role: Role::Assistant,
                        content: message_content,
                    });
                }
                OpenAICompatibleMessage::Tool(msg) => {
                    let name = tool_call_id_to_name
                        .get(&msg.tool_call_id)
                        .ok_or_else(|| {
                            Error::new(ErrorDetails::InvalidOpenAICompatibleRequest {
                                message: "tool call id not found".to_string(),
                            })
                        })?
                        .to_string();
                    messages.push(InputMessage {
                        role: Role::User,
                        content: vec![InputMessageContent::ToolResult(ToolResult {
                            id: msg.tool_call_id,
                            name,
                            result: msg.content.unwrap_or_default().to_string(),
                        })],
                    });
                }
            }
        }

        if system_messages.len() <= 1 {
            if system_messages.len() == 1 && !first_system {
                tracing::warn!("Moving system message to the start of the conversation");
            }
            Ok(Input {
                system: system_messages.pop(),
                messages,
            })
        } else {
            let mut output = String::new();
            for (i, system_message) in system_messages.iter().enumerate() {
                if let Value::String(msg) = system_message {
                    if i > 0 {
                        output.push('\n');
                    }
                    output.push_str(msg);
                } else {
                    return Err(ErrorDetails::InvalidOpenAICompatibleRequest {
                        message: "Multiple system messages provided, but not all were strings"
                            .to_string(),
                    }
                    .into());
                }
            }
            tracing::warn!("Multiple system messages provided - they will be concatenated and moved to the start of the conversation");
            Ok(Input {
                system: Some(Value::String(output)),
                messages,
            })
        }
    }
}

#[derive(Deserialize, Debug)]
#[serde(tag = "type", deny_unknown_fields, rename_all = "snake_case")]
#[allow(dead_code)]
enum OpenAICompatibleContentBlock {
    Text(TextContent),
    ImageUrl { image_url: OpenAICompatibleImageUrl },
}

#[derive(Deserialize, Debug)]
#[serde(tag = "type", deny_unknown_fields, rename_all = "snake_case")]
#[allow(dead_code)]
struct OpenAICompatibleImageUrl {
    url: Url,
}

#[derive(Deserialize, Debug)]
#[serde(untagged, deny_unknown_fields, rename_all = "snake_case")]
// Two mutually exclusive modes - the standard OpenAI text, and our special TensorZero mode
pub enum TextContent {
    /// A normal openai text content block: `{"type": "text", "text": "Some content"}`. The `type` key comes from the parent `OpenAICompatibleContentBlock`
    RawText { text: String },
    /// A special TensorZero mode: `{"type": "text", "tensorzero::arguments": {"custom_key": "custom_val"}}`.
    TensorZeroArguments {
        #[serde(default, rename = "tensorzero::arguments")]
        tensorzero_arguments: Map<String, Value>,
    },
}

fn parse_base64_image_data_url(url: &str) -> Result<(ImageKind, &str), Error> {
    let Some(url) = url.strip_prefix("data:") else {
        return Err(Error::new(ErrorDetails::InvalidOpenAICompatibleRequest {
            message: "Image data URL must start with `data:`".to_string(),
        }));
    };
    let Some((mime_type, data)) = url.split_once(";base64,") else {
        return Err(Error::new(ErrorDetails::InvalidOpenAICompatibleRequest {
            message: "Image data URL must contain a base64-encoded data part".to_string(),
        }));
    };
    let image_type = match mime_type {
        "image/jpeg" => ImageKind::Jpeg,
        "image/png" => ImageKind::Png,
        "image/webp" => ImageKind::WebP,
        _ => {
            return Err(Error::new(ErrorDetails::InvalidOpenAICompatibleRequest {
                message: format!("Unsupported content type `{mime_type}`: - only `image/jpeg`, `image/png``, and `image/webp` image data URLs are supported"),
            }))
        }
    };
    Ok((image_type, data))
}

fn convert_openai_message_content(content: Value) -> Result<Vec<InputMessageContent>, Error> {
    match content {
        Value::String(s) => Ok(vec![InputMessageContent::Text(TextKind::Text { text: s })]),
        Value::Array(a) => {
            let mut outputs = Vec::with_capacity(a.len());
            for val in a {
                let block = serde_json::from_value::<OpenAICompatibleContentBlock>(val.clone());
                let output = match block {
                    Ok(OpenAICompatibleContentBlock::Text(TextContent::RawText { text })) => InputMessageContent::Text(TextKind::Text {text }),
                    Ok(OpenAICompatibleContentBlock::Text(TextContent::TensorZeroArguments { tensorzero_arguments })) => InputMessageContent::Text(TextKind::Arguments { arguments: tensorzero_arguments }),
                    Ok(OpenAICompatibleContentBlock::ImageUrl { image_url }) => {
                        if image_url.url.scheme() == "data" {
                            let url_str = image_url.url.to_string();
                            let (mime_type, data) = parse_base64_image_data_url(&url_str)?;
                            InputMessageContent::Image(Image::Base64 { mime_type, data: data.to_string() })
                        } else {
                            InputMessageContent::Image(Image::Url { url: image_url.url })
                        }
                    }
                    Err(e) => {
                        tracing::warn!(r#"Content block `{val}` was not a valid OpenAI content block. This is deprecated - please use `{{"type": "text", "tensorzero::arguments": {{"custom": "data"}}` to pass arbitrary JSON values to TensorZero: {e}"#);
                        if let Value::Object(obj) = val {
                            InputMessageContent::Text(TextKind::Arguments { arguments: obj })
                        } else {
                            return Err(Error::new(ErrorDetails::InvalidOpenAICompatibleRequest {
                                message: format!("Content block `{val}` is not an object"),
                            }));
                        }
                    }
                };
                outputs.push(output);
            }
            Ok(outputs)
        }
        _ => Err(ErrorDetails::InvalidOpenAICompatibleRequest {
            message: "message content must either be a string or an array of length 1 containing structured TensorZero inputs".to_string(),
        }.into()),
    }
}

impl From<OpenAICompatibleTool> for Tool {
    fn from(tool: OpenAICompatibleTool) -> Self {
        match tool {
            OpenAICompatibleTool::Function {
                description,
                name,
                parameters,
                strict,
            } => Tool {
                description: description.unwrap_or_default(),
                parameters,
                name,
                strict,
            },
        }
    }
}

impl From<ChatCompletionToolChoiceOption> for ToolChoice {
    fn from(tool_choice: ChatCompletionToolChoiceOption) -> Self {
        match tool_choice {
            ChatCompletionToolChoiceOption::None => ToolChoice::None,
            ChatCompletionToolChoiceOption::Auto => ToolChoice::Auto,
            ChatCompletionToolChoiceOption::Required => ToolChoice::Required,
            ChatCompletionToolChoiceOption::Named(named) => {
                ToolChoice::Specific(named.function.name)
            }
        }
    }
}

impl From<OpenAICompatibleToolCall> for ToolCall {
    fn from(tool_call: OpenAICompatibleToolCall) -> Self {
        ToolCall {
            id: tool_call.id,
            name: tool_call.function.name,
            arguments: tool_call.function.arguments,
        }
    }
}

impl From<(InferenceResponse, String)> for OpenAICompatibleResponse {
    fn from((inference_response, response_model_prefix): (InferenceResponse, String)) -> Self {
        match inference_response {
            InferenceResponse::Chat(response) => {
                let (content, tool_calls) = process_chat_content(response.content);

                OpenAICompatibleResponse {
                    id: response.inference_id.to_string(),
                    choices: vec![OpenAICompatibleChoice {
                        index: 0,
                        finish_reason: response.finish_reason.unwrap_or(FinishReason::Stop).into(),
                        message: OpenAICompatibleResponseMessage {
                            content,
                            tool_calls: Some(tool_calls),
                            role: "assistant".to_string(),
                        },
                    }],
                    created: current_timestamp() as u32,
                    model: format!("{response_model_prefix}{}", response.variant_name),
                    system_fingerprint: "".to_string(),
                    object: "chat.completion".to_string(),
                    usage: response.usage.into(),
                    episode_id: response.episode_id.to_string(),
                }
            }
            InferenceResponse::Json(response) => OpenAICompatibleResponse {
                id: response.inference_id.to_string(),
                choices: vec![OpenAICompatibleChoice {
                    index: 0,
                    finish_reason: response.finish_reason.unwrap_or(FinishReason::Stop).into(),
                    message: OpenAICompatibleResponseMessage {
                        content: response.output.raw,
                        tool_calls: None,
                        role: "assistant".to_string(),
                    },
                }],
                created: current_timestamp() as u32,
                model: format!("{response_model_prefix}{}", response.variant_name),
                system_fingerprint: "".to_string(),
                object: "chat.completion".to_string(),
                usage: OpenAICompatibleUsage {
                    prompt_tokens: response.usage.input_tokens,
                    completion_tokens: response.usage.output_tokens,
                    total_tokens: response.usage.input_tokens + response.usage.output_tokens,
                },
                episode_id: response.episode_id.to_string(),
            },
        }
    }
}

// Takes a vector of ContentBlockOutput and returns a tuple of (Option<String>, Vec<OpenAICompatibleToolCall>).
// This is useful since the OpenAI format separates text and tool calls in the response fields.
fn process_chat_content(
    content: Vec<ContentBlockChatOutput>,
) -> (Option<String>, Vec<OpenAICompatibleToolCall>) {
    let mut content_str: Option<String> = None;
    let mut tool_calls = Vec::new();
    for block in content {
        match block {
            ContentBlockChatOutput::Text(text) => match content_str {
                Some(ref mut content) => content.push_str(&text.text),
                None => content_str = Some(text.text),
            },
            ContentBlockChatOutput::ToolCall(tool_call) => {
                tool_calls.push(tool_call.into());
            }
            ContentBlockChatOutput::Thought(_thought) => {
                // OpenAI compatible endpoint does not support thought blocks
                // Users of this endpoint will need to check observability to see them
                tracing::warn!(
                    "Ignoring 'thought' content block when constructing OpenAI-compatible response"
                );
            }
            ContentBlockChatOutput::Unknown {
                data: _,
                model_provider_name: _,
            } => {
                tracing::warn!(
                    "Ignoring 'unknown' content block when constructing OpenAI-compatible response"
                );
            }
        }
    }
    (content_str, tool_calls)
}

impl From<ToolCallOutput> for OpenAICompatibleToolCall {
    fn from(tool_call: ToolCallOutput) -> Self {
        OpenAICompatibleToolCall {
            id: tool_call.id,
            r#type: "function".to_string(),
            function: OpenAICompatibleFunctionCall {
                name: tool_call.raw_name,
                arguments: tool_call.raw_arguments,
            },
        }
    }
}

impl From<Usage> for OpenAICompatibleUsage {
    fn from(usage: Usage) -> Self {
        OpenAICompatibleUsage {
            prompt_tokens: usage.input_tokens,
            completion_tokens: usage.output_tokens,
            total_tokens: usage.input_tokens + usage.output_tokens,
        }
    }
}

#[derive(Clone, Debug, PartialEq, Serialize)]
struct OpenAICompatibleResponseChunk {
    id: String,
    episode_id: String,
    choices: Vec<OpenAICompatibleChoiceChunk>,
    created: u32,
    model: String,
    system_fingerprint: String,
    service_tier: String,
    object: String,
    usage: Option<OpenAICompatibleUsage>,
}

#[derive(Clone, Debug, PartialEq, Serialize)]
struct OpenAICompatibleChoiceChunk {
    index: u32,
    finish_reason: Option<OpenAICompatibleFinishReason>,
    logprobs: Option<()>, // This is always set to None for now
    delta: OpenAICompatibleDelta,
}

fn is_none_or_empty<T>(v: &Option<Vec<T>>) -> bool {
    // if it’s None → skip, or if the Vec is empty → skip
<<<<<<< HEAD
    v.as_ref().is_none_or(|v| v.is_empty())
=======
    v.as_ref().is_none_or(|vec| vec.is_empty())
>>>>>>> 533e60a9
}

#[derive(Clone, Debug, PartialEq, Serialize)]
struct OpenAICompatibleDelta {
    #[serde(skip_serializing_if = "Option::is_none")]
    content: Option<String>,
    #[serde(skip_serializing_if = "is_none_or_empty")]
    tool_calls: Option<Vec<OpenAICompatibleToolCallChunk>>,
}

fn convert_inference_response_chunk_to_openai_compatible(
    chunk: InferenceResponseChunk,
    tool_id_to_index: &mut HashMap<String, usize>,
    response_model_prefix: &str,
) -> Vec<OpenAICompatibleResponseChunk> {
    let response_chunk = match chunk {
        InferenceResponseChunk::Chat(c) => {
            let (content, tool_calls) = process_chat_content_chunk(c.content, tool_id_to_index);
            OpenAICompatibleResponseChunk {
                id: c.inference_id.to_string(),
                episode_id: c.episode_id.to_string(),
                choices: vec![OpenAICompatibleChoiceChunk {
                    index: 0,
                    finish_reason: c.finish_reason.map(|finish_reason| finish_reason.into()),
                    logprobs: None,
                    delta: OpenAICompatibleDelta {
                        content,
                        tool_calls: Some(tool_calls),
                    },
                }],
                created: current_timestamp() as u32,
                service_tier: "".to_string(),
                model: format!("{response_model_prefix}{}", c.variant_name),
                system_fingerprint: "".to_string(),
                object: "chat.completion.chunk".to_string(),
                // We emit a single chunk containing 'usage' at the end of the stream
                usage: None,
            }
        }
        InferenceResponseChunk::Json(c) => OpenAICompatibleResponseChunk {
            id: c.inference_id.to_string(),
            episode_id: c.episode_id.to_string(),
            choices: vec![OpenAICompatibleChoiceChunk {
                index: 0,
                finish_reason: c.finish_reason.map(|finish_reason| finish_reason.into()),
                logprobs: None,
                delta: OpenAICompatibleDelta {
                    content: Some(c.raw),
                    tool_calls: None,
                },
            }],
            created: current_timestamp() as u32,
            service_tier: "".to_string(),
            model: format!("{response_model_prefix}{}", c.variant_name),
            system_fingerprint: "".to_string(),
            object: "chat.completion.chunk".to_string(),
            // We emit a single chunk containing 'usage' at the end of the stream
            usage: None,
        },
    };

    vec![response_chunk]
}

fn process_chat_content_chunk(
    content: Vec<ContentBlockChunk>,
    tool_id_to_index: &mut HashMap<String, usize>,
) -> (Option<String>, Vec<OpenAICompatibleToolCallChunk>) {
    let mut content_str: Option<String> = None;
    let mut tool_calls = Vec::new();
    for block in content {
        match block {
            ContentBlockChunk::Text(text) => match content_str {
                Some(ref mut content) => content.push_str(&text.text),
                None => content_str = Some(text.text),
            },
            ContentBlockChunk::ToolCall(tool_call) => {
                let len = tool_id_to_index.len();
                let is_new = !tool_id_to_index.contains_key(&tool_call.id);
                let index = tool_id_to_index.entry(tool_call.id.clone()).or_insert(len);
                tool_calls.push(OpenAICompatibleToolCallChunk {
                    id: if is_new { Some(tool_call.id) } else { None },
                    index: *index,
                    r#type: "function".to_string(),
                    function: OpenAICompatibleFunctionCall {
                        name: tool_call.raw_name,
                        arguments: tool_call.raw_arguments,
                    },
                });
            }
            ContentBlockChunk::Thought(_thought) => {
                // OpenAI compatible endpoint does not support thought blocks
                // Users of this endpoint will need to check observability to see them
                tracing::warn!(
                    "Ignoring 'thought' content block chunk when constructing OpenAI-compatible response"
                );
            }
        }
    }
    (content_str, tool_calls)
}

/// Prepares an Event for SSE on the way out of the gateway
/// When None is passed in, we send "[DONE]" to the client to signal the end of the stream
fn prepare_serialized_openai_compatible_events(
    mut stream: InferenceStream,
    response_model_prefix: String,
    stream_options: Option<OpenAICompatibleStreamOptions>,
) -> impl Stream<Item = Result<Event, Error>> {
    async_stream::stream! {
        let mut tool_id_to_index = HashMap::new();
        let mut is_first_chunk = true;
        let mut total_usage = OpenAICompatibleUsage {
            prompt_tokens: 0,
            completion_tokens: 0,
            total_tokens: 0,
        };
        let mut inference_id = None;
        let mut episode_id = None;
        let mut variant_name = None;
        while let Some(chunk) = stream.next().await {
            // NOTE - in the future, we may want to end the stream early if we get an error
            // For now, we just ignore the error and try to get more chunks
            let Ok(chunk) = chunk else {
                continue;
            };
            inference_id = Some(chunk.inference_id());
            episode_id = Some(chunk.episode_id());
            variant_name = Some(chunk.variant_name().to_string());
            let chunk_usage = match &chunk {
                InferenceResponseChunk::Chat(c) => {
                    &c.usage
                }
                InferenceResponseChunk::Json(c) => {
                    &c.usage
                }
            };
            if let Some(chunk_usage) = chunk_usage {
                total_usage.prompt_tokens += chunk_usage.input_tokens;
                total_usage.completion_tokens += chunk_usage.output_tokens;
                total_usage.total_tokens += chunk_usage.input_tokens + chunk_usage.output_tokens;
            }
            let openai_compatible_chunks = convert_inference_response_chunk_to_openai_compatible(chunk, &mut tool_id_to_index, &response_model_prefix);
            for chunk in openai_compatible_chunks {
                let mut chunk_json = serde_json::to_value(chunk).map_err(|e| {
                    Error::new(ErrorDetails::Inference {
                        message: format!("Failed to convert chunk to JSON: {}", e),
                    })
                })?;
                if is_first_chunk {
                    // OpenAI includes "assistant" role in the first chunk but not in the subsequent chunks
                    chunk_json["choices"][0]["delta"]["role"] = Value::String("assistant".to_string());
                    is_first_chunk = false;
                }

                yield Event::default().json_data(chunk_json).map_err(|e| {
                    Error::new(ErrorDetails::Inference {
                        message: format!("Failed to convert Value to Event: {}", e),
                    })
                })
            }
        }
        if stream_options.map(|s| s.include_usage).unwrap_or(false) {
            let episode_id = episode_id.ok_or_else(|| {
                Error::new(ErrorDetails::Inference {
                    message: "Cannot find episode_id - no chunks were produced by TensorZero".to_string(),
                })
            })?;
            let inference_id = inference_id.ok_or_else(|| {
                Error::new(ErrorDetails::Inference {
                    message: "Cannot find inference_id - no chunks were produced by TensorZero".to_string(),
                })
            })?;
            let variant_name = variant_name.ok_or_else(|| {
                Error::new(ErrorDetails::Inference {
                    message: "Cannot find variant_name - no chunks were produced by TensorZero".to_string(),
                })
            })?;
            let usage_chunk = OpenAICompatibleResponseChunk {
                id: inference_id.to_string(),
                episode_id: episode_id.to_string(),
                choices: vec![],
                created: current_timestamp() as u32,
                model: format!("{response_model_prefix}{}", variant_name),
                system_fingerprint: "".to_string(),
                object: "chat.completion.chunk".to_string(),
                service_tier: "".to_string(),
                usage: Some(OpenAICompatibleUsage {
                    prompt_tokens: total_usage.prompt_tokens,
                    completion_tokens: total_usage.completion_tokens,
                    total_tokens: total_usage.total_tokens,
                }),
            };
            yield Event::default().json_data(
                usage_chunk)
                .map_err(|e| {
                    Error::new(ErrorDetails::Inference {
                        message: format!("Failed to convert usage chunk to JSON: {}", e),
                    })
                });
        }
        yield Ok(Event::default().data("[DONE]"));
    }
}

impl From<ToolCallChunk> for OpenAICompatibleToolCall {
    fn from(tool_call: ToolCallChunk) -> Self {
        OpenAICompatibleToolCall {
            id: tool_call.id,
            r#type: "function".to_string(),
            function: OpenAICompatibleFunctionCall {
                name: tool_call.raw_name,
                arguments: tool_call.raw_arguments,
            },
        }
    }
}

#[cfg(test)]
mod tests {

    use super::*;
    use axum::http::header::{HeaderName, HeaderValue};
    use serde_json::json;
    use tracing_test::traced_test;

    use crate::cache::CacheEnabledMode;
    use crate::inference::types::{Text, TextChunk};

    #[test]
    fn test_try_from_openai_compatible_params() {
        let episode_id = Uuid::now_v7();
        let headers = HeaderMap::from_iter(vec![
            (
                HeaderName::from_static("episode_id"),
                HeaderValue::from_str(&episode_id.to_string()).unwrap(),
            ),
            (
                HeaderName::from_static("variant_name"),
                HeaderValue::from_static("test_variant"),
            ),
        ]);
        let messages = vec![OpenAICompatibleMessage::User(OpenAICompatibleUserMessage {
            content: Value::String("Hello, world!".to_string()),
        })];
        let params = Params::try_from_openai(
            headers,
            OpenAICompatibleParams {
                messages,
                model: "tensorzero::test_function".into(),
                frequency_penalty: Some(0.5),
                max_tokens: Some(100),
                max_completion_tokens: Some(50),
                presence_penalty: Some(0.5),
                response_format: None,
                seed: Some(23),
                stream: None,
                temperature: Some(0.5),
                tools: None,
                tool_choice: None,
                top_p: Some(0.5),
                parallel_tool_calls: None,
                tensorzero_episode_id: None,
                tensorzero_variant_name: None,
                tensorzero_dryrun: None,
                tensorzero_cache_options: None,
                unknown_fields: Default::default(),
                stream_options: None,
            },
        )
        .unwrap();
        assert_eq!(params.function_name, Some("test_function".to_string()));
        assert_eq!(params.episode_id, Some(episode_id));
        assert_eq!(params.variant_name, Some("test_variant".to_string()));
        assert_eq!(params.input.messages.len(), 1);
        assert_eq!(params.input.messages[0].role, Role::User);
        assert_eq!(
            params.input.messages[0].content[0],
            InputMessageContent::Text(TextKind::Text {
                text: "Hello, world!".to_string(),
            })
        );
        assert_eq!(params.params.chat_completion.temperature, Some(0.5));
        assert_eq!(params.params.chat_completion.max_tokens, Some(50));
        assert_eq!(params.params.chat_completion.seed, Some(23));
        assert_eq!(params.params.chat_completion.top_p, Some(0.5));
        assert_eq!(params.params.chat_completion.presence_penalty, Some(0.5));
        assert_eq!(params.params.chat_completion.frequency_penalty, Some(0.5));
    }

    #[test]
    fn test_try_from_openai_compatible_messages() {
        let messages = vec![OpenAICompatibleMessage::User(OpenAICompatibleUserMessage {
            content: Value::String("Hello, world!".to_string()),
        })];
        let input: Input = messages.try_into().unwrap();
        assert_eq!(input.messages.len(), 1);
        assert_eq!(input.messages[0].role, Role::User);
        assert_eq!(
            input.messages[0].content[0],
            InputMessageContent::Text(TextKind::Text {
                text: "Hello, world!".to_string(),
            })
        );
        // Now try a system message and a user message
        let messages = vec![
            OpenAICompatibleMessage::System(OpenAICompatibleSystemMessage {
                content: Value::String("You are a helpful assistant".to_string()),
            }),
            OpenAICompatibleMessage::User(OpenAICompatibleUserMessage {
                content: Value::String("Hello, world!".to_string()),
            }),
        ];
        let input: Input = messages.try_into().unwrap();
        assert_eq!(input.messages.len(), 1);
        assert_eq!(input.messages[0].role, Role::User);
        assert_eq!(
            input.system,
            Some(Value::String("You are a helpful assistant".to_string()))
        );
        // Now try some messages with structured content
        let messages = vec![
            OpenAICompatibleMessage::System(OpenAICompatibleSystemMessage {
                content: Value::String("You are a helpful assistant".to_string()),
            }),
            OpenAICompatibleMessage::User(OpenAICompatibleUserMessage {
                content: json!({
                    "country": "Japan",
                    "city": "Tokyo",
                }),
            }),
        ];
        let input: Result<Input, Error> = messages.try_into();
        let details = input.unwrap_err().get_owned_details();
        assert_eq!(
            details,
            ErrorDetails::InvalidOpenAICompatibleRequest {
                message: "message content must either be a string or an array of length 1 containing structured TensorZero inputs".to_string(),
            }
        );

        // Try 2 system messages
        let messages = vec![
            OpenAICompatibleMessage::System(OpenAICompatibleSystemMessage {
                content: Value::String("You are a helpful assistant 1.".to_string()),
            }),
            OpenAICompatibleMessage::System(OpenAICompatibleSystemMessage {
                content: Value::String("You are a helpful assistant 2.".to_string()),
            }),
        ];
        let input: Input = messages.try_into().unwrap();
        assert_eq!(
            input.system,
            Some("You are a helpful assistant 1.\nYou are a helpful assistant 2.".into())
        );
        assert_eq!(input.messages.len(), 0);

        // Try an assistant message with structured content
        let messages = vec![OpenAICompatibleMessage::Assistant(
            OpenAICompatibleAssistantMessage {
                content: Some(json!([{
                    "country": "Japan",
                    "city": "Tokyo",
                }])),
                tool_calls: None,
            },
        )];
        let input: Input = messages.try_into().unwrap();
        assert_eq!(input.messages.len(), 1);
        assert_eq!(input.messages[0].role, Role::Assistant);
        assert_eq!(
            input.messages[0].content[0],
            InputMessageContent::Text(TextKind::Arguments {
                arguments: json!({
                    "country": "Japan",
                    "city": "Tokyo",
                })
                .as_object()
                .unwrap()
                .clone(),
            })
        );

        // Try an assistant message with text and tool calls
        let messages = vec![OpenAICompatibleMessage::Assistant(
            OpenAICompatibleAssistantMessage {
                content: Some(Value::String("Hello, world!".to_string())),
                tool_calls: Some(vec![OpenAICompatibleToolCall {
                    id: "1".to_string(),
                    r#type: "function".to_string(),
                    function: OpenAICompatibleFunctionCall {
                        name: "test_tool".to_string(),
                        arguments: "{}".to_string(),
                    },
                }]),
            },
        )];
        let input: Input = messages.try_into().unwrap();
        assert_eq!(input.messages.len(), 1);
        assert_eq!(input.messages[0].role, Role::Assistant);
        assert_eq!(input.messages[0].content.len(), 2);

        let expected_text = InputMessageContent::Text(TextKind::Text {
            text: "Hello, world!".to_string(),
        });
        let expected_tool_call = InputMessageContent::ToolCall(ToolCall {
            id: "1".to_string(),
            name: "test_tool".to_string(),
            arguments: "{}".to_string(),
        });

        assert!(
            input.messages[0].content.contains(&expected_text),
            "Content does not contain the expected Text message."
        );
        assert!(
            input.messages[0].content.contains(&expected_tool_call),
            "Content does not contain the expected ToolCall."
        );

        let out_of_order_messages = vec![
            OpenAICompatibleMessage::Assistant(OpenAICompatibleAssistantMessage {
                content: Some(Value::String("Assistant message".to_string())),
                tool_calls: None,
            }),
            OpenAICompatibleMessage::System(OpenAICompatibleSystemMessage {
                content: Value::String("System message".to_string()),
            }),
        ];
        let result: Input = out_of_order_messages.try_into().unwrap();
        assert_eq!(result.system, Some("System message".into()));
        assert_eq!(
            result.messages,
            vec![InputMessage {
                role: Role::Assistant,
                content: vec![InputMessageContent::Text(TextKind::Text {
                    text: "Assistant message".to_string(),
                })],
            }]
        );
    }

    #[test]
    fn test_convert_openai_message_content() {
        let content = json!([{
            "country": "Japan",
            "city": "Tokyo",
        }]);
        let value = convert_openai_message_content(content.clone()).unwrap();
        assert_eq!(
            value,
            vec![InputMessageContent::Text(TextKind::Arguments {
                arguments: json!({
                    "country": "Japan",
                    "city": "Tokyo",
                })
                .as_object()
                .unwrap()
                .clone(),
            })]
        );
        let content = json!({
            "country": "Japan",
            "city": "Tokyo",
        });
        let error = convert_openai_message_content(content.clone()).unwrap_err();
        let details = error.get_owned_details();
        assert_eq!(
            details,
            ErrorDetails::InvalidOpenAICompatibleRequest {
                message: "message content must either be a string or an array of length 1 containing structured TensorZero inputs".to_string(),
            }
        );
        let content = json!([]);
        let messages = convert_openai_message_content(content).unwrap();
        assert_eq!(messages, vec![]);

        let arguments_block = json!([{
            "type": "text",
            "tensorzero::arguments": {
                "custom_key": "custom_val"
            }
        }]);
        let value = convert_openai_message_content(arguments_block).unwrap();
        assert_eq!(
            value,
            vec![InputMessageContent::Text(TextKind::Arguments {
                arguments: json!({
                    "custom_key": "custom_val",
                })
                .as_object()
                .unwrap()
                .clone(),
            })]
        );
    }

    #[test]
    #[traced_test]
    fn test_deprecated_custom_block() {
        let content = json!([{
            "country": "Japan",
            "city": "Tokyo",
        }]);
        let value = convert_openai_message_content(content.clone()).unwrap();
        assert_eq!(
            value,
            vec![InputMessageContent::Text(TextKind::Arguments {
                arguments: json!({
                    "country": "Japan",
                    "city": "Tokyo",
                })
                .as_object()
                .unwrap()
                .clone(),
            })]
        );
        assert!(logs_contain(
            r#"Content block `{"country":"Japan","city":"Tokyo"}` was not a valid OpenAI content block."#
        ));

        let other_content = json!([{
            "type": "text",
            "my_custom_arg": 123
        }]);
        let value = convert_openai_message_content(other_content.clone()).unwrap();
        assert_eq!(
            value,
            vec![InputMessageContent::Text(TextKind::Arguments {
                arguments: json!({
                    "type": "text",
                    "my_custom_arg": 123
                })
                .as_object()
                .unwrap()
                .clone(),
            })]
        );
        assert!(logs_contain(
            r#"Content block `{"type":"text","my_custom_arg":123}` was not a valid OpenAI content block."#
        ));
    }

    #[test]
    fn test_process_chat_content() {
        let content = vec![
            ContentBlockChatOutput::Text(Text {
                text: "Hello".to_string(),
            }),
            ContentBlockChatOutput::ToolCall(ToolCallOutput {
                arguments: None,
                name: Some("test_tool".to_string()),
                id: "1".to_string(),
                raw_name: "test_tool".to_string(),
                raw_arguments: "{}".to_string(),
            }),
            ContentBlockChatOutput::Text(Text {
                text: ", world!".to_string(),
            }),
        ];
        let (content_str, tool_calls) = process_chat_content(content);
        assert_eq!(content_str, Some("Hello, world!".to_string()));
        assert_eq!(tool_calls.len(), 1);
        assert_eq!(tool_calls[0].id, "1");
        assert_eq!(tool_calls[0].function.name, "test_tool");
        assert_eq!(tool_calls[0].function.arguments, "{}");
        let content: Vec<ContentBlockChatOutput> = vec![];
        let (content_str, tool_calls) = process_chat_content(content);
        assert_eq!(content_str, None);
        assert!(tool_calls.is_empty());

        let content = vec![
            ContentBlockChatOutput::Text(Text {
                text: "First part".to_string(),
            }),
            ContentBlockChatOutput::Text(Text {
                text: " second part".to_string(),
            }),
            ContentBlockChatOutput::ToolCall(ToolCallOutput {
                arguments: None,
                name: Some("middle_tool".to_string()),
                id: "123".to_string(),
                raw_name: "middle_tool".to_string(),
                raw_arguments: "{\"key\": \"value\"}".to_string(),
            }),
            ContentBlockChatOutput::Text(Text {
                text: " third part".to_string(),
            }),
            ContentBlockChatOutput::Text(Text {
                text: " fourth part".to_string(),
            }),
        ];
        let (content_str, tool_calls) = process_chat_content(content);
        assert_eq!(
            content_str,
            Some("First part second part third part fourth part".to_string())
        );
        assert_eq!(tool_calls.len(), 1);
        assert_eq!(tool_calls[0].id, "123");
        assert_eq!(tool_calls[0].function.name, "middle_tool");
        assert_eq!(tool_calls[0].function.arguments, "{\"key\": \"value\"}");
    }

    #[test]
    fn test_process_chat_content_chunk() {
        let content = vec![
            ContentBlockChunk::Text(TextChunk {
                id: "1".to_string(),
                text: "Hello".to_string(),
            }),
            ContentBlockChunk::ToolCall(ToolCallChunk {
                id: "1".to_string(),
                raw_name: "test_tool".to_string(),
                raw_arguments: "{}".to_string(),
            }),
            ContentBlockChunk::Text(TextChunk {
                id: "2".to_string(),
                text: ", world!".to_string(),
            }),
        ];
        let mut tool_id_to_index = HashMap::new();
        let (content_str, tool_calls) = process_chat_content_chunk(content, &mut tool_id_to_index);
        assert_eq!(content_str, Some("Hello, world!".to_string()));
        assert_eq!(tool_calls.len(), 1);
        assert_eq!(tool_calls[0].id, Some("1".to_string()));
        assert_eq!(tool_calls[0].index, 0);
        assert_eq!(tool_calls[0].function.name, "test_tool");
        assert_eq!(tool_calls[0].function.arguments, "{}");

        let content: Vec<ContentBlockChunk> = vec![];
        let (content_str, tool_calls) = process_chat_content_chunk(content, &mut tool_id_to_index);
        assert_eq!(content_str, None);
        assert!(tool_calls.is_empty());

        let content = vec![
            ContentBlockChunk::Text(TextChunk {
                id: "1".to_string(),
                text: "First part".to_string(),
            }),
            ContentBlockChunk::Text(TextChunk {
                id: "2".to_string(),
                text: " second part".to_string(),
            }),
            ContentBlockChunk::ToolCall(ToolCallChunk {
                id: "123".to_string(),
                raw_name: "middle_tool".to_string(),
                raw_arguments: "{\"key\": \"value\"}".to_string(),
            }),
            ContentBlockChunk::Text(TextChunk {
                id: "3".to_string(),
                text: " third part".to_string(),
            }),
            ContentBlockChunk::Text(TextChunk {
                id: "4".to_string(),
                text: " fourth part".to_string(),
            }),
            ContentBlockChunk::ToolCall(ToolCallChunk {
                id: "5".to_string(),
                raw_name: "last_tool".to_string(),
                raw_arguments: "{\"key\": \"value\"}".to_string(),
            }),
        ];
        let mut tool_id_to_index = HashMap::new();
        let (content_str, tool_calls) = process_chat_content_chunk(content, &mut tool_id_to_index);
        assert_eq!(
            content_str,
            Some("First part second part third part fourth part".to_string())
        );
        assert_eq!(tool_calls.len(), 2);
        assert_eq!(tool_calls[0].id, Some("123".to_string()));
        assert_eq!(tool_calls[0].index, 0);
        assert_eq!(tool_calls[0].function.name, "middle_tool");
        assert_eq!(tool_calls[0].function.arguments, "{\"key\": \"value\"}");
        assert_eq!(tool_calls[1].id, Some("5".to_string()));
        assert_eq!(tool_calls[1].index, 1);
        assert_eq!(tool_calls[1].function.name, "last_tool");
        assert_eq!(tool_calls[1].function.arguments, "{\"key\": \"value\"}");
    }

    #[test]
    fn test_parse_base64() {
        assert_eq!(
            (ImageKind::Jpeg, "YWJjCg=="),
            parse_base64_image_data_url("data:image/jpeg;base64,YWJjCg==").unwrap()
        );
        assert_eq!(
            (ImageKind::Png, "YWJjCg=="),
            parse_base64_image_data_url("data:image/png;base64,YWJjCg==").unwrap()
        );
        assert_eq!(
            (ImageKind::WebP, "YWJjCg=="),
            parse_base64_image_data_url("data:image/webp;base64,YWJjCg==").unwrap()
        );
        let err = parse_base64_image_data_url("data:image/svg;base64,YWJjCg==")
            .unwrap_err()
            .to_string();
        assert!(
            err.contains("Unsupported content type `image/svg`"),
            "Unexpected error message: {err}"
        );
    }

    #[test]
    fn test_cache_options() {
        let headers = HeaderMap::new();

        // Test default cache options (should be write-only)
        let params = Params::try_from_openai(
            headers.clone(),
            OpenAICompatibleParams {
                messages: vec![OpenAICompatibleMessage::User(OpenAICompatibleUserMessage {
                    content: Value::String("test".to_string()),
                })],
                model: "tensorzero::function_name::test_function".into(),
                frequency_penalty: None,
                max_tokens: None,
                max_completion_tokens: None,
                presence_penalty: None,
                response_format: None,
                seed: None,
                stream: None,
                temperature: None,
                tools: None,
                tool_choice: None,
                top_p: None,
                parallel_tool_calls: None,
                tensorzero_variant_name: None,
                tensorzero_dryrun: None,
                tensorzero_episode_id: None,
                tensorzero_cache_options: None,
                unknown_fields: Default::default(),
                stream_options: None,
            },
        )
        .unwrap();
        assert_eq!(params.cache_options, CacheParamsOptions::default());

        // Test explicit cache options
        let params = Params::try_from_openai(
            headers.clone(),
            OpenAICompatibleParams {
                messages: vec![OpenAICompatibleMessage::User(OpenAICompatibleUserMessage {
                    content: Value::String("test".to_string()),
                })],
                model: "tensorzero::function_name::test_function".into(),
                frequency_penalty: None,
                max_tokens: None,
                max_completion_tokens: None,
                presence_penalty: None,
                response_format: None,
                seed: None,
                stream: None,
                temperature: None,
                tools: None,
                tool_choice: None,
                top_p: None,
                parallel_tool_calls: None,
                tensorzero_variant_name: None,
                tensorzero_dryrun: None,
                tensorzero_episode_id: None,
                tensorzero_cache_options: Some(CacheParamsOptions {
                    max_age_s: Some(3600),
                    enabled: CacheEnabledMode::On,
                }),
                unknown_fields: Default::default(),
                stream_options: None,
            },
        )
        .unwrap();
        assert_eq!(
            params.cache_options,
            CacheParamsOptions {
                max_age_s: Some(3600),
                enabled: CacheEnabledMode::On
            }
        );

        // Test interaction with dryrun
        let params = Params::try_from_openai(
            headers.clone(),
            OpenAICompatibleParams {
                messages: vec![OpenAICompatibleMessage::User(OpenAICompatibleUserMessage {
                    content: Value::String("test".to_string()),
                })],
                model: "tensorzero::function_name::test_function".into(),
                frequency_penalty: None,
                max_tokens: None,
                max_completion_tokens: None,
                presence_penalty: None,
                response_format: None,
                seed: None,
                stream: None,
                temperature: None,
                tools: None,
                tool_choice: None,
                top_p: None,
                parallel_tool_calls: None,
                tensorzero_variant_name: None,
                tensorzero_dryrun: Some(true),
                tensorzero_episode_id: None,
                tensorzero_cache_options: Some(CacheParamsOptions {
                    max_age_s: Some(3600),
                    enabled: CacheEnabledMode::On,
                }),
                unknown_fields: Default::default(),
                stream_options: None,
            },
        )
        .unwrap();
        assert_eq!(
            params.cache_options,
            CacheParamsOptions {
                max_age_s: Some(3600),
                enabled: CacheEnabledMode::On,
            }
        );

        // Test write-only with dryrun (should become Off)
        let params = Params::try_from_openai(
            headers,
            OpenAICompatibleParams {
                messages: vec![OpenAICompatibleMessage::User(OpenAICompatibleUserMessage {
                    content: Value::String("test".to_string()),
                })],
                model: "tensorzero::function_name::test_function".into(),
                frequency_penalty: None,
                max_tokens: None,
                max_completion_tokens: None,
                presence_penalty: None,
                response_format: None,
                seed: None,
                stream: None,
                temperature: None,
                tools: None,
                tool_choice: None,
                top_p: None,
                parallel_tool_calls: None,
                tensorzero_variant_name: None,
                tensorzero_dryrun: Some(true),
                tensorzero_episode_id: None,
                tensorzero_cache_options: Some(CacheParamsOptions {
                    max_age_s: None,
                    enabled: CacheEnabledMode::WriteOnly,
                }),
                unknown_fields: Default::default(),
                stream_options: None,
            },
        )
        .unwrap();
        assert_eq!(
            params.cache_options,
            CacheParamsOptions {
                max_age_s: None,
                enabled: CacheEnabledMode::WriteOnly
            }
        );
    }
}<|MERGE_RESOLUTION|>--- conflicted
+++ resolved
@@ -873,11 +873,7 @@
 
 fn is_none_or_empty<T>(v: &Option<Vec<T>>) -> bool {
     // if it’s None → skip, or if the Vec is empty → skip
-<<<<<<< HEAD
-    v.as_ref().is_none_or(|v| v.is_empty())
-=======
     v.as_ref().is_none_or(|vec| vec.is_empty())
->>>>>>> 533e60a9
 }
 
 #[derive(Clone, Debug, PartialEq, Serialize)]
