--- conflicted
+++ resolved
@@ -216,11 +216,7 @@
     // To be used for the Inference table processing_time measurements
     let start_time = Instant::now();
     let inference_id = Uuid::now_v7();
-<<<<<<< HEAD
-    tracing::Span::current().record("inference_id", inference_id.to_string());
-=======
     span.record("inference_id", inference_id.to_string());
->>>>>>> a988b412
     validate_tags(&params.tags, params.internal)?;
 
     if params.include_original_response && params.stream.unwrap_or(false) {
