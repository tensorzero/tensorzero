use std::collections::HashMap;

use axum::{
    extract::{Path, State},
    Json,
};
use serde::{Deserialize, Serialize};
use uuid::Uuid;

use crate::{
    clickhouse::ClickHouseConnectionInfo,
    error::{Error, ErrorDetails},
    gateway_util::{AppState, StructuredJson},
    inference::types::batch::{deserialize_json_string, deserialize_optional_json_string},
    inference::types::{
        ChatInferenceDatabaseInsert, ContentBlockChatOutput, JsonInferenceDatabaseInsert,
        JsonInferenceOutput, ResolvedInput,
    },
    tool::ToolCallConfigDatabaseInsert,
};
use tracing::instrument;

#[derive(Debug, Deserialize)]
#[serde(rename_all = "snake_case")]
pub enum OutputKind {
    Inherit,
    Demonstration,
    None,
}

#[derive(Debug, Deserialize)]
#[serde(rename_all = "snake_case")]
struct Demonstration {
    #[allow(dead_code)]
    id: Uuid,
    #[allow(dead_code)]
    inference_id: Uuid,
    value: String,
}

async fn query_demonstration(
    clickhouse: &ClickHouseConnectionInfo,
    inference_id: Uuid,
    page_size: u32,
) -> Result<Demonstration, Error> {
    let result = clickhouse
        .run_query(
            r#"
        SELECT
          id,
          inference_id,
          value,
          formatDateTime(UUIDv7ToDateTime(id), '%Y-%m-%dT%H:%i:%SZ') AS timestamp
        FROM DemonstrationFeedbackByInferenceId
        WHERE inference_id = {inference_id:String}
        ORDER BY toUInt128(id) DESC
        LIMIT {page_size:UInt32}
        FORMAT JSONEachRow;"#
                .to_string(),
            Some(&HashMap::from([
                ("inference_id", inference_id.to_string().as_str()),
                ("page_size", page_size.to_string().as_str()),
            ])),
        )
        .await?;
    if result.is_empty() {
        return Err(Error::new(ErrorDetails::InvalidRequest {
            message: format!("No demonstration found for inference `{}`", inference_id),
        }));
    }
    let demonstration: Demonstration = serde_json::from_str(&result).map_err(|e| {
        Error::new(ErrorDetails::Serialization {
            message: format!(
                "Failed to deserialize demonstration ClickHouse response: {}",
                e
            ),
        })
    })?;
    Ok(demonstration)
}

#[derive(Deserialize)]
#[serde(deny_unknown_fields, tag = "function_type", rename_all = "snake_case")]
pub enum TaggedInferenceDatabaseInsert {
    Chat(ChatInferenceDatabaseInsert),
    Json(JsonInferenceDatabaseInsert),
}

async fn query_inference_for_datapoint(
    clickhouse: &ClickHouseConnectionInfo,
    inference_id: Uuid,
) -> Result<TaggedInferenceDatabaseInsert, Error> {
    let result: String = clickhouse
        .run_query(
            r#"
            SELECT
  uint_to_uuid(i.id_uint) AS id,

  -- Common columns (pick via IF)
  IF(i.function_type = 'chat', c.function_name, j.function_name) AS function_name,
  IF(i.function_type = 'chat', c.variant_name,   j.variant_name)   AS variant_name,
  IF(i.function_type = 'chat', c.episode_id,     j.episode_id)     AS episode_id,
  IF(i.function_type = 'chat', c.input,          j.input)          AS input,
  IF(i.function_type = 'chat', c.output,         j.output)         AS output,

  -- Chat-specific columns
  IF(i.function_type = 'chat', c.tool_params, '') AS tool_params,

  -- Inference params (common name in the union)
  IF(i.function_type = 'chat', c.inference_params, j.inference_params) AS inference_params,

  -- Processing time
  IF(i.function_type = 'chat', c.processing_time_ms, j.processing_time_ms) AS processing_time_ms,

  -- JSON-specific column
  IF(i.function_type = 'json', j.output_schema, '') AS output_schema,

  -- Timestamps & tags
  IF(i.function_type = 'chat',
   formatDateTime(c.timestamp, '%Y-%m-%dT%H:%i:%SZ'),
   formatDateTime(j.timestamp, '%Y-%m-%dT%H:%i:%SZ')
) AS timestamp,
  IF(i.function_type = 'chat', c.tags,      j.tags)      AS tags,

  -- Discriminator itself
  i.function_type

FROM InferenceById i
LEFT JOIN ChatInference c
  ON i.id_uint = toUInt128(c.id)
LEFT JOIN JsonInference j
  ON i.id_uint = toUInt128(j.id)
WHERE uint_to_uuid(i.id_uint) = {id:String}
FORMAT JSONEachRow;"#
                .to_string(),
            Some(&HashMap::from([("id", inference_id.to_string().as_str())])),
        )
        .await?;

    if result.is_empty() {
        return Err(Error::new(ErrorDetails::InvalidRequest {
            message: format!("Inference `{}` not found", inference_id),
        }));
    }

    let inference_data: TaggedInferenceDatabaseInsert =
        serde_json::from_str(&result).map_err(|e| {
            Error::new(ErrorDetails::Serialization {
                message: format!("Failed to deserialize inference data: {}", e),
            })
        })?;
    Ok(inference_data)
}

/// The handler for the `/datasets/:dataset/datapoints` endpoint.
/// This inserts a new datapoint into `ChatInferenceDataset`/`JsonInferenceDataset`
/// based on an existing inference (specified by `inference_id`).
///
/// The inference is mostly copied as-is, except for the 'output' field.
/// Based on the 'output' parameter, the output is copied, ignored, or fetched from a demonstration.
#[instrument(name = "create_datapoint", skip(app_state))]
pub async fn create_datapoint_handler(
    State(app_state): AppState,
    Path(path_params): Path<PathParams>,
    StructuredJson(params): StructuredJson<CreateDatapointParams>,
) -> Result<Json<CreateDatapointResponse>, Error> {
    let inference_data =
        query_inference_for_datapoint(&app_state.clickhouse_connection_info, params.inference_id)
            .await?;

    match inference_data {
        TaggedInferenceDatabaseInsert::Json(inference) => {
            let output = match params.output {
                OutputKind::Inherit => Some(inference.output),
                OutputKind::Demonstration => {
                    let demonstration = query_demonstration(
                        &app_state.clickhouse_connection_info,
                        params.inference_id,
                        1,
                    )
                    .await?;
                    Some(serde_json::from_str(&demonstration.value).map_err(|e| {
                        Error::new(ErrorDetails::Serialization {
                            message: format!(
                                "Failed to deserialize JSON demonstration output: {}",
                                e
                            ),
                        })
                    })?)
                }
                OutputKind::None => None,
            };
            let datapoint = JsonInferenceDatapoint {
                dataset_name: path_params.dataset,
                function_name: inference.function_name,
                id: inference.id,
                episode_id: inference.episode_id,
                input: inference.input,
                output,
                output_schema: inference.output_schema,
                tags: Some(inference.tags),
                auxiliary: "{}".to_string(),
                is_deleted: false,
            };
            app_state
                .clickhouse_connection_info
                .write(&[datapoint], "JsonInferenceDataset")
                .await?;
        }
        TaggedInferenceDatabaseInsert::Chat(inference) => {
            let output = match params.output {
                OutputKind::Inherit => Some(inference.output),
                OutputKind::Demonstration => {
                    let demonstration = query_demonstration(
                        &app_state.clickhouse_connection_info,
                        params.inference_id,
                        1,
                    )
                    .await?;
                    Some(serde_json::from_str(&demonstration.value).map_err(|e| {
                        Error::new(ErrorDetails::Serialization {
                            message: format!(
                                "Failed to deserialize chat demonstration output: {}",
                                e
                            ),
                        })
                    })?)
                }
                OutputKind::None => None,
            };
            let datapoint = ChatInferenceDatapoint {
                dataset_name: path_params.dataset,
                function_name: inference.function_name,
                id: inference.id,
                episode_id: inference.episode_id,
                input: inference.input,
                output,
                tool_params: inference.tool_params,
                tags: Some(inference.tags),
                auxiliary: "{}".to_string(),
                is_deleted: false,
            };
            app_state
                .clickhouse_connection_info
                .write(&[datapoint], "ChatInferenceDataset")
                .await?;
        }
    }
    Ok(Json(CreateDatapointResponse {}))
}

#[derive(Debug, Deserialize)]
pub struct PathParams {
    pub dataset: String,
}

#[derive(Debug, Deserialize)]
pub struct CreateDatapointParams {
    pub output: OutputKind,
    pub inference_id: Uuid,
}

#[derive(Debug, Serialize)]
pub struct CreateDatapointResponse {}

#[derive(Debug, Deserialize, Serialize)]
pub enum Datapoint {
    ChatInference(ChatInferenceDatapoint),
    JsonInference(JsonInferenceDatapoint),
}

impl Datapoint {
    pub fn dataset_name(&self) -> &str {
        match self {
            Datapoint::ChatInference(datapoint) => &datapoint.dataset_name,
            Datapoint::JsonInference(datapoint) => &datapoint.dataset_name,
        }
    }

    pub fn input(&self) -> &ResolvedInput {
        match self {
            Datapoint::ChatInference(datapoint) => &datapoint.input,
            Datapoint::JsonInference(datapoint) => &datapoint.input,
        }
    }
<<<<<<< HEAD

    pub fn tool_call_config(&self) -> Option<&ToolCallConfigDatabaseInsert> {
        match self {
            Datapoint::ChatInference(datapoint) => datapoint.tool_params.as_ref(),
            Datapoint::JsonInference(_datapoint) => None,
        }
    }

    pub fn output_schema(&self) -> Option<&serde_json::Value> {
        match self {
            Datapoint::ChatInference(_datapoint) => None,
            Datapoint::JsonInference(datapoint) => Some(&datapoint.output_schema),
        }
    }
=======
>>>>>>> 52c4a962
}
#[derive(Debug, Deserialize, Serialize)]
pub struct ChatInferenceDatapoint {
    pub dataset_name: String,
    pub function_name: String,
    pub id: Uuid,
    pub episode_id: Uuid,
    #[serde(deserialize_with = "deserialize_json_string")]
    pub input: ResolvedInput,
    #[serde(skip_serializing_if = "Option::is_none")]
    #[serde(deserialize_with = "deserialize_optional_json_string")]
    pub output: Option<Vec<ContentBlockChatOutput>>,
    #[serde(skip_serializing_if = "Option::is_none")]
    #[serde(deserialize_with = "deserialize_optional_json_string")]
    pub tool_params: Option<ToolCallConfigDatabaseInsert>,
    pub tags: Option<HashMap<String, String>>,
    pub auxiliary: String,
    pub is_deleted: bool,
}

#[derive(Debug, Deserialize, Serialize)]
pub struct JsonInferenceDatapoint {
    pub dataset_name: String,
    pub function_name: String,
    pub id: Uuid,
    pub episode_id: Uuid,
    #[serde(deserialize_with = "deserialize_json_string")]
    pub input: ResolvedInput,
    #[serde(deserialize_with = "deserialize_optional_json_string")]
    pub output: Option<JsonInferenceOutput>,
    pub output_schema: serde_json::Value,
    pub tags: Option<HashMap<String, String>>,
    pub auxiliary: String,
    pub is_deleted: bool,
}<|MERGE_RESOLUTION|>--- conflicted
+++ resolved
@@ -283,7 +283,6 @@
             Datapoint::JsonInference(datapoint) => &datapoint.input,
         }
     }
-<<<<<<< HEAD
 
     pub fn tool_call_config(&self) -> Option<&ToolCallConfigDatabaseInsert> {
         match self {
@@ -298,9 +297,8 @@
             Datapoint::JsonInference(datapoint) => Some(&datapoint.output_schema),
         }
     }
-=======
->>>>>>> 52c4a962
-}
+}
+
 #[derive(Debug, Deserialize, Serialize)]
 pub struct ChatInferenceDatapoint {
     pub dataset_name: String,
