--- conflicted
+++ resolved
@@ -1,14 +1,5 @@
-<<<<<<< HEAD
 use axum::extract::{Path, Query, State};
 use axum::Json;
-=======
-use std::{collections::HashMap, future::Future, pin::Pin};
-
-use axum::{
-    extract::{Path, Query, State},
-    Json,
-};
->>>>>>> 0106f99a
 use futures::future;
 use reqwest::Client;
 use serde::{Deserialize, Serialize};
