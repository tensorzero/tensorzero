--- conflicted
+++ resolved
@@ -1,8 +1,4 @@
-<<<<<<< HEAD
-use std::{collections::HashMap, future::Future, pin::Pin, sync::Arc};
-=======
-use std::collections::HashMap;
->>>>>>> 426f963e
+use std::{collections::HashMap, future::Future, pin::Pin};
 
 use axum::{
     extract::{Path, State},
@@ -25,21 +21,14 @@
         ChatInferenceDatabaseInsert, ContentBlockChatOutput, FetchContext, Input,
         JsonInferenceDatabaseInsert, JsonInferenceOutput, ResolvedInput,
     },
-<<<<<<< HEAD
-    tool::{DynamicToolParams, ToolCallConfigDatabaseInsert, ToolChoice},
-=======
-    tool::{
-        BatchDynamicToolParams, BatchDynamicToolParamsWithSize, DynamicToolParams,
-        ToolCallConfigDatabaseInsert,
-    },
->>>>>>> 426f963e
+    tool::{DynamicToolParams, ToolCallConfigDatabaseInsert},
     uuid_util::validate_tensorzero_uuid,
 };
 use tracing::instrument;
 
 pub const CLICKHOUSE_DATETIME_FORMAT: &str = "%Y-%m-%d %H:%M:%S%.6f";
-use super::{
-    feedback::{validate_parse_demonstration, DemonstrationOutput, DynamicDemonstrationInfo},
+use super::feedback::{
+    validate_parse_demonstration, DemonstrationOutput, DynamicDemonstrationInfo,
 };
 
 #[derive(Debug, Deserialize)]
@@ -486,50 +475,12 @@
     clickhouse: &ClickHouseConnectionInfo,
 ) -> Result<Vec<Uuid>, Error> {
     validate_dataset_name(&dataset_name)?;
-<<<<<<< HEAD
     let mut chat_datapoints = Vec::with_capacity(params.datapoints.len());
     let mut json_datapoints = Vec::with_capacity(params.datapoints.len());
-=======
-    let function_config = config.get_function(&params.function_name)?;
-    let num_datapoints = params.input.len();
-    if num_datapoints == 0 {
-        return Err(Error::new(ErrorDetails::InvalidRequest {
-            message: "No inputs provided".to_string(),
-        }));
-    }
-    // Validate the inputs
-    params.input.iter().enumerate().try_for_each(|(i, input)| {
-        function_config.validate_input(input).map_err(|e| {
-            Error::new(ErrorDetails::BatchInputValidation {
-                index: i,
-                message: e.to_string(),
-            })
-        })
-    })?;
-
-    // These validate that the other parameters are the same length as the input.
-    let batch_datapoint_output: Vec<Option<Value>> = BatchDatapointOutputWithSize {
-        output: params.output,
-        size: num_datapoints,
-    }
-    .try_into()?;
-
-    let batch_dynamic_tool_params: Vec<DynamicToolParams> =
-        BatchDynamicToolParamsWithSize(params.dynamic_tool_params, num_datapoints).try_into()?;
-    let batch_dynamic_output_schemas: Vec<Option<Value>> =
-        BatchOutputSchemasWithSize(params.output_schemas, num_datapoints).try_into()?;
-    let tool_configs = batch_dynamic_tool_params
-        .into_iter()
-        .map(|dynamic_tool_params| {
-            function_config.prepare_tool_config(dynamic_tool_params, &config.tools)
-        })
-        .collect::<Result<Vec<_>, _>>()?;
->>>>>>> 426f963e
     let fetch_context = FetchContext {
         client: http_client,
         object_store_info: &config.object_store_info,
     };
-<<<<<<< HEAD
     let mut datapoint_ids = Vec::with_capacity(params.datapoints.len());
     for (i, datapoint) in params.datapoints.into_iter().enumerate() {
         let function_name = datapoint
@@ -540,8 +491,12 @@
                     message: format!("Expected function name for datapoint {i}"),
                 })
             })?;
-        let function_config = get_possibly_default_function(function_name, config)?;
-        match &*function_config {
+        let function_config = config.get_function(function_name).map_err(|e| {
+            Error::new(ErrorDetails::InvalidRequest {
+                message: format!("Failed to get function config for datapoint {i}: {e}"),
+            })
+        })?;
+        match &**function_config {
             FunctionConfig::Chat(_) => {
                 let chat: ChatInferenceDatapointInput =
                     serde_json::from_value(datapoint).map_err(|e| {
@@ -563,14 +518,6 @@
                 // Prepare the tool config
                 let tool_config =
                     function_config.prepare_tool_config(chat.dynamic_tool_params, &config.tools)?;
-=======
-    match &**function_config {
-        FunctionConfig::Chat(_) => {
-            let mut datapoints = Vec::with_capacity(num_datapoints);
-            // Validate all the datapoints (output and tool params), then write them to ClickHouse
-            for (i, input) in params.input.into_iter().enumerate() {
-                let resolved_input = input.resolve(&fetch_context).await?;
->>>>>>> 426f963e
                 let dynamic_demonstration_info =
                     DynamicDemonstrationInfo::Chat(tool_config.clone().unwrap_or_default());
                 // Validate the output
