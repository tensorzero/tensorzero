use std::{collections::HashMap, sync::Arc};

use axum::{
    extract::{Path, State},
    Json,
};
use serde::{Deserialize, Serialize};
use uuid::Uuid;

use crate::{
    clickhouse::{ClickHouseConnectionInfo, ExternalDataInfo},
    config_parser::Config,
    error::{Error, ErrorDetails},
    function::{FunctionConfig, FunctionConfigChat},
    gateway_util::{AppState, StructuredJson},
    inference::types::{
        batch::{deserialize_json_string, deserialize_optional_json_string},
        ChatInferenceDatabaseInsert, ContentBlockChatOutput, FetchContext, Input,
        JsonInferenceDatabaseInsert, JsonInferenceOutput, ResolvedInput,
    },
    tool::{ToolCallConfigDatabaseInsert, ToolChoice},
    uuid_util::validate_tensorzero_uuid,
};
use tracing::instrument;

pub const CLICKHOUSE_DATETIME_FORMAT: &str = "%Y-%m-%d %H:%M:%S%.6f";
use super::{
    feedback::{validate_parse_demonstration, DemonstrationOutput, DynamicDemonstrationInfo},
    inference::DEFAULT_FUNCTION_NAME,
};

#[derive(Debug, Deserialize)]
#[serde(rename_all = "snake_case")]
pub enum OutputKind {
    Inherit,
    Demonstration,
    None,
}

#[derive(Debug, Deserialize)]
#[serde(rename_all = "snake_case")]
struct Demonstration {
    #[allow(dead_code)]
    id: Uuid,
    #[allow(dead_code)]
    inference_id: Uuid,
    value: String,
}

async fn query_demonstration(
    clickhouse: &ClickHouseConnectionInfo,
    inference_id: Uuid,
    page_size: u32,
) -> Result<Demonstration, Error> {
    let result = clickhouse
        .run_query_synchronous(
            r#"
        SELECT
          id,
          inference_id,
          value,
          formatDateTime(UUIDv7ToDateTime(id), '%Y-%m-%dT%H:%i:%SZ') AS timestamp
        FROM DemonstrationFeedbackByInferenceId
        WHERE inference_id = {inference_id:String}
        ORDER BY toUInt128(id) DESC
        LIMIT {page_size:UInt32}
        FORMAT JSONEachRow;"#
                .to_string(),
            Some(&HashMap::from([
                ("inference_id", inference_id.to_string().as_str()),
                ("page_size", page_size.to_string().as_str()),
            ])),
        )
        .await?;
    if result.is_empty() {
        return Err(Error::new(ErrorDetails::InvalidRequest {
            message: format!("No demonstration found for inference `{}`", inference_id),
        }));
    }
    let demonstration: Demonstration = serde_json::from_str(&result).map_err(|e| {
        Error::new(ErrorDetails::Serialization {
            message: format!(
                "Failed to deserialize demonstration ClickHouse response: {}",
                e
            ),
        })
    })?;
    Ok(demonstration)
}

#[derive(Deserialize)]
#[serde(deny_unknown_fields, tag = "function_type", rename_all = "snake_case")]
pub enum TaggedInferenceDatabaseInsert {
    Chat(ChatInferenceDatabaseInsert),
    Json(JsonInferenceDatabaseInsert),
}

async fn query_inference_for_datapoint(
    clickhouse: &ClickHouseConnectionInfo,
    inference_id: Uuid,
) -> Result<TaggedInferenceDatabaseInsert, Error> {
    let result: String = clickhouse
        .run_query_synchronous(
            r#"
            SELECT
  uint_to_uuid(i.id_uint) AS id,

  -- Common columns (pick via IF)
  IF(i.function_type = 'chat', c.function_name, j.function_name) AS function_name,
  IF(i.function_type = 'chat', c.variant_name,   j.variant_name)   AS variant_name,
  IF(i.function_type = 'chat', c.episode_id,     j.episode_id)     AS episode_id,
  IF(i.function_type = 'chat', c.input,          j.input)          AS input,
  IF(i.function_type = 'chat', c.output,         j.output)         AS output,

  -- Chat-specific columns
  IF(i.function_type = 'chat', c.tool_params, '') AS tool_params,

  -- Inference params (common name in the union)
  IF(i.function_type = 'chat', c.inference_params, j.inference_params) AS inference_params,

  -- Processing time
  IF(i.function_type = 'chat', c.processing_time_ms, j.processing_time_ms) AS processing_time_ms,

  -- JSON-specific column
  IF(i.function_type = 'json', j.output_schema, '') AS output_schema,

  -- Timestamps & tags
  IF(i.function_type = 'chat',
   formatDateTime(c.timestamp, '%Y-%m-%dT%H:%i:%SZ'),
   formatDateTime(j.timestamp, '%Y-%m-%dT%H:%i:%SZ')
) AS timestamp,
  IF(i.function_type = 'chat', c.tags,      j.tags)      AS tags,

  -- Discriminator itself
  i.function_type

FROM InferenceById i FINAL
LEFT JOIN ChatInference c
  ON i.id_uint = toUInt128(c.id)
LEFT JOIN JsonInference j
  ON i.id_uint = toUInt128(j.id)
WHERE uint_to_uuid(i.id_uint) = {id:String}
FORMAT JSONEachRow;"#
                .to_string(),
            Some(&HashMap::from([("id", inference_id.to_string().as_str())])),
        )
        .await?;

    if result.is_empty() {
        return Err(Error::new(ErrorDetails::InvalidRequest {
            message: format!("Inference `{}` not found", inference_id),
        }));
    }

    let inference_data: TaggedInferenceDatabaseInsert =
        serde_json::from_str(&result).map_err(|e| {
            Error::new(ErrorDetails::Serialization {
                message: format!("Failed to deserialize inference data: {}", e),
            })
        })?;
    Ok(inference_data)
}

async fn insert_from_existing(
    clickhouse: &ClickHouseConnectionInfo,
    path_params: CreatePathParams,
    existing: &ExistingInference,
) -> Result<Uuid, Error> {
    let inference_data = query_inference_for_datapoint(clickhouse, existing.inference_id).await?;
    let datapoint_id = Uuid::now_v7();

    match inference_data {
        TaggedInferenceDatabaseInsert::Json(inference) => {
            let output = match existing.output {
                OutputKind::Inherit => Some(inference.output),
                OutputKind::Demonstration => {
                    let demonstration =
                        query_demonstration(clickhouse, existing.inference_id, 1).await?;
                    Some(serde_json::from_str(&demonstration.value).map_err(|e| {
                        Error::new(ErrorDetails::Serialization {
                            message: format!(
                                "Failed to deserialize JSON demonstration output: {}",
                                e
                            ),
                        })
                    })?)
                }
                OutputKind::None => None,
            };
            let datapoint = JsonInferenceDatapoint {
                dataset_name: path_params.dataset,
                function_name: inference.function_name,
                id: datapoint_id,
                episode_id: Some(inference.episode_id),
                input: inference.input,
                output,
                output_schema: inference.output_schema,
                tags: Some(inference.tags),
                auxiliary: "{}".to_string(),
                is_deleted: false,
                source_inference_id: Some(existing.inference_id),
            };
            let rows_written = put_deduped_json_datapoint(clickhouse, &datapoint).await?;
            if rows_written == 0 {
                return Err(Error::new(ErrorDetails::InvalidRequest {
                    message: "Datapoint with this source_inference_id already exists".to_string(),
                }));
            }
        }
        TaggedInferenceDatabaseInsert::Chat(inference) => {
            let output = match existing.output {
                OutputKind::Inherit => Some(inference.output),
                OutputKind::Demonstration => {
                    let demonstration =
                        query_demonstration(clickhouse, existing.inference_id, 1).await?;
                    Some(serde_json::from_str(&demonstration.value).map_err(|e| {
                        Error::new(ErrorDetails::InvalidRequest {
                            message: format!(
                                "Failed to deserialize chat demonstration output: {}",
                                e
                            ),
                        })
                    })?)
                }
                OutputKind::None => None,
            };
            let datapoint = ChatInferenceDatapoint {
                dataset_name: path_params.dataset,
                function_name: inference.function_name,
                id: datapoint_id,
                episode_id: Some(inference.episode_id),
                input: inference.input,
                output,
                tool_params: inference.tool_params,
                tags: Some(inference.tags),
                auxiliary: "{}".to_string(),
                is_deleted: false,
                source_inference_id: Some(existing.inference_id),
            };
            let rows_written = put_deduped_chat_datapoint(clickhouse, &datapoint).await?;
            if rows_written == 0 {
                return Err(Error::new(ErrorDetails::InvalidRequest {
                    message: "Datapoint with this source_inference_id already exists".to_string(),
                }));
            }
        }
    }
    Ok(datapoint_id)
}

#[derive(Deserialize)]
struct WithFunctionName {
    function_name: String,
}

/// The handler for the POST `/datasets/:dataset/datapoints` endpoint.
/// This inserts a new datapoint into `ChatInferenceDatapoint`/`JsonInferenceDatapoint`
/// based on an existing inference (specified by `inference_id`).
///
/// The inference is mostly copied as-is, except for the 'output' field.
/// Based on the 'output' parameter, the output is copied, ignored, or fetched from a demonstration.
#[instrument(name = "create_datapoint", skip(app_state))]
pub async fn create_datapoint_handler(
    State(app_state): AppState,
    Path(path_params): Path<CreatePathParams>,
    StructuredJson(existing_inference): StructuredJson<ExistingInference>,
) -> Result<Json<CreateDatapointResponse>, Error> {
    validate_dataset_name(&path_params.dataset)?;
    let datapoint_id = insert_from_existing(
        &app_state.clickhouse_connection_info,
        path_params,
        &existing_inference,
    )
    .await?;
    Ok(Json(CreateDatapointResponse { id: datapoint_id }))
}

/// The handler for the PUT `/datasets/:dataset/datapoints/:id"` endpoint.
/// This writes a datapoint with the given id, overwriting any existing datapoint
/// with the same id.
///
/// The input and output are validated against the function schema
/// (retrieved from the `function_name` argument in the body).
#[instrument(name = "update_datapoint", skip(app_state))]
pub async fn update_datapoint_handler(
    State(app_state): AppState,
    Path(path_params): Path<UpdatePathParams>,
    // This is deserialized as either a `SyntheticChatInferenceDatapoint` or `SyntheticJsonInferenceDatapoint`,
    // based on the type of the function looked up from the `function_name` key.
    StructuredJson(params): StructuredJson<serde_json::Value>,
) -> Result<Json<CreateDatapointResponse>, Error> {
    validate_tensorzero_uuid(path_params.id, "Datapoint")?;
    validate_dataset_name(&path_params.dataset)?;
    let fetch_context = FetchContext {
        client: &app_state.http_client,
        object_store_info: &app_state.config.object_store_info,
    };
    let function_data: WithFunctionName = serde_json::from_value(params.clone()).map_err(|e| {
        Error::new(ErrorDetails::InvalidRequest {
            message: format!("Failed to deserialize `function_name``: {}", e),
        })
    })?;
    let function_config =
        get_possibly_default_function(&function_data.function_name, &app_state.config)?;

    match *function_config {
        FunctionConfig::Chat(_) => {
            let chat: SyntheticChatInferenceDatapoint =
                serde_json::from_value(params).map_err(|e| {
                    Error::new(ErrorDetails::InvalidRequest {
                        message: format!("Failed to deserialize chat datapoint: {}", e),
                    })
                })?;

            let resolved_input = chat.input.clone().resolve(&fetch_context).await?;
            function_config.validate_input(&chat.input)?;
            // If there are no tool params in the SyntheticChatInferenceDatapoint, we use the default tool params (empty tools).
            // This is consistent with how they are serialized at inference time.
            let dynamic_demonstration_info = DynamicDemonstrationInfo::Chat(
                chat.tool_params
                    .clone()
                    .map(|x| x.into())
                    .unwrap_or_default(),
            );

            // Only validate and parse output if it exists
            let output = if let Some(output) = &chat.output {
                let validated_output = validate_parse_demonstration(
                    &function_config,
                    output,
                    dynamic_demonstration_info,
                )
                .await?;

                let DemonstrationOutput::Chat(output) = validated_output else {
                    return Err(Error::new(ErrorDetails::InternalError {
                        message: "Expected chat output from validate_parse_demonstration"
                            .to_string(),
                    }));
                };

                Some(output)
            } else {
                None
            };

            let datapoint = ChatInferenceDatapoint {
                dataset_name: path_params.dataset,
                function_name: chat.function_name,
                id: path_params.id,
                episode_id: None,
                input: resolved_input,
                output,
                tool_params: chat.tool_params,
                tags: chat.tags,
                auxiliary: chat.auxiliary,
                is_deleted: false,
                source_inference_id: chat.source_inference_id,
            };
            let rows_written =
                put_deduped_chat_datapoint(&app_state.clickhouse_connection_info, &datapoint)
                    .await?;
            if rows_written == 0 {
                return Err(Error::new(ErrorDetails::InvalidRequest {
                    message: "Datapoint with this source_inference_id already exists".to_string(),
                }));
            }
        }
        FunctionConfig::Json(_) => {
            let json: SyntheticJsonInferenceDatapoint =
                serde_json::from_value(params).map_err(|e| {
                    Error::new(ErrorDetails::InvalidRequest {
                        message: format!("Failed to deserialize JSON datapoint: {}", e),
                    })
                })?;
            let resolved_input = json.input.clone().resolve(&fetch_context).await?;
            function_config.validate_input(&json.input)?;
            let dynamic_demonstration_info =
                DynamicDemonstrationInfo::Json(json.output_schema.clone());

            // Determine output based on whether json.output is None
            let output = if let Some(output_value) = &json.output {
                let validated_json = validate_parse_demonstration(
                    &function_config,
                    output_value,
                    dynamic_demonstration_info,
                )
                .await?;

                let DemonstrationOutput::Json(json_out) = validated_json else {
                    return Err(Error::new(ErrorDetails::InternalError {
                        message: "Expected JSON output from validate_parse_demonstration"
                            .to_string(),
                    }));
                };

                let json_out: JsonInferenceOutput =
                    serde_json::from_value(json_out).map_err(|e| {
                        Error::new(ErrorDetails::Serialization {
                            message: format!("Failed to deserialize validated JSON output: {}", e),
                        })
                    })?;

                Some(json_out)
            } else {
                None
            };

            let datapoint = JsonInferenceDatapoint {
                dataset_name: path_params.dataset,
                function_name: json.function_name,
                id: path_params.id,
                episode_id: None,
                input: resolved_input,
                output,
                output_schema: json.output_schema,
                tags: json.tags,
                auxiliary: json.auxiliary,
                is_deleted: false,
                source_inference_id: json.source_inference_id,
            };
            let rows_written =
                put_deduped_json_datapoint(&app_state.clickhouse_connection_info, &datapoint)
                    .await?;
            if rows_written == 0 {
                return Err(Error::new(ErrorDetails::InvalidRequest {
                    message: "Datapoint with this source_inference_id already exists".to_string(),
                }));
            }
        }
    }
    Ok(Json(CreateDatapointResponse { id: path_params.id }))
}

<<<<<<< HEAD
=======
/// The handler for the DELETE `/datasets/:dataset/function/:function/kind/:kind/datapoint/:id` endpoint.
/// This deletes a datapoint from the dataset.
#[instrument(name = "delete_datapoint", skip(app_state))]
pub async fn delete_datapoint_handler(
    State(app_state): AppState,
    Path(path_params): Path<DeletePathParams>,
) -> Result<Json<DeleteDatapointResponse>, Error> {
    let datapoint = app_state.clickhouse_connection_info.run_query_synchronous(
        "SELECT * FROM {table_name:Identifier} WHERE dataset_name={dataset_name:String} AND function_name={function_name:String} AND id = {id:String} ORDER BY updated_at DESC LIMIT 1 FORMAT JSONEachRow;".to_string(),
        Some(&HashMap::from([
            ("table_name", path_params.kind.table_name()),
            ("function_name", path_params.function.as_str()),
            ("dataset_name", path_params.dataset.as_str()),
            ("id", path_params.id.to_string().as_str())
        ]))).await?;

    if datapoint.is_empty() {
        return Err(Error::new(ErrorDetails::InvalidRequest {
            message: format!("Datapoint not found with params {path_params:?}",),
        }));
    }

    let mut datapoint_json: serde_json::Value = serde_json::from_str(&datapoint).map_err(|e| {
        Error::new(ErrorDetails::Serialization {
            message: format!("Failed to deserialize datapoint: {}", e),
        })
    })?;

    // We delete datapoints by writing a new row (which ClickHouse will merge)
    // with the 'is_deleted' and 'updated_at' fields modified.
    datapoint_json["is_deleted"] = serde_json::Value::Bool(true);
    datapoint_json["updated_at"] =
        format!("{}", chrono::Utc::now().format(CLICKHOUSE_DATETIME_FORMAT)).into();

    app_state
        .clickhouse_connection_info
        .write(&[datapoint_json], path_params.kind.table_name())
        .await?;

    Ok(Json(DeleteDatapointResponse {}))
}

#[derive(Debug, Serialize)]
pub struct DeleteDatapointResponse {}

>>>>>>> dbd3c6de
#[derive(Debug, Deserialize)]
pub struct CreatePathParams {
    pub dataset: String,
}

#[derive(Debug, Deserialize)]
pub struct UpdatePathParams {
    pub dataset: String,
    pub id: Uuid,
}

#[derive(Debug, Deserialize)]
pub struct DeletePathParams {
    pub dataset: String,
    pub function: String,
    pub kind: DatapointKind,
    pub id: Uuid,
}

#[derive(Debug, Deserialize)]
pub struct ExistingInference {
    pub output: OutputKind,
    pub inference_id: Uuid,
}

#[derive(Debug, Deserialize)]
#[serde(rename_all = "snake_case")]
pub enum DatapointKind {
    Chat,
    Json,
}

impl DatapointKind {
    pub fn table_name(&self) -> &'static str {
        match self {
            DatapointKind::Chat => "ChatInferenceDatapoint",
            DatapointKind::Json => "JsonInferenceDatapoint",
        }
    }
}

#[derive(Debug, Serialize)]
pub struct CreateDatapointResponse {
    id: Uuid,
}

#[derive(Debug, Deserialize, Serialize)]
#[serde(untagged)]
pub enum Datapoint {
    ChatInference(ChatInferenceDatapoint),
    JsonInference(JsonInferenceDatapoint),
}

impl Datapoint {
    pub fn dataset_name(&self) -> &str {
        match self {
            Datapoint::ChatInference(datapoint) => &datapoint.dataset_name,
            Datapoint::JsonInference(datapoint) => &datapoint.dataset_name,
        }
    }

    pub fn input(&self) -> &ResolvedInput {
        match self {
            Datapoint::ChatInference(datapoint) => &datapoint.input,
            Datapoint::JsonInference(datapoint) => &datapoint.input,
        }
    }

    pub fn tool_call_config(&self) -> Option<&ToolCallConfigDatabaseInsert> {
        match self {
            Datapoint::ChatInference(datapoint) => datapoint.tool_params.as_ref(),
            Datapoint::JsonInference(_datapoint) => None,
        }
    }

    pub fn output_schema(&self) -> Option<&serde_json::Value> {
        match self {
            Datapoint::ChatInference(_datapoint) => None,
            Datapoint::JsonInference(datapoint) => Some(&datapoint.output_schema),
        }
    }

    pub fn id(&self) -> Uuid {
        match self {
            Datapoint::ChatInference(datapoint) => datapoint.id,
            Datapoint::JsonInference(datapoint) => datapoint.id,
        }
    }
}

#[derive(Debug, Deserialize, Serialize)]
pub struct ChatInferenceDatapoint {
    pub dataset_name: String,
    pub function_name: String,
    pub id: Uuid,
    pub episode_id: Option<Uuid>,
    pub input: ResolvedInput,
    #[serde(skip_serializing_if = "Option::is_none")]
    pub output: Option<Vec<ContentBlockChatOutput>>,
    #[serde(skip_serializing_if = "Option::is_none")]
    pub tool_params: Option<ToolCallConfigDatabaseInsert>,
    #[serde(skip_serializing_if = "Option::is_none")]
    pub tags: Option<HashMap<String, String>>,
    pub auxiliary: String,
    pub is_deleted: bool,
    #[serde(skip_serializing_if = "Option::is_none")]
    pub source_inference_id: Option<Uuid>,
}

#[derive(Debug, Deserialize, Serialize)]
pub struct JsonInferenceDatapoint {
    pub dataset_name: String,
    pub function_name: String,
    pub id: Uuid,
    pub episode_id: Option<Uuid>,
    pub input: ResolvedInput,
    #[serde(skip_serializing_if = "Option::is_none")]
    pub output: Option<JsonInferenceOutput>,
    pub output_schema: serde_json::Value,
    #[serde(skip_serializing_if = "Option::is_none")]
    pub tags: Option<HashMap<String, String>>,
    pub auxiliary: String,
    pub is_deleted: bool,
    #[serde(skip_serializing_if = "Option::is_none")]
    pub source_inference_id: Option<Uuid>,
}

/// We need to be able to deserialize Datapoints from both ClickHouse and
/// from strings. Since the strings will be properly serialized and we want
/// to be able to handle them naturally, we duplicated the types so that we
/// can effectively deserialize from ClickHouse as well.
#[derive(Debug, Deserialize)]
#[serde(untagged)]
pub enum ClickHouseDatapoint {
    Chat(ClickHouseChatInferenceDatapoint),
    Json(ClickHouseJsonInferenceDatapoint),
}

#[derive(Debug, Deserialize)]
pub struct ClickHouseChatInferenceDatapoint {
    dataset_name: String,
    function_name: String,
    id: Uuid,
    episode_id: Option<Uuid>,
    #[serde(deserialize_with = "deserialize_json_string")]
    input: ResolvedInput,
    #[serde(skip_serializing_if = "Option::is_none")]
    #[serde(deserialize_with = "deserialize_optional_json_string")]
    output: Option<Vec<ContentBlockChatOutput>>,
    #[serde(skip_serializing_if = "Option::is_none")]
    #[serde(deserialize_with = "deserialize_optional_json_string")]
    tool_params: Option<ToolCallConfigDatabaseInsert>,
    tags: Option<HashMap<String, String>>,
    auxiliary: String,
    is_deleted: bool,
    source_inference_id: Option<Uuid>,
}

#[derive(Debug, Deserialize)]
pub struct ClickHouseJsonInferenceDatapoint {
    dataset_name: String,
    function_name: String,
    id: Uuid,
    episode_id: Option<Uuid>,
    #[serde(deserialize_with = "deserialize_json_string")]
    input: ResolvedInput,
    #[serde(deserialize_with = "deserialize_optional_json_string")]
    output: Option<JsonInferenceOutput>,
    #[serde(deserialize_with = "deserialize_json_string")]
    output_schema: serde_json::Value,
    tags: Option<HashMap<String, String>>,
    auxiliary: String,
    is_deleted: bool,
    source_inference_id: Option<Uuid>,
}

impl From<ClickHouseDatapoint> for Datapoint {
    fn from(value: ClickHouseDatapoint) -> Self {
        match value {
            ClickHouseDatapoint::Chat(datapoint) => {
                Datapoint::ChatInference(ChatInferenceDatapoint {
                    dataset_name: datapoint.dataset_name,
                    function_name: datapoint.function_name,
                    id: datapoint.id,
                    episode_id: datapoint.episode_id,
                    input: datapoint.input,
                    output: datapoint.output,
                    tool_params: datapoint.tool_params,
                    tags: datapoint.tags,
                    auxiliary: datapoint.auxiliary,
                    is_deleted: datapoint.is_deleted,
                    source_inference_id: datapoint.source_inference_id,
                })
            }
            ClickHouseDatapoint::Json(datapoint) => {
                Datapoint::JsonInference(JsonInferenceDatapoint {
                    dataset_name: datapoint.dataset_name,
                    function_name: datapoint.function_name,
                    id: datapoint.id,
                    episode_id: datapoint.episode_id,
                    input: datapoint.input,
                    output: datapoint.output,
                    output_schema: datapoint.output_schema,
                    tags: datapoint.tags,
                    auxiliary: datapoint.auxiliary,
                    is_deleted: datapoint.is_deleted,
                    source_inference_id: datapoint.source_inference_id,
                })
            }
        }
    }
}

/// If the input is None then we should return None
/// If the input is Value::Null we should return None
/// If the input is some other Value::* we should return it.
fn deserialize_optional_json_value<'de, D>(
    deserializer: D,
) -> Result<Option<serde_json::Value>, D::Error>
where
    D: serde::Deserializer<'de>,
{
    let opt = Option::<serde_json::Value>::deserialize(deserializer)?;
    match opt {
        None => Ok(None),
        Some(value) => match value {
            serde_json::Value::Null => Ok(None),
            _ => Ok(Some(value)),
        },
    }
}

#[derive(Debug, Deserialize)]
#[serde(deny_unknown_fields)]
pub struct SyntheticChatInferenceDatapoint {
    pub function_name: String,
    pub input: Input,
    #[serde(default)]
    #[serde(deserialize_with = "deserialize_optional_json_value")]
    pub output: Option<serde_json::Value>,
    #[serde(default)]
    pub tool_params: Option<ToolCallConfigDatabaseInsert>,
    #[serde(default)]
    pub tags: Option<HashMap<String, String>>,
    #[serde(default)]
    pub auxiliary: String,
    #[serde(default)]
    pub source_inference_id: Option<Uuid>,
}

#[derive(Debug, Deserialize)]
#[serde(deny_unknown_fields)]
pub struct SyntheticJsonInferenceDatapoint {
    pub function_name: String,
    pub input: Input,
    #[serde(default)]
    #[serde(deserialize_with = "deserialize_optional_json_value")]
    pub output: Option<serde_json::Value>,
    pub output_schema: serde_json::Value,
    #[serde(default)]
    pub tags: Option<HashMap<String, String>>,
    #[serde(default)]
    pub auxiliary: String,
    #[serde(default)]
    pub source_inference_id: Option<Uuid>,
}

fn get_possibly_default_function(
    function_name: &str,
    config: &Config,
) -> Result<Arc<FunctionConfig>, Error> {
    if function_name == DEFAULT_FUNCTION_NAME {
        Ok(Arc::new(FunctionConfig::Chat(FunctionConfigChat {
            variants: HashMap::new(),
            system_schema: None,
            user_schema: None,
            assistant_schema: None,
            tools: vec![],
            tool_choice: ToolChoice::None,
            parallel_tool_calls: None,
        })))
    } else {
        config.get_function(function_name).cloned()
    }
}

fn validate_dataset_name(dataset_name: &str) -> Result<(), Error> {
    if dataset_name == "builder" || dataset_name.starts_with("tensorzero::") {
        Err(Error::new(ErrorDetails::InvalidDatasetName {
            dataset_name: dataset_name.to_string(),
        }))
    } else {
        Ok(())
    }
}

/// Puts a chat datapoint into ClickHouse but only
/// if it doesn't have a source_inference_id that already exists for this dataset.
/// Returns the number of rows written to ClickHouse
async fn put_deduped_chat_datapoint(
    clickhouse: &ClickHouseConnectionInfo,
    datapoint: &ChatInferenceDatapoint,
) -> Result<u64, Error> {
    let serialized_datapoint = serde_json::to_string(datapoint).map_err(|e| {
        Error::new(ErrorDetails::Serialization {
            message: format!("Failed to serialize datapoint: {}", e),
        })
    })?;

    let query = r#"
    INSERT INTO ChatInferenceDatapoint
        (
            dataset_name,
            function_name,
            id,
            episode_id,
            input,
            output,
            tool_params,
            tags,
            auxiliary,
            is_deleted,
            source_inference_id
        )
        SELECT
            new_data.dataset_name,
            new_data.function_name,
            new_data.id,
            new_data.episode_id,
            new_data.input,
            new_data.output,
            new_data.tool_params,
            new_data.tags,
            new_data.auxiliary,
            new_data.is_deleted,
            new_data.source_inference_id,
        FROM new_data
        LEFT JOIN ChatInferenceDatapoint AS existing FINAL
          ON new_data.dataset_name = existing.dataset_name
             AND new_data.function_name = existing.function_name
             AND new_data.source_inference_id = existing.source_inference_id
             AND new_data.id != existing.id -- this is to allow us to update the datapoint and keep the same source_inference_id
             AND existing.staled_at IS NULL
        WHERE existing.source_inference_id IS NULL
        "#;

    let external_data = ExternalDataInfo {
        external_data_name: "new_data".to_string(),
        structure: "dataset_name LowCardinality(String), function_name LowCardinality(String), id UUID, episode_id Nullable(UUID), input String, output Nullable(String), tool_params String, tags Map(String, String), auxiliary String, is_deleted Bool, source_inference_id Nullable(UUID)".to_string(),
        format: "JSONEachRow".to_string(),
        data: serialized_datapoint,
    };
    let result = clickhouse
        .run_query_with_external_data(external_data, query.to_string())
        .await?;
    Ok(result.metadata.written_rows)
}

async fn put_deduped_json_datapoint(
    clickhouse: &ClickHouseConnectionInfo,
    datapoint: &JsonInferenceDatapoint,
) -> Result<u64, Error> {
    let serialized_datapoint = serde_json::to_string(datapoint).map_err(|e| {
        Error::new(ErrorDetails::Serialization {
            message: format!("Failed to serialize datapoint: {}", e),
        })
    })?;

    let query = r#"
        INSERT INTO JsonInferenceDatapoint
        (
            dataset_name,
            function_name,
            id,
            episode_id,
            input,
            output,
            output_schema,
            tags,
            auxiliary,
            is_deleted,
            source_inference_id
        )
        SELECT
            new_data.dataset_name,
            new_data.function_name,
            new_data.id,
            new_data.episode_id,
            new_data.input,
            new_data.output,
            new_data.output_schema,
            new_data.tags,
            new_data.auxiliary,
            new_data.is_deleted,
            new_data.source_inference_id
        FROM new_data
        LEFT JOIN JsonInferenceDatapoint AS existing FINAL
          ON new_data.dataset_name = existing.dataset_name
             AND new_data.function_name = existing.function_name
             AND new_data.source_inference_id = existing.source_inference_id
             AND new_data.id != existing.id -- this is to allow us to update the datapoint and keep the same source_inference_id
             AND existing.staled_at IS NULL
        WHERE existing.source_inference_id IS NULL
        "#;

    let external_data = ExternalDataInfo {
        external_data_name: "new_data".to_string(),
        structure: "dataset_name LowCardinality(String), function_name LowCardinality(String), id UUID, episode_id Nullable(UUID), input String, output Nullable(String), output_schema Nullable(String), tags Map(String, String), auxiliary String, is_deleted Bool, source_inference_id Nullable(UUID)".to_string(),
        format: "JSONEachRow".to_string(),
        data: serialized_datapoint,
    };
    let result = clickhouse
        .run_query_with_external_data(external_data, query.to_string())
        .await?;
    Ok(result.metadata.written_rows)
}

#[cfg(test)]
mod test {
    use super::*;

    use serde_json::json;

    #[test]
    fn test_synthetic_chat_datapoint_with_none_output() {
        let json_str = r#"{
            "function_name": "test_function",
            "input": {"system": {"assistant_name": "Test"}, "messages": []},
            "output": null,
            "tool_params": null,
            "tags": null,
            "auxiliary": ""
        }"#;

        let datapoint: SyntheticChatInferenceDatapoint = serde_json::from_str(json_str).unwrap();
        assert_eq!(datapoint.function_name, "test_function");
        assert_eq!(datapoint.output, None);
        assert_eq!(datapoint.tool_params, None);
        assert_eq!(datapoint.tags, None);
        assert_eq!(datapoint.auxiliary, "");
    }

    #[test]
    fn test_synthetic_chat_datapoint_with_some_output() {
        let json_str = r#"{
            "function_name": "test_function",
            "input": {"system": {"assistant_name": "Test"}, "messages": []},
            "output": [{"type": "text", "value": "Hello"}],
            "tool_params": {"tools_available": [], "tool_choice": "auto", "parallel_tool_calls": false},
            "tags": {"source": "test"},
            "auxiliary": "extra data"
        }"#;

        let datapoint: SyntheticChatInferenceDatapoint = serde_json::from_str(json_str).unwrap();
        assert_eq!(datapoint.function_name, "test_function");
        assert!(datapoint.output.is_some());
        assert!(datapoint.tool_params.is_some());
        assert_eq!(
            datapoint.tags,
            Some(HashMap::from([("source".to_string(), "test".to_string())]))
        );
        assert_eq!(datapoint.auxiliary, "extra data");
    }

    #[test]
    fn test_synthetic_json_datapoint_with_none_output() {
        let json_str = r#"{
            "function_name": "test_json_function",
            "input": {"system": {"assistant_name": "Test"}, "messages": []},
            "output": null,
            "output_schema": {},
            "tags": null,
            "auxiliary": ""
        }"#;

        let datapoint: SyntheticJsonInferenceDatapoint = serde_json::from_str(json_str).unwrap();
        assert_eq!(datapoint.function_name, "test_json_function");
        assert_eq!(datapoint.output, None);
        assert_eq!(datapoint.output_schema, json!({}));
        assert_eq!(datapoint.tags, None);
        assert_eq!(datapoint.auxiliary, "");
    }

    #[test]
    fn test_synthetic_json_datapoint_with_some_output() {
        let json_str = r#"{
            "function_name": "test_json_function",
            "input": {"system": {"assistant_name": "Test"}, "messages": []},
            "output": {"answer": "Hello"},
            "output_schema": {"type": "object", "properties": {"answer": {"type": "string"}}},
            "tags": {"source": "test"},
            "auxiliary": "extra data"
        }"#;

        let datapoint: SyntheticJsonInferenceDatapoint = serde_json::from_str(json_str).unwrap();
        assert_eq!(datapoint.function_name, "test_json_function");
        assert!(datapoint.output.is_some());
        assert_eq!(datapoint.output.as_ref().unwrap()["answer"], "Hello");
        assert_eq!(
            datapoint.tags,
            Some(HashMap::from([("source".to_string(), "test".to_string())]))
        );
        assert_eq!(datapoint.auxiliary, "extra data");
    }

    #[test]
    fn test_synthetic_json_datapoint_with_missing_output() {
        let json_str = r#"{
            "function_name": "test_json_function",
            "input": {"system": {"assistant_name": "Test"}, "messages": []},
            "output_schema": {"type": "object", "properties": {"answer": {"type": "string"}}},
            "tags": {"source": "test"},
            "auxiliary": "extra data"
        }"#;

        let datapoint: SyntheticJsonInferenceDatapoint = serde_json::from_str(json_str).unwrap();
        assert_eq!(datapoint.function_name, "test_json_function");
        assert_eq!(datapoint.output, None);
        assert_eq!(
            datapoint.output_schema,
            json!({"type": "object", "properties": {"answer": {"type": "string"}}})
        );
        assert_eq!(
            datapoint.tags,
            Some(HashMap::from([("source".to_string(), "test".to_string())]))
        );
        assert_eq!(datapoint.auxiliary, "extra data");
    }

    #[test]
    fn test_validate_dataset_name_builder() {
        let err = validate_dataset_name("builder").unwrap_err();
        assert_eq!(err.to_string(), "Invalid dataset name: builder. Datasets cannot be named \"builder\" or begin with \"tensorzero::\"");
    }

    #[test]
    fn test_validate_dataset_name_tensorzero_prefix() {
        let err = validate_dataset_name("tensorzero::test").unwrap_err();
        assert_eq!(err.to_string(), "Invalid dataset name: tensorzero::test. Datasets cannot be named \"builder\" or begin with \"tensorzero::\"");
    }

    #[test]
    fn test_validate_dataset_name_valid() {
        validate_dataset_name("test").unwrap();
    }
}<|MERGE_RESOLUTION|>--- conflicted
+++ resolved
@@ -432,54 +432,6 @@
     Ok(Json(CreateDatapointResponse { id: path_params.id }))
 }
 
-<<<<<<< HEAD
-=======
-/// The handler for the DELETE `/datasets/:dataset/function/:function/kind/:kind/datapoint/:id` endpoint.
-/// This deletes a datapoint from the dataset.
-#[instrument(name = "delete_datapoint", skip(app_state))]
-pub async fn delete_datapoint_handler(
-    State(app_state): AppState,
-    Path(path_params): Path<DeletePathParams>,
-) -> Result<Json<DeleteDatapointResponse>, Error> {
-    let datapoint = app_state.clickhouse_connection_info.run_query_synchronous(
-        "SELECT * FROM {table_name:Identifier} WHERE dataset_name={dataset_name:String} AND function_name={function_name:String} AND id = {id:String} ORDER BY updated_at DESC LIMIT 1 FORMAT JSONEachRow;".to_string(),
-        Some(&HashMap::from([
-            ("table_name", path_params.kind.table_name()),
-            ("function_name", path_params.function.as_str()),
-            ("dataset_name", path_params.dataset.as_str()),
-            ("id", path_params.id.to_string().as_str())
-        ]))).await?;
-
-    if datapoint.is_empty() {
-        return Err(Error::new(ErrorDetails::InvalidRequest {
-            message: format!("Datapoint not found with params {path_params:?}",),
-        }));
-    }
-
-    let mut datapoint_json: serde_json::Value = serde_json::from_str(&datapoint).map_err(|e| {
-        Error::new(ErrorDetails::Serialization {
-            message: format!("Failed to deserialize datapoint: {}", e),
-        })
-    })?;
-
-    // We delete datapoints by writing a new row (which ClickHouse will merge)
-    // with the 'is_deleted' and 'updated_at' fields modified.
-    datapoint_json["is_deleted"] = serde_json::Value::Bool(true);
-    datapoint_json["updated_at"] =
-        format!("{}", chrono::Utc::now().format(CLICKHOUSE_DATETIME_FORMAT)).into();
-
-    app_state
-        .clickhouse_connection_info
-        .write(&[datapoint_json], path_params.kind.table_name())
-        .await?;
-
-    Ok(Json(DeleteDatapointResponse {}))
-}
-
-#[derive(Debug, Serialize)]
-pub struct DeleteDatapointResponse {}
-
->>>>>>> dbd3c6de
 #[derive(Debug, Deserialize)]
 pub struct CreatePathParams {
     pub dataset: String,
