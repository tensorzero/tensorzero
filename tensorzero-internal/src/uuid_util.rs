use std::time::{Duration, SystemTime, UNIX_EPOCH};
use uuid::{Timestamp, Uuid};

use crate::{
    error::{Error, ErrorDetails},
    inference::types::current_timestamp,
};

/// Timestamp when Scaling Laws for Neural Language Models was published.
/// No way anyone could use TensorZero prior to this.
const EARLIEST_TIMESTAMP: u64 = 1579751960;

pub fn validate_tensorzero_uuid(uuid: Uuid, kind: &str) -> Result<(), Error> {
    let version = uuid.get_version_num();
    if version != 7 {
        return Err(ErrorDetails::InvalidTensorzeroUuid {
            kind: kind.to_string(),
            message: format!("Version must be 7, got {version}"),
        }
        .into());
    }
    let (timestamp, _) = uuid
        .get_timestamp()
        .ok_or_else(|| {
            Error::new(ErrorDetails::InvalidTensorzeroUuid {
                kind: kind.to_string(),
                message: "Timestamp is missing".to_string(),
            })
        })?
        .to_unix();
    if timestamp < EARLIEST_TIMESTAMP {
        return Err(Error::new(ErrorDetails::InvalidTensorzeroUuid {
            kind: kind.to_string(),
            message: "Timestamp is too early".to_string(),
        }));
    }
    let current_timestamp: u64 = current_timestamp();
    if timestamp > current_timestamp {
        return Err(ErrorDetails::InvalidTensorzeroUuid {
            kind: kind.to_string(),
            message: "Timestamp is in the future".to_string(),
        }
        .into());
    }
    Ok(())
}

pub fn uuid_elapsed(uuid: &Uuid) -> Result<Duration, Error> {
    let version = uuid.get_version_num();
    if version != 7 {
        return Err(ErrorDetails::InvalidUuid {
            raw_uuid: uuid.to_string(),
        }
        .into());
    }
    let (seconds, subsec_nanos) = uuid
        .get_timestamp()
        .ok_or_else(|| {
            // Since this can be OK (e.g. for dynamic evaluation runs), we don't log here.
            Error::new_without_logging(ErrorDetails::InvalidUuid {
                raw_uuid: uuid.to_string(),
            })
        })?
        .to_unix();
    let uuid_system_time =
        UNIX_EPOCH + Duration::from_secs(seconds) + Duration::from_nanos(subsec_nanos as u64);
    let elapsed = match SystemTime::now().duration_since(uuid_system_time) {
        Ok(duration) => duration,
        Err(e) => {
            let future_duration = e.duration();
            if future_duration > Duration::from_secs(1) {
                return Err(ErrorDetails::UuidInFuture {
                    raw_uuid: uuid.to_string(),
                }
                .into());
            }
            Duration::from_secs(0)
        }
    };
    Ok(elapsed)
}

/// The offset for generation of dynamic evaluation run IDs.
const DYNAMIC_EVALUATION_OFFSET_S: u64 = 10_000_000_000;
/// It is ten billion seconds (~317 years)
pub const DYNAMIC_EVALUATION_OFFSET: Duration = Duration::from_secs(DYNAMIC_EVALUATION_OFFSET_S);

/// The threshold for generation of dynamic evaluation run IDs.
/// This will seed the UUIDv7 with current time + 10 billion seconds.
/// We ignore nanoseconds, sequence number, and usable bits.
pub const DYNAMIC_EVALUATION_THRESHOLD: Timestamp = Timestamp::from_unix_time(
    DYNAMIC_EVALUATION_OFFSET_S,
    0, // ns
    0, // seq
    0, // bits
);

pub fn generate_dynamic_evaluation_run_episode_id() -> Uuid {
<<<<<<< HEAD
    #[allow(clippy::expect_used)]
=======
    #[expect(clippy::expect_used)]
>>>>>>> a988b412
    let now = SystemTime::now()
        .duration_since(UNIX_EPOCH)
        .expect("Time went backwards");
    let now_plus_offset = now + DYNAMIC_EVALUATION_OFFSET;
    let timestamp = Timestamp::from_unix_time(
        now_plus_offset.as_secs(),
        now_plus_offset.subsec_nanos(),
        0, // counter
        0, // usable_counter_bits
    );
    Uuid::new_v7(timestamp)
}

/// Compares two UUID timestamps to determine if the first one is earlier than the second.
///
/// # Arguments
///
/// * `early` - The timestamp expected to be earlier
/// * `late` - The timestamp expected to be later
///
/// # Returns
///
/// * `true` if `early` is chronologically before `late`
/// * `false` otherwise
pub fn compare_timestamps(early: Timestamp, late: Timestamp) -> bool {
    let (early_s, early_ns) = early.to_unix();
    let (late_s, late_ns) = late.to_unix();
    early_s < late_s || (early_s == late_s && early_ns < late_ns)
}

#[cfg(test)]
mod tests {
    use super::*;
    use uuid::timestamp::context::NoContext;
    use uuid::uuid;

    #[test]
    fn test_validate_episode_id() {
        let episode_id = Uuid::now_v7();
        assert!(validate_tensorzero_uuid(episode_id, "Episode").is_ok());

        let episode_id = uuid!("6790f6a1-3f8b-427e-ae24-f309329b9b0a");
        assert!(validate_tensorzero_uuid(episode_id, "Episode").is_err());

        let episode_id = uuid!("00000000-0000-0000-0000-000000000000");
        assert!(validate_tensorzero_uuid(episode_id, "Episode").is_err());

        let early_timestamp = 946684800; // 2000-01-01:00:00:00 UTC
        let early_uuid = Uuid::new_v7(Timestamp::from_unix(NoContext, early_timestamp, 0));
        assert!(validate_tensorzero_uuid(early_uuid, "Episode").is_err());

        let late_timestamp = SystemTime::now()
            .duration_since(UNIX_EPOCH)
            .expect("Time went backwards")
            .as_secs()
            + 10;
        let late_uuid = Uuid::new_v7(Timestamp::from_unix(NoContext, late_timestamp, 0));
        assert!(validate_tensorzero_uuid(late_uuid, "Episode").is_err());
    }

    #[test]
    fn test_uuid_elapsed() {
        // Get current time
        let now = SystemTime::now()
            .duration_since(UNIX_EPOCH)
            .expect("Time went backwards");

        // Subtract 5 seconds
        let five_seconds_ago = now
            .checked_sub(std::time::Duration::from_secs(5))
            .expect("Timestamp arithmetic overflow");

        // Extract seconds and subsec_nanos
        let seconds = five_seconds_ago.as_secs();
        let subsec_nanos = five_seconds_ago.subsec_nanos();

        // Create the timestamp
        let timestamp = Timestamp::from_unix_time(seconds, subsec_nanos, 0, 0);
        let uuid = Uuid::new_v7(timestamp);
        let elapsed = uuid_elapsed(&uuid).unwrap();
        assert!(elapsed > Duration::from_secs(4) && elapsed < Duration::from_secs(6));

        let uuid = Uuid::now_v7();
        let elapsed = uuid_elapsed(&uuid).unwrap();
        // It is not guaranteed that the elapsed time is exactly 0, so we allow a small margin of error
        assert!(elapsed > Duration::from_secs(0) && elapsed < Duration::from_millis(10));

        // Test UUID in future
        let future_timestamp = SystemTime::now()
            .duration_since(UNIX_EPOCH)
            .expect("Time went backwards")
            .as_secs()
            + 30;
        let future_uuid = Uuid::new_v7(Timestamp::from_unix(NoContext, future_timestamp, 0));
        assert_eq!(
            uuid_elapsed(&future_uuid).unwrap_err().get_details(),
            &ErrorDetails::UuidInFuture {
                raw_uuid: future_uuid.to_string(),
            }
        );
    }

    #[test]
    fn test_generate_dynamic_evaluation_run_episode_id() {
        let dynamic_id = generate_dynamic_evaluation_run_episode_id();

        // Verify it's a v7 UUID
        assert_eq!(dynamic_id.get_version_num(), 7);

        // Extract the timestamp and verify it's in the expected range
        let timestamp_info = dynamic_id.get_timestamp().expect("Should have timestamp");
        let (seconds, _) = timestamp_info.to_unix();

        // Current timestamp plus the offset
        let now = SystemTime::now()
            .duration_since(UNIX_EPOCH)
            .expect("Time went backwards")
            .as_secs();
        let expected_approx_time = now + DYNAMIC_EVALUATION_OFFSET_S;

        // Allow small difference due to execution time
        let margin = 5; // 5 seconds margin
        assert!(
            seconds >= expected_approx_time - margin && seconds <= expected_approx_time + margin,
<<<<<<< HEAD
            "Expected timestamp around {}, got {}",
            expected_approx_time,
            seconds
=======
            "Expected timestamp around {expected_approx_time}, got {seconds}"
>>>>>>> a988b412
        );

        // Generate two UUIDs and ensure they're different
        let id1 = generate_dynamic_evaluation_run_episode_id();
        let id2 = generate_dynamic_evaluation_run_episode_id();
        assert_ne!(id1, id2, "Generated UUIDs should be unique");
    }

    #[test]
    fn test_compare_timestamps() {
        use uuid::NoContext;
        use uuid::Timestamp;

        // Case 1: First timestamp is before the second timestamp
        let timestamp1 = Timestamp::from_unix(NoContext, 1000, 0);
        let timestamp2 = Timestamp::from_unix(NoContext, 2000, 0);
        assert!(compare_timestamps(timestamp1, timestamp2));

        // Case 2: First timestamp is equal to the second timestamp
        let timestamp3 = Timestamp::from_unix(NoContext, 3000, 0);
        let timestamp4 = Timestamp::from_unix(NoContext, 3000, 0);
        assert!(!compare_timestamps(timestamp3, timestamp4));

        // Case 3: First timestamp is after the second timestamp
        let timestamp5 = Timestamp::from_unix(NoContext, 5000, 0);
        let timestamp6 = Timestamp::from_unix(NoContext, 4000, 0);
        assert!(!compare_timestamps(timestamp5, timestamp6));

        // Case 4: Subsecond precision comparison
        let timestamp7 = Timestamp::from_unix(NoContext, 6000, 499);
        let timestamp8 = Timestamp::from_unix(NoContext, 6000, 500);
        assert!(compare_timestamps(timestamp7, timestamp8));

        // Case 5: Subsecond precision equal
        let timestamp9 = Timestamp::from_unix(NoContext, 7000, 500);
        let timestamp10 = Timestamp::from_unix(NoContext, 7000, 500);
        assert!(!compare_timestamps(timestamp9, timestamp10));
    }
}<|MERGE_RESOLUTION|>--- conflicted
+++ resolved
@@ -96,11 +96,7 @@
 );
 
 pub fn generate_dynamic_evaluation_run_episode_id() -> Uuid {
-<<<<<<< HEAD
-    #[allow(clippy::expect_used)]
-=======
     #[expect(clippy::expect_used)]
->>>>>>> a988b412
     let now = SystemTime::now()
         .duration_since(UNIX_EPOCH)
         .expect("Time went backwards");
@@ -225,13 +221,7 @@
         let margin = 5; // 5 seconds margin
         assert!(
             seconds >= expected_approx_time - margin && seconds <= expected_approx_time + margin,
-<<<<<<< HEAD
-            "Expected timestamp around {}, got {}",
-            expected_approx_time,
-            seconds
-=======
             "Expected timestamp around {expected_approx_time}, got {seconds}"
->>>>>>> a988b412
         );
 
         // Generate two UUIDs and ensure they're different
