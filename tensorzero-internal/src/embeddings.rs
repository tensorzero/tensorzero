--- conflicted
+++ resolved
@@ -325,18 +325,11 @@
         Ok(match provider_config {
             ProviderConfig::OpenAI(provider) => EmbeddingProviderConfig::OpenAI(provider),
             _ => {
-<<<<<<< HEAD
                 return Err(Error::new(ErrorDetails::Config {
                     message: format!(
-                        "Unsupported provider config for embedding: {:?}",
-                        provider_config
+                        "Unsupported provider config for embedding: {provider_config:?}"
                     ),
                 }));
-=======
-                return Err(serde::de::Error::custom(format!(
-                    "Unsupported provider config: {provider_config:?}"
-                )));
->>>>>>> 45ff6642
             }
         })
     }
