--- conflicted
+++ resolved
@@ -4,16 +4,12 @@
 use crate::clickhouse::ClickHouseConnectionInfo;
 use crate::error::{Error, ErrorDetails};
 use crate::inference::types::batch::deserialize_json_string;
-<<<<<<< HEAD
-use crate::inference::types::{ContentBlockOutput, ModelInferenceRequest, ModelInferenceResponse};
-=======
 use crate::inference::types::{
-    ContentBlock, ContentBlockChunk, ModelInferenceRequest, ModelInferenceResponse,
+    ContentBlockChunk, ContentBlockOutput, ModelInferenceRequest, ModelInferenceResponse,
     ProviderInferenceResponseChunk,
 };
 use crate::model::StreamResponse;
 use serde::de::DeserializeOwned;
->>>>>>> 0b1be156
 use serde::{Deserialize, Serialize};
 use std::fmt::Debug;
 
@@ -144,14 +140,8 @@
 /// The underlying cached input/output data. These are the fields that we actually retrieve from
 /// ClickHouse when going a cache fetch
 #[derive(Debug, Deserialize, Serialize)]
-<<<<<<< HEAD
-pub struct CacheData {
-    #[serde(deserialize_with = "deserialize_json_string")]
-    pub output: Vec<ContentBlockOutput>,
-=======
 pub struct CacheData<T: CacheOutput> {
     pub output: T,
->>>>>>> 0b1be156
     pub raw_request: String,
     pub raw_response: String,
 }
@@ -170,7 +160,7 @@
 #[serde(transparent)]
 pub struct NonStreamingCacheData {
     #[serde(deserialize_with = "deserialize_json_string")]
-    pub blocks: Vec<ContentBlock>,
+    pub blocks: Vec<ContentBlockOutput>,
 }
 
 #[derive(Debug, Deserialize, Serialize)]
