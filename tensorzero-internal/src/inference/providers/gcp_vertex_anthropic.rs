use std::borrow::Cow;
use std::sync::OnceLock;
use std::time::Duration;

use futures::StreamExt;
use reqwest::StatusCode;
use reqwest_eventsource::{Event, EventSource, RequestBuilderExt};
use serde::{Deserialize, Serialize};
use serde_json::Value;
use tokio::time::Instant;

use crate::cache::ModelProviderRequest;
use crate::config_parser::skip_credential_validation;
use crate::endpoints::inference::InferenceCredentials;
use crate::error::{DisplayOrDebugGateway, Error, ErrorDetails};
use crate::inference::providers::provider_trait::InferenceProvider;
use crate::inference::types::batch::BatchRequestRow;
use crate::inference::types::batch::PollBatchInferenceResponse;
use crate::inference::types::resolved_input::FileWithPath;
use crate::inference::types::{
    batch::StartBatchProviderInferenceResponse, ContentBlock, ContentBlockChunk, FunctionType,
    Latency, ModelInferenceRequestJsonMode, Role, Text, TextChunk,
};
use crate::inference::types::{
    ContentBlockOutput, FlattenUnknown, ModelInferenceRequest,
    PeekableProviderInferenceResponseStream, ProviderInferenceResponse,
    ProviderInferenceResponseArgs, ProviderInferenceResponseChunk,
    ProviderInferenceResponseStreamInner, RequestMessage, Usage,
};
use crate::model::ModelProvider;
use crate::model::{build_creds_caching_default_with_fn, CredentialLocation};
use crate::tool::{ToolCall, ToolCallChunk, ToolChoice, ToolConfig};

use super::anthropic::{
    prefill_json_chunk_response, prefill_json_response, AnthropicImageSource, AnthropicImageType,
    AnthropicMessageDelta, AnthropicStopReason,
};
use super::gcp_vertex_gemini::{
    default_api_key_location, parse_shorthand_url, GCPVertexCredentials, ShorthandUrl,
};
use super::helpers::{inject_extra_request_data, peek_first_chunk};
use super::openai::convert_stream_error;

/// Implements a subset of the GCP Vertex Gemini API as documented [here](https://cloud.google.com/vertex-ai/docs/reference/rest/v1/projects.locations.publishers.models/generateContent) for non-streaming
/// and [here](https://cloud.google.com/vertex-ai/docs/reference/rest/v1/projects.locations.publishers.models/streamGenerateContent) for streaming
#[expect(unused)]
const PROVIDER_NAME: &str = "GCP Vertex Anthropic";
const PROVIDER_TYPE: &str = "gcp_vertex_anthropic";

#[derive(Debug)]
pub struct GCPVertexAnthropicProvider {
    model_id: String,
    request_url: String,
    streaming_request_url: String,
    audience: String,
    credentials: GCPVertexCredentials,
}

static DEFAULT_CREDENTIALS: OnceLock<GCPVertexCredentials> = OnceLock::new();

pub async fn make_gcp_sdk_credentials(
    // This is only used in test mode
    #[cfg_attr(not(any(test, feature = "e2e_tests")), expect(unused_variables))]
    provider_type: &str,
) -> Result<GCPVertexCredentials, Error> {
    let creds_result = google_cloud_auth::credentials::Builder::default().build();

    let handle_err = |e| {
        if skip_credential_validation() {
            #[cfg(any(test, feature = "e2e_tests"))]
            {
                tracing::warn!(
                    "Failed to get GCP SDK credentials for a model provider of type `{provider_type}`, so the associated tests will likely fail: {e}",
                );
            }
            Ok(GCPVertexCredentials::None)
        } else {
            Err(Error::new(ErrorDetails::GCPCredentials {
                message: format!(
                    "Failed to create GCP Vertex credentials from SDK: {}",
                    DisplayOrDebugGateway::new(e)
                ),
            }))
        }
    };

    let creds = match creds_result {
        Ok(creds) => creds,
        Err(e) => {
            return handle_err(e);
        }
    };
    // Test that the credentials are valid by getting headers
    match creds.headers(http::Extensions::default()).await {
        Ok(_) => Ok(GCPVertexCredentials::Sdk(creds)),
        Err(e) => handle_err(e),
    }
}

impl GCPVertexAnthropicProvider {
<<<<<<< HEAD
    // Constructs a provider from a shorthand string of the form:
    // * 'projects/<project_id>/locations/<location>/publishers/anthropic/models/XXX'
    // * 'projects/<project_id>/locations/<location>/endpoints/XXX'
    //
    // This is *not* a full url - we append ':generateContent' or ':streamGenerateContent' to the end of the path as needed.
    pub async fn new_shorthand(project_url_path: String) -> Result<Self, Error> {
        let credentials = build_creds_caching_default_with_fn(
            None,
            default_api_key_location(),
            PROVIDER_TYPE,
            &DEFAULT_CREDENTIALS,
            |creds| GCPVertexCredentials::try_from((creds, PROVIDER_TYPE)),
        )?;

        // We only support model urls with the publisher 'anthropic'
        let shorthand_url = parse_shorthand_url(&project_url_path, "anthropic")?;
        let (location, model_id) = match shorthand_url {
            ShorthandUrl::Publisher { location, model_id } => (location, model_id.to_string()),
            ShorthandUrl::Endpoint {
                location,
                endpoint_id,
            } => (location, format!("endpoints/{endpoint_id}")),
        };

        let request_url = format!(
            "https://{location}-aiplatform.googleapis.com/v1/{project_url_path}:rawPredict"
        );
        let streaming_request_url = format!(
            "https://{location}-aiplatform.googleapis.com/v1/{project_url_path}:streamRawPredict"
        );
        let audience = format!("https://{location}-aiplatform.googleapis.com/");

        Ok(GCPVertexAnthropicProvider {
            request_url,
            streaming_request_url,
            audience,
            credentials,
            model_id,
        })
    }

    pub fn new(
=======
    pub async fn new(
>>>>>>> 30ab6451
        model_id: String,
        location: String,
        project_id: String,
        api_key_location: Option<CredentialLocation>,
    ) -> Result<Self, Error> {
        let default_location = default_api_key_location();
        let cred_location = api_key_location.as_ref().unwrap_or(&default_location);

        let credentials = if matches!(cred_location, CredentialLocation::Sdk) {
            make_gcp_sdk_credentials(PROVIDER_TYPE).await?
        } else {
            build_creds_caching_default_with_fn(
                api_key_location,
                default_api_key_location(),
                PROVIDER_TYPE,
                &DEFAULT_CREDENTIALS,
                |creds| GCPVertexCredentials::try_from((creds, PROVIDER_TYPE)),
            )?
        };
        let request_url = format!("https://{location}-aiplatform.googleapis.com/v1/projects/{project_id}/locations/{location}/publishers/anthropic/models/{model_id}:rawPredict");
        let streaming_request_url = format!("https://{location}-aiplatform.googleapis.com/v1/projects/{project_id}/locations/{location}/publishers/anthropic/models/{model_id}:streamRawPredict");
        let audience = format!("https://{location}-aiplatform.googleapis.com/");

        Ok(GCPVertexAnthropicProvider {
            model_id,
            request_url,
            streaming_request_url,
            audience,
            credentials,
        })
    }

    pub fn model_id(&self) -> &str {
        &self.model_id
    }
}

const ANTHROPIC_API_VERSION: &str = "vertex-2023-10-16";

impl InferenceProvider for GCPVertexAnthropicProvider {
    /// Anthropic non-streaming API request
    async fn infer<'a>(
        &'a self,
        ModelProviderRequest {
            request,
            provider_name: _,
            model_name,
        }: ModelProviderRequest<'a>,
        http_client: &'a reqwest::Client,
        dynamic_api_keys: &'a InferenceCredentials,
        model_provider: &'a ModelProvider,
    ) -> Result<ProviderInferenceResponse, Error> {
        let mut request_body = serde_json::to_value(GCPVertexAnthropicRequestBody::new(request)?)
            .map_err(|e| {
            Error::new(ErrorDetails::Serialization {
                message: format!(
                    "Error serializing GCP Vertex Anthropic request: {}",
                    DisplayOrDebugGateway::new(e)
                ),
            })
        })?;
        let headers = inject_extra_request_data(
            &request.extra_body,
            &request.extra_headers,
            model_provider,
            model_name,
            &mut request_body,
        )?;
        let auth_headers = self
            .credentials
            .get_auth_headers(&self.audience, dynamic_api_keys)
            .await?;
        let start_time = Instant::now();
        let res = http_client
            .post(&self.request_url)
            .headers(auth_headers)
            .json(&request_body)
            .headers(headers)
            .send()
            .await
            .map_err(|e| {
                Error::new(ErrorDetails::InferenceClient {
                    status_code: e.status(),
                    message: format!("Error sending request: {}", DisplayOrDebugGateway::new(e)),
                    provider_type: PROVIDER_TYPE.to_string(),
                    raw_request: Some(serde_json::to_string(&request_body).unwrap_or_default()),
                    raw_response: None,
                })
            })?;
        let latency = Latency::NonStreaming {
            response_time: start_time.elapsed(),
        };
        if res.status().is_success() {
            let raw_response = res.text().await.map_err(|e| {
                Error::new(ErrorDetails::InferenceServer {
                    message: format!(
                        "Error parsing text response: {}",
                        DisplayOrDebugGateway::new(e)
                    ),
                    provider_type: PROVIDER_TYPE.to_string(),
                    raw_request: Some(serde_json::to_string(&request_body).unwrap_or_default()),
                    raw_response: None,
                })
            })?;

            let response = serde_json::from_str(&raw_response).map_err(|e| {
                Error::new(ErrorDetails::InferenceServer {
                    message: format!("Error parsing JSON response: {e}: {raw_response}"),
                    provider_type: PROVIDER_TYPE.to_string(),
                    raw_request: Some(serde_json::to_string(&request_body).unwrap_or_default()),
                    raw_response: Some(raw_response.clone()),
                })
            })?;

            let response_with_latency = GCPVertexAnthropicResponseWithMetadata {
                response,
                raw_response,
                latency,
                request: request_body,
                function_type: &request.function_type,
                json_mode: &request.json_mode,
                generic_request: request,
            };
            Ok(response_with_latency.try_into()?)
        } else {
            let response_code = res.status();
            let error_body = res.json::<GCPVertexAnthropicError>().await.map_err(|e| {
                Error::new(ErrorDetails::InferenceServer {
                    message: format!("Error parsing response: {e:?}"),
                    provider_type: PROVIDER_TYPE.to_string(),
                    raw_request: Some(serde_json::to_string(&request_body).unwrap_or_default()),
                    raw_response: None,
                })
            })?;
            handle_anthropic_error(response_code, error_body.error)
        }
    }

    /// Anthropic streaming API request
    async fn infer_stream<'a>(
        &'a self,
        ModelProviderRequest {
            request,
            provider_name: _,
            model_name,
        }: ModelProviderRequest<'a>,
        http_client: &'a reqwest::Client,
        dynamic_api_keys: &'a InferenceCredentials,
        model_provider: &'a ModelProvider,
    ) -> Result<(PeekableProviderInferenceResponseStream, String), Error> {
        let mut request_body = serde_json::to_value(GCPVertexAnthropicRequestBody::new(request)?)
            .map_err(|e| {
            Error::new(ErrorDetails::Serialization {
                message: format!(
                    "Error serializing GCP Vertex Anthropic request: {}",
                    DisplayOrDebugGateway::new(e)
                ),
            })
        })?;
        let headers = inject_extra_request_data(
            &request.extra_body,
            &request.extra_headers,
            model_provider,
            model_name,
            &mut request_body,
        )?;
        let raw_request = serde_json::to_string(&request_body).map_err(|e| {
            Error::new(ErrorDetails::Serialization {
                message: format!(
                    "Error serializing request body as JSON: {}",
                    DisplayOrDebugGateway::new(e)
                ),
            })
        })?;
        let auth_headers = self
            .credentials
            .get_auth_headers(&self.audience, dynamic_api_keys)
            .await?;
        let start_time = Instant::now();
        let event_source = http_client
            .post(&self.streaming_request_url)
            .headers(auth_headers)
            .header("content-type", "application/json")
            .json(&request_body)
            .headers(headers)
            .eventsource()
            .map_err(|e| {
                Error::new(ErrorDetails::InferenceClient {
                    message: format!("Error sending request: {}", DisplayOrDebugGateway::new(e)),
                    status_code: None,
                    provider_type: PROVIDER_TYPE.to_string(),
                    raw_request: Some(serde_json::to_string(&request_body).unwrap_or_default()),
                    raw_response: None,
                })
            })?;
        let mut stream = stream_anthropic(event_source, start_time).peekable();
        let chunk = peek_first_chunk(&mut stream, &raw_request, PROVIDER_TYPE).await?;
        if matches!(
            request.json_mode,
            ModelInferenceRequestJsonMode::On | ModelInferenceRequestJsonMode::Strict
        ) && matches!(request.function_type, FunctionType::Json)
        {
            prefill_json_chunk_response(chunk);
        }
        Ok((stream, raw_request))
    }

    async fn start_batch_inference<'a>(
        &'a self,
        _requests: &'a [ModelInferenceRequest<'_>],
        _client: &'a reqwest::Client,
        _dynamic_api_keys: &'a InferenceCredentials,
    ) -> Result<StartBatchProviderInferenceResponse, Error> {
        Err(ErrorDetails::UnsupportedModelProviderForBatchInference {
            provider_type: "GCP Vertex Anthropic".to_string(),
        }
        .into())
    }

    async fn poll_batch_inference<'a>(
        &'a self,
        _batch_request: &'a BatchRequestRow<'a>,
        _http_client: &'a reqwest::Client,
        _dynamic_api_keys: &'a InferenceCredentials,
    ) -> Result<PollBatchInferenceResponse, Error> {
        Err(ErrorDetails::UnsupportedModelProviderForBatchInference {
            provider_type: PROVIDER_TYPE.to_string(),
        }
        .into())
    }
}

/// Maps events from Anthropic into the TensorZero format
/// Modified from the example [here](https://github.com/64bit/async-openai/blob/5c9c817b095e3bacb2b6c9804864cdf8b15c795e/async-openai/src/client.rs#L433)
/// At a high level, this function is handling low-level EventSource details and mapping the objects returned by Anthropic into our `InferenceResultChunk` type
fn stream_anthropic(
    mut event_source: EventSource,
    start_time: Instant,
) -> ProviderInferenceResponseStreamInner {
    Box::pin(async_stream::stream! {
        let mut current_tool_id : Option<String> = None;
        let mut current_tool_name: Option<String> = None;
        while let Some(ev) = event_source.next().await {
            match ev {
                Err(e) => {
                    yield Err(convert_stream_error(PROVIDER_TYPE.to_string(), e).await);
                }
                Ok(event) => match event {
                    Event::Open => continue,
                    Event::Message(message) => {
                        let data: Result<GCPVertexAnthropicStreamMessage, Error> =
                            serde_json::from_str(&message.data).map_err(|e| Error::new(ErrorDetails::InferenceServer {
                                message: format!(
                                    "Error parsing message: {}, Data: {}",
                                    e, message.data
                                ),
                                provider_type: PROVIDER_TYPE.to_string(),
                                raw_request: None,
                                raw_response: None,
                            }));
                        // Anthropic streaming API docs specify that this is the last message
                        if let Ok(GCPVertexAnthropicStreamMessage::MessageStop) = data {
                            break;
                        }

                        let response = data.and_then(|data| {
                            anthropic_to_tensorzero_stream_message(
                                message.data,
                                data,
                                start_time.elapsed(),
                                &mut current_tool_id,
                                &mut current_tool_name,
                            )
                        });

                        match response {
                            Ok(None) => {},
                            Ok(Some(stream_message)) => yield Ok(stream_message),
                            Err(e) => yield Err(e),
                        }
                    }
                },
            }
        }

        event_source.close();
    })
}

#[derive(Clone, Debug, PartialEq, Serialize)]
#[serde(rename_all = "lowercase")]
/// Anthropic doesn't handle the system message in this way
/// It's a field of the POST body instead
enum GCPVertexAnthropicRole {
    User,
    Assistant,
}

impl From<Role> for GCPVertexAnthropicRole {
    fn from(role: Role) -> Self {
        match role {
            Role::User => GCPVertexAnthropicRole::User,
            Role::Assistant => GCPVertexAnthropicRole::Assistant,
        }
    }
}

/// We can instruct Anthropic to use a particular tool,
/// any tool (but to use one), or to use a tool if needed.
#[derive(Clone, Debug, PartialEq, Serialize)]
#[serde(tag = "type")]
#[serde(rename_all = "snake_case")]
enum GCPVertexAnthropicToolChoice<'a> {
    Auto,
    Any,
    Tool { name: &'a str },
}

// We map our ToolChoice enum to the Anthropic one that serializes properly
impl<'a> TryFrom<&'a ToolChoice> for GCPVertexAnthropicToolChoice<'a> {
    type Error = Error;
    fn try_from(tool_choice: &'a ToolChoice) -> Result<Self, Error> {
        match tool_choice {
            ToolChoice::Auto => Ok(GCPVertexAnthropicToolChoice::Auto),
            ToolChoice::Required => Ok(GCPVertexAnthropicToolChoice::Any),
            ToolChoice::Specific(name) => Ok(GCPVertexAnthropicToolChoice::Tool { name }),
            // Workaround for Anthropic API limitation: they don't support explicitly specifying "none"
            // for tool choice. Instead, we return Auto but the request construction will ensure
            // that no tools are sent in the request payload. This achieves the same effect
            // as explicitly telling the model not to use tools, since without any tools
            // being provided, the model cannot make tool calls.
            ToolChoice::None => Ok(GCPVertexAnthropicToolChoice::Auto),
        }
    }
}

#[derive(Clone, Debug, PartialEq, Serialize)]
struct GCPVertexAnthropicTool<'a> {
    name: &'a str,
    #[serde(skip_serializing_if = "Option::is_none")]
    description: Option<&'a str>,
    input_schema: &'a Value,
}

impl<'a> From<&'a ToolConfig> for GCPVertexAnthropicTool<'a> {
    fn from(value: &'a ToolConfig) -> Self {
        // In case we add more tool types in the future, the compiler will complain here.
        GCPVertexAnthropicTool {
            name: value.name(),
            description: Some(value.description()),
            input_schema: value.parameters(),
        }
    }
}

#[derive(Clone, Debug, PartialEq, Serialize)]
#[serde(tag = "type")]
#[serde(rename_all = "snake_case")]
enum GCPVertexAnthropicMessageContent<'a> {
    Text {
        text: &'a str,
    },
    Image {
        source: AnthropicImageSource,
    },
    ToolResult {
        tool_use_id: &'a str,
        content: Vec<GCPVertexAnthropicMessageContent<'a>>,
    },
    ToolUse {
        id: &'a str,
        name: &'a str,
        input: Value,
    },
}

impl<'a> TryFrom<&'a ContentBlock>
    for Option<FlattenUnknown<'a, GCPVertexAnthropicMessageContent<'a>>>
{
    type Error = Error;

    fn try_from(block: &'a ContentBlock) -> Result<Self, Self::Error> {
        match block {
            ContentBlock::Text(Text { text }) => Ok(Some(FlattenUnknown::Normal(
                GCPVertexAnthropicMessageContent::Text { text },
            ))),
            ContentBlock::ToolCall(tool_call) => {
                // Convert the tool call arguments from String to JSON Value (Anthropic expects an object)
                let input: Value = serde_json::from_str(&tool_call.arguments).map_err(|e| {
                    Error::new(ErrorDetails::InferenceClient {
                        status_code: Some(StatusCode::BAD_REQUEST),
                        message: format!(
                            "Error parsing tool call arguments as JSON Value: {}",
                            DisplayOrDebugGateway::new(e)
                        ),
                        provider_type: PROVIDER_TYPE.to_string(),
                        raw_request: None,
                        raw_response: Some(tool_call.arguments.clone()),
                    })
                })?;

                if !input.is_object() {
                    return Err(ErrorDetails::InferenceClient {
                        status_code: Some(StatusCode::BAD_REQUEST),
                        message: "Tool call arguments must be a JSON object".to_string(),
                        provider_type: PROVIDER_TYPE.to_string(),
                        raw_request: None,
                        raw_response: Some(tool_call.arguments.clone()),
                    }
                    .into());
                }

                Ok(Some(FlattenUnknown::Normal(
                    GCPVertexAnthropicMessageContent::ToolUse {
                        id: &tool_call.id,
                        name: &tool_call.name,
                        input,
                    },
                )))
            }
            ContentBlock::ToolResult(tool_result) => Ok(Some(FlattenUnknown::Normal(
                GCPVertexAnthropicMessageContent::ToolResult {
                    tool_use_id: &tool_result.id,
                    content: vec![GCPVertexAnthropicMessageContent::Text {
                        text: &tool_result.result,
                    }],
                },
            ))),
            ContentBlock::File(FileWithPath {
                file,
                storage_path: _,
            }) => {
                file.mime_type.require_image(PROVIDER_TYPE)?;
                Ok(Some(FlattenUnknown::Normal(
                    GCPVertexAnthropicMessageContent::Image {
                        source: AnthropicImageSource {
                            r#type: AnthropicImageType::Base64,
                            media_type: file.mime_type,
                            data: file.data()?.clone(),
                        },
                    },
                )))
            }
            // We don't support thought blocks being passed in from a request.
            // These are only possible to be passed in in the scenario where the
            // output of a chat completion is used as an input to another model inference,
            // i.e. a judge or something.
            // We don't think the thoughts should be passed in in this case.
            ContentBlock::Thought(_thought) => Ok(None),
            ContentBlock::Unknown {
                data,
                model_provider_name: _,
            } => Ok(Some(FlattenUnknown::Unknown(Cow::Borrowed(data)))),
        }
    }
}

#[derive(Clone, Debug, PartialEq, Serialize)]
struct GCPVertexAnthropicMessage<'a> {
    role: GCPVertexAnthropicRole,
    content: Vec<FlattenUnknown<'a, GCPVertexAnthropicMessageContent<'a>>>,
}

impl<'a> TryFrom<&'a RequestMessage> for GCPVertexAnthropicMessage<'a> {
    type Error = Error;

    fn try_from(
        inference_message: &'a RequestMessage,
    ) -> Result<GCPVertexAnthropicMessage<'a>, Self::Error> {
        let content: Vec<FlattenUnknown<GCPVertexAnthropicMessageContent>> = inference_message
            .content
            .iter()
            .map(|block| block.try_into())
            .collect::<Result<Vec<Option<FlattenUnknown<GCPVertexAnthropicMessageContent>>>, _>>()?
            .into_iter()
            .flatten()
            .collect();

        Ok(GCPVertexAnthropicMessage {
            role: inference_message.role.into(),
            content,
        })
    }
}

#[derive(Debug, PartialEq, Serialize)]
struct GCPVertexAnthropicRequestBody<'a> {
    anthropic_version: &'static str,
    messages: Vec<GCPVertexAnthropicMessage<'a>>,
    max_tokens: u32,
    #[serde(skip_serializing_if = "Option::is_none")]
    stream: Option<bool>,
    #[serde(skip_serializing_if = "Option::is_none")]
    // This is the system message
    system: Option<&'a str>,
    #[serde(skip_serializing_if = "Option::is_none")]
    temperature: Option<f32>,
    #[serde(skip_serializing_if = "Option::is_none")]
    top_p: Option<f32>,
    #[serde(skip_serializing_if = "Option::is_none")]
    tool_choice: Option<GCPVertexAnthropicToolChoice<'a>>,
    #[serde(skip_serializing_if = "Option::is_none")]
    tools: Option<Vec<GCPVertexAnthropicTool<'a>>>,
}

impl<'a> GCPVertexAnthropicRequestBody<'a> {
    fn new(request: &'a ModelInferenceRequest) -> Result<GCPVertexAnthropicRequestBody<'a>, Error> {
        if request.messages.is_empty() {
            return Err(ErrorDetails::InvalidRequest {
                message: "Anthropic requires at least one message".to_string(),
            }
            .into());
        }
        let system = request.system.as_deref();
        let request_messages: Vec<GCPVertexAnthropicMessage> = request
            .messages
            .iter()
            .map(GCPVertexAnthropicMessage::try_from)
            .collect::<Result<Vec<_>, _>>()?;
        let mut messages = prepare_messages(request_messages)?;
        if matches!(
            request.json_mode,
            ModelInferenceRequestJsonMode::On | ModelInferenceRequestJsonMode::Strict
        ) && matches!(request.function_type, FunctionType::Json)
        {
            prefill_json_message(&mut messages)
        }

        // Workaround for GCP Vertex AI Anthropic API limitation: they don't support explicitly specifying "none"
        // for tool choice. When ToolChoice::None is specified, we don't send any tools in the
        // request payload to achieve the same effect.
        let tools = request.tool_config.as_ref().and_then(|c| {
            if matches!(c.tool_choice, ToolChoice::None) {
                None
            } else {
                Some(
                    c.tools_available
                        .iter()
                        .map(|tool| tool.into())
                        .collect::<Vec<_>>(),
                )
            }
        });
        // `tool_choice` should only be set if tools are set and non-empty
        let tool_choice: Option<GCPVertexAnthropicToolChoice> = tools
            .as_ref()
            .filter(|t| !t.is_empty())
            .and(request.tool_config.as_ref())
            .and_then(|c| (&c.tool_choice).try_into().ok());
        // NOTE: Anthropic does not support seed
        Ok(GCPVertexAnthropicRequestBody {
            anthropic_version: ANTHROPIC_API_VERSION,
            messages,
            max_tokens: request.max_tokens.unwrap_or(4096),
            stream: Some(request.stream),
            system,
            temperature: request.temperature,
            top_p: request.top_p,
            tool_choice,
            tools,
        })
    }
}

/// Anthropic API doesn't support consecutive messages from the same role.
/// This function consolidates messages from the same role into a single message
/// so as to satisfy the API.
/// It also makes modifications to the messages to make Anthropic happy.
/// For example, it will prepend a default User message if the first message is an Assistant message.
/// It will also append a default User message if the last message is an Assistant message.
fn prepare_messages(
    messages: Vec<GCPVertexAnthropicMessage>,
) -> Result<Vec<GCPVertexAnthropicMessage>, Error> {
    let mut consolidated_messages: Vec<GCPVertexAnthropicMessage> = Vec::new();
    let mut last_role: Option<GCPVertexAnthropicRole> = None;
    for message in messages {
        let this_role = message.role.clone();
        match last_role {
            Some(role) => {
                if role == this_role {
                    let mut last_message =
                        consolidated_messages.pop().ok_or_else(|| Error::new(ErrorDetails::InvalidRequest {
                            message: "Last message is missing (this should never happen). Please file a bug report: https://github.com/tensorzero/tensorzero/issues/new"
                                .to_string(),
                        }))?;
                    last_message.content.extend(message.content);
                    consolidated_messages.push(last_message);
                } else {
                    consolidated_messages.push(message);
                }
            }
            None => {
                consolidated_messages.push(message);
            }
        }
        last_role = Some(this_role)
    }
    // Anthropic also requires that there is at least one message and it is a User message.
    // If it's not we will prepend a default User message.
    match consolidated_messages.first() {
        Some(&GCPVertexAnthropicMessage {
            role: GCPVertexAnthropicRole::User,
            ..
        }) => {}
        _ => {
            consolidated_messages.insert(
                0,
                GCPVertexAnthropicMessage {
                    role: GCPVertexAnthropicRole::User,
                    content: vec![FlattenUnknown::Normal(
                        GCPVertexAnthropicMessageContent::Text {
                            text: "[listening]",
                        },
                    )],
                },
            );
        }
    }
    // Anthropic will continue any assistant messages passed in.
    // Since we don't want to do that, we'll append a default User message in the case that the last message was
    // an assistant message
    if let Some(last_message) = consolidated_messages.last() {
        if last_message.role == GCPVertexAnthropicRole::Assistant {
            consolidated_messages.push(GCPVertexAnthropicMessage {
                role: GCPVertexAnthropicRole::User,
                content: vec![FlattenUnknown::Normal(
                    GCPVertexAnthropicMessageContent::Text {
                        text: "[listening]",
                    },
                )],
            });
        }
    }
    Ok(consolidated_messages)
}

fn prefill_json_message(messages: &mut Vec<GCPVertexAnthropicMessage>) {
    // Add a JSON-prefill message for Anthropic's JSON mode
    messages.push(GCPVertexAnthropicMessage {
        role: GCPVertexAnthropicRole::Assistant,
        content: vec![FlattenUnknown::Normal(
            GCPVertexAnthropicMessageContent::Text {
                text: "Here is the JSON requested:\n{",
            },
        )],
    });
}

#[derive(Clone, Debug, Deserialize, PartialEq)]
struct GCPVertexAnthropicError {
    error: GCPVertexAnthropicErrorBody,
}

#[derive(Clone, Debug, Deserialize, PartialEq, Serialize)]
struct GCPVertexAnthropicErrorBody {
    r#type: String,
    message: String,
}

#[derive(Clone, Debug, Deserialize, PartialEq, Serialize)]
#[serde(tag = "type", rename_all = "snake_case")]
pub enum GCPVertexAnthropicContentBlock {
    Text {
        text: String,
    },
    ToolUse {
        id: String,
        name: String,
        input: serde_json::Value,
    },
}

impl TryFrom<GCPVertexAnthropicContentBlock> for ContentBlockOutput {
    type Error = Error;
    fn try_from(block: GCPVertexAnthropicContentBlock) -> Result<Self, Self::Error> {
        match block {
            GCPVertexAnthropicContentBlock::Text { text } => Ok(text.into()),
            GCPVertexAnthropicContentBlock::ToolUse { id, name, input } => {
                Ok(ContentBlockOutput::ToolCall(ToolCall {
                    id,
                    name,
                    arguments: serde_json::to_string(&input).map_err(|e| {
                        Error::new(ErrorDetails::Serialization {
                            message: format!(
                                "Error parsing input for tool call: {}",
                                DisplayOrDebugGateway::new(e)
                            ),
                        })
                    })?,
                }))
            }
        }
    }
}

#[derive(Clone, Debug, Deserialize, PartialEq, Serialize)]
pub struct GCPVertexAnthropic {
    input_tokens: u32,
    output_tokens: u32,
}

impl From<GCPVertexAnthropic> for Usage {
    fn from(value: GCPVertexAnthropic) -> Self {
        Usage {
            input_tokens: value.input_tokens,
            output_tokens: value.output_tokens,
        }
    }
}

#[derive(Clone, Debug, Deserialize, PartialEq, Serialize)]
struct GCPVertexAnthropicResponse {
    id: String,
    r#type: String, // this is always "message"
    role: String,   // this is always "assistant"
    content: Vec<GCPVertexAnthropicContentBlock>,
    model: String,
    #[serde(skip_serializing_if = "Option::is_none")]
    stop_reason: Option<AnthropicStopReason>,
    #[serde(skip_serializing_if = "Option::is_none")]
    stop_sequence: Option<String>,
    usage: GCPVertexAnthropic,
}

#[derive(Debug, PartialEq)]
struct GCPVertexAnthropicResponseWithMetadata<'a> {
    response: GCPVertexAnthropicResponse,
    raw_response: String,
    latency: Latency,
    request: serde_json::Value,
    function_type: &'a FunctionType,
    json_mode: &'a ModelInferenceRequestJsonMode,
    generic_request: &'a ModelInferenceRequest<'a>,
}

impl<'a> TryFrom<GCPVertexAnthropicResponseWithMetadata<'a>> for ProviderInferenceResponse {
    type Error = Error;
    fn try_from(value: GCPVertexAnthropicResponseWithMetadata<'a>) -> Result<Self, Self::Error> {
        let GCPVertexAnthropicResponseWithMetadata {
            response,
            raw_response,
            latency,
            request,
            function_type,
            json_mode,
            generic_request,
        } = value;

        let content: Vec<ContentBlockOutput> = response
            .content
            .into_iter()
            .map(|block| block.try_into())
            .collect::<Result<Vec<_>, _>>()?;
        let raw_request = serde_json::to_string(&request).map_err(|e| {
            Error::new(ErrorDetails::Serialization {
                message: format!(
                    "Error serializing request to GCP Vertex Anthropic: {}",
                    DisplayOrDebugGateway::new(e)
                ),
            })
        })?;

        let content = if matches!(
            json_mode,
            ModelInferenceRequestJsonMode::On | ModelInferenceRequestJsonMode::Strict
        ) && matches!(function_type, FunctionType::Json)
        {
            prefill_json_response(content)?
        } else {
            content
        };

        let system = generic_request.system.clone();
        let input_messages = generic_request.messages.clone();

        Ok(ProviderInferenceResponse::new(
            ProviderInferenceResponseArgs {
                output: content,
                system,
                input_messages,
                raw_request,
                raw_response,
                usage: response.usage.into(),
                latency,
                finish_reason: response.stop_reason.map(|r| r.into()),
            },
        ))
    }
}

fn handle_anthropic_error(
    response_code: StatusCode,
    response_body: GCPVertexAnthropicErrorBody,
) -> Result<ProviderInferenceResponse, Error> {
    match response_code {
        StatusCode::UNAUTHORIZED
        | StatusCode::BAD_REQUEST
        | StatusCode::PAYLOAD_TOO_LARGE
        | StatusCode::TOO_MANY_REQUESTS => Err(ErrorDetails::InferenceClient {
            raw_response: Some(serde_json::to_string(&response_body).unwrap_or_default()),
            message: response_body.message,
            status_code: Some(response_code),
            provider_type: PROVIDER_TYPE.to_string(),
            raw_request: None,
        }
        .into()),
        // StatusCode::NOT_FOUND | StatusCode::FORBIDDEN | StatusCode::INTERNAL_SERVER_ERROR | 529: Overloaded
        // These are all captured in _ since they have the same error behavior
        _ => Err(ErrorDetails::InferenceServer {
            raw_response: Some(serde_json::to_string(&response_body).unwrap_or_default()),
            message: response_body.message,
            provider_type: PROVIDER_TYPE.to_string(),
            raw_request: None,
        }
        .into()),
    }
}

#[derive(Deserialize, Debug, Serialize)]
#[serde(tag = "type", rename_all = "snake_case")]
enum GCPVertexAnthropicMessageBlock {
    Text {
        text: String,
    },
    TextDelta {
        text: String,
    },
    ToolUse {
        id: String,
        name: String,
        input: serde_json::Value,
    },
    InputJsonDelta {
        partial_json: String,
    },
}

#[derive(Deserialize, Debug, Serialize)]
#[serde(tag = "type", rename_all = "snake_case")]
enum GCPVertexAnthropicStreamMessage {
    ContentBlockDelta {
        delta: GCPVertexAnthropicMessageBlock,
        index: u32,
    },
    ContentBlockStart {
        content_block: GCPVertexAnthropicMessageBlock,
        index: u32,
    },
    ContentBlockStop {
        index: u32,
    },
    Error {
        error: Value,
    },
    MessageDelta {
        delta: AnthropicMessageDelta,
        usage: Value,
    },
    MessageStart {
        message: Value,
    },
    MessageStop,
    Ping,
}

/// This function converts an Anthropic stream message to a TensorZero stream message.
/// It must keep track of the current tool ID and name in order to correctly handle ToolCallChunks (which we force to always contain the tool name and ID)
/// Anthropic only sends the tool ID and name in the ToolUse chunk so we need to keep the most recent ones as mutable references so
/// subsequent InputJSONDelta chunks can be initialized with this information as well.
/// There is no need to do the same bookkeeping for TextDelta chunks since they come with an index (which we use as an ID for a text chunk).
/// See the Anthropic [docs](https://docs.anthropic.com/en/api/messages-streaming) on streaming messages for details on the types of events and their semantics.
fn anthropic_to_tensorzero_stream_message(
    raw_message: String,
    message: GCPVertexAnthropicStreamMessage,
    message_latency: Duration,
    current_tool_id: &mut Option<String>,
    current_tool_name: &mut Option<String>,
) -> Result<Option<ProviderInferenceResponseChunk>, Error> {
    match message {
        GCPVertexAnthropicStreamMessage::ContentBlockDelta { delta, index } => match delta {
            GCPVertexAnthropicMessageBlock::TextDelta { text } => {
                Ok(Some(ProviderInferenceResponseChunk::new(
                    vec![ContentBlockChunk::Text(TextChunk {
                        text,
                        id: index.to_string(),
                    })],
                    None,
                    raw_message,
                    message_latency,
                    None,
                )))
            }
            GCPVertexAnthropicMessageBlock::InputJsonDelta { partial_json } => {
                Ok(Some(ProviderInferenceResponseChunk::new(
                    // Take the current tool name and ID and use them to create a ToolCallChunk
                    // This is necessary because the ToolCallChunk must always contain the tool name and ID
                    // even though Anthropic only sends the tool ID and name in the ToolUse chunk and not InputJSONDelta
                    vec![ContentBlockChunk::ToolCall(ToolCallChunk {
                        raw_name: current_tool_name.clone().ok_or_else(|| Error::new(ErrorDetails::InferenceServer {
                            message: "Got InputJsonDelta chunk from Anthropic without current tool name being set by a ToolUse".to_string(),
                            provider_type: PROVIDER_TYPE.to_string(),
                            raw_request: None,
                            raw_response: None,
                        }))?,
                        id: current_tool_id.clone().ok_or_else(|| Error::new(ErrorDetails::InferenceServer {
                            message: "Got InputJsonDelta chunk from Anthropic without current tool id being set by a ToolUse".to_string(),
                            provider_type: PROVIDER_TYPE.to_string(),
                            raw_request: None,
                            raw_response: None,
                        }))?,
                        raw_arguments: partial_json,
                    })],
                    None,
                    raw_message,
                    message_latency,
                    None,
                )))
            }
            _ => Err(ErrorDetails::InferenceServer {
                message: "Unsupported content block type for ContentBlockDelta".to_string(),
                provider_type: PROVIDER_TYPE.to_string(),
                raw_request: None,
                raw_response: None,
            }
            .into()),
        },
        GCPVertexAnthropicStreamMessage::ContentBlockStart {
            content_block,
            index,
        } => match content_block {
            GCPVertexAnthropicMessageBlock::Text { text } => {
                let text_chunk = ContentBlockChunk::Text(TextChunk {
                    text,
                    id: index.to_string(),
                });
                Ok(Some(ProviderInferenceResponseChunk::new(
                    vec![text_chunk],
                    None,
                    raw_message,
                    message_latency,
                    None,
                )))
            }
            GCPVertexAnthropicMessageBlock::ToolUse { id, name, .. } => {
                // This is a new tool call, update the ID for future chunks
                *current_tool_id = Some(id.clone());
                *current_tool_name = Some(name.clone());
                Ok(Some(ProviderInferenceResponseChunk::new(
                    vec![ContentBlockChunk::ToolCall(ToolCallChunk {
                        id,
                        raw_name: name,
                        // As far as I can tell this is always {} so we ignore
                        raw_arguments: "".to_string(),
                    })],
                    None,
                    raw_message,
                    message_latency,
                    None,
                )))
            }
            _ => Err(ErrorDetails::InferenceServer {
                message: "Unsupported content block type for ContentBlockStart".to_string(),
                provider_type: PROVIDER_TYPE.to_string(),
                raw_request: None,
                raw_response: None,
            }
            .into()),
        },
        GCPVertexAnthropicStreamMessage::ContentBlockStop { .. } => Ok(None),
        GCPVertexAnthropicStreamMessage::Error { error } => Err(ErrorDetails::InferenceServer {
            message: error.to_string(),
            provider_type: PROVIDER_TYPE.to_string(),
            raw_request: None,
            raw_response: None,
        }
        .into()),
        GCPVertexAnthropicStreamMessage::MessageDelta { usage, delta } => {
            let usage = parse_usage_info(&usage);
            Ok(Some(ProviderInferenceResponseChunk::new(
                vec![],
                Some(usage.into()),
                raw_message,
                message_latency,
                delta.stop_reason.map(|s| s.into()),
            )))
        }
        GCPVertexAnthropicStreamMessage::MessageStart { message } => {
            if let Some(usage_info) = message.get("usage") {
                let usage = parse_usage_info(usage_info);
                Ok(Some(ProviderInferenceResponseChunk::new(
                    vec![],
                    Some(usage.into()),
                    raw_message,
                    message_latency,
                    None,
                )))
            } else {
                Ok(None)
            }
        }
        GCPVertexAnthropicStreamMessage::MessageStop | GCPVertexAnthropicStreamMessage::Ping => {
            Ok(None)
        }
    }
}

fn parse_usage_info(usage_info: &Value) -> GCPVertexAnthropic {
    let input_tokens = usage_info
        .get("input_tokens")
        .and_then(Value::as_u64)
        .unwrap_or(0) as u32;
    let output_tokens = usage_info
        .get("output_tokens")
        .and_then(Value::as_u64)
        .unwrap_or(0) as u32;
    GCPVertexAnthropic {
        input_tokens,
        output_tokens,
    }
}

#[cfg(test)]
mod tests {
    use crate::inference::types::FlattenUnknown;
    use std::borrow::Cow;

    use super::*;

    use serde_json::json;
    use uuid::Uuid;

    use crate::inference::providers::test_helpers::{WEATHER_TOOL, WEATHER_TOOL_CONFIG};
    use crate::inference::types::{FunctionType, ModelInferenceRequestJsonMode};
    use crate::jsonschema_util::DynamicJSONSchema;
    use crate::tool::{DynamicToolConfig, ToolConfig, ToolResult};

    #[test]
    fn test_try_from_tool_choice() {
        // Test conversion of ToolChoice::None - now maps to Auto
        let tool_choice = ToolChoice::None;
        let anthropic_tool_choice = GCPVertexAnthropicToolChoice::try_from(&tool_choice);
        assert!(anthropic_tool_choice.is_ok());
        assert_eq!(
            anthropic_tool_choice.unwrap(),
            GCPVertexAnthropicToolChoice::Auto
        );

        let tool_choice = ToolChoice::Auto;
        let anthropic_tool_choice = GCPVertexAnthropicToolChoice::try_from(&tool_choice);
        assert!(anthropic_tool_choice.is_ok());
        assert_eq!(
            anthropic_tool_choice.unwrap(),
            GCPVertexAnthropicToolChoice::Auto
        );

        let tool_choice = ToolChoice::Required;
        let anthropic_tool_choice = GCPVertexAnthropicToolChoice::try_from(&tool_choice);
        assert!(anthropic_tool_choice.is_ok());
        assert_eq!(
            anthropic_tool_choice.unwrap(),
            GCPVertexAnthropicToolChoice::Any
        );

        let tool_choice = ToolChoice::Specific("test".to_string());
        let anthropic_tool_choice = GCPVertexAnthropicToolChoice::try_from(&tool_choice);
        assert!(anthropic_tool_choice.is_ok());
        assert_eq!(
            anthropic_tool_choice.unwrap(),
            GCPVertexAnthropicToolChoice::Tool { name: "test" }
        );
    }

    #[tokio::test]
    async fn test_from_tool() {
        let parameters = json!({
            "type": "object",
            "properties": {
                "location": {"type": "string"},
                "unit": {"type": "string"}
            },
            "required": ["location", "unit"]
        });
        let tool = ToolConfig::Dynamic(DynamicToolConfig {
            name: "test".to_string(),
            description: "test".to_string(),
            parameters: DynamicJSONSchema::new(parameters.clone()),
            strict: false,
        });
        let anthropic_tool: GCPVertexAnthropicTool = (&tool).into();
        assert_eq!(
            anthropic_tool,
            GCPVertexAnthropicTool {
                name: "test",
                description: Some("test"),
                input_schema: &parameters,
            }
        );
    }

    #[test]
    fn test_try_from_content_block() {
        let text_content_block = "test".to_string().into();
        let anthropic_content_block =
            Option::<FlattenUnknown<GCPVertexAnthropicMessageContent>>::try_from(
                &text_content_block,
            )
            .unwrap()
            .unwrap();
        assert_eq!(
            anthropic_content_block,
            FlattenUnknown::Normal(GCPVertexAnthropicMessageContent::Text { text: "test" })
        );

        let tool_call_content_block = ContentBlock::ToolCall(ToolCall {
            id: "test_id".to_string(),
            name: "test_name".to_string(),
            arguments: serde_json::to_string(&json!({"type": "string"})).unwrap(),
        });
        let anthropic_content_block =
            Option::<FlattenUnknown<GCPVertexAnthropicMessageContent>>::try_from(
                &tool_call_content_block,
            )
            .unwrap()
            .unwrap();
        assert_eq!(
            anthropic_content_block,
            FlattenUnknown::Normal(GCPVertexAnthropicMessageContent::ToolUse {
                id: "test_id",
                name: "test_name",
                input: json!({"type": "string"})
            })
        );
    }

    #[test]
    fn test_try_from_request_message() {
        // Test a User message
        let inference_request_message = RequestMessage {
            role: Role::User,
            content: vec!["test".to_string().into()],
        };
        let anthropic_message =
            GCPVertexAnthropicMessage::try_from(&inference_request_message).unwrap();
        assert_eq!(
            anthropic_message,
            GCPVertexAnthropicMessage {
                role: GCPVertexAnthropicRole::User,
                content: vec![FlattenUnknown::Normal(
                    GCPVertexAnthropicMessageContent::Text { text: "test" }
                )],
            }
        );

        // Test an Assistant message
        let inference_request_message = RequestMessage {
            role: Role::Assistant,
            content: vec!["test_assistant".to_string().into()],
        };
        let anthropic_message =
            GCPVertexAnthropicMessage::try_from(&inference_request_message).unwrap();
        assert_eq!(
            anthropic_message,
            GCPVertexAnthropicMessage {
                role: GCPVertexAnthropicRole::Assistant,
                content: vec![FlattenUnknown::Normal(
                    GCPVertexAnthropicMessageContent::Text {
                        text: "test_assistant",
                    }
                )],
            }
        );

        // Test a Tool message
        let inference_request_message = RequestMessage {
            role: Role::User,
            content: vec![ContentBlock::ToolResult(ToolResult {
                id: "test_tool_call_id".to_string(),
                name: "test_tool_name".to_string(),
                result: "test_tool_response".to_string(),
            })],
        };
        let anthropic_message =
            GCPVertexAnthropicMessage::try_from(&inference_request_message).unwrap();
        assert_eq!(
            anthropic_message,
            GCPVertexAnthropicMessage {
                role: GCPVertexAnthropicRole::User,
                content: vec![FlattenUnknown::Normal(
                    GCPVertexAnthropicMessageContent::ToolResult {
                        tool_use_id: "test_tool_call_id",
                        content: vec![GCPVertexAnthropicMessageContent::Text {
                            text: "test_tool_response"
                        }],
                    }
                )],
            }
        );
    }

    #[test]
    fn test_initialize_anthropic_request_body() {
        let listening_message = GCPVertexAnthropicMessage {
            role: GCPVertexAnthropicRole::User,
            content: vec![FlattenUnknown::Normal(
                GCPVertexAnthropicMessageContent::Text {
                    text: "[listening]",
                },
            )],
        };
        // Test Case 1: Empty message list
        let inference_request = ModelInferenceRequest {
            inference_id: Uuid::now_v7(),
            messages: vec![],
            system: None,
            tool_config: None,
            temperature: None,
            max_tokens: None,
            seed: None,
            top_p: None,
            presence_penalty: None,
            frequency_penalty: None,
            stream: false,
            json_mode: ModelInferenceRequestJsonMode::Off,
            function_type: FunctionType::Chat,
            output_schema: None,
            extra_body: Default::default(),
            ..Default::default()
        };
        let anthropic_request_body = GCPVertexAnthropicRequestBody::new(&inference_request);
        let details = anthropic_request_body.unwrap_err().get_owned_details();
        assert_eq!(
            details,
            ErrorDetails::InvalidRequest {
                message: "Anthropic requires at least one message".to_string(),
            }
        );

        // Test Case 2: Messages with System message
        let messages = vec![
            RequestMessage {
                role: Role::User,
                content: vec!["test_user".to_string().into()],
            },
            RequestMessage {
                role: Role::Assistant,
                content: vec!["test_assistant".to_string().into()],
            },
        ];
        let inference_request = ModelInferenceRequest {
            inference_id: Uuid::now_v7(),
            messages: messages.clone(),
            system: Some("test_system".to_string()),
            tool_config: None,
            temperature: None,
            max_tokens: None,
            seed: None,
            top_p: None,
            presence_penalty: None,
            frequency_penalty: None,
            stream: false,
            json_mode: ModelInferenceRequestJsonMode::Off,
            function_type: FunctionType::Chat,
            output_schema: None,
            extra_body: Default::default(),
            ..Default::default()
        };
        let anthropic_request_body = GCPVertexAnthropicRequestBody::new(&inference_request);
        assert!(anthropic_request_body.is_ok());
        assert_eq!(
            anthropic_request_body.unwrap(),
            GCPVertexAnthropicRequestBody {
                anthropic_version: ANTHROPIC_API_VERSION,
                messages: vec![
                    GCPVertexAnthropicMessage::try_from(&messages[0]).unwrap(),
                    GCPVertexAnthropicMessage::try_from(&messages[1]).unwrap(),
                    listening_message.clone(),
                ],
                max_tokens: 4096,
                stream: Some(false),
                system: Some("test_system"),
                temperature: None,
                top_p: None,
                tool_choice: None,
                tools: None,
            }
        );

        // Test case 3: Messages with system message that require consolidation
        // also some of the optional fields are tested
        let messages = vec![
            RequestMessage {
                role: Role::User,
                content: vec!["test_user".to_string().into()],
            },
            RequestMessage {
                role: Role::User,
                content: vec!["test_user2".to_string().into()],
            },
            RequestMessage {
                role: Role::Assistant,
                content: vec!["test_assistant".to_string().into()],
            },
        ];
        let inference_request = ModelInferenceRequest {
            inference_id: Uuid::now_v7(),
            messages: messages.clone(),
            system: Some("test_system".to_string()),
            tool_config: None,
            temperature: Some(0.5),
            top_p: Some(0.9),
            presence_penalty: None,
            frequency_penalty: None,
            max_tokens: Some(100),
            seed: None,
            stream: true,
            json_mode: ModelInferenceRequestJsonMode::On,
            function_type: FunctionType::Chat,
            output_schema: None,
            extra_body: Default::default(),
            ..Default::default()
        };
        let anthropic_request_body = GCPVertexAnthropicRequestBody::new(&inference_request);
        assert!(anthropic_request_body.is_ok());
        assert_eq!(
            anthropic_request_body.unwrap(),
            GCPVertexAnthropicRequestBody {
                anthropic_version: ANTHROPIC_API_VERSION,
                messages: vec![
                    GCPVertexAnthropicMessage {
                        role: GCPVertexAnthropicRole::User,
                        content: vec![
                            FlattenUnknown::Normal(GCPVertexAnthropicMessageContent::Text {
                                text: "test_user"
                            }),
                            FlattenUnknown::Normal(GCPVertexAnthropicMessageContent::Text {
                                text: "test_user2"
                            })
                        ],
                    },
                    GCPVertexAnthropicMessage::try_from(&messages[2]).unwrap(),
                    listening_message.clone(),
                ],
                max_tokens: 100,
                stream: Some(true),
                system: Some("test_system"),
                temperature: Some(0.5),
                top_p: Some(0.9),
                tool_choice: None,
                tools: None,
            }
        );

        // Test case 4: Tool use & choice
        let messages = vec![
            RequestMessage {
                role: Role::User,
                content: vec!["test_user".to_string().into()],
            },
            RequestMessage {
                role: Role::Assistant,
                content: vec!["test_assistant".to_string().into()],
            },
            RequestMessage {
                role: Role::User,
                content: vec![ContentBlock::ToolResult(ToolResult {
                    id: "tool_call_id".to_string(),
                    name: "test_tool_name".to_string(),
                    result: "tool_response".to_string(),
                })],
            },
        ];

        let inference_request = ModelInferenceRequest {
            inference_id: Uuid::now_v7(),
            messages: messages.clone(),
            system: Some("test_system".to_string()),
            tool_config: Some(Cow::Borrowed(&WEATHER_TOOL_CONFIG)),
            temperature: Some(0.5),
            top_p: Some(0.9),
            presence_penalty: Some(0.1),
            frequency_penalty: Some(0.2),
            max_tokens: Some(100),
            seed: None,
            stream: true,
            json_mode: ModelInferenceRequestJsonMode::On,
            function_type: FunctionType::Chat,
            output_schema: None,
            extra_body: Default::default(),
            ..Default::default()
        };

        let anthropic_request_body = GCPVertexAnthropicRequestBody::new(&inference_request);
        assert!(anthropic_request_body.is_ok());
        assert_eq!(
            anthropic_request_body.unwrap(),
            GCPVertexAnthropicRequestBody {
                anthropic_version: ANTHROPIC_API_VERSION,
                messages: vec![
                    GCPVertexAnthropicMessage::try_from(&messages[0]).unwrap(),
                    GCPVertexAnthropicMessage::try_from(&messages[1]).unwrap(),
                    GCPVertexAnthropicMessage::try_from(&messages[2]).unwrap(),
                ],
                max_tokens: 100,
                stream: Some(true),
                system: Some("test_system"),
                temperature: Some(0.5),
                top_p: Some(0.9),
                tool_choice: Some(GCPVertexAnthropicToolChoice::Tool {
                    name: "get_temperature",
                }),
                tools: Some(vec![GCPVertexAnthropicTool {
                    name: WEATHER_TOOL.name(),
                    description: Some(WEATHER_TOOL.description()),
                    input_schema: WEATHER_TOOL.parameters(),
                }]),
            }
        );
    }

    #[test]
    fn test_consolidate_messages() {
        let listening_message = GCPVertexAnthropicMessage {
            role: GCPVertexAnthropicRole::User,
            content: vec![FlattenUnknown::Normal(
                GCPVertexAnthropicMessageContent::Text {
                    text: "[listening]",
                },
            )],
        };
        // Test case 1: No consolidation needed
        let messages = vec![
            GCPVertexAnthropicMessage {
                role: GCPVertexAnthropicRole::User,
                content: vec![FlattenUnknown::Normal(
                    GCPVertexAnthropicMessageContent::Text { text: "Hello" },
                )],
            },
            GCPVertexAnthropicMessage {
                role: GCPVertexAnthropicRole::Assistant,
                content: vec![FlattenUnknown::Normal(
                    GCPVertexAnthropicMessageContent::Text { text: "Hi" },
                )],
            },
        ];
        let expected = vec![
            GCPVertexAnthropicMessage {
                role: GCPVertexAnthropicRole::User,
                content: vec![FlattenUnknown::Normal(
                    GCPVertexAnthropicMessageContent::Text { text: "Hello" },
                )],
            },
            GCPVertexAnthropicMessage {
                role: GCPVertexAnthropicRole::Assistant,
                content: vec![FlattenUnknown::Normal(
                    GCPVertexAnthropicMessageContent::Text { text: "Hi" },
                )],
            },
            listening_message.clone(),
        ];
        assert_eq!(prepare_messages(messages.clone()).unwrap(), expected);

        // Test case 2: Consolidation needed
        let messages = vec![
            GCPVertexAnthropicMessage {
                role: GCPVertexAnthropicRole::User,
                content: vec![FlattenUnknown::Normal(
                    GCPVertexAnthropicMessageContent::Text { text: "Hello" },
                )],
            },
            GCPVertexAnthropicMessage {
                role: GCPVertexAnthropicRole::User,
                content: vec![FlattenUnknown::Normal(
                    GCPVertexAnthropicMessageContent::Text {
                        text: "How are you?",
                    },
                )],
            },
            GCPVertexAnthropicMessage {
                role: GCPVertexAnthropicRole::Assistant,
                content: vec![FlattenUnknown::Normal(
                    GCPVertexAnthropicMessageContent::Text { text: "Hi" },
                )],
            },
        ];
        let expected = vec![
            GCPVertexAnthropicMessage {
                role: GCPVertexAnthropicRole::User,
                content: vec![
                    FlattenUnknown::Normal(GCPVertexAnthropicMessageContent::Text {
                        text: "Hello",
                    }),
                    FlattenUnknown::Normal(GCPVertexAnthropicMessageContent::Text {
                        text: "How are you?",
                    }),
                ],
            },
            GCPVertexAnthropicMessage {
                role: GCPVertexAnthropicRole::Assistant,
                content: vec![FlattenUnknown::Normal(
                    GCPVertexAnthropicMessageContent::Text { text: "Hi" },
                )],
            },
            listening_message.clone(),
        ];
        assert_eq!(prepare_messages(messages.clone()).unwrap(), expected);

        // Test case 3: Multiple consolidations needed
        let messages = vec![
            GCPVertexAnthropicMessage {
                role: GCPVertexAnthropicRole::User,
                content: vec![FlattenUnknown::Normal(
                    GCPVertexAnthropicMessageContent::Text { text: "Hello" },
                )],
            },
            GCPVertexAnthropicMessage {
                role: GCPVertexAnthropicRole::User,
                content: vec![FlattenUnknown::Normal(
                    GCPVertexAnthropicMessageContent::Text {
                        text: "How are you?",
                    },
                )],
            },
            GCPVertexAnthropicMessage {
                role: GCPVertexAnthropicRole::Assistant,
                content: vec![FlattenUnknown::Normal(
                    GCPVertexAnthropicMessageContent::Text { text: "Hi" },
                )],
            },
            GCPVertexAnthropicMessage {
                role: GCPVertexAnthropicRole::Assistant,
                content: vec![FlattenUnknown::Normal(
                    GCPVertexAnthropicMessageContent::Text {
                        text: "I am here to help.",
                    },
                )],
            },
        ];
        let expected = vec![
            GCPVertexAnthropicMessage {
                role: GCPVertexAnthropicRole::User,
                content: vec![
                    FlattenUnknown::Normal(GCPVertexAnthropicMessageContent::Text {
                        text: "Hello",
                    }),
                    FlattenUnknown::Normal(GCPVertexAnthropicMessageContent::Text {
                        text: "How are you?",
                    }),
                ],
            },
            GCPVertexAnthropicMessage {
                role: GCPVertexAnthropicRole::Assistant,
                content: vec![
                    FlattenUnknown::Normal(GCPVertexAnthropicMessageContent::Text { text: "Hi" }),
                    FlattenUnknown::Normal(GCPVertexAnthropicMessageContent::Text {
                        text: "I am here to help.",
                    }),
                ],
            },
            listening_message.clone(),
        ];
        assert_eq!(prepare_messages(messages.clone()).unwrap(), expected);

        // Test case 4: No messages
        let messages: Vec<GCPVertexAnthropicMessage> = vec![];
        let expected: Vec<GCPVertexAnthropicMessage> = vec![listening_message.clone()];
        assert_eq!(prepare_messages(messages.clone()).unwrap(), expected);

        // Test case 5: Single message
        let messages = vec![GCPVertexAnthropicMessage {
            role: GCPVertexAnthropicRole::User,
            content: vec![FlattenUnknown::Normal(
                GCPVertexAnthropicMessageContent::Text { text: "Hello" },
            )],
        }];
        let expected = vec![GCPVertexAnthropicMessage {
            role: GCPVertexAnthropicRole::User,
            content: vec![FlattenUnknown::Normal(
                GCPVertexAnthropicMessageContent::Text { text: "Hello" },
            )],
        }];
        assert_eq!(prepare_messages(messages.clone()).unwrap(), expected);

        // Test case 6: Consolidate tool uses
        let messages = vec![
            GCPVertexAnthropicMessage {
                role: GCPVertexAnthropicRole::User,
                content: vec![FlattenUnknown::Normal(
                    GCPVertexAnthropicMessageContent::ToolResult {
                        tool_use_id: "tool1",
                        content: vec![GCPVertexAnthropicMessageContent::Text {
                            text: "Tool call 1",
                        }],
                    },
                )],
            },
            GCPVertexAnthropicMessage {
                role: GCPVertexAnthropicRole::User,
                content: vec![FlattenUnknown::Normal(
                    GCPVertexAnthropicMessageContent::ToolResult {
                        tool_use_id: "tool2",
                        content: vec![GCPVertexAnthropicMessageContent::Text {
                            text: "Tool call 2",
                        }],
                    },
                )],
            },
        ];
        let expected = vec![GCPVertexAnthropicMessage {
            role: GCPVertexAnthropicRole::User,
            content: vec![
                FlattenUnknown::Normal(GCPVertexAnthropicMessageContent::ToolResult {
                    tool_use_id: "tool1",
                    content: vec![GCPVertexAnthropicMessageContent::Text {
                        text: "Tool call 1",
                    }],
                }),
                FlattenUnknown::Normal(GCPVertexAnthropicMessageContent::ToolResult {
                    tool_use_id: "tool2",
                    content: vec![GCPVertexAnthropicMessageContent::Text {
                        text: "Tool call 2",
                    }],
                }),
            ],
        }];
        assert_eq!(prepare_messages(messages.clone()).unwrap(), expected);

        // Test case 7: Consolidate mixed text and tool use
        let messages = vec![
            GCPVertexAnthropicMessage {
                role: GCPVertexAnthropicRole::User,
                content: vec![FlattenUnknown::Normal(
                    GCPVertexAnthropicMessageContent::Text {
                        text: "User message 1",
                    },
                )],
            },
            GCPVertexAnthropicMessage {
                role: GCPVertexAnthropicRole::User,
                content: vec![FlattenUnknown::Normal(
                    GCPVertexAnthropicMessageContent::ToolResult {
                        tool_use_id: "tool1",
                        content: vec![GCPVertexAnthropicMessageContent::Text {
                            text: "Tool call 1",
                        }],
                    },
                )],
            },
            GCPVertexAnthropicMessage {
                role: GCPVertexAnthropicRole::User,
                content: vec![FlattenUnknown::Normal(
                    GCPVertexAnthropicMessageContent::Text {
                        text: "User message 2",
                    },
                )],
            },
        ];
        let expected = vec![GCPVertexAnthropicMessage {
            role: GCPVertexAnthropicRole::User,
            content: vec![
                FlattenUnknown::Normal(GCPVertexAnthropicMessageContent::Text {
                    text: "User message 1",
                }),
                FlattenUnknown::Normal(GCPVertexAnthropicMessageContent::ToolResult {
                    tool_use_id: "tool1",
                    content: vec![GCPVertexAnthropicMessageContent::Text {
                        text: "Tool call 1",
                    }],
                }),
                FlattenUnknown::Normal(GCPVertexAnthropicMessageContent::Text {
                    text: "User message 2",
                }),
            ],
        }];
        assert_eq!(prepare_messages(messages.clone()).unwrap(), expected);
    }

    #[test]
    fn test_handle_anthropic_error() {
        let error_body = GCPVertexAnthropicErrorBody {
            r#type: "error".to_string(),
            message: "test_message".to_string(),
        };
        let response_code = StatusCode::BAD_REQUEST;
        let result = handle_anthropic_error(response_code, error_body.clone());
        let details = result.unwrap_err().get_owned_details();
        assert_eq!(
            details,
            ErrorDetails::InferenceClient {
                message: "test_message".to_string(),
                status_code: Some(response_code),
                provider_type: PROVIDER_TYPE.to_string(),
                raw_request: None,
                raw_response: Some("{\"type\":\"error\",\"message\":\"test_message\"}".to_string()),
            }
        );
        let response_code = StatusCode::UNAUTHORIZED;
        let result = handle_anthropic_error(response_code, error_body.clone());
        let details = result.unwrap_err().get_owned_details();
        assert_eq!(
            details,
            ErrorDetails::InferenceClient {
                message: "test_message".to_string(),
                status_code: Some(response_code),
                provider_type: PROVIDER_TYPE.to_string(),
                raw_request: None,
                raw_response: Some("{\"type\":\"error\",\"message\":\"test_message\"}".to_string()),
            }
        );
        let response_code = StatusCode::TOO_MANY_REQUESTS;
        let result = handle_anthropic_error(response_code, error_body.clone());
        let details = result.unwrap_err().get_owned_details();
        assert_eq!(
            details,
            ErrorDetails::InferenceClient {
                message: "test_message".to_string(),
                status_code: Some(response_code),
                provider_type: PROVIDER_TYPE.to_string(),
                raw_request: None,
                raw_response: Some("{\"type\":\"error\",\"message\":\"test_message\"}".to_string()),
            }
        );
        let response_code = StatusCode::NOT_FOUND;
        let result = handle_anthropic_error(response_code, error_body.clone());
        assert!(result.is_err());
        let details = result.unwrap_err().get_owned_details();
        assert_eq!(
            details,
            ErrorDetails::InferenceServer {
                message: "test_message".to_string(),
                raw_request: None,
                raw_response: Some("{\"type\":\"error\",\"message\":\"test_message\"}".to_string()),
                provider_type: PROVIDER_TYPE.to_string()
            }
        );
        let response_code = StatusCode::INTERNAL_SERVER_ERROR;
        let result = handle_anthropic_error(response_code, error_body.clone());
        let details = result.unwrap_err().get_owned_details();
        assert_eq!(
            details,
            ErrorDetails::InferenceServer {
                message: "test_message".to_string(),
                raw_request: None,
                raw_response: Some("{\"type\":\"error\",\"message\":\"test_message\"}".to_string()),
                provider_type: PROVIDER_TYPE.to_string()
            }
        );
    }

    #[test]
    fn test_anthropic_usage_to_usage() {
        let anthropic_usage = GCPVertexAnthropic {
            input_tokens: 100,
            output_tokens: 50,
        };

        let usage: Usage = anthropic_usage.into();

        assert_eq!(usage.input_tokens, 100);
        assert_eq!(usage.output_tokens, 50);
    }

    #[test]
    fn test_anthropic_response_conversion() {
        // Test case 1: Text response
        let anthropic_response_body = GCPVertexAnthropicResponse {
            id: "1".to_string(),
            r#type: "message".to_string(),
            role: "assistant".to_string(),
            content: vec![GCPVertexAnthropicContentBlock::Text {
                text: "Response text".to_string(),
            }],
            model: "model-name".into(),
            stop_reason: Some(AnthropicStopReason::EndTurn),
            stop_sequence: Some("stop sequence".to_string()),
            usage: GCPVertexAnthropic {
                input_tokens: 100,
                output_tokens: 50,
            },
        };
        let latency = Latency::NonStreaming {
            response_time: Duration::from_millis(100),
        };
        let generic_request = ModelInferenceRequest {
            inference_id: Uuid::now_v7(),
            system: Some("system".to_string()),
            messages: vec![RequestMessage {
                role: Role::User,
                content: vec!["Hello".to_string().into()],
            }],
            tool_config: None,
            temperature: None,
            max_tokens: None,
            seed: None,
            top_p: None,
            presence_penalty: None,
            frequency_penalty: None,
            stream: false,
            json_mode: ModelInferenceRequestJsonMode::Off,
            function_type: FunctionType::Chat,
            output_schema: None,
            extra_body: Default::default(),
            ..Default::default()
        };
        let request_body = GCPVertexAnthropicRequestBody {
            anthropic_version: "1.0",
            system: None,
            messages: vec![],
            stream: Some(false),
            max_tokens: 1000,
            temperature: None,
            top_p: None,
            tool_choice: None,
            tools: None,
        };
        let raw_request = serde_json::to_string(&request_body).unwrap();
        let raw_response = "test response".to_string();
        let body_with_latency = GCPVertexAnthropicResponseWithMetadata {
            response: anthropic_response_body.clone(),
            raw_response: raw_response.clone(),
            latency: latency.clone(),
            request: serde_json::to_value(&request_body).unwrap(),
            function_type: &FunctionType::Chat,
            json_mode: &ModelInferenceRequestJsonMode::Off,
            generic_request: &generic_request,
        };

        let inference_response = ProviderInferenceResponse::try_from(body_with_latency).unwrap();
        assert_eq!(
            inference_response.output,
            vec!["Response text".to_string().into()]
        );

        assert_eq!(raw_response, inference_response.raw_response);
        assert_eq!(inference_response.usage.input_tokens, 100);
        assert_eq!(inference_response.usage.output_tokens, 50);
        assert_eq!(inference_response.latency, latency);
        assert_eq!(inference_response.raw_request, raw_request);
        assert_eq!(inference_response.system, Some("system".to_string()));
        assert_eq!(
            inference_response.input_messages,
            vec![RequestMessage {
                role: Role::User,
                content: vec!["Hello".to_string().into()],
            }]
        );
        // Test case 2: Tool call response
        let anthropic_response_body = GCPVertexAnthropicResponse {
            id: "2".to_string(),
            r#type: "message".to_string(),
            role: "assistant".to_string(),
            content: vec![GCPVertexAnthropicContentBlock::ToolUse {
                id: "tool_call_1".to_string(),
                name: "get_temperature".to_string(),
                input: json!({"location": "New York"}),
            }],
            model: "model-name".into(),
            stop_reason: Some(AnthropicStopReason::ToolUse),
            stop_sequence: None,
            usage: GCPVertexAnthropic {
                input_tokens: 100,
                output_tokens: 50,
            },
        };
        let generic_request = ModelInferenceRequest {
            inference_id: Uuid::now_v7(),
            system: None,
            messages: vec![RequestMessage {
                role: Role::Assistant,
                content: vec!["Hello2".to_string().into()],
            }],
            tool_config: None,
            temperature: None,
            max_tokens: None,
            seed: None,
            top_p: None,
            presence_penalty: None,
            frequency_penalty: None,
            stream: false,
            json_mode: ModelInferenceRequestJsonMode::Off,
            function_type: FunctionType::Chat,
            output_schema: None,
            extra_body: Default::default(),
            ..Default::default()
        };
        let request_body = GCPVertexAnthropicRequestBody {
            anthropic_version: "1.0",
            system: None,
            messages: vec![],
            stream: Some(false),
            max_tokens: 1000,
            temperature: None,
            top_p: None,
            tool_choice: None,
            tools: None,
        };
        let raw_request = serde_json::to_string(&request_body).unwrap();
        let body_with_latency = GCPVertexAnthropicResponseWithMetadata {
            response: anthropic_response_body.clone(),
            raw_response: raw_response.clone(),
            latency: latency.clone(),
            request: serde_json::to_value(&request_body).unwrap(),
            function_type: &FunctionType::Chat,
            json_mode: &ModelInferenceRequestJsonMode::Off,
            generic_request: &generic_request,
        };

        let inference_response: ProviderInferenceResponse = body_with_latency.try_into().unwrap();
        assert!(inference_response.output.len() == 1);
        assert_eq!(
            inference_response.output[0],
            ContentBlockOutput::ToolCall(ToolCall {
                id: "tool_call_1".to_string(),
                name: "get_temperature".to_string(),
                arguments: r#"{"location":"New York"}"#.to_string(),
            })
        );

        assert_eq!(raw_response, inference_response.raw_response);
        assert_eq!(inference_response.usage.input_tokens, 100);
        assert_eq!(inference_response.usage.output_tokens, 50);
        assert_eq!(inference_response.latency, latency);
        assert_eq!(inference_response.raw_request, raw_request);
        assert_eq!(inference_response.system, None);
        assert_eq!(
            inference_response.input_messages,
            vec![RequestMessage {
                role: Role::Assistant,
                content: vec!["Hello2".to_string().into()],
            }]
        );
        // Test case 3: Mixed response (text and tool call)
        let anthropic_response_body = GCPVertexAnthropicResponse {
            id: "3".to_string(),
            r#type: "message".to_string(),
            role: "assistant".to_string(),
            content: vec![
                GCPVertexAnthropicContentBlock::Text {
                    text: "Here's the weather:".to_string(),
                },
                GCPVertexAnthropicContentBlock::ToolUse {
                    id: "tool_call_2".to_string(),
                    name: "get_temperature".to_string(),
                    input: json!({"location": "London"}),
                },
            ],
            model: "model-name".into(),
            stop_reason: None,
            stop_sequence: None,
            usage: GCPVertexAnthropic {
                input_tokens: 100,
                output_tokens: 50,
            },
        };
        let generic_request = ModelInferenceRequest {
            inference_id: Uuid::now_v7(),
            system: None,
            messages: vec![RequestMessage {
                role: Role::Assistant,
                content: vec!["Hello3".to_string().into()],
            }],
            tool_config: None,
            temperature: None,
            max_tokens: None,
            seed: None,
            top_p: None,
            presence_penalty: None,
            frequency_penalty: None,
            stream: false,
            json_mode: ModelInferenceRequestJsonMode::Off,
            function_type: FunctionType::Chat,
            output_schema: None,
            extra_body: Default::default(),
            ..Default::default()
        };
        let request_body = GCPVertexAnthropicRequestBody {
            anthropic_version: "1.0",
            system: None,
            messages: vec![],
            stream: Some(false),
            max_tokens: 1000,
            temperature: None,
            top_p: None,
            tool_choice: None,
            tools: None,
        };
        let raw_request = serde_json::to_string(&request_body).unwrap();
        let body_with_latency = GCPVertexAnthropicResponseWithMetadata {
            response: anthropic_response_body.clone(),
            raw_response: raw_response.clone(),
            latency: latency.clone(),
            request: serde_json::to_value(&request_body).unwrap(),
            function_type: &FunctionType::Chat,
            json_mode: &ModelInferenceRequestJsonMode::Off,
            generic_request: &generic_request,
        };
        let inference_response = ProviderInferenceResponse::try_from(body_with_latency).unwrap();
        assert_eq!(
            inference_response.output[0],
            "Here's the weather:".to_string().into()
        );
        assert!(inference_response.output.len() == 2);
        assert_eq!(
            inference_response.output[1],
            ContentBlockOutput::ToolCall(ToolCall {
                id: "tool_call_2".to_string(),
                name: "get_temperature".to_string(),
                arguments: r#"{"location":"London"}"#.to_string(),
            })
        );

        assert_eq!(raw_response, inference_response.raw_response);

        assert_eq!(inference_response.usage.input_tokens, 100);
        assert_eq!(inference_response.usage.output_tokens, 50);
        assert_eq!(inference_response.latency, latency);
        assert_eq!(inference_response.raw_request, raw_request);
        assert_eq!(inference_response.system, None);
        assert_eq!(
            inference_response.input_messages,
            vec![RequestMessage {
                role: Role::Assistant,
                content: vec!["Hello3".to_string().into()],
            }]
        );
    }

    #[test]
    fn test_anthropic_to_tensorzero_stream_message() {
        use serde_json::json;

        // Test ContentBlockDelta with TextDelta
        let mut current_tool_id = None;
        let mut current_tool_name = None;
        let content_block_delta = GCPVertexAnthropicStreamMessage::ContentBlockDelta {
            delta: GCPVertexAnthropicMessageBlock::TextDelta {
                text: "Hello".to_string(),
            },
            index: 0,
        };
        let latency = Duration::from_millis(100);
        let result = anthropic_to_tensorzero_stream_message(
            "my_raw_chunk".to_string(),
            content_block_delta,
            latency,
            &mut current_tool_id,
            &mut current_tool_name,
        );
        assert!(result.is_ok());
        let chunk = result.unwrap().unwrap();
        assert_eq!(chunk.content.len(), 1);
        match &chunk.content[0] {
            ContentBlockChunk::Text(text) => {
                assert_eq!(text.text, "Hello".to_string());
                assert_eq!(text.id, "0".to_string());
            }
            _ => panic!("Expected a text content block"),
        }
        assert_eq!(chunk.latency, latency);

        // Test ContentBlockDelta with InputJsonDelta but no previous tool info
        let mut current_tool_id = None;
        let mut current_tool_name = None;
        let content_block_delta = GCPVertexAnthropicStreamMessage::ContentBlockDelta {
            delta: GCPVertexAnthropicMessageBlock::InputJsonDelta {
                partial_json: "aaaa: bbbbb".to_string(),
            },
            index: 0,
        };
        let latency = Duration::from_millis(100);
        let result = anthropic_to_tensorzero_stream_message(
            "my_raw_chunk".to_string(),
            content_block_delta,
            latency,
            &mut current_tool_id,
            &mut current_tool_name,
        );
        let details = result.unwrap_err().get_owned_details();
        assert_eq!(
            details,
            ErrorDetails::InferenceServer {
                message: "Got InputJsonDelta chunk from Anthropic without current tool name being set by a ToolUse".to_string(),
                raw_request: None,
                raw_response: None,
                provider_type: PROVIDER_TYPE.to_string()
            }
        );

        // Test ContentBlockDelta with InputJsonDelta and previous tool info
        let mut current_tool_id = Some("tool_id".to_string());
        let mut current_tool_name = Some("tool_name".to_string());
        let content_block_delta = GCPVertexAnthropicStreamMessage::ContentBlockDelta {
            delta: GCPVertexAnthropicMessageBlock::InputJsonDelta {
                partial_json: "aaaa: bbbbb".to_string(),
            },
            index: 0,
        };
        let latency = Duration::from_millis(100);
        let result = anthropic_to_tensorzero_stream_message(
            "my_raw_chunk".to_string(),
            content_block_delta,
            latency,
            &mut current_tool_id,
            &mut current_tool_name,
        );
        let chunk = result.unwrap().unwrap();
        assert_eq!(chunk.content.len(), 1);
        match &chunk.content[0] {
            ContentBlockChunk::ToolCall(tool_call) => {
                assert_eq!(tool_call.id, "tool_id".to_string());
                assert_eq!(tool_call.raw_name, "tool_name".to_string());
                assert_eq!(tool_call.raw_arguments, "aaaa: bbbbb".to_string());
            }
            _ => panic!("Expected a tool call content block"),
        }
        assert_eq!(chunk.latency, latency);

        // Test ContentBlockStart with ToolUse
        let mut current_tool_id = None;
        let mut current_tool_name = None;
        let content_block_start = GCPVertexAnthropicStreamMessage::ContentBlockStart {
            content_block: GCPVertexAnthropicMessageBlock::ToolUse {
                id: "tool1".to_string(),
                name: "calculator".to_string(),
                input: json!({}),
            },
            index: 1,
        };
        let latency = Duration::from_millis(110);
        let result = anthropic_to_tensorzero_stream_message(
            "my_raw_chunk".to_string(),
            content_block_start,
            latency,
            &mut current_tool_id,
            &mut current_tool_name,
        );
        let chunk = result.unwrap().unwrap();
        assert_eq!(chunk.content.len(), 1);
        match &chunk.content[0] {
            ContentBlockChunk::ToolCall(tool_call) => {
                assert_eq!(tool_call.id, "tool1".to_string());
                assert_eq!(tool_call.raw_name, "calculator".to_string());
                assert_eq!(tool_call.raw_arguments, "".to_string());
            }
            _ => panic!("Expected a tool call content block"),
        }
        assert_eq!(chunk.latency, latency);
        assert_eq!(current_tool_id, Some("tool1".to_string()));
        assert_eq!(current_tool_name, Some("calculator".to_string()));

        // Test ContentBlockStart with Text
        let mut current_tool_id = None;
        let mut current_tool_name = None;
        let content_block_start = GCPVertexAnthropicStreamMessage::ContentBlockStart {
            content_block: GCPVertexAnthropicMessageBlock::Text {
                text: "Hello".to_string(),
            },
            index: 2,
        };
        let latency = Duration::from_millis(120);
        let result = anthropic_to_tensorzero_stream_message(
            "my_raw_chunk".to_string(),
            content_block_start,
            latency,
            &mut current_tool_id,
            &mut current_tool_name,
        );
        let chunk = result.unwrap().unwrap();
        assert_eq!(chunk.content.len(), 1);
        match &chunk.content[0] {
            ContentBlockChunk::Text(text) => {
                assert_eq!(text.text, "Hello".to_string());
                assert_eq!(text.id, "2".to_string());
            }
            _ => panic!("Expected a text content block"),
        }
        assert_eq!(chunk.latency, latency);

        // Test ContentBlockStart with InputJsonDelta (should fail)
        let mut current_tool_id = None;
        let mut current_tool_name = None;
        let content_block_start = GCPVertexAnthropicStreamMessage::ContentBlockStart {
            content_block: GCPVertexAnthropicMessageBlock::InputJsonDelta {
                partial_json: "aaaa: bbbbb".to_string(),
            },
            index: 3,
        };
        let latency = Duration::from_millis(130);
        let result = anthropic_to_tensorzero_stream_message(
            "my_raw_chunk".to_string(),
            content_block_start,
            latency,
            &mut current_tool_id,
            &mut current_tool_name,
        );
        let details = result.unwrap_err().get_owned_details();
        assert_eq!(
            details,
            ErrorDetails::InferenceServer {
                message: "Unsupported content block type for ContentBlockStart".to_string(),
                raw_request: None,
                raw_response: None,
                provider_type: PROVIDER_TYPE.to_string()
            }
        );

        // Test ContentBlockStop
        let content_block_stop = GCPVertexAnthropicStreamMessage::ContentBlockStop { index: 2 };
        let latency = Duration::from_millis(120);
        let result = anthropic_to_tensorzero_stream_message(
            "my_raw_chunk".to_string(),
            content_block_stop,
            latency,
            &mut current_tool_id,
            &mut current_tool_name,
        );
        assert!(result.is_ok());
        assert!(result.unwrap().is_none());

        // Test Error
        let error_message = GCPVertexAnthropicStreamMessage::Error {
            error: json!({"message": "Test error"}),
        };
        let latency = Duration::from_millis(130);
        let result = anthropic_to_tensorzero_stream_message(
            "my_raw_chunk".to_string(),
            error_message,
            latency,
            &mut current_tool_id,
            &mut current_tool_name,
        );
        let details = result.unwrap_err().get_owned_details();
        assert_eq!(
            details,
            ErrorDetails::InferenceServer {
                message: r#"{"message":"Test error"}"#.to_string(),
                raw_request: None,
                raw_response: None,
                provider_type: PROVIDER_TYPE.to_string(),
            }
        );

        // Test MessageDelta with usage
        let message_delta = GCPVertexAnthropicStreamMessage::MessageDelta {
            delta: AnthropicMessageDelta {
                stop_reason: Some(AnthropicStopReason::EndTurn),
                stop_sequence: None,
            },
            usage: json!({"input_tokens": 10, "output_tokens": 20}),
        };
        let latency = Duration::from_millis(140);
        let result = anthropic_to_tensorzero_stream_message(
            "my_raw_chunk".to_string(),
            message_delta,
            latency,
            &mut current_tool_id,
            &mut current_tool_name,
        );
        assert!(result.is_ok());
        let chunk = result.unwrap().unwrap();
        assert_eq!(chunk.content.len(), 0);
        assert!(chunk.usage.is_some());
        let usage = chunk.usage.unwrap();
        assert_eq!(usage.input_tokens, 10);
        assert_eq!(usage.output_tokens, 20);
        assert_eq!(chunk.latency, latency);

        // Test MessageStart with usage
        let message_start = GCPVertexAnthropicStreamMessage::MessageStart {
            message: json!({"usage": {"input_tokens": 5, "output_tokens": 15}}),
        };
        let latency = Duration::from_millis(150);
        let result = anthropic_to_tensorzero_stream_message(
            "my_raw_chunk".to_string(),
            message_start,
            latency,
            &mut current_tool_id,
            &mut current_tool_name,
        );
        assert!(result.is_ok());
        let chunk = result.unwrap().unwrap();
        assert_eq!(chunk.content.len(), 0);
        assert!(chunk.usage.is_some());
        let usage = chunk.usage.unwrap();
        assert_eq!(usage.input_tokens, 5);
        assert_eq!(usage.output_tokens, 15);
        assert_eq!(chunk.latency, latency);

        // Test MessageStop
        let message_stop = GCPVertexAnthropicStreamMessage::MessageStop;
        let latency = Duration::from_millis(160);
        let result = anthropic_to_tensorzero_stream_message(
            "my_raw_chunk".to_string(),
            message_stop,
            latency,
            &mut current_tool_id,
            &mut current_tool_name,
        );
        assert!(result.is_ok());
        assert!(result.unwrap().is_none());

        // Test Ping
        let ping = GCPVertexAnthropicStreamMessage::Ping {};
        let latency = Duration::from_millis(170);
        let result = anthropic_to_tensorzero_stream_message(
            "my_raw_chunk".to_string(),
            ping,
            latency,
            &mut current_tool_id,
            &mut current_tool_name,
        );
        assert!(result.is_ok());
        assert!(result.unwrap().is_none());
    }

    #[test]
    fn test_parse_usage_info() {
        // Test with valid input
        let usage_info = json!({
            "input_tokens": 100,
            "output_tokens": 200
        });
        let result = parse_usage_info(&usage_info);
        assert_eq!(result.input_tokens, 100);
        assert_eq!(result.output_tokens, 200);

        // Test with missing fields
        let usage_info = json!({
            "input_tokens": 50
        });
        let result = parse_usage_info(&usage_info);
        assert_eq!(result.input_tokens, 50);
        assert_eq!(result.output_tokens, 0);

        // Test with empty object
        let usage_info = json!({});
        let result = parse_usage_info(&usage_info);
        assert_eq!(result.input_tokens, 0);
        assert_eq!(result.output_tokens, 0);

        // Test with non-numeric values
        let usage_info = json!({
            "input_tokens": "not a number",
            "output_tokens": true
        });
        let result = parse_usage_info(&usage_info);
        assert_eq!(result.input_tokens, 0);
        assert_eq!(result.output_tokens, 0);
    }

    #[test]
    fn test_prefill_json_message() {
        let input_messages = vec![GCPVertexAnthropicMessage {
            role: GCPVertexAnthropicRole::User,
            content: vec![FlattenUnknown::Normal(
                GCPVertexAnthropicMessageContent::Text {
                    text: "Generate some JSON",
                },
            )],
        }];

        let mut result = input_messages.clone();
        prefill_json_message(&mut result);

        assert_eq!(result.len(), 2);

        assert_eq!(result[0].role, GCPVertexAnthropicRole::User);
        assert_eq!(
            result[0].content,
            vec![FlattenUnknown::Normal(
                GCPVertexAnthropicMessageContent::Text {
                    text: "Generate some JSON",
                }
            )]
        );

        assert_eq!(result[1].role, GCPVertexAnthropicRole::Assistant);
        assert_eq!(
            result[1].content,
            vec![FlattenUnknown::Normal(
                GCPVertexAnthropicMessageContent::Text {
                    text: "Here is the JSON requested:\n{",
                }
            )]
        );
    }
}<|MERGE_RESOLUTION|>--- conflicted
+++ resolved
@@ -98,7 +98,6 @@
 }
 
 impl GCPVertexAnthropicProvider {
-<<<<<<< HEAD
     // Constructs a provider from a shorthand string of the form:
     // * 'projects/<project_id>/locations/<location>/publishers/anthropic/models/XXX'
     // * 'projects/<project_id>/locations/<location>/endpoints/XXX'
@@ -140,10 +139,7 @@
         })
     }
 
-    pub fn new(
-=======
     pub async fn new(
->>>>>>> 30ab6451
         model_id: String,
         location: String,
         project_id: String,
