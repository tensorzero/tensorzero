--- conflicted
+++ resolved
@@ -537,11 +537,8 @@
             true => Some(FinishReason::ToolCall),
             false => Some(FinishReason::Stop),
         };
-<<<<<<< HEAD
         let split_tool_name = self.model_name == "tool_split_name";
-=======
         let slow_second_chunk = self.model_name == "slow_second_chunk";
->>>>>>> c1798ac4
         let stream: ProviderInferenceResponseStreamInner = Box::pin(
             tokio_stream::iter(content_chunks.into_iter().enumerate())
                 .then(move |(i, chunk)| async move {
