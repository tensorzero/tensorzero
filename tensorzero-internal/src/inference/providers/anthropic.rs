--- conflicted
+++ resolved
@@ -146,17 +146,12 @@
                     })
                 },
             )?;
-<<<<<<< HEAD
         inject_extra_body(
-            &request.extra_body,
+            request.extra_body,
             model_provider,
             tensorzero_model_name,
             &mut request_body,
         )?;
-=======
-        inject_extra_body(request.extra_body, model_provider, &mut request_body)?;
-
->>>>>>> 2a3665fe
         let api_key = self.credentials.get_api_key(dynamic_api_keys)?;
         let start_time = Instant::now();
         let res = http_client
