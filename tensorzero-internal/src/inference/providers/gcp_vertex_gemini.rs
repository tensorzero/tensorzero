--- conflicted
+++ resolved
@@ -357,8 +357,7 @@
             )?
         };
 
-<<<<<<< HEAD
-        let shorthand_url = parse_shorthand_url(&project_url_path)?;
+        let shorthand_url = parse_shorthand_url(&project_url_path, "google")?;
         let (location, model_id, endpoint_id, model_or_endpoint_id) = match shorthand_url {
             ShorthandUrl::Publisher { location, model_id } => (
                 location,
@@ -366,12 +365,6 @@
                 None,
                 model_id.to_string(),
             ),
-=======
-        // We only support model urls with the publisher 'google' (which includes all of the Gemini models)
-        let shorthand_url = parse_shorthand_url(&project_url_path, "google")?;
-        let (location, model_id) = match shorthand_url {
-            ShorthandUrl::Publisher { location, model_id } => (location, model_id.to_string()),
->>>>>>> 3ddb074d
             ShorthandUrl::Endpoint {
                 location,
                 endpoint_id,
@@ -410,14 +403,9 @@
         })
     }
 
-<<<<<<< HEAD
-    pub fn new(
+    pub async fn new(
         model_id: Option<String>,
         endpoint_id: Option<String>,
-=======
-    pub async fn new(
-        model_id: String,
->>>>>>> 3ddb074d
         location: String,
         project_id: String,
         api_key_location: Option<CredentialLocation>,
@@ -438,9 +426,6 @@
             )?
         };
 
-        let request_url = format!("https://{location}-aiplatform.googleapis.com/v1/projects/{project_id}/locations/{location}/publishers/google/models/{model_id}:generateContent");
-        let streaming_request_url = format!("https://{location}-aiplatform.googleapis.com/v1/projects/{project_id}/locations/{location}/publishers/google/models/{model_id}:streamGenerateContent?alt=sse");
-        let audience = format!("https://{location}-aiplatform.googleapis.com/");
         let api_v1_base_url = Url::parse(&format!(
             "https://{location}-aiplatform.googleapis.com/v1/"
         ))
@@ -449,7 +434,6 @@
                 message: format!("Failed to parse base URL - this should never happen: {e}"),
             })
         })?;
-<<<<<<< HEAD
         let (model_or_endpoint_id, request_url, streaming_request_url) = match (&model_id, &endpoint_id) {
             (Some(model_id), None) => (model_id.clone(), format!("https://{location}-aiplatform.googleapis.com/v1/projects/{project_id}/locations/{location}/publishers/google/models/{model_id}:generateContent"),
                                                format!("https://{location}-aiplatform.googleapis.com/v1/projects/{project_id}/locations/{location}/publishers/google/models/{model_id}:streamGenerateContent?alt=sse")),
@@ -459,8 +443,6 @@
         };
 
         let audience = format!("https://{location}-aiplatform.googleapis.com/");
-=======
->>>>>>> 3ddb074d
 
         let batch_config = match &provider_types.gcp_vertex_gemini {
             Some(GCPProviderTypeConfig { batch: Some(GCPBatchConfigType::CloudStorage(GCPBatchConfigCloudStorage {
