--- conflicted
+++ resolved
@@ -305,27 +305,15 @@
 
     fn try_from((credentials, model): (Credential, &str)) -> Result<Self, Error> {
         match credentials {
-<<<<<<< HEAD
             Credential::FileContents(file_content) => Ok(GCPVertexCredentials::Static {
                 parsed: GCPServiceAccountCredentials::from_json_str(file_content.expose_secret())
                     .map_err(|e| {
                     Error::new(ErrorDetails::GCPCredentials {
-                        message: format!("Failed to load GCP credentials: {}", e),
+                        message: format!("Failed to load GCP credentials: {e}"),
                     })
                 })?,
                 raw: file_content,
             }),
-=======
-            Credential::FileContents(file_content) => Ok(GCPVertexCredentials::Static(
-                GCPServiceAccountCredentials::from_json_str(file_content.expose_secret()).map_err(
-                    |e| {
-                        Error::new(ErrorDetails::GCPCredentials {
-                            message: format!("Failed to load GCP credentials: {e}"),
-                        })
-                    },
-                )?,
-            )),
->>>>>>> 45ff6642
             Credential::Dynamic(key_name) => Ok(GCPVertexCredentials::Dynamic(key_name)),
             Credential::Missing => Ok(GCPVertexCredentials::None),
             _ => Err(Error::new(ErrorDetails::GCPCredentials {
