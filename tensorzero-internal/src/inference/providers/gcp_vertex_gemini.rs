use std::borrow::Cow;
use std::collections::HashMap;
use std::io::Write;
use std::sync::{Arc, OnceLock};
use std::time::Duration;

use axum::http;
use futures::StreamExt;
use google_cloud_auth::credentials::Credentials;
use http::{HeaderMap, HeaderValue};
use itertools::Itertools;
use jsonwebtoken::{encode, Algorithm, EncodingKey, Header};
use object_store::gcp::{GcpCredential, GoogleCloudStorageBuilder};
use object_store::{ObjectStore, StaticCredentialProvider};
use reqwest::StatusCode;
use reqwest_eventsource::{Event, EventSource, RequestBuilderExt};
use secrecy::{ExposeSecret, SecretString};
use serde::{Deserialize, Serialize};
use serde_json::value::RawValue;
use serde_json::Value;
use tokio::time::Instant;
use url::Url;
use uuid::Uuid;

use crate::cache::ModelProviderRequest;
use crate::config_parser::{
    GCPBatchConfigCloudStorage, GCPBatchConfigType, GCPProviderTypeConfig, ProviderTypesConfig,
};
use crate::endpoints::inference::InferenceCredentials;
use crate::error::{DisplayOrDebugGateway, Error, ErrorDetails};
use crate::inference::providers::provider_trait::InferenceProvider;
use crate::inference::types::batch::{
    BatchRequestRow, BatchStatus, PollBatchInferenceResponse, ProviderBatchInferenceOutput,
    ProviderBatchInferenceResponse,
};
use crate::inference::types::resolved_input::ImageWithPath;
use crate::inference::types::{
    batch::StartBatchProviderInferenceResponse, serialize_or_log, ModelInferenceRequest,
    PeekableProviderInferenceResponseStream, ProviderInferenceResponse,
    ProviderInferenceResponseChunk, RequestMessage, Usage,
};
use crate::inference::types::{
    ContentBlock, ContentBlockChunk, ContentBlockOutput, FinishReason, FlattenUnknown, Latency,
    ModelInferenceRequestJsonMode, ProviderInferenceResponseArgs,
    ProviderInferenceResponseStreamInner, Role, Text, TextChunk,
};
use crate::model::{
    build_creds_caching_default_with_fn, fully_qualified_name, Credential, CredentialLocation,
    ModelProvider,
};
use crate::tool::{ToolCall, ToolCallChunk, ToolChoice, ToolConfig};

use super::gcp_vertex_anthropic::make_gcp_sdk_credentials;
use super::helpers::{inject_extra_request_data, parse_jsonl_batch_file, JsonlBatchFileInfo};
use super::openai::convert_stream_error;

const PROVIDER_NAME: &str = "GCP Vertex Gemini";
const PROVIDER_TYPE: &str = "gcp_vertex_gemini";

const INFERENCE_ID_LABEL: &str = "tensorzero::inference_id";

/// Implements a subset of the GCP Vertex Gemini API as documented [here](https://cloud.google.com/vertex-ai/docs/reference/rest/v1/projects.locations.publishers.models/generateContent) for non-streaming
/// and [here](https://cloud.google.com/vertex-ai/docs/reference/rest/v1/projects.locations.publishers.models/streamGenerateContent) for streaming
#[derive(Debug)]
pub struct GCPVertexGeminiProvider {
    api_v1_base_url: Url,
    request_url: String,
    streaming_request_url: String,
    audience: String,
    credentials: GCPVertexCredentials,
    model_id: String,
    batch_config: Option<BatchConfig>,
}

#[derive(Debug)]
struct BatchConfig {
    input_uri_prefix: String,
    output_uri_prefix: String,
    batch_request_url: String,
}

#[derive(Serialize)]
#[serde(rename_all = "camelCase")]
struct GCPVertexGeminiBatchRequest {
    display_name: String,
    model: String,
    input_config: GCPVertexGeminiBatchRequestInputConfig,
    output_config: GCPVertexGeminiBatchRequestOutputConfig,
}

#[derive(Serialize)]
#[serde(tag = "predictionsFormat", rename_all = "camelCase")]
enum GCPVertexGeminiBatchRequestOutputConfig {
    #[serde(rename = "jsonl")]
    Jsonl {
        gcs_destination: GCPVertexGeminiGCSDestination,
    },
}
#[derive(Serialize)]
#[serde(rename_all = "camelCase")]
struct GCPVertexGeminiGCSDestination {
    output_uri_prefix: String,
}

#[derive(Serialize)]
#[serde(tag = "instancesFormat", rename_all = "camelCase")]
enum GCPVertexGeminiBatchRequestInputConfig {
    #[serde(rename = "jsonl")]
    Jsonl {
        gcs_source: GCPVertexGeminiGCSSource,
    },
}

#[derive(Serialize)]
#[serde(rename_all = "camelCase")]
struct GCPVertexGeminiGCSSource {
    uris: String,
}

static DEFAULT_CREDENTIALS: OnceLock<GCPVertexCredentials> = OnceLock::new();

struct StoreAndPath {
    store: Box<dyn ObjectStore>,
    path: object_store::path::Path,
}

/// Joins a Google Cloud Storage directory path (with an optional trailing slash) with a file name.
/// This is used to support both "gs://bucket/path" and "gs://bucket/path/" formats in tensorzero.toml
fn join_cloud_paths(dir: &str, file: &str) -> String {
    dir.strip_suffix("/").unwrap_or(dir).to_string() + "/" + file
}

/// Constructs a new `ObjectStore` instance for the bucket specified by `gs_url`
/// with the provided credentials.
/// We call this on each batch start/poll request, as we might be using dynamic credentials.
async fn make_gcp_object_store(
    gs_url: &str,
    credentials: &GCPVertexCredentials,
    dynamic_api_keys: &InferenceCredentials,
) -> Result<StoreAndPath, Error> {
    let bucket_and_path = gs_url.strip_prefix("gs://").ok_or_else(|| {
        Error::new(ErrorDetails::InternalError {
            message: format!("Google Cloud Storage url does not start with 'gs://': {gs_url}"),
        })
    })?;
    let (bucket, path) = bucket_and_path.split_once("/").ok_or_else(|| {
        Error::new(ErrorDetails::InternalError {
            message: format!("Google Cloud Storage url does not contain a bucket name: {gs_url}"),
        })
    })?;
    let key = object_store::path::Path::parse(path).map_err(|e| {
        Error::new(ErrorDetails::InternalError {
            message: format!("Failed to parse Google Cloud Storage path: {e}"),
        })
    })?;

    let mut builder = GoogleCloudStorageBuilder::default().with_bucket_name(bucket);

    match credentials {
        GCPVertexCredentials::Static { raw, parsed: _ } => {
            builder = builder.with_service_account_key(raw.expose_secret())
        }
        GCPVertexCredentials::Dynamic(key_name) => {
            let key = dynamic_api_keys.get(key_name).ok_or_else(|| {
                Error::new(ErrorDetails::ApiKeyMissing {
                    provider_name: PROVIDER_NAME.to_string(),
                })
            })?;
            builder =
                builder.with_credentials(Arc::new(StaticCredentialProvider::new(GcpCredential {
                    bearer: key.expose_secret().to_string(),
                })));
        }
        GCPVertexCredentials::Sdk(creds) => {
            let headers = creds
                .headers(http::Extensions::default())
                .await
                .map_err(|e| {
                    Error::new(ErrorDetails::GCPCredentials {
                        message: format!("Failed to get GCP access token: {e}"),
                    })
                })?;

            // The 'object_store' crate requires us to use a bearer auth token, so try to extract that from the produced headers
            // In the future, we may want to use the GCP object store sdk crate directly, so that we can support all of the
            // auth methods
            if headers.len() != 1 {
                return Err(Error::new(ErrorDetails::GCPCredentials {
                    message: format!(
                        "Expected GCP SDK to produce exactly one auth headers, found: {:?}",
                        headers.keys()
                    ),
                }));
            }

            let header_value = headers.get("Authorization").ok_or_else(|| {
                Error::new(ErrorDetails::GCPCredentials {
                    message: format!(
                        "Expected GCP SDK to produce an Authorization header, found: {:?}",
                        headers.keys()
                    ),
                })
            })?;

            if let Some(bearer_token) = header_value
                .to_str()
                .ok()
                .and_then(|s| s.strip_prefix("Bearer "))
            {
                builder = builder.with_credentials(Arc::new(StaticCredentialProvider::new(
                    GcpCredential {
                        bearer: bearer_token.to_string(),
                    },
                )));
            } else {
                return Err(Error::new(ErrorDetails::GCPCredentials {
                    message:
                        "Expected GCP SDK to produce a Bearer token in the Authorization header"
                            .to_string(),
                }));
            }
        }
        GCPVertexCredentials::None => {
            return Err(Error::new(ErrorDetails::ApiKeyMissing {
                provider_name: PROVIDER_NAME.to_string(),
            }))
        }
    }

    let store = builder.build().map_err(|e| {
        Error::new(ErrorDetails::InternalError {
            message: format!("Failed to create GCS object store: {e}"),
        })
    })?;

    Ok(StoreAndPath {
        store: Box::new(store),
        path: key,
    })
}

#[derive(Debug, Eq, PartialEq)]
enum ShorthandUrl<'a> {
    // We enforce that the publisher is 'google' when parsing the url
    Publisher {
        location: &'a str,
        model_id: &'a str,
    },
    Endpoint {
        location: &'a str,
        endpoint_id: &'a str,
    },
}

// 'projects/<project_id>/locations/<location>/publishers/<publisher>/models/<model_id>'
fn parse_shorthand_url(shorthand_url: &str) -> Result<ShorthandUrl, Error> {
    let components: Vec<&str> = shorthand_url.split('/').collect_vec();
    let [projects, _project_id, locations, location, publishers_or_endpoint, ..] = &components[..]
    else {
        return Err(Error::new(ErrorDetails::Config {
            message: format!("GCP shorthand url is not in the expected format (should start with `projects/<project_id>/locations/<location>'): `{shorthand_url}`"),
        }));
    };

    if projects != &"projects" {
        return Err(Error::new(ErrorDetails::Config {
            message: format!("GCP shorthand url does not start with 'projects': `{shorthand_url}`"),
        }));
    }
    if locations != &"locations" {
        return Err(Error::new(ErrorDetails::Config {
            message: format!("GCP shorthand url does contain '/locations/': `{shorthand_url}`"),
        }));
    }

    if publishers_or_endpoint == &"publishers" {
        let publisher = components.get(5).ok_or_else(|| {
            Error::new(ErrorDetails::Config {
                message: format!(
                    "GCP shorthand url does not contain a publisher: `{shorthand_url}`"
                ),
            })
        })?;
        if publisher != &"google" {
            return Err(Error::new(ErrorDetails::Config {
                message: format!(
                    "GCP Vertex Geminishorthand url has non-`google` publisher: `{shorthand_url}`"
                ),
            }));
        }
        let models = components.get(6).ok_or_else(|| {
            Error::new(ErrorDetails::Config {
                message: format!(
                    "GCP shorthand url does not contain a model or endpoint: `{shorthand_url}`"
                ),
            })
        })?;
        if models != &"models" {
            return Err(Error::new(ErrorDetails::Config {
                message: format!("GCP shorthand url does not contain a model: `{shorthand_url}`"),
            }));
        }
        let model_id = components.get(7).ok_or_else(|| {
            Error::new(ErrorDetails::Config {
                message: format!(
                    "GCP shorthand url does not contain a model id: `{shorthand_url}`"
                ),
            })
        })?;
        Ok(ShorthandUrl::Publisher { location, model_id })
    } else if publishers_or_endpoint == &"endpoints" {
        let endpoint = components.get(5).ok_or_else(|| {
            Error::new(ErrorDetails::Config {
                message: format!(
                    "GCP shorthand url does not contain an endpoint: `{shorthand_url}`"
                ),
            })
        })?;
        Ok(ShorthandUrl::Endpoint {
            endpoint_id: endpoint,
            location,
        })
    } else {
        Err(Error::new(ErrorDetails::Config {
            message: format!(
                "GCP shorthand url does not contain a publisher or endpoint: `{shorthand_url}`"
            ),
        }))
    }
}

impl GCPVertexGeminiProvider {
<<<<<<< HEAD
    pub async fn new(
=======
    // Constructs a provider from a shorthand string of the form:
    // *
    // * 'projects/<project_id>/locations/<location>/endpoints/XXX'
    //
    // This is *not* a full url - we append ':generateContent' or ':streamGenerateContent' to the end of the path as needed.
    pub fn new_shorthand(project_url_path: String) -> Result<Self, Error> {
        let credentials = build_creds_caching_default_with_fn(
            None,
            default_api_key_location(),
            PROVIDER_TYPE,
            &DEFAULT_CREDENTIALS,
            |creds| GCPVertexCredentials::try_from((creds, PROVIDER_TYPE)),
        )?;

        let shorthand_url = parse_shorthand_url(&project_url_path)?;
        let (location, model_id) = match shorthand_url {
            ShorthandUrl::Publisher { location, model_id } => (location, model_id.to_string()),
            ShorthandUrl::Endpoint {
                location,
                endpoint_id,
            } => (location, format!("endpoints/{endpoint_id}")),
        };

        let request_url = format!(
            "https://{location}-aiplatform.googleapis.com/v1/{project_url_path}:generateContent"
        );
        let streaming_request_url = format!("https://{location}-aiplatform.googleapis.com/v1/{project_url_path}:streamGenerateContent?alt=sse");
        let audience = format!("https://{location}-aiplatform.googleapis.com/");
        let api_v1_base_url = Url::parse(&format!(
            "https://{location}-aiplatform.googleapis.com/v1/"
        ))
        .map_err(|e| {
            Error::new(ErrorDetails::InternalError {
                message: format!("Failed to parse base URL - this should never happen: {e}"),
            })
        })?;

        Ok(GCPVertexGeminiProvider {
            api_v1_base_url,
            request_url,
            streaming_request_url,
            batch_config: None,
            audience,
            credentials,
            model_id,
        })
    }

    pub fn new(
>>>>>>> 9f348e82
        model_id: String,
        location: String,
        project_id: String,
        api_key_location: Option<CredentialLocation>,
        provider_types: &ProviderTypesConfig,
    ) -> Result<Self, Error> {
        let default_location = default_api_key_location();
        let cred_location = api_key_location.as_ref().unwrap_or(&default_location);

        let credentials = if matches!(cred_location, CredentialLocation::Sdk) {
            make_gcp_sdk_credentials(PROVIDER_TYPE).await?
        } else {
            build_creds_caching_default_with_fn(
                api_key_location,
                default_api_key_location(),
                PROVIDER_TYPE,
                &DEFAULT_CREDENTIALS,
                |creds| GCPVertexCredentials::try_from((creds, PROVIDER_TYPE)),
            )?
        };

        let request_url = format!("https://{location}-aiplatform.googleapis.com/v1/projects/{project_id}/locations/{location}/publishers/google/models/{model_id}:generateContent");
        let streaming_request_url = format!("https://{location}-aiplatform.googleapis.com/v1/projects/{project_id}/locations/{location}/publishers/google/models/{model_id}:streamGenerateContent?alt=sse");
        let audience = format!("https://{location}-aiplatform.googleapis.com/");
        let api_v1_base_url = Url::parse(&format!(
            "https://{location}-aiplatform.googleapis.com/v1/"
        ))
        .map_err(|e| {
            Error::new(ErrorDetails::InternalError {
                message: format!("Failed to parse base URL - this should never happen: {e}"),
            })
        })?;

        let batch_config = match &provider_types.gcp_vertex_gemini {
            Some(GCPProviderTypeConfig { batch: Some(GCPBatchConfigType::CloudStorage(GCPBatchConfigCloudStorage {
                input_uri_prefix,
                output_uri_prefix,
            }))}) => {
                Some(BatchConfig {
                    input_uri_prefix: input_uri_prefix.clone(),
                    output_uri_prefix: output_uri_prefix.clone(),
                    batch_request_url: format!("https://{location}-aiplatform.googleapis.com/v1/projects/{project_id}/locations/{location}/batchPredictionJobs"),
                })
            }
            _ => None,
        };
        Ok(GCPVertexGeminiProvider {
            api_v1_base_url,
            request_url,
            streaming_request_url,
            batch_config,
            audience,
            credentials,
            model_id,
        })
    }

    pub fn model_id(&self) -> &str {
        &self.model_id
    }

    async fn collect_finished_batch(
        &self,
        output_data: GCPVertexBatchResponseOutputInfo,
        raw_request: String,
        raw_response: String,
        api_key: &GCPVertexCredentials,
        dynamic_api_keys: &InferenceCredentials,
        batch_request: &BatchRequestRow<'_>,
    ) -> Result<ProviderBatchInferenceResponse, Error> {
        match output_data {
            GCPVertexBatchResponseOutputInfo::Gcs {
                gcs_output_directory,
            } => {
                // The Vertex Gemini batch job always seems to write to 'predictions.jsonl' in the output directory.
                // Note that we use the path provided in the API response, which might be different from the
                // `output_uri_prefix` path in our config (if it was changed after the job was created).
                // For now, we use the same set of credentials for writing to Google Cloud Storage as we do for invoking
                // the Vertex API. In the future, we may want to allow configuring a separate set of credentials.
                let store_and_path = make_gcp_object_store(
                    &join_cloud_paths(&gcs_output_directory, "predictions.jsonl"),
                    api_key,
                    dynamic_api_keys,
                )
                .await?;
                let data = store_and_path
                    .store
                    .get(&store_and_path.path)
                    .await
                    .map_err(|e| {
                        Error::new(ErrorDetails::InternalError {
                            message: format!("Failed to get GCS object: {e}"),
                        })
                    })?
                    .bytes()
                    .await;

                parse_jsonl_batch_file::<GCPVertexBatchResponseLine, _>(
                    data,
                    JsonlBatchFileInfo {
                        provider_type: PROVIDER_TYPE.to_string(),
                        raw_request,
                        raw_response,
                        file_id: store_and_path.path.to_string(),
                    },
                    |r| {
                        make_provider_batch_inference_output(
                            r,
                            &batch_request.model_name,
                            &batch_request.model_provider_name,
                        )
                    },
                )
                .await
            }
        }
    }
}

pub fn default_api_key_location() -> CredentialLocation {
    CredentialLocation::PathFromEnv("GCP_VERTEX_CREDENTIALS_PATH".to_string())
}

#[derive(Clone, Debug)]
pub enum GCPVertexCredentials {
    Static {
        parsed: GCPServiceAccountCredentials,
        raw: SecretString,
    },
    Dynamic(String),
    Sdk(Credentials),
    None,
}

impl TryFrom<(Credential, &str)> for GCPVertexCredentials {
    type Error = Error;

    fn try_from((credentials, model): (Credential, &str)) -> Result<Self, Error> {
        match credentials {
            Credential::FileContents(file_content) => Ok(GCPVertexCredentials::Static {
                parsed: GCPServiceAccountCredentials::from_json_str(file_content.expose_secret())
                    .map_err(|e| {
                    Error::new(ErrorDetails::GCPCredentials {
                        message: format!("Failed to load GCP credentials: {e}"),
                    })
                })?,
                raw: file_content,
            }),
            Credential::Dynamic(key_name) => Ok(GCPVertexCredentials::Dynamic(key_name)),
            Credential::Missing => Ok(GCPVertexCredentials::None),
            _ => Err(Error::new(ErrorDetails::GCPCredentials {
                message: format!("Invalid credential_location for {model} provider"),
            }))?,
        }
    }
}

#[derive(Serialize)]
struct GCPVertexBatchLine<'a> {
    request: GCPVertexGeminiRequest<'a>,
}

#[derive(Deserialize)]
#[serde(rename_all = "camelCase")]
struct GCPVertexBatchResponse {
    name: String,
    state: GCPVertexJobState,
    output_info: Option<GCPVertexBatchResponseOutputInfo>,
}

#[derive(Deserialize)]
#[serde(untagged)]
enum GCPVertexBatchResponseOutputInfo {
    Gcs {
        #[serde(rename = "gcsOutputDirectory")]
        gcs_output_directory: String,
    },
}

#[derive(Deserialize)]
#[serde(rename_all = "camelCase")]
struct GCPVertexGeminiRequestMinimal {
    #[serde(default)]
    labels: HashMap<String, String>,
}

#[derive(Deserialize)]
#[serde(rename_all = "camelCase")]
struct GCPVertexBatchResponseLine {
    request: Box<RawValue>,
    response: GCPVertexGeminiResponse,
}
fn make_provider_batch_inference_output(
    line: GCPVertexBatchResponseLine,
    model_name: &str,
    provider_name: &str,
) -> Result<ProviderBatchInferenceOutput, Error> {
    let raw_request = line.request.to_string();
    let request = GCPVertexGeminiRequestMinimal::deserialize(&*line.request).map_err(|e| {
        Error::new(ErrorDetails::Serialization {
            message: format!("Error deserializing batch request: {e}"),
        })
    })?;
    let raw_response = serde_json::to_string(&line.response).map_err(|e| {
        Error::new(ErrorDetails::Serialization {
            message: format!("Error serializing batch response: {e}"),
        })
    })?;
    let inference_id = request.labels.get(INFERENCE_ID_LABEL).ok_or_else(|| {
        Error::new(ErrorDetails::InternalError {
            message: format!("Missing {INFERENCE_ID_LABEL} label on GCP batch request"),
        })
    })?;

    let usage = line
        .response
        .usage_metadata
        .clone()
        .ok_or_else(|| {
            Error::new(ErrorDetails::InferenceServer {
                message: "GCP Vertex Gemini batch response has no usage metadata".to_string(),
                raw_request: Some(raw_request.clone()),
                raw_response: Some(raw_response.clone()),
                provider_type: PROVIDER_TYPE.to_string(),
            })
        })?
        .into();

    let (output, finish_reason) = get_response_content(
        line.response,
        &raw_request,
        &raw_response,
        model_name,
        provider_name,
    )?;
    Ok(ProviderBatchInferenceOutput {
        id: Uuid::parse_str(inference_id).map_err(|e| {
            Error::new(ErrorDetails::InternalError {
                message: format!("Invalid inference ID: {e}"),
            })
        })?,
        output,
        raw_response,
        usage,
        finish_reason,
    })
}

#[derive(Clone, Copy, Debug, Deserialize)]
enum GCPVertexJobState {
    #[serde(rename = "JOB_STATE_UNSPECIFIED")]
    Unspecified,
    #[serde(rename = "JOB_STATE_QUEUED")]
    Queued,
    #[serde(rename = "JOB_STATE_PENDING")]
    Pending,
    #[serde(rename = "JOB_STATE_RUNNING")]
    Running,
    #[serde(rename = "JOB_STATE_SUCCEEDED")]
    Succeeded,
    #[serde(rename = "JOB_STATE_FAILED")]
    Failed,
    #[serde(rename = "JOB_STATE_CANCELING")]
    Cancelling,
    #[serde(rename = "JOB_STATE_CANCELLED")]
    Cancelled,
    #[serde(rename = "JOB_STATE_PAUSED")]
    Paused,
    #[serde(rename = "JOB_STATE_EXPIRED")]
    Expired,
    #[serde(rename = "JOB_STATE_UPDATING")]
    Updating,
    #[serde(rename = "JOB_STATE_PARTIALLY_SUCCEEDED")]
    PartiallySucceeded,
    #[serde(other)]
    Unknown,
}

impl GCPVertexCredentials {
    pub async fn get_auth_headers<'a>(
        &'a self,
        audience: &'a str,
        dynamic_api_keys: &'a InferenceCredentials,
    ) -> Result<HeaderMap, Error> {
        let bearer_token = match self {
            GCPVertexCredentials::Static { parsed, raw: _ } => {
                Cow::Owned(parsed.get_jwt_token(audience)?)
            }
            GCPVertexCredentials::Dynamic(key_name) => Cow::Borrowed(
                dynamic_api_keys
                    .get(key_name)
                    .ok_or_else(|| {
                        Error::new(ErrorDetails::ApiKeyMissing {
                            provider_name: PROVIDER_NAME.to_string(),
                        })
                    })?
                    .expose_secret(),
            ),
            GCPVertexCredentials::Sdk(creds) => {
                return creds
                    .headers(http::Extensions::default())
                    .await
                    .map_err(|e| {
                        Error::new(ErrorDetails::GCPCredentials {
                            message: format!("Failed to get GCP access token: {e}"),
                        })
                    })
            }
            GCPVertexCredentials::None => {
                return Err(Error::new(ErrorDetails::ApiKeyMissing {
                    provider_name: PROVIDER_NAME.to_string(),
                }))
            }
        };
        let mut headers = HeaderMap::new();
        headers.insert(
            "Authorization",
            HeaderValue::from_str(&format!("Bearer {bearer_token}",)).map_err(|e| {
                Error::new(ErrorDetails::GCPCredentials {
                    message: format!(
                        "Failed to create GCP Vertex Gemini credentials from SDK: {e}",
                    ),
                })
            })?,
        );
        Ok(headers)
    }
}

#[derive(Debug, Deserialize, Serialize)]
struct GCPVertexBatchParams {
    job_url_suffix: String,
}
/// Auth
///
/// We implement below the JWT request signing as documented [here](https://developers.google.com/identity/protocols/oauth2/service-account).
///
/// GCPCredentials contains the pieces of information required to successfully make a request using a service account JWT
/// key. The way this works is that there are "claims" about who is making the request and we sign those claims using the key.
#[derive(Clone)]
pub struct GCPServiceAccountCredentials {
    pub private_key_id: String,
    pub private_key: EncodingKey,
    pub client_email: String,
}

impl std::fmt::Debug for GCPServiceAccountCredentials {
    fn fmt(&self, f: &mut std::fmt::Formatter<'_>) -> std::fmt::Result {
        f.debug_struct("GCPCredentials")
            .field("private_key_id", &self.private_key_id)
            .field("private_key", &"[redacted]")
            .field("client_email", &self.client_email)
            .finish()
    }
}

/// JWT standard claims that are used in GCP auth.
#[derive(Serialize)]
struct Claims<'a> {
    iss: &'a str, // Issuer
    sub: &'a str, // Subject
    aud: &'a str, // Audience
    iat: u64,     // Issued at
    exp: u64,     // Expiration time
}

impl<'a> Claims<'a> {
    fn new(iss: &'a str, sub: &'a str, aud: &'a str) -> Self {
        #[expect(clippy::expect_used)]
        let current_time = std::time::SystemTime::now()
            .duration_since(std::time::UNIX_EPOCH)
            .expect("Time went backwards");
        let iat = current_time.as_secs();
        let exp = (current_time + Duration::from_secs(3600)).as_secs();
        Self {
            iss,
            sub,
            aud,
            iat,
            exp,
        }
    }
}

impl GCPServiceAccountCredentials {
    // Parse a JSON string into a GCPServiceAccountCredentials struct that can be used to sign requests.
    pub fn from_json_str(credential_str: &str) -> Result<Self, Error> {
        let credential_value: Value = serde_json::from_str(credential_str).map_err(|e| {
            Error::new(ErrorDetails::GCPCredentials {
                message: format!(
                    "Failed to parse GCP Vertex Gemini credentials: {}",
                    DisplayOrDebugGateway::new(e)
                ),
            })
        })?;
        match (
            credential_value
                .get("private_key_id")
                .ok_or_else(|| {
                    Error::new(ErrorDetails::GCPCredentials {
                        message: "GCP Vertex Gemini: missing private_key_id".to_string(),
                    })
                })?
                .as_str(),
            credential_value
                .get("private_key")
                .ok_or_else(|| {
                    Error::new(ErrorDetails::GCPCredentials {
                        message: "GCP Vertex Gemini: missing private_key".to_string(),
                    })
                })?
                .as_str(),
            credential_value
                .get("client_email")
                .ok_or_else(|| {
                    Error::new(ErrorDetails::GCPCredentials {
                        message: "GCP Vertex Gemini: missing client_email".to_string(),
                    })
                })?
                .as_str(),
        ) {
            (Some(private_key_id), Some(private_key), Some(client_email)) => {
                Ok(GCPServiceAccountCredentials {
                    private_key_id: private_key_id.to_string(),
                    private_key: EncodingKey::from_rsa_pem(private_key.as_bytes()).map_err(
                        |_| {
                            Error::new(ErrorDetails::GCPCredentials {
                                message: "GCP Vertex Gemini: private_key failed to parse as RSA"
                                    .to_string(),
                            })
                        },
                    )?,
                    client_email: client_email.to_string(),
                })
            }
            _ => Err(ErrorDetails::GCPCredentials {
                message: "GCP Vertex Gemini: missing required credentials".to_string(),
            }
            .into()),
        }
    }

    // Get a signed JWT token for the given audience valid from the current time.
    pub fn get_jwt_token(&self, audience: &str) -> Result<String, Error> {
        let mut header = Header::new(Algorithm::RS256);
        header.kid = Some(self.private_key_id.clone());
        let claims = Claims::new(&self.client_email, &self.client_email, audience);
        let token = encode(&header, &claims, &self.private_key).map_err(|e| {
            Error::new(ErrorDetails::GCPCredentials {
                message: format!("Failed to encode JWT: {}", DisplayOrDebugGateway::new(e)),
            })
        })?;
        Ok(token)
    }
}

impl InferenceProvider for GCPVertexGeminiProvider {
    /// GCP Vertex Gemini non-streaming API request
    async fn infer<'a>(
        &'a self,
        provider_request: ModelProviderRequest<'a>,
        http_client: &'a reqwest::Client,
        dynamic_api_keys: &'a InferenceCredentials,
        model_provider: &'a ModelProvider,
    ) -> Result<ProviderInferenceResponse, Error> {
        let mut request_body = serde_json::to_value(GCPVertexGeminiRequest::new(
            provider_request.request,
            &self.model_id,
        )?)
        .map_err(|e| {
            Error::new(ErrorDetails::Serialization {
                message: format!(
                    "Error serializing GCP Vertex Gemini request: {}",
                    DisplayOrDebugGateway::new(e)
                ),
            })
        })?;
        let headers = inject_extra_request_data(
            &provider_request.request.extra_body,
            &provider_request.request.extra_headers,
            model_provider,
            provider_request.model_name,
            &mut request_body,
        )?;
        let auth_headers = self
            .credentials
            .get_auth_headers(&self.audience, dynamic_api_keys)
            .await?;
        let start_time = Instant::now();
        let res = http_client
            .post(&self.request_url)
            .json(&request_body)
            .headers(auth_headers)
            .headers(headers)
            .send()
            .await
            .map_err(|e| {
                Error::new(ErrorDetails::InferenceClient {
                    status_code: e.status(),
                    message: format!("Error sending request: {}", DisplayOrDebugGateway::new(e)),
                    provider_type: PROVIDER_TYPE.to_string(),
                    raw_request: Some(serde_json::to_string(&request_body).unwrap_or_default()),
                    raw_response: None,
                })
            })?;
        let latency = Latency::NonStreaming {
            response_time: start_time.elapsed(),
        };
        if res.status().is_success() {
            let raw_response = res.text().await.map_err(|e| {
                Error::new(ErrorDetails::InferenceServer {
                    message: format!(
                        "Error parsing text response: {}",
                        DisplayOrDebugGateway::new(e)
                    ),
                    provider_type: PROVIDER_TYPE.to_string(),
                    raw_request: Some(serde_json::to_string(&request_body).unwrap_or_default()),
                    raw_response: None,
                })
            })?;

            let response = serde_json::from_str(&raw_response).map_err(|e| {
                Error::new(ErrorDetails::InferenceServer {
                    message: format!("Error parsing JSON response: {e}: {raw_response}"),
                    provider_type: PROVIDER_TYPE.to_string(),
                    raw_request: Some(serde_json::to_string(&request_body).unwrap_or_default()),
                    raw_response: Some(raw_response.clone()),
                })
            })?;
            let response_with_latency = GCPVertexGeminiResponseWithMetadata {
                response,
                latency,
                request: request_body,
                generic_request: provider_request.request,
                raw_response,
                model_name: provider_request.model_name,
                provider_name: provider_request.provider_name,
            };
            Ok(response_with_latency.try_into()?)
        } else {
            let response_code = res.status();
            let error_body = res.text().await.map_err(|e| {
                Error::new(ErrorDetails::InferenceServer {
                    message: format!(
                        "Error parsing text response: {}",
                        DisplayOrDebugGateway::new(e)
                    ),
                    provider_type: PROVIDER_TYPE.to_string(),
                    raw_request: Some(serde_json::to_string(&request_body).unwrap_or_default()),
                    raw_response: None,
                })
            })?;
            Err(handle_gcp_vertex_gemini_error(
                serde_json::to_string(&request_body).unwrap_or_default(),
                response_code,
                error_body,
            ))
        }
    }

    /// GCP Vertex Gemini streaming API request
    async fn infer_stream<'a>(
        &'a self,
        ModelProviderRequest {
            request,
            provider_name: _,
            model_name,
        }: ModelProviderRequest<'a>,
        http_client: &'a reqwest::Client,
        dynamic_api_keys: &'a InferenceCredentials,
        model_provider: &'a ModelProvider,
    ) -> Result<(PeekableProviderInferenceResponseStream, String), Error> {
        let mut request_body =
            serde_json::to_value(GCPVertexGeminiRequest::new(request, &self.model_id)?).map_err(
                |e| {
                    Error::new(ErrorDetails::Serialization {
                        message: format!(
                            "Error serializing GCP Vertex Gemini request: {}",
                            DisplayOrDebugGateway::new(e)
                        ),
                    })
                },
            )?;
        let headers = inject_extra_request_data(
            &request.extra_body,
            &request.extra_headers,
            model_provider,
            model_name,
            &mut request_body,
        )?;
        let raw_request = serde_json::to_string(&request_body).map_err(|e| {
            Error::new(ErrorDetails::Serialization {
                message: format!(
                    "Error serializing request: {}",
                    DisplayOrDebugGateway::new(e)
                ),
            })
        })?;

        let auth_headers = self
            .credentials
            .get_auth_headers(&self.audience, dynamic_api_keys)
            .await?;
        let start_time = Instant::now();
        let event_source = http_client
            .post(&self.streaming_request_url)
            .json(&request_body)
            .headers(auth_headers)
            .headers(headers)
            .eventsource()
            .map_err(|e| {
                Error::new(ErrorDetails::InferenceClient {
                    message: format!(
                        "Error sending request to GCP Vertex Gemini: {}",
                        DisplayOrDebugGateway::new(e)
                    ),
                    status_code: None,
                    provider_type: PROVIDER_TYPE.to_string(),
                    raw_request: Some(serde_json::to_string(&request_body).unwrap_or_default()),
                    raw_response: None,
                })
            })?;
        let stream = stream_gcp_vertex_gemini(event_source, start_time).peekable();
        Ok((stream, raw_request))
    }

    async fn start_batch_inference<'a>(
        &'a self,
        requests: &'a [ModelInferenceRequest<'_>],
        http_client: &'a reqwest::Client,
        dynamic_api_keys: &'a InferenceCredentials,
    ) -> Result<StartBatchProviderInferenceResponse, Error> {
        let Some(batch_config) = &self.batch_config else {
            return Err(ErrorDetails::Config {
                message: "Missing config section: `[provider_types.gcp_vertex_gemini.batch]`"
                    .to_string(),
            }
            .into());
        };

        let auth_headers = self
            .credentials
            .get_auth_headers(&self.audience, dynamic_api_keys)
            .await?;

        let mut raw_requests = Vec::with_capacity(requests.len());
        let mut jsonl_data = Vec::new();
        for request in requests {
            let body = GCPVertexGeminiRequest::new(request, &self.model_id)?;
            let line =
                serde_json::to_string(&GCPVertexBatchLine { request: body }).map_err(|e| {
                    Error::new(ErrorDetails::Serialization {
                        message: format!(
                            "Error serializing request: {}",
                            DisplayOrDebugGateway::new(e)
                        ),
                    })
                })?;

            jsonl_data.write_all(line.as_bytes()).map_err(|e| {
                Error::new(ErrorDetails::Serialization {
                    message: format!("Error writing to JSONL: {}", DisplayOrDebugGateway::new(e)),
                })
            })?;
            jsonl_data.write_all(b"\n").map_err(|e| {
                Error::new(ErrorDetails::Serialization {
                    message: format!("Error writing to JSONL: {}", DisplayOrDebugGateway::new(e)),
                })
            })?;
            raw_requests.push(line);
        }

        let batch_id = Uuid::now_v7();
        let input_source_url = join_cloud_paths(
            &batch_config.input_uri_prefix,
            &format!("tensorzero-batch-input-{batch_id}.jsonl"),
        );

        // For now, we use the same set of credentials for writing to Google Cloud Storage as we do for invoking
        // the Vertex API. In the future, we may want to allow configuring a separate set of credentials.
        let store_and_path =
            make_gcp_object_store(&input_source_url, &self.credentials, dynamic_api_keys).await?;

        store_and_path
            .store
            .put(&store_and_path.path, jsonl_data.into())
            .await
            .map_err(|e| {
                Error::new(ErrorDetails::Serialization {
                    message: format!(
                        "Error uploading JSONL to object store: {}",
                        DisplayOrDebugGateway::new(e)
                    ),
                })
            })?;

        let request_body = GCPVertexGeminiBatchRequest {
            display_name: format!("tensorzero-batch-{batch_id}"),
            model: format!("publishers/google/models/{}", self.model_id.clone()),
            input_config: GCPVertexGeminiBatchRequestInputConfig::Jsonl {
                gcs_source: GCPVertexGeminiGCSSource {
                    uris: input_source_url,
                },
            },
            output_config: GCPVertexGeminiBatchRequestOutputConfig::Jsonl {
                gcs_destination: GCPVertexGeminiGCSDestination {
                    output_uri_prefix: join_cloud_paths(
                        &batch_config.output_uri_prefix,
                        &format!("tensorzero-batch-output-{batch_id}"),
                    ),
                },
            },
        };

        let raw_request = serde_json::to_string(&request_body).map_err(|e| {
            Error::new(ErrorDetails::Serialization {
                message: format!(
                    "Error serializing request: {}",
                    DisplayOrDebugGateway::new(e)
                ),
            })
        })?;

        let res = http_client
            .post(batch_config.batch_request_url.clone())
            .headers(auth_headers)
            .body(raw_request.clone())
            .header(http::header::CONTENT_TYPE, "application/json")
            .send()
            .await
            .map_err(|e| {
                Error::new(ErrorDetails::InferenceClient {
                    status_code: e.status(),
                    message: format!("Error sending request: {}", DisplayOrDebugGateway::new(e)),
                    provider_type: PROVIDER_TYPE.to_string(),
                    raw_request: Some(raw_request.clone()),
                    raw_response: None,
                })
            })?;

        if !res.status().is_success() {
            let response_code = res.status();
            let error_body = res.text().await.map_err(|e| {
                Error::new(ErrorDetails::InferenceServer {
                    message: format!(
                        "Error getting error response: {}",
                        DisplayOrDebugGateway::new(e)
                    ),
                    provider_type: PROVIDER_TYPE.to_string(),
                    raw_request: Some(raw_request.clone()),
                    raw_response: None,
                })
            })?;
            return Err(handle_gcp_vertex_gemini_error(
                raw_request.clone(),
                response_code,
                error_body,
            ));
        }

        let raw_response = res.text().await.map_err(|e| {
            Error::new(ErrorDetails::InferenceServer {
                message: format!(
                    "Error retrieving batch response: {}",
                    DisplayOrDebugGateway::new(e)
                ),
                raw_request: Some(raw_request.clone()),
                raw_response: None,
                provider_type: PROVIDER_TYPE.to_string(),
            })
        })?;

        let response =
            serde_json::from_str::<GCPVertexBatchResponse>(&raw_response).map_err(|e| {
                Error::new(ErrorDetails::InferenceServer {
                    message: format!("Error parsing JSON response: {e}: {raw_response}"),
                    provider_type: PROVIDER_TYPE.to_string(),
                    raw_request: Some(raw_request.clone()),
                    raw_response: Some(raw_response.clone()),
                })
            })?;

        let batch_params = GCPVertexBatchParams {
            job_url_suffix: response.name,
        };

        Ok(StartBatchProviderInferenceResponse {
            batch_id,
            batch_params: serde_json::to_value(batch_params).map_err(|e| {
                Error::new(ErrorDetails::Serialization {
                    message: format!(
                        "Error serializing batch params: {}",
                        DisplayOrDebugGateway::new(e)
                    ),
                })
            })?,
            raw_requests,
            raw_request,
            raw_response,
            status: BatchStatus::Pending,
            errors: Vec::new(),
        })
    }

    async fn poll_batch_inference<'a>(
        &'a self,
        batch_request: &'a BatchRequestRow<'a>,
        http_client: &'a reqwest::Client,
        dynamic_api_keys: &'a InferenceCredentials,
    ) -> Result<PollBatchInferenceResponse, Error> {
        let auth_headers = self
            .credentials
            .get_auth_headers(&self.audience, dynamic_api_keys)
            .await?;

        let batch_params: GCPVertexBatchParams = serde_json::from_value(
            batch_request.batch_params.clone().into_owned(),
        )
        .map_err(|e| {
            Error::new(ErrorDetails::Serialization {
                message: format!(
                    "Error deserializing batch params: {}",
                    DisplayOrDebugGateway::new(e)
                ),
            })
        })?;

        let job_poll_url = self
            .api_v1_base_url
            .join(&batch_params.job_url_suffix)
            .map_err(|e| {
                Error::new(ErrorDetails::InternalError {
                    message: format!(
                        "Failed to join batch job URL - this should never happen: {e}"
                    ),
                })
            })?;

        let raw_request = job_poll_url.to_string();

        let res = http_client
            .get(job_poll_url)
            .headers(auth_headers)
            .header(http::header::CONTENT_TYPE, "application/json")
            .send()
            .await
            .map_err(|e| {
                Error::new(ErrorDetails::InferenceClient {
                    status_code: e.status(),
                    message: format!("Error sending request: {}", DisplayOrDebugGateway::new(e)),
                    provider_type: PROVIDER_TYPE.to_string(),
                    raw_request: Some(raw_request.clone()),
                    raw_response: None,
                })
            })?;

        if !res.status().is_success() {
            let response_code = res.status();
            let error_body = res.text().await.map_err(|e| {
                Error::new(ErrorDetails::InferenceServer {
                    message: format!(
                        "Error getting error response: {}",
                        DisplayOrDebugGateway::new(e)
                    ),
                    provider_type: PROVIDER_TYPE.to_string(),
                    raw_request: Some(raw_request.clone()),
                    raw_response: None,
                })
            })?;
            return Err(handle_gcp_vertex_gemini_error(
                raw_request.clone(),
                response_code,
                error_body,
            ));
        }
        let raw_response = res.text().await.map_err(|e| {
            Error::new(ErrorDetails::InferenceServer {
                message: format!(
                    "Error retrieving batch response: {}",
                    DisplayOrDebugGateway::new(e)
                ),
                raw_request: Some(raw_request.clone()),
                raw_response: None,
                provider_type: PROVIDER_TYPE.to_string(),
            })
        })?;
        let response =
            serde_json::from_str::<GCPVertexBatchResponse>(&raw_response).map_err(|e| {
                Error::new(ErrorDetails::InferenceServer {
                    message: format!("Error parsing JSON response: {e}: {raw_response}"),
                    provider_type: PROVIDER_TYPE.to_string(),
                    raw_request: Some(raw_request.clone()),
                    raw_response: Some(raw_response.clone()),
                })
            })?;
        match response.state {
            GCPVertexJobState::Pending
            | GCPVertexJobState::Running
            | GCPVertexJobState::Queued
            | GCPVertexJobState::Paused
            | GCPVertexJobState::Updating
            | GCPVertexJobState::Unspecified => Ok(PollBatchInferenceResponse::Pending {
                raw_request,
                raw_response,
            }),
            GCPVertexJobState::Succeeded | GCPVertexJobState::PartiallySucceeded => {
                let output_info = response.output_info.ok_or_else(|| {
                    Error::new(ErrorDetails::InferenceServer {
                        message: format!(
                            "GCP Vertex Gemini batch response has no output info in state {:?}",
                            response.state
                        ),
                        raw_request: Some(raw_request.clone()),
                        raw_response: Some(raw_response.clone()),
                        provider_type: PROVIDER_TYPE.to_string(),
                    })
                })?;
                let batch_response = self
                    .collect_finished_batch(
                        output_info,
                        raw_request,
                        raw_response,
                        &self.credentials,
                        dynamic_api_keys,
                        batch_request,
                    )
                    .await?;
                Ok(PollBatchInferenceResponse::Completed(batch_response))
            }
            GCPVertexJobState::Failed
            | GCPVertexJobState::Cancelling
            | GCPVertexJobState::Expired
            | GCPVertexJobState::Cancelled
            | GCPVertexJobState::Unknown => Ok(PollBatchInferenceResponse::Failed {
                raw_request,
                raw_response,
            }),
        }
    }
}

fn stream_gcp_vertex_gemini(
    mut event_source: EventSource,
    start_time: Instant,
) -> ProviderInferenceResponseStreamInner {
    Box::pin(async_stream::stream! {
        while let Some(ev) = event_source.next().await {
            match ev {
                Err(e) => {
                    if matches!(e, reqwest_eventsource::Error::StreamEnded) {
                        break;
                    }
                    yield Err(convert_stream_error(PROVIDER_TYPE.to_string(), e).await);
                }
                Ok(event) => match event {
                    Event::Open => continue,
                    Event::Message(message) => {
                        let data: Result<GCPVertexGeminiResponse, Error> = serde_json::from_str(&message.data).map_err(|e| {
                            Error::new(ErrorDetails::InferenceServer {
                                message: format!("Error parsing streaming JSON response: {}", DisplayOrDebugGateway::new(e)),
                                provider_type: PROVIDER_TYPE.to_string(),
                                raw_request: None,
                                raw_response: Some(message.data.clone()),
                            })
                        });
                        let data = match data {
                            Ok(data) => data,
                            Err(e) => {
                                yield Err(e);
                                continue;
                            }
                        };
                        let response = GCPVertexGeminiStreamResponseWithMetadata {
                            response: data,
                            latency: start_time.elapsed(),

                        }.try_into();
                        yield response
                    }
                }
            }
         }
    })
}

#[derive(Debug, PartialEq, Serialize)]
#[serde(rename_all = "lowercase")]
enum GCPVertexGeminiRole {
    User,
    Model,
}

impl From<Role> for GCPVertexGeminiRole {
    fn from(role: Role) -> Self {
        match role {
            Role::User => GCPVertexGeminiRole::User,
            Role::Assistant => GCPVertexGeminiRole::Model,
        }
    }
}

#[derive(Debug, PartialEq, Serialize)]
struct GCPVertexGeminiFunctionCall<'a> {
    name: &'a str,
    args: Value,
}

#[derive(Debug, PartialEq, Serialize)]
struct GCPVertexGeminiFunctionResponse<'a> {
    name: &'a str,
    response: Value,
}

#[derive(Debug, PartialEq, Serialize)]
struct GCPVertexInlineData<'a> {
    mime_type: String,
    data: &'a str,
}

#[derive(Debug, PartialEq, Serialize)]
#[serde(rename_all = "camelCase", untagged)]
enum GCPVertexGeminiContentPart<'a> {
    Text {
        text: &'a str,
    },
    InlineData {
        #[serde(rename = "inline_data")]
        inline_data: GCPVertexInlineData<'a>,
    },
    // TODO (if needed): FileData { file_data: FileData },
    FunctionCall {
        function_call: GCPVertexGeminiFunctionCall<'a>,
    },
    FunctionResponse {
        function_response: GCPVertexGeminiFunctionResponse<'a>,
    },
    // TODO (if needed): VideoMetadata { video_metadata: VideoMetadata },
}

impl<'a> TryFrom<&'a ContentBlock> for Option<FlattenUnknown<'a, GCPVertexGeminiContentPart<'a>>> {
    type Error = Error;

    fn try_from(block: &'a ContentBlock) -> Result<Self, Error> {
        match block {
            ContentBlock::Text(Text { text }) => Ok(Some(FlattenUnknown::Normal(
                GCPVertexGeminiContentPart::Text { text },
            ))),
            ContentBlock::ToolResult(tool_result) => {
                // GCP expects the format below according to [the documentation](https://ai.google.dev/gemini-api/docs/function-calling#multi-turn-example-1)
                let response = serde_json::json!({
                    "name": tool_result.name,
                    "content": tool_result.result
                });

                Ok(Some(FlattenUnknown::Normal(
                    GCPVertexGeminiContentPart::FunctionResponse {
                        function_response: GCPVertexGeminiFunctionResponse {
                            name: &tool_result.name,
                            response,
                        },
                    },
                )))
            }
            ContentBlock::ToolCall(tool_call) => {
                // Convert the tool call arguments from String to JSON Value (GCP expects an object)
                let args: Value = serde_json::from_str(&tool_call.arguments).map_err(|e| {
                    Error::new(ErrorDetails::InferenceClient {
                        status_code: Some(StatusCode::BAD_REQUEST),
                        message: format!(
                            "Error parsing tool call arguments as JSON Value: {}",
                            DisplayOrDebugGateway::new(e)
                        ),
                        provider_type: PROVIDER_TYPE.to_string(),
                        raw_request: None,
                        raw_response: Some(tool_call.arguments.clone()),
                    })
                })?;

                if !args.is_object() {
                    return Err(ErrorDetails::InferenceClient {
                        status_code: Some(StatusCode::BAD_REQUEST),
                        message: "Tool call arguments must be a JSON object".to_string(),
                        provider_type: PROVIDER_TYPE.to_string(),
                        raw_request: None,
                        raw_response: Some(tool_call.arguments.clone()),
                    }
                    .into());
                };

                Ok(Some(FlattenUnknown::Normal(
                    GCPVertexGeminiContentPart::FunctionCall {
                        function_call: GCPVertexGeminiFunctionCall {
                            name: &tool_call.name,
                            args,
                        },
                    },
                )))
            }
            ContentBlock::Image(ImageWithPath {
                image,
                storage_path: _,
            }) => Ok(Some(FlattenUnknown::Normal(
                GCPVertexGeminiContentPart::InlineData {
                    inline_data: GCPVertexInlineData {
                        mime_type: image.mime_type.to_string(),
                        data: image.data()?.as_str(),
                    },
                },
            ))),
            // We don't support thought blocks being passed in from a request.
            // These are only possible to be passed in in the scenario where the
            // output of a chat completion is used as an input to another model inference,
            // i.e. a judge or something.
            // We don't think the thoughts should be passed in in this case.
            ContentBlock::Thought(_thought) => Ok(None),
            ContentBlock::Unknown {
                data,
                model_provider_name: _,
            } => Ok(Some(FlattenUnknown::Unknown(Cow::Borrowed(data)))),
        }
    }
}

#[derive(Debug, PartialEq, Serialize)]
struct GCPVertexGeminiContent<'a> {
    role: GCPVertexGeminiRole,
    parts: Vec<FlattenUnknown<'a, GCPVertexGeminiContentPart<'a>>>,
}

impl<'a> TryFrom<&'a RequestMessage> for GCPVertexGeminiContent<'a> {
    type Error = Error;

    fn try_from(message: &'a RequestMessage) -> Result<Self, Error> {
        let role = GCPVertexGeminiRole::from(message.role);
        let parts: Vec<FlattenUnknown<GCPVertexGeminiContentPart>> = message
            .content
            .iter()
            .map(|block| block.try_into())
            .collect::<Result<Vec<Option<FlattenUnknown<GCPVertexGeminiContentPart>>>, _>>()?
            .into_iter()
            .flatten()
            .collect();

        Ok(GCPVertexGeminiContent { role, parts })
    }
}

#[derive(Debug, PartialEq, Serialize)]
struct GCPVertexGeminiFunctionDeclaration<'a> {
    name: &'a str,
    description: Option<&'a str>,
    parameters: Option<Value>, // Should be a JSONSchema as a Value
}

// TODO (if needed): implement [Retrieval](https://cloud.google.com/vertex-ai/docs/reference/rest/v1/Tool#Retrieval)
// and [GoogleSearchRetrieval](https://cloud.google.com/vertex-ai/docs/reference/rest/v1/Tool#GoogleSearchRetrieval)
// tools.
#[derive(Debug, PartialEq, Serialize)]
#[serde(rename_all = "camelCase")]
enum GCPVertexGeminiTool<'a> {
    FunctionDeclarations(Vec<GCPVertexGeminiFunctionDeclaration<'a>>),
}

impl<'a> From<&'a ToolConfig> for GCPVertexGeminiFunctionDeclaration<'a> {
    fn from(tool: &'a ToolConfig) -> Self {
        let mut parameters = tool.parameters().clone();
        if let Some(obj) = parameters.as_object_mut() {
            obj.remove("additionalProperties");
            obj.remove("$schema");
        }

        GCPVertexGeminiFunctionDeclaration {
            name: tool.name(),
            description: Some(tool.description()),
            parameters: Some(parameters),
        }
    }
}

impl<'a> From<&'a Vec<ToolConfig>> for GCPVertexGeminiTool<'a> {
    fn from(tools: &'a Vec<ToolConfig>) -> Self {
        let function_declarations: Vec<GCPVertexGeminiFunctionDeclaration<'a>> =
            tools.iter().map(|tc| tc.into()).collect();
        GCPVertexGeminiTool::FunctionDeclarations(function_declarations)
    }
}

#[derive(Debug, PartialEq, Serialize)]
#[serde(rename_all = "snake_case")]
enum GCPVertexGeminiFunctionCallingMode {
    Auto,
    Any,
    None,
}

#[derive(Debug, PartialEq, Serialize)]
#[serde(rename_all = "camelCase")]
struct GCPVertexGeminiFunctionCallingConfig<'a> {
    mode: GCPVertexGeminiFunctionCallingMode,
    #[serde(skip_serializing_if = "Option::is_none")]
    allowed_function_names: Option<Vec<&'a str>>,
}

#[derive(Debug, PartialEq, Serialize)]
#[serde(rename_all = "camelCase")]
struct GCPVertexGeminiToolConfig<'a> {
    function_calling_config: GCPVertexGeminiFunctionCallingConfig<'a>,
}

// Auto is the default mode where a tool could be called but it isn't required.
// Any is a mode where a tool is required and if allowed_function_names is Some it has to be from that list.
// See [the documentation](https://cloud.google.com/vertex-ai/generative-ai/docs/model-reference/function-calling) for details.
// If Vertex adds any models that *don't* support Any mode, we'll add them to the list,
// which will cause us to fall back to Auto
const MODELS_NOT_SUPPORTING_ANY_MODE: &[&str] = &[];

impl<'a> From<(&'a ToolChoice, &'a str)> for GCPVertexGeminiToolConfig<'a> {
    fn from(input: (&'a ToolChoice, &'a str)) -> Self {
        let (tool_choice, model_name) = input;
        match tool_choice {
            ToolChoice::None => GCPVertexGeminiToolConfig {
                function_calling_config: GCPVertexGeminiFunctionCallingConfig {
                    mode: GCPVertexGeminiFunctionCallingMode::None,
                    allowed_function_names: None,
                },
            },
            ToolChoice::Auto => GCPVertexGeminiToolConfig {
                function_calling_config: GCPVertexGeminiFunctionCallingConfig {
                    mode: GCPVertexGeminiFunctionCallingMode::Auto,
                    allowed_function_names: None,
                },
            },
            ToolChoice::Required => {
                if MODELS_NOT_SUPPORTING_ANY_MODE.contains(&model_name) {
                    GCPVertexGeminiToolConfig {
                        function_calling_config: GCPVertexGeminiFunctionCallingConfig {
                            mode: GCPVertexGeminiFunctionCallingMode::Auto,
                            allowed_function_names: None,
                        },
                    }
                } else {
                    GCPVertexGeminiToolConfig {
                        function_calling_config: GCPVertexGeminiFunctionCallingConfig {
                            mode: GCPVertexGeminiFunctionCallingMode::Any,
                            allowed_function_names: None,
                        },
                    }
                }
            }
            ToolChoice::Specific(tool_name) => {
                if MODELS_NOT_SUPPORTING_ANY_MODE.contains(&model_name) {
                    GCPVertexGeminiToolConfig {
                        function_calling_config: GCPVertexGeminiFunctionCallingConfig {
                            mode: GCPVertexGeminiFunctionCallingMode::Auto,
                            allowed_function_names: None,
                        },
                    }
                } else {
                    GCPVertexGeminiToolConfig {
                        function_calling_config: GCPVertexGeminiFunctionCallingConfig {
                            mode: GCPVertexGeminiFunctionCallingMode::Any,
                            allowed_function_names: Some(vec![tool_name]),
                        },
                    }
                }
            }
        }
    }
}

#[derive(Clone, Debug, Deserialize, PartialEq, Serialize)]
enum GCPVertexGeminiResponseMimeType {
    #[serde(rename = "text/plain")]
    TextPlain,
    #[serde(rename = "application/json")]
    ApplicationJson,
}

// TODO (if needed): add the other options [here](https://cloud.google.com/vertex-ai/docs/reference/rest/v1/GenerationConfig)
#[derive(Debug, PartialEq, Serialize)]
#[serde(rename_all = "camelCase")]
struct GCPVertexGeminiGenerationConfig<'a> {
    stop_sequences: Option<Vec<&'a str>>,
    temperature: Option<f32>,
    max_output_tokens: Option<u32>,
    top_p: Option<f32>,
    presence_penalty: Option<f32>,
    frequency_penalty: Option<f32>,
    seed: Option<u32>,
    response_mime_type: Option<GCPVertexGeminiResponseMimeType>,
    response_schema: Option<Value>,
}

#[derive(Debug, PartialEq, Serialize)]
#[serde(rename_all = "camelCase")]
struct GCPVertexGeminiRequest<'a> {
    contents: Vec<GCPVertexGeminiContent<'a>>,
    tools: Option<Vec<GCPVertexGeminiTool<'a>>>,
    tool_config: Option<GCPVertexGeminiToolConfig<'a>>,
    generation_config: Option<GCPVertexGeminiGenerationConfig<'a>>,
    system_instruction: Option<GCPVertexGeminiContent<'a>>,
    labels: HashMap<String, String>,
    // TODO (if needed): [Safety Settings](https://cloud.google.com/vertex-ai/docs/reference/rest/v1/SafetySetting)
}

impl<'a> GCPVertexGeminiRequest<'a> {
    pub fn new(request: &'a ModelInferenceRequest<'a>, model_name: &'a str) -> Result<Self, Error> {
        if request.messages.is_empty() {
            return Err(ErrorDetails::InvalidRequest {
                message: "GCP Vertex Gemini requires at least one message".to_string(),
            }
            .into());
        }
        let system_instruction =
            request
                .system
                .as_ref()
                .map(|system_instruction| GCPVertexGeminiContentPart::Text {
                    text: system_instruction,
                });
        let contents: Vec<GCPVertexGeminiContent> = request
            .messages
            .iter()
            .map(GCPVertexGeminiContent::try_from)
            .filter_ok(|m| !m.parts.is_empty())
            .collect::<Result<_, _>>()?;
        let (tools, tool_config) = prepare_tools(request, model_name);
        let (response_mime_type, response_schema) = match request.json_mode {
            ModelInferenceRequestJsonMode::On | ModelInferenceRequestJsonMode::Strict => {
                match request.output_schema {
                    Some(output_schema) => (
                        Some(GCPVertexGeminiResponseMimeType::ApplicationJson),
                        Some(process_output_schema(output_schema)?),
                    ),
                    None => (Some(GCPVertexGeminiResponseMimeType::ApplicationJson), None),
                }
            }
            ModelInferenceRequestJsonMode::Off => (None, None),
        };
        let generation_config = Some(GCPVertexGeminiGenerationConfig {
            stop_sequences: None,
            temperature: request.temperature,
            max_output_tokens: request.max_tokens,
            seed: request.seed,
            top_p: request.top_p,
            presence_penalty: request.presence_penalty,
            frequency_penalty: request.frequency_penalty,
            response_mime_type,
            response_schema,
        });
        Ok(GCPVertexGeminiRequest {
            contents,
            tools,
            tool_config,
            generation_config,
            system_instruction: system_instruction.map(|content| GCPVertexGeminiContent {
                role: GCPVertexGeminiRole::Model,
                parts: vec![FlattenUnknown::Normal(content)],
            }),
            // We attach our custom tag so that we can identify the original inference when
            // retrieving batch results.
            labels: [(
                INFERENCE_ID_LABEL.to_string(),
                request.inference_id.to_string(),
            )]
            .into_iter()
            .collect(),
        })
    }
}

fn prepare_tools<'a>(
    request: &'a ModelInferenceRequest<'a>,
    model_name: &'a str,
) -> (
    Option<Vec<GCPVertexGeminiTool<'a>>>,
    Option<GCPVertexGeminiToolConfig<'a>>,
) {
    match &request.tool_config {
        Some(tool_config) => {
            if tool_config.tools_available.is_empty() {
                return (None, None);
            }
            let tools = Some(vec![(&tool_config.tools_available).into()]);
            let tool_config = Some((&tool_config.tool_choice, model_name).into());
            (tools, tool_config)
        }
        None => (None, None),
    }
}

pub(crate) fn process_output_schema(output_schema: &Value) -> Result<Value, Error> {
    let mut schema = output_schema.clone();

    /// Recursively remove all instances of "additionalProperties" and "$schema"
    fn remove_properties(value: &mut Value) {
        match value {
            Value::Object(obj) => {
                obj.remove("additionalProperties");
                obj.remove("$schema");
                for (_, v) in obj.iter_mut() {
                    remove_properties(v);
                }
            }
            Value::Array(arr) => {
                for v in arr.iter_mut() {
                    remove_properties(v);
                }
            }
            _ => {}
        }
    }

    remove_properties(&mut schema);
    Ok(schema)
}

#[derive(Debug, Deserialize, Serialize)]
struct GCPVertexGeminiResponseFunctionCall {
    name: String,
    args: Value,
}

#[derive(Debug, Deserialize, Serialize)]
#[serde(rename_all = "camelCase")]
enum GCPVertexGeminiResponseContentPart {
    Text(String),
    // TODO (if needed): InlineData { inline_data: Blob },
    // TODO (if needed): FileData { file_data: FileData },
    FunctionCall(GCPVertexGeminiResponseFunctionCall),
    ExecutableCode(serde_json::Value),
    // TODO (if needed): FunctionResponse
    // TODO (if needed): VideoMetadata { video_metadata: VideoMetadata },
}

impl TryFrom<GCPVertexGeminiResponseContentPart> for ContentBlockChunk {
    type Error = Error;
    /// GCP Vertex Gemini does not support parallel tool calling or multiple content blocks as far as I can tell.
    /// So there is no issue with bookkeeping IDs for content blocks.
    /// We should revisit this if they begin to support it.
    fn try_from(part: GCPVertexGeminiResponseContentPart) -> Result<Self, Self::Error> {
        match part {
            GCPVertexGeminiResponseContentPart::Text(text) => Ok(ContentBlockChunk::Text(TextChunk {
                text,
                id: "0".to_string(),
            })),
            GCPVertexGeminiResponseContentPart::FunctionCall(function_call) => {
                let arguments = serialize_or_log(&function_call.args);
                Ok(ContentBlockChunk::ToolCall(ToolCallChunk {
                    raw_name: function_call.name,
                    raw_arguments: arguments,
                    id: "0".to_string(),
                }))
            }
            GCPVertexGeminiResponseContentPart::ExecutableCode(_) => {
                Err(Error::new(ErrorDetails::InferenceServer {
                    message: "executableCode is not supported in streaming response for GCP Vertex Gemini".to_string(),
                    provider_type: PROVIDER_TYPE.to_string(),
                    raw_request: None,
                    raw_response: Some(serde_json::to_string(&part).unwrap_or_default()),
                }))
            }
        }
    }
}

fn convert_to_output(
    model_name: &str,
    provider_name: &str,
    part: GCPVertexGeminiResponseContentPart,
) -> Result<ContentBlockOutput, Error> {
    match part {
        GCPVertexGeminiResponseContentPart::Text(text) => Ok(text.into()),
        GCPVertexGeminiResponseContentPart::FunctionCall(function_call) => {
            Ok(ContentBlockOutput::ToolCall(ToolCall {
                name: function_call.name,
                arguments: serde_json::to_string(&function_call.args).map_err(|e| {
                    Error::new(ErrorDetails::Serialization {
                        message: format!(
                            "Error serializing function call arguments returned from GCP: {e}"
                        ),
                    })
                })?,
                // GCP doesn't have the concept of tool call ID so we generate one for our bookkeeping
                id: Uuid::now_v7().to_string(),
            }))
        }
        GCPVertexGeminiResponseContentPart::ExecutableCode(data) => {
            Ok(ContentBlockOutput::Unknown {
                data: serde_json::json!({
                    "executableCode": data,
                }),
                model_provider_name: Some(fully_qualified_name(model_name, provider_name)),
            })
        }
    }
}

#[derive(Debug, Deserialize, Serialize)]
struct GCPVertexGeminiResponseContent {
    parts: Vec<GCPVertexGeminiResponseContentPart>,
}

#[derive(Debug, Deserialize, Serialize)]
#[serde(rename_all = "SCREAMING_SNAKE_CASE")]
enum GCPVertexGeminiFinishReason {
    FinishReasonUnspecified,
    Stop,
    MaxTokens,
    Safety,
    Recitation,
    Other,
    Blocklist,
    ProhibitedContent,
    #[serde(rename = "SPII")]
    Spii,
    MalformedFunctionCall,
    #[serde(other)]
    Unknown,
}

impl From<GCPVertexGeminiFinishReason> for FinishReason {
    fn from(finish_reason: GCPVertexGeminiFinishReason) -> Self {
        match finish_reason {
            GCPVertexGeminiFinishReason::Stop => FinishReason::Stop,
            GCPVertexGeminiFinishReason::MaxTokens => FinishReason::Length,
            GCPVertexGeminiFinishReason::Safety => FinishReason::ContentFilter,
            GCPVertexGeminiFinishReason::Recitation => FinishReason::ToolCall,
            GCPVertexGeminiFinishReason::Other => FinishReason::Unknown,
            GCPVertexGeminiFinishReason::Blocklist => FinishReason::ContentFilter,
            GCPVertexGeminiFinishReason::ProhibitedContent => FinishReason::ContentFilter,
            GCPVertexGeminiFinishReason::Spii => FinishReason::ContentFilter,
            GCPVertexGeminiFinishReason::MalformedFunctionCall => FinishReason::ToolCall,
            GCPVertexGeminiFinishReason::FinishReasonUnspecified => FinishReason::Unknown,
            GCPVertexGeminiFinishReason::Unknown => FinishReason::Unknown,
        }
    }
}

#[derive(Debug, Deserialize, Serialize)]
#[serde(rename_all = "camelCase")]
struct GCPVertexGeminiResponseCandidate {
    #[serde(skip_serializing_if = "Option::is_none")]
    content: Option<GCPVertexGeminiResponseContent>,
    #[serde(skip_serializing_if = "Option::is_none")]
    finish_reason: Option<GCPVertexGeminiFinishReason>,
}

#[derive(Clone, Debug, Deserialize, Serialize)]
#[serde(rename_all = "camelCase")]
struct GCPVertexGeminiUsageMetadata {
    prompt_token_count: Option<u32>,
    // GCP doesn't return output tokens in certain edge cases (e.g. generation blocked by safety settings)
    #[serde(skip_serializing_if = "Option::is_none")]
    candidates_token_count: Option<u32>,
}

impl From<GCPVertexGeminiUsageMetadata> for Usage {
    fn from(usage_metadata: GCPVertexGeminiUsageMetadata) -> Self {
        Usage {
            input_tokens: usage_metadata.prompt_token_count.unwrap_or(0),
            output_tokens: usage_metadata.candidates_token_count.unwrap_or(0),
        }
    }
}

#[derive(Debug, Deserialize, Serialize)]
#[serde(rename_all = "camelCase")]
struct GCPVertexGeminiResponse {
    candidates: Vec<GCPVertexGeminiResponseCandidate>,
    #[serde(skip_serializing_if = "Option::is_none")]
    usage_metadata: Option<GCPVertexGeminiUsageMetadata>,
}

struct GCPVertexGeminiResponseWithMetadata<'a> {
    response: GCPVertexGeminiResponse,
    raw_response: String,
    latency: Latency,
    request: serde_json::Value,
    generic_request: &'a ModelInferenceRequest<'a>,
    model_name: &'a str,
    provider_name: &'a str,
}

fn get_response_content(
    response: GCPVertexGeminiResponse,
    raw_request: &str,
    raw_response: &str,
    model_name: &str,
    provider_name: &str,
) -> Result<(Vec<ContentBlockOutput>, Option<FinishReason>), Error> {
    // GCP Vertex Gemini response can contain multiple candidates and each of these can contain
    // multiple content parts. We will only use the first candidate but handle all parts of the response therein.
    let first_candidate = response.candidates.into_iter().next().ok_or_else(|| {
        Error::new(ErrorDetails::InferenceServer {
            message: "GCP Vertex Gemini response has no candidates".to_string(),
            raw_request: Some(raw_request.to_string()),
            raw_response: Some(raw_response.to_string()),
            provider_type: PROVIDER_TYPE.to_string(),
        })
    })?;

    let finish_reason = first_candidate
        .finish_reason
        .map(|finish_reason| finish_reason.into());

    // GCP sometimes doesn't return content in the response (e.g. safety settings blocked the generation).
    let content = match first_candidate.content {
        Some(content) => content
            .parts
            .into_iter()
            .map(|part| convert_to_output(model_name, provider_name, part))
            .collect::<Result<Vec<ContentBlockOutput>, Error>>()?,
        None => vec![],
    };
    Ok((content, finish_reason))
}

impl<'a> TryFrom<GCPVertexGeminiResponseWithMetadata<'a>> for ProviderInferenceResponse {
    type Error = Error;
    fn try_from(response: GCPVertexGeminiResponseWithMetadata<'a>) -> Result<Self, Self::Error> {
        let GCPVertexGeminiResponseWithMetadata {
            response,
            raw_response,
            latency,
            request: request_body,
            generic_request,
            model_name,
            provider_name,
        } = response;

        let usage = response
            .usage_metadata
            .clone()
            .ok_or_else(|| {
                Error::new(ErrorDetails::InferenceServer {
                    message: "GCP Vertex Gemini non-streaming response has no usage metadata"
                        .to_string(),
                    raw_request: Some(serde_json::to_string(&request_body).unwrap_or_default()),
                    raw_response: Some(raw_response.clone()),
                    provider_type: PROVIDER_TYPE.to_string(),
                })
            })?
            .into();
        let raw_request = serde_json::to_string(&request_body).map_err(|e| {
            Error::new(ErrorDetails::Serialization {
                message: format!(
                    "Error serializing request: {}",
                    DisplayOrDebugGateway::new(e)
                ),
            })
        })?;
        let system = generic_request.system.clone();
        let input_messages = generic_request.messages.clone();

        let (content, finish_reason) = get_response_content(
            response,
            &raw_request,
            &raw_response,
            model_name,
            provider_name,
        )?;

        Ok(ProviderInferenceResponse::new(
            ProviderInferenceResponseArgs {
                output: content,
                system,
                input_messages,
                raw_request,
                raw_response,
                usage,
                latency,
                finish_reason,
            },
        ))
    }
}

struct GCPVertexGeminiStreamResponseWithMetadata {
    response: GCPVertexGeminiResponse,
    latency: Duration,
}

impl TryFrom<GCPVertexGeminiStreamResponseWithMetadata> for ProviderInferenceResponseChunk {
    type Error = Error;
    fn try_from(response: GCPVertexGeminiStreamResponseWithMetadata) -> Result<Self, Self::Error> {
        let GCPVertexGeminiStreamResponseWithMetadata { response, latency } = response;

        let raw = serde_json::to_string(&response).map_err(|e| {
            Error::new(ErrorDetails::Serialization {
                message: format!(
                    "Error serializing streaming response from GCP Vertex Gemini: {e}"
                ),
            })
        })?;

        let first_candidate = response.candidates.into_iter().next().ok_or_else(|| {
            Error::new(ErrorDetails::InferenceServer {
                message: "GCP Vertex Gemini response has no candidates".to_string(),
                raw_request: None,
                raw_response: Some(raw.clone()),
                provider_type: PROVIDER_TYPE.to_string(),
            })
        })?;

        // GCP sometimes returns chunks without content (e.g. they might have usage only).
        let mut content: Vec<ContentBlockChunk> = match first_candidate.content {
            Some(content) => content
                .parts
                .into_iter()
                .map(|part| part.try_into())
                .collect::<Result<Vec<ContentBlockChunk>, Error>>()?,
            None => vec![],
        };

        // GCP occasionally spuriously returns empty text chunks. We filter these out.
        content.retain(|chunk| match chunk {
            ContentBlockChunk::Text(text) => !text.text.is_empty(),
            _ => true,
        });
        Ok(ProviderInferenceResponseChunk::new(
            content,
            response
                .usage_metadata
                .map(|usage_metadata| usage_metadata.into()),
            raw,
            latency,
            first_candidate
                .finish_reason
                .map(|finish_reason| finish_reason.into()),
        ))
    }
}

fn handle_gcp_vertex_gemini_error(
    raw_request: String,
    response_code: StatusCode,
    response_body: String,
) -> Error {
    match response_code {
        StatusCode::UNAUTHORIZED
        | StatusCode::BAD_REQUEST
        | StatusCode::PAYLOAD_TOO_LARGE
        | StatusCode::TOO_MANY_REQUESTS => Error::new(ErrorDetails::InferenceClient {
            message: response_body.clone(),
            status_code: Some(response_code),
            raw_request: Some(raw_request),
            raw_response: Some(response_body.clone()),
            provider_type: PROVIDER_TYPE.to_string(),
        }),
        // StatusCode::NOT_FOUND | StatusCode::FORBIDDEN | StatusCode::INTERNAL_SERVER_ERROR | 529: Overloaded
        // These are all captured in _ since they have the same error behavior
        _ => Error::new(ErrorDetails::InferenceServer {
            message: response_body.clone(),
            raw_request: Some(raw_request),
            raw_response: Some(response_body.clone()),
            provider_type: PROVIDER_TYPE.to_string(),
        }),
    }
}

#[cfg(test)]
mod tests {
    use std::borrow::Cow;

    use serde_json::json;

    use super::*;
    use crate::inference::providers::test_helpers::{MULTI_TOOL_CONFIG, QUERY_TOOL, WEATHER_TOOL};
    use crate::inference::types::{FunctionType, ModelInferenceRequestJsonMode};
    use crate::tool::{ToolCallConfig, ToolResult};

    #[test]
    fn test_gcp_vertex_content_try_from() {
        let message = RequestMessage {
            role: Role::User,
            content: vec!["Hello, world!".to_string().into()],
        };
        let content = GCPVertexGeminiContent::try_from(&message).unwrap();
        assert_eq!(content.role, GCPVertexGeminiRole::User);
        assert_eq!(content.parts.len(), 1);
        assert_eq!(
            content.parts[0],
            FlattenUnknown::Normal(GCPVertexGeminiContentPart::Text {
                text: "Hello, world!"
            })
        );

        let message = RequestMessage {
            role: Role::Assistant,
            content: vec!["Hello, world!".to_string().into()],
        };
        let content = GCPVertexGeminiContent::try_from(&message).unwrap();
        assert_eq!(content.role, GCPVertexGeminiRole::Model);
        assert_eq!(content.parts.len(), 1);
        assert_eq!(
            content.parts[0],
            FlattenUnknown::Normal(GCPVertexGeminiContentPart::Text {
                text: "Hello, world!"
            })
        );
        let message = RequestMessage {
            role: Role::Assistant,
            content: vec![
                "Here's the result of the function call:".to_string().into(),
                ContentBlock::ToolCall(ToolCall {
                    id: "call_1".to_string(),
                    name: "get_temperature".to_string(),
                    arguments: r#"{"location": "New York", "unit": "celsius"}"#.to_string(),
                }),
            ],
        };
        let content = GCPVertexGeminiContent::try_from(&message).unwrap();
        assert_eq!(content.role, GCPVertexGeminiRole::Model);
        assert_eq!(content.parts.len(), 2);
        assert_eq!(
            content.parts[0],
            FlattenUnknown::Normal(GCPVertexGeminiContentPart::Text {
                text: "Here's the result of the function call:"
            })
        );
        assert_eq!(
            content.parts[1],
            FlattenUnknown::Normal(GCPVertexGeminiContentPart::FunctionCall {
                function_call: GCPVertexGeminiFunctionCall {
                    name: "get_temperature",
                    args: json!({"location": "New York", "unit": "celsius"}),
                }
            })
        );

        let message = RequestMessage {
            role: Role::User,
            content: vec![ContentBlock::ToolResult(ToolResult {
                id: "call_1".to_string(),
                name: "get_temperature".to_string(),
                result: r#"{"temperature": 25, "conditions": "sunny"}"#.to_string(),
            })],
        };
        let content = GCPVertexGeminiContent::try_from(&message).unwrap();
        assert_eq!(content.role, GCPVertexGeminiRole::User);
        assert_eq!(content.parts.len(), 1);
        assert_eq!(
            content.parts[0],
            FlattenUnknown::Normal(GCPVertexGeminiContentPart::FunctionResponse {
                function_response: GCPVertexGeminiFunctionResponse {
                    name: "get_temperature",
                    response: json!({
                        "name": "get_temperature",
                        "content": r#"{"temperature": 25, "conditions": "sunny"}"#
                    }),
                }
            })
        );
    }

    #[test]
    fn test_from_vec_tool() {
        let tool = GCPVertexGeminiTool::from(&MULTI_TOOL_CONFIG.tools_available);
        assert_eq!(
            tool,
            GCPVertexGeminiTool::FunctionDeclarations(vec![
                GCPVertexGeminiFunctionDeclaration {
                    name: "get_temperature",
                    description: Some("Get the current temperature in a given location"),
                    parameters: Some(MULTI_TOOL_CONFIG.tools_available[0].parameters().clone()),
                },
                GCPVertexGeminiFunctionDeclaration {
                    name: "query_articles",
                    description: Some("Query articles from Wikipedia"),
                    parameters: Some(MULTI_TOOL_CONFIG.tools_available[1].parameters().clone()),
                }
            ])
        );
    }

    #[test]
    fn test_from_tool_choice() {
        let tool_choice = ToolChoice::Auto;
        let supports_any_model_name = "gemini-2.5-pro-preview-05-06";
        let tool_config = GCPVertexGeminiToolConfig::from((&tool_choice, supports_any_model_name));
        assert_eq!(
            tool_config,
            GCPVertexGeminiToolConfig {
                function_calling_config: GCPVertexGeminiFunctionCallingConfig {
                    mode: GCPVertexGeminiFunctionCallingMode::Auto,
                    allowed_function_names: None,
                }
            }
        );

        // The Pro model supports Any mode
        let tool_choice = ToolChoice::Required;
        let tool_config = GCPVertexGeminiToolConfig::from((&tool_choice, supports_any_model_name));
        assert_eq!(
            tool_config,
            GCPVertexGeminiToolConfig {
                function_calling_config: GCPVertexGeminiFunctionCallingConfig {
                    mode: GCPVertexGeminiFunctionCallingMode::Any,
                    allowed_function_names: None,
                }
            }
        );

        // The Pro model supports Any mode with allowed function names
        let tool_choice = ToolChoice::Specific("get_temperature".to_string());
        let tool_config = GCPVertexGeminiToolConfig::from((&tool_choice, supports_any_model_name));
        assert_eq!(
            tool_config,
            GCPVertexGeminiToolConfig {
                function_calling_config: GCPVertexGeminiFunctionCallingConfig {
                    mode: GCPVertexGeminiFunctionCallingMode::Any,
                    allowed_function_names: Some(vec!["get_temperature"]),
                }
            }
        );

        let tool_choice = ToolChoice::None;
        let tool_config = GCPVertexGeminiToolConfig::from((&tool_choice, supports_any_model_name));
        assert_eq!(
            tool_config,
            GCPVertexGeminiToolConfig {
                function_calling_config: GCPVertexGeminiFunctionCallingConfig {
                    mode: GCPVertexGeminiFunctionCallingMode::None,
                    allowed_function_names: None,
                }
            }
        );
    }

    #[test]
    fn test_gcp_vertex_request_try_from() {
        // Test Case 1: Empty message list
        let tool_config = ToolCallConfig {
            tools_available: vec![],
            tool_choice: ToolChoice::None,
            parallel_tool_calls: None,
        };
        let inference_request = ModelInferenceRequest {
            inference_id: Uuid::now_v7(),
            messages: vec![],
            system: None,
            tool_config: Some(Cow::Borrowed(&tool_config)),
            temperature: None,
            max_tokens: None,
            seed: None,
            top_p: None,
            presence_penalty: None,
            frequency_penalty: None,
            stream: false,
            json_mode: ModelInferenceRequestJsonMode::Off,
            function_type: FunctionType::Chat,
            output_schema: None,
            extra_body: Default::default(),
            ..Default::default()
        };
        let result = GCPVertexGeminiRequest::new(&inference_request, "gemini-pro");
        let details = result.unwrap_err().get_owned_details();
        assert_eq!(
            details,
            ErrorDetails::InvalidRequest {
                message: "GCP Vertex Gemini requires at least one message".to_string()
            }
        );

        // Test Case 2: Messages with System instructions
        let messages = vec![
            RequestMessage {
                role: Role::User,
                content: vec!["test_user".to_string().into()],
            },
            RequestMessage {
                role: Role::Assistant,
                content: vec!["test_assistant".to_string().into()],
            },
        ];
        let inference_request = ModelInferenceRequest {
            inference_id: Uuid::now_v7(),
            messages: messages.clone(),
            system: Some("test_system".to_string()),
            tool_config: Some(Cow::Borrowed(&tool_config)),
            temperature: None,
            max_tokens: None,
            seed: None,
            top_p: None,
            presence_penalty: None,
            frequency_penalty: None,
            stream: false,
            json_mode: ModelInferenceRequestJsonMode::Off,
            function_type: FunctionType::Chat,
            output_schema: None,
            extra_body: Default::default(),
            ..Default::default()
        };
        let result = GCPVertexGeminiRequest::new(&inference_request, "gemini-pro");
        let request = result.unwrap();
        assert_eq!(request.contents.len(), 2);
        assert_eq!(request.contents[0].role, GCPVertexGeminiRole::User);
        assert_eq!(
            request.contents[0].parts[0],
            FlattenUnknown::Normal(GCPVertexGeminiContentPart::Text { text: "test_user" })
        );
        assert_eq!(request.contents[1].role, GCPVertexGeminiRole::Model);
        assert_eq!(request.contents[1].parts.len(), 1);
        assert_eq!(
            request.contents[1].parts[0],
            FlattenUnknown::Normal(GCPVertexGeminiContentPart::Text {
                text: "test_assistant"
            })
        );

        // Test case 3: Messages with system message and some of the optional fields are tested
        let messages = vec![
            RequestMessage {
                role: Role::User,
                content: vec!["test_user".to_string().into()],
            },
            RequestMessage {
                role: Role::User,
                content: vec!["test_user2".to_string().into()],
            },
            RequestMessage {
                role: Role::Assistant,
                content: vec!["test_assistant".to_string().into()],
            },
        ];
        let output_schema = serde_json::json!({});
        let inference_request = ModelInferenceRequest {
            inference_id: Uuid::now_v7(),
            messages: messages.clone(),
            system: Some("test_system".to_string()),
            tool_config: Some(Cow::Borrowed(&tool_config)),
            temperature: Some(0.5),
            max_tokens: Some(100),
            seed: Some(69),
            top_p: Some(0.9),
            presence_penalty: Some(0.1),
            frequency_penalty: Some(0.1),
            stream: true,
            json_mode: ModelInferenceRequestJsonMode::On,
            function_type: FunctionType::Chat,
            output_schema: Some(&output_schema),
            extra_body: Default::default(),
            ..Default::default()
        };
        // JSON schema should be supported for Gemini Pro models
        let result =
            GCPVertexGeminiRequest::new(&inference_request, "gemini-2.5-pro-preview-05-06");
        let request = result.unwrap();
        assert_eq!(request.contents.len(), 3);
        assert_eq!(request.contents[0].role, GCPVertexGeminiRole::User);
        assert_eq!(request.contents[1].role, GCPVertexGeminiRole::User);
        assert_eq!(request.contents[2].role, GCPVertexGeminiRole::Model);
        assert_eq!(request.contents[0].parts.len(), 1);
        assert_eq!(request.contents[1].parts.len(), 1);
        assert_eq!(request.contents[2].parts.len(), 1);
        assert_eq!(
            request.contents[0].parts[0],
            FlattenUnknown::Normal(GCPVertexGeminiContentPart::Text { text: "test_user" })
        );
        assert_eq!(
            request.contents[1].parts[0],
            FlattenUnknown::Normal(GCPVertexGeminiContentPart::Text { text: "test_user2" })
        );
        assert_eq!(
            request.contents[2].parts[0],
            FlattenUnknown::Normal(GCPVertexGeminiContentPart::Text {
                text: "test_assistant"
            })
        );
        assert_eq!(
            request.generation_config.as_ref().unwrap().temperature,
            Some(0.5)
        );
        assert_eq!(
            request
                .generation_config
                .as_ref()
                .unwrap()
                .max_output_tokens,
            Some(100)
        );
        assert_eq!(request.generation_config.as_ref().unwrap().seed, Some(69));
        assert_eq!(
            request
                .generation_config
                .as_ref()
                .unwrap()
                .response_mime_type,
            Some(GCPVertexGeminiResponseMimeType::ApplicationJson)
        );
        assert_eq!(
            request.generation_config.as_ref().unwrap().response_schema,
            Some(output_schema.clone())
        );

        let inference_request = ModelInferenceRequest {
            inference_id: Uuid::now_v7(),
            messages: messages.clone(),
            system: Some("test_system".to_string()),
            tool_config: Some(Cow::Borrowed(&tool_config)),
            temperature: Some(0.5),
            max_tokens: Some(100),
            seed: Some(69),
            top_p: Some(0.9),
            presence_penalty: Some(0.1),
            frequency_penalty: Some(0.1),
            stream: true,
            json_mode: ModelInferenceRequestJsonMode::On,
            function_type: FunctionType::Chat,
            output_schema: Some(&output_schema),
            extra_body: Default::default(),
            ..Default::default()
        };
        // JSON mode should be supported for Gemini Flash models but without a schema
        let result = GCPVertexGeminiRequest::new(&inference_request, "gemini-flash");
        let request = result.unwrap();
        assert_eq!(request.contents.len(), 3);
        assert_eq!(request.contents[0].role, GCPVertexGeminiRole::User);
        assert_eq!(request.contents[1].role, GCPVertexGeminiRole::User);
        assert_eq!(request.contents[2].role, GCPVertexGeminiRole::Model);
        assert_eq!(request.contents[0].parts.len(), 1);
        assert_eq!(request.contents[1].parts.len(), 1);
        assert_eq!(request.contents[2].parts.len(), 1);
        assert_eq!(
            request.contents[0].parts[0],
            FlattenUnknown::Normal(GCPVertexGeminiContentPart::Text { text: "test_user" })
        );
        assert_eq!(
            request.contents[1].parts[0],
            FlattenUnknown::Normal(GCPVertexGeminiContentPart::Text { text: "test_user2" })
        );
        assert_eq!(
            request.contents[2].parts[0],
            FlattenUnknown::Normal(GCPVertexGeminiContentPart::Text {
                text: "test_assistant"
            })
        );
        assert_eq!(
            request.generation_config.as_ref().unwrap().temperature,
            Some(0.5)
        );
        assert_eq!(request.generation_config.as_ref().unwrap().top_p, Some(0.9));
        assert_eq!(
            request.generation_config.as_ref().unwrap().presence_penalty,
            Some(0.1)
        );
        assert_eq!(
            request
                .generation_config
                .as_ref()
                .unwrap()
                .frequency_penalty,
            Some(0.1)
        );
        assert_eq!(
            request
                .generation_config
                .as_ref()
                .unwrap()
                .max_output_tokens,
            Some(100)
        );
        assert_eq!(request.generation_config.as_ref().unwrap().seed, Some(69));
        assert_eq!(
            request
                .generation_config
                .as_ref()
                .unwrap()
                .response_mime_type,
            Some(GCPVertexGeminiResponseMimeType::ApplicationJson)
        );
        assert_eq!(
            request.generation_config.as_ref().unwrap().response_schema,
            Some(serde_json::Value::Object(Default::default()))
        );
    }

    #[test]
    fn test_gcp_to_t0_response() {
        let part = GCPVertexGeminiResponseContentPart::Text("test_assistant".to_string());
        let content = GCPVertexGeminiResponseContent { parts: vec![part] };
        let candidate = GCPVertexGeminiResponseCandidate {
            content: Some(content),
            finish_reason: Some(GCPVertexGeminiFinishReason::Stop),
        };
        let response = GCPVertexGeminiResponse {
            candidates: vec![candidate],
            usage_metadata: Some(GCPVertexGeminiUsageMetadata {
                prompt_token_count: None,
                candidates_token_count: None,
            }),
        };
        let latency = Latency::NonStreaming {
            response_time: Duration::from_secs(1),
        };
        let generic_request = ModelInferenceRequest {
            inference_id: Uuid::now_v7(),
            messages: vec![],
            system: Some("test_system".to_string()),
            tool_config: None,
            temperature: None,
            max_tokens: None,
            seed: None,
            top_p: None,
            presence_penalty: None,
            frequency_penalty: None,
            stream: false,
            json_mode: ModelInferenceRequestJsonMode::Off,
            function_type: FunctionType::Chat,
            output_schema: None,
            extra_body: Default::default(),
            ..Default::default()
        };
        let request_body = GCPVertexGeminiRequest {
            contents: vec![],
            generation_config: None,
            tools: None,
            tool_config: None,
            system_instruction: None,
            labels: HashMap::new(),
        };
        let raw_request = serde_json::to_string(&request_body).unwrap();
        let raw_response = "test response".to_string();
        let response_with_latency = GCPVertexGeminiResponseWithMetadata {
            response,
            latency: latency.clone(),
            request: serde_json::to_value(&request_body).unwrap(),
            generic_request: &generic_request,
            raw_response: raw_response.clone(),
            model_name: "gemini-pro",
            provider_name: "gcp_vertex_gemini",
        };
        let model_inference_response: ProviderInferenceResponse =
            response_with_latency.try_into().unwrap();
        assert_eq!(
            model_inference_response.output,
            vec!["test_assistant".to_string().into()]
        );
        assert_eq!(
            model_inference_response.usage,
            Usage {
                input_tokens: 0,
                output_tokens: 0,
            }
        );
        assert_eq!(model_inference_response.latency, latency);
        assert_eq!(model_inference_response.raw_request, raw_request);
        assert_eq!(model_inference_response.raw_response, raw_response);
        assert_eq!(
            model_inference_response.finish_reason,
            Some(FinishReason::Stop)
        );
        assert_eq!(
            model_inference_response.system,
            Some("test_system".to_string())
        );
        assert_eq!(model_inference_response.input_messages, vec![]);
        let text_part =
            GCPVertexGeminiResponseContentPart::Text("Here's the weather information:".to_string());
        let function_call_part =
            GCPVertexGeminiResponseContentPart::FunctionCall(GCPVertexGeminiResponseFunctionCall {
                name: "get_temperature".to_string(),
                args: json!({"location": "New York", "unit": "celsius"}),
            });
        let content = GCPVertexGeminiResponseContent {
            parts: vec![text_part, function_call_part],
        };
        let candidate = GCPVertexGeminiResponseCandidate {
            content: Some(content),
            finish_reason: Some(GCPVertexGeminiFinishReason::Stop),
        };
        let response = GCPVertexGeminiResponse {
            candidates: vec![candidate],
            usage_metadata: Some(GCPVertexGeminiUsageMetadata {
                prompt_token_count: Some(15),
                candidates_token_count: Some(20),
            }),
        };
        let latency = Latency::NonStreaming {
            response_time: Duration::from_secs(2),
        };
        let generic_request = ModelInferenceRequest {
            inference_id: Uuid::now_v7(),
            messages: vec![RequestMessage {
                role: Role::User,
                content: vec!["test_user".to_string().into()],
            }],
            system: None,
            tool_config: None,
            temperature: None,
            max_tokens: None,
            seed: None,
            top_p: None,
            presence_penalty: None,
            frequency_penalty: None,
            stream: false,
            json_mode: ModelInferenceRequestJsonMode::Off,
            function_type: FunctionType::Chat,
            output_schema: None,
            extra_body: Default::default(),
            ..Default::default()
        };
        let request_body = GCPVertexGeminiRequest {
            contents: vec![],
            generation_config: None,
            tools: None,
            tool_config: None,
            system_instruction: None,
            labels: HashMap::new(),
        };
        let raw_request = serde_json::to_string(&request_body).unwrap();
        let response_with_latency = GCPVertexGeminiResponseWithMetadata {
            response,
            latency: latency.clone(),
            request: serde_json::to_value(&request_body).unwrap(),
            generic_request: &generic_request,
            raw_response: raw_response.clone(),
            model_name: "gemini-pro",
            provider_name: "gcp_vertex_gemini",
        };
        let model_inference_response: ProviderInferenceResponse =
            response_with_latency.try_into().unwrap();

        if let [ContentBlockOutput::Text(Text { text }), ContentBlockOutput::ToolCall(tool_call)] =
            &model_inference_response.output[..]
        {
            assert_eq!(text, "Here's the weather information:");
            assert_eq!(tool_call.name, "get_temperature");
            assert_eq!(
                tool_call.arguments,
                r#"{"location":"New York","unit":"celsius"}"#
            );
        } else {
            panic!("Expected a text and tool call content block");
        }

        assert_eq!(
            model_inference_response.usage,
            Usage {
                input_tokens: 15,
                output_tokens: 20,
            }
        );
        assert_eq!(model_inference_response.latency, latency);
        assert_eq!(
            model_inference_response.finish_reason,
            Some(FinishReason::Stop)
        );
        assert_eq!(model_inference_response.raw_request, raw_request);
        assert_eq!(model_inference_response.raw_response, raw_response);
        assert_eq!(model_inference_response.system, None);
        assert_eq!(
            model_inference_response.input_messages,
            vec![RequestMessage {
                role: Role::User,
                content: vec!["test_user".to_string().into()],
            }]
        );

        let text_part1 =
            GCPVertexGeminiResponseContentPart::Text("Here's the weather information:".to_string());
        let function_call_part =
            GCPVertexGeminiResponseContentPart::FunctionCall(GCPVertexGeminiResponseFunctionCall {
                name: "get_temperature".to_string(),
                args: json!({"location": "New York", "unit": "celsius"}),
            });
        let text_part2 = GCPVertexGeminiResponseContentPart::Text(
            "And here's a restaurant recommendation:".to_string(),
        );
        let function_call_part2 =
            GCPVertexGeminiResponseContentPart::FunctionCall(GCPVertexGeminiResponseFunctionCall {
                name: "get_restaurant".to_string(),
                args: json!({"cuisine": "Italian", "price_range": "moderate"}),
            });
        let content = GCPVertexGeminiResponseContent {
            parts: vec![
                text_part1,
                function_call_part,
                text_part2,
                function_call_part2,
            ],
        };
        let candidate = GCPVertexGeminiResponseCandidate {
            content: Some(content),
            finish_reason: Some(GCPVertexGeminiFinishReason::Stop),
        };
        let response = GCPVertexGeminiResponse {
            candidates: vec![candidate],
            usage_metadata: Some(GCPVertexGeminiUsageMetadata {
                prompt_token_count: Some(25),
                candidates_token_count: Some(40),
            }),
        };
        let latency = Latency::NonStreaming {
            response_time: Duration::from_secs(3),
        };
        let request_body = GCPVertexGeminiRequest {
            contents: vec![],
            generation_config: None,
            tools: None,
            tool_config: None,
            system_instruction: None,
            labels: HashMap::new(),
        };
        let raw_request = serde_json::to_string(&request_body).unwrap();
        let response_with_latency = GCPVertexGeminiResponseWithMetadata {
            response,
            latency: latency.clone(),
            request: serde_json::to_value(&request_body).unwrap(),
            generic_request: &generic_request,
            raw_response: raw_response.clone(),
            model_name: "gemini-pro",
            provider_name: "gcp_vertex_gemini",
        };
        let model_inference_response: ProviderInferenceResponse =
            response_with_latency.try_into().unwrap();
        assert_eq!(model_inference_response.raw_request, raw_request);

        if let [ContentBlockOutput::Text(Text { text: text1 }), ContentBlockOutput::ToolCall(tool_call1), ContentBlockOutput::Text(Text { text: text2 }), ContentBlockOutput::ToolCall(tool_call2)] =
            &model_inference_response.output[..]
        {
            assert_eq!(text1, "Here's the weather information:");
            assert_eq!(text2, "And here's a restaurant recommendation:");
            assert_eq!(tool_call1.name, "get_temperature");
            assert_eq!(
                tool_call1.arguments,
                r#"{"location":"New York","unit":"celsius"}"#
            );
            assert_eq!(tool_call2.name, "get_restaurant");
            assert_eq!(
                tool_call2.arguments,
                r#"{"cuisine":"Italian","price_range":"moderate"}"#
            );
        } else {
            panic!(
                "Content does not match expected structure: {:?}",
                model_inference_response.output
            );
        }

        assert_eq!(
            model_inference_response.usage,
            Usage {
                input_tokens: 25,
                output_tokens: 40,
            }
        );
        assert_eq!(model_inference_response.latency, latency);
        assert_eq!(model_inference_response.raw_request, raw_request);
        assert_eq!(model_inference_response.raw_response, raw_response);
        assert_eq!(model_inference_response.system, None);
        assert_eq!(
            model_inference_response.input_messages,
            vec![RequestMessage {
                role: Role::User,
                content: vec!["test_user".to_string().into()],
            }]
        );
    }

    #[test]
    fn test_prepare_tools() {
        let request_with_tools = ModelInferenceRequest {
            inference_id: Uuid::now_v7(),
            messages: vec![RequestMessage {
                role: Role::User,
                content: vec!["What's the weather?".to_string().into()],
            }],
            system: None,
            temperature: None,
            max_tokens: None,
            seed: None,
            top_p: None,
            presence_penalty: None,
            frequency_penalty: None,
            stream: false,
            json_mode: ModelInferenceRequestJsonMode::On,
            tool_config: Some(Cow::Borrowed(&MULTI_TOOL_CONFIG)),
            function_type: FunctionType::Chat,
            output_schema: None,
            extra_body: Default::default(),
            ..Default::default()
        };
        let (tools, tool_choice) =
            prepare_tools(&request_with_tools, "gemini-2.5-pro-preview-05-06");
        let tools = tools.unwrap();
        let tool_config = tool_choice.unwrap();
        assert_eq!(
            tool_config.function_calling_config.mode,
            GCPVertexGeminiFunctionCallingMode::Any,
        );
        assert_eq!(tools.len(), 1);
        match &tools[0] {
            GCPVertexGeminiTool::FunctionDeclarations(function_declarations) => {
                assert_eq!(function_declarations.len(), 2);
                assert_eq!(function_declarations[0].name, WEATHER_TOOL.name());
                assert_eq!(
                    function_declarations[0].parameters,
                    Some(WEATHER_TOOL.parameters().clone())
                );
                assert_eq!(function_declarations[1].name, QUERY_TOOL.name());
                assert_eq!(
                    function_declarations[1].parameters,
                    Some(QUERY_TOOL.parameters().clone())
                );
            }
        }
        let request_with_tools = ModelInferenceRequest {
            inference_id: Uuid::now_v7(),
            messages: vec![RequestMessage {
                role: Role::User,
                content: vec!["What's the weather?".to_string().into()],
            }],
            system: None,
            temperature: None,
            max_tokens: None,
            seed: None,
            top_p: None,
            presence_penalty: None,
            frequency_penalty: None,
            stream: false,
            json_mode: ModelInferenceRequestJsonMode::On,
            tool_config: Some(Cow::Borrowed(&MULTI_TOOL_CONFIG)),
            function_type: FunctionType::Chat,
            output_schema: None,
            extra_body: Default::default(),
            ..Default::default()
        };
        let (tools, tool_choice) = prepare_tools(&request_with_tools, "gemini-2.0-flash-lite");
        let tools = tools.unwrap();
        let tool_config = tool_choice.unwrap();
        assert_eq!(
            tool_config.function_calling_config.mode,
            GCPVertexGeminiFunctionCallingMode::Any,
        );
        assert_eq!(tools.len(), 1);
        match &tools[0] {
            GCPVertexGeminiTool::FunctionDeclarations(function_declarations) => {
                assert_eq!(function_declarations.len(), 2);
                assert_eq!(function_declarations[0].name, WEATHER_TOOL.name());
                assert_eq!(
                    function_declarations[0].parameters,
                    Some(WEATHER_TOOL.parameters().clone())
                );
                assert_eq!(function_declarations[1].name, QUERY_TOOL.name());
                assert_eq!(
                    function_declarations[1].parameters,
                    Some(QUERY_TOOL.parameters().clone())
                );
            }
        }
    }

    #[test]
    fn test_process_output_schema() {
        let output_schema = json!({
            "type": "object",
            "properties": {
                "name": {"type": "string"},
                "age": {"type": "integer", "minimum": 0},
                "email": {"type": "string", "format": "email"}
            }
        });
        let processed_schema = process_output_schema(&output_schema).unwrap();
        assert_eq!(processed_schema, output_schema);

        // Test with a schema that includes additionalProperties
        let output_schema_with_additional = json!({
            "type": "object",
            "properties": {
                "name": {"type": "string"},
                "age": {"type": "integer", "minimum": 0}
            },
            "additionalProperties": true
        });
        let output_schema_without_additional = json!({
            "type": "object",
            "properties": {
                "name": {"type": "string"},
                "age": {"type": "integer", "minimum": 0}
            },
        });
        let processed_schema_with_additional =
            process_output_schema(&output_schema_with_additional).unwrap();
        assert_eq!(
            processed_schema_with_additional,
            output_schema_without_additional
        );

        // Test with a schema that explicitly disallows additional properties
        let output_schema_no_additional = json!({
            "type": "object",
            "properties": {
                "name": {"type": "string"},
                "age": {"type": "integer", "minimum": 0}
            },
            "additionalProperties": false
        });
        let processed_schema_no_additional =
            process_output_schema(&output_schema_no_additional).unwrap();
        assert_eq!(
            processed_schema_no_additional,
            output_schema_without_additional
        );

        // Test with a schema that includes recursive additionalProperties
        let output_schema_recursive = json!({
            "type": "object",
            "properties": {
                "name": {"type": "string"},
                "children": {
                    "type": "array",
                    "items": {
                        "type": "object",
                        "properties": {
                            "name": {"type": "string"},
                            "age": {"type": "integer", "minimum": 0}
                        },
                        "additionalProperties": {
                            "$ref": "#"
                        }
                    }
                }
            },
            "additionalProperties": {
                "$ref": "#"
            }
        });
        let expected_processed_schema = json!({
            "type": "object",
            "properties": {
                "name": {"type": "string"},
                "children": {
                    "type": "array",
                    "items": {
                        "type": "object",
                        "properties": {
                            "name": {"type": "string"},
                            "age": {"type": "integer", "minimum": 0}
                        }
                    }
                }
            }
        });
        let processed_schema_recursive = process_output_schema(&output_schema_recursive).unwrap();
        assert_eq!(processed_schema_recursive, expected_processed_schema);

        // Test with schema containing $schema at top level and in child objects
        let output_schema_with_schema_fields = json!({
            "$schema": "http://json-schema.org/draft-07/schema#",
            "type": "object",
            "properties": {
                "name": {"type": "string"},
                "nested": {
                    "$schema": "http://json-schema.org/draft-07/schema#",
                    "type": "object",
                    "properties": {
                        "value": {"type": "string"}
                    }
                },
                "array": {
                    "type": "array",
                    "items": {
                        "$schema": "http://json-schema.org/draft-07/schema#",
                        "type": "string"
                    }
                }
            }
        });
        let expected_schema_without_schema_fields = json!({
            "type": "object",
            "properties": {
                "name": {"type": "string"},
                "nested": {
                    "type": "object",
                    "properties": {
                        "value": {"type": "string"}
                    }
                },
                "array": {
                    "type": "array",
                    "items": {
                        "type": "string"
                    }
                }
            }
        });
        let processed_schema = process_output_schema(&output_schema_with_schema_fields).unwrap();
        assert_eq!(processed_schema, expected_schema_without_schema_fields);
    }

    #[test]
    fn test_credential_to_gcp_vertex_credentials() {
        // Test valid JSON file contents using the sample from dev guide
        let json_content = r#"{
            "type": "service_account",
            "project_id": "none",
            "private_key_id": "none",
            "private_key": "-----BEGIN RSA PRIVATE KEY-----\nMIICXAIBAAKBgQDAKxbF0dfne7PmPwpFEcSi2JFBeO98DXW7bimAPE6dHHCkDvoU\nlD/fy8svrPU6xsCYxM3LfKY/F+s/P+FizXUQ6eDu5ipYCRfweiQ4gqms+zROeORA\nJez3zelPQ7vY/MYCnp0LYYCH2HTyBeMFIX+Rgwjral495j0O6uV7cjgneQIDAQAB\nAoGAOXcpMjLUS6bUX1AOtCTiFoiIt3mAtCoaQNhqlKx0Hct5a7YG1syWZUg+FJ22\nH8N7qLOBjw5RcKCoepuRvMgP71+Hp03Xt8WSpN1Evl6EllwtmTtVTTeVS8fjP7xL\nhc7XemtDPY/81cBuj+HCit9/+44HZCT9V3dV6D9IWWnc3mECQQD1sTvcNAsh8idv\nMS12jmqdaOYTnJM1kFiddRvdkfChADq35x5bzV/oORYAmfurjuPN7ssHvrEEjmew\nbvi62MYtAkEAyDsAKrWsAfJQKbraTraJE7r7mTWxvAAYUONKKPZV2BXPzrTD/WMI\nn7z95pUu8x7anck9qqF6RYplo4fFLQKh/QJBANYwsszgGix33WUUbFwFAHFGN/40\n7CkwM/DhXW+mgS768jXNKSxDOS9MRSA1HbCMm5C2cw3Hcq9ULpUjyXeq7+kCQDx1\nvFYpJzgrP9Np7XNpILkJc+FOWk2nRbBfAUyfHUqzQ11qLef8GGWLfqs6jsOwpFiS\npIE6Yx5ObORVIc+2hM0CQE/pVhPEZ3boB8xoc9+3YL+++0yR2uMHoTY/q6r96kPC\n6C1oSRcDX/MUDOzC5HCUuwTYhNoN3FYkB5fov32BUbQ=\n-----END RSA PRIVATE KEY-----\n",
            "client_email": "none",
            "client_id": "114469363779822440226",
            "auth_uri": "https://accounts.google.com/o/oauth2/auth",
            "token_uri": "https://oauth2.googleapis.com/token",
            "auth_provider_x509_cert_url": "https://www.googleapis.com/oauth2/v1/certs",
            "client_x509_cert_url": "https://www.googleapis.com/robot/v1/metadata/x509/vertex%40tensorzero-public.iam.gserviceaccount.com",
            "universe_domain": "googleapis.com"
        }"#;
        let generic = Credential::FileContents(SecretString::from(json_content));
        let creds = GCPVertexCredentials::try_from((generic, "GCPVertexGemini")).unwrap();
        assert!(matches!(creds, GCPVertexCredentials::Static { .. }));

        // Test Dynamic credential
        let generic = Credential::Dynamic("key_name".to_string());
        let creds = GCPVertexCredentials::try_from((generic, "GCPVertexGemini")).unwrap();
        assert!(matches!(creds, GCPVertexCredentials::Dynamic(_)));

        // Test Missing credential
        let generic = Credential::Missing;
        let creds = GCPVertexCredentials::try_from((generic, "GCPVertexGemini")).unwrap();
        assert!(matches!(creds, GCPVertexCredentials::None));

        // Test invalid JSON content
        let invalid_json = "invalid json";
        let generic = Credential::FileContents(SecretString::from(invalid_json));
        let result = GCPVertexCredentials::try_from((generic, "GCPVertexGemini"));
        assert!(result.is_err());
        let err = result.unwrap_err().get_owned_details();
        assert!(
            matches!(err, ErrorDetails::GCPCredentials { message } if message.contains("Failed to load GCP credentials"))
        );

        // Test invalid credential type (Static)
        let generic = Credential::Static(SecretString::from("test"));
        let result = GCPVertexCredentials::try_from((generic, "GCPVertexGemini"));
        assert!(result.is_err());
        let err = result.unwrap_err().get_owned_details();
        assert!(
            matches!(err, ErrorDetails::GCPCredentials { message } if message.contains("Invalid credential_location"))
        );
    }

    #[test]
    fn test_shorthand_url_parse() {
        use super::parse_shorthand_url;

        let err1 = parse_shorthand_url("bad-shor-hand-url")
            .unwrap_err()
            .to_string();
        assert_eq!(err1, "GCP shorthand url is not in the expected format (should start with `projects/<project_id>/locations/<location>'): `bad-shor-hand-url`");

        let missing_components =
            parse_shorthand_url("projects/tensorzero-public/locations/us-central1/")
                .unwrap_err()
                .to_string();
        assert_eq!(missing_components, "GCP shorthand url does not contain a publisher or endpoint: `projects/tensorzero-public/locations/us-central1/`");

        let non_google_publisher = parse_shorthand_url("projects/tensorzero-public/locations/us-central1/publishers/not-google/models/gemini-2.0-flash-001").unwrap_err().to_string();
        assert_eq!(non_google_publisher, "GCP Vertex Geminishorthand url has non-`google` publisher: `projects/tensorzero-public/locations/us-central1/publishers/not-google/models/gemini-2.0-flash-001`");

        let valid_model_url = parse_shorthand_url("projects/tensorzero-public/locations/us-central1/publishers/google/models/gemini-2.0-flash-001").unwrap();
        assert_eq!(
            valid_model_url,
            ShorthandUrl::Publisher {
                location: "us-central1",
                model_id: "gemini-2.0-flash-001"
            }
        );

        let valid_endpoint_url = parse_shorthand_url(
            "projects/tensorzero-public/locations/us-central1/endpoints/945488740422254592",
        )
        .unwrap();
        assert_eq!(
            valid_endpoint_url,
            ShorthandUrl::Endpoint {
                location: "us-central1",
                endpoint_id: "945488740422254592"
            }
        );
    }
}<|MERGE_RESOLUTION|>--- conflicted
+++ resolved
@@ -330,9 +330,6 @@
 }
 
 impl GCPVertexGeminiProvider {
-<<<<<<< HEAD
-    pub async fn new(
-=======
     // Constructs a provider from a shorthand string of the form:
     // *
     // * 'projects/<project_id>/locations/<location>/endpoints/XXX'
@@ -381,8 +378,7 @@
         })
     }
 
-    pub fn new(
->>>>>>> 9f348e82
+    pub async fn new(
         model_id: String,
         location: String,
         project_id: String,
