--- conflicted
+++ resolved
@@ -8,12 +8,8 @@
 use resolved_input::ImageWithPath;
 pub use resolved_input::{ResolvedInput, ResolvedInputMessage, ResolvedInputMessageContent};
 use serde::{Deserialize, Deserializer, Serialize};
-<<<<<<< HEAD
-use serde_json::Value;
+use serde_json::{Map, Value};
 use serde_untagged::UntaggedEnumVisitor;
-=======
-use serde_json::{Map, Value};
->>>>>>> 4f1b7e8d
 use std::{
     borrow::Cow,
     collections::HashMap,
@@ -172,13 +168,7 @@
 #[derive(Clone, Debug, Deserialize, Serialize, PartialEq)]
 #[serde(tag = "type", rename_all = "snake_case")]
 pub enum InputMessageContent {
-<<<<<<< HEAD
-    Text {
-        value: Value,
-    },
-=======
     Text(TextKind),
->>>>>>> 4f1b7e8d
     ToolCall(ToolCall),
     ToolResult(ToolResult),
     RawText {
@@ -613,59 +603,20 @@
     }
 }
 
-<<<<<<< HEAD
 fn deserialize_content<'de, D: Deserializer<'de>>(
     deserializer: D,
 ) -> Result<Vec<InputMessageContent>, D::Error> {
     UntaggedEnumVisitor::new()
         .string(|text| {
-            Ok(vec![InputMessageContent::Text {
-                value: Value::String(text.to_string()),
-            }])
-=======
-impl<'de> Deserialize<'de> for InputMessage {
-    fn deserialize<D>(deserializer: D) -> Result<Self, D::Error>
-    where
-        D: Deserializer<'de>,
-    {
-        #[derive(Deserialize)]
-        struct Helper {
-            role: Role,
-            content: ContentHelper,
-        }
-
-        #[derive(Deserialize)]
-        #[serde(untagged)]
-        enum ContentHelper {
-            Single(String),
-            Object(serde_json::Map<String, Value>),
-            Multiple(Vec<InputMessageContent>),
-        }
-
-        let helper = Helper::deserialize(deserializer)?;
-
-        let content = match helper.content {
-            ContentHelper::Single(text) => {
-                vec![InputMessageContent::Text(TextKind::Text { text })]
-            }
-            ContentHelper::Object(object) => {
-                tracing::warn!("Deprecation warning - passing in an object for `content` is deprecated. Please use an array of content blocks instead.");
-                vec![InputMessageContent::Text(TextKind::LegacyValue {
-                    value: Value::Object(object),
-                })]
-            }
-            ContentHelper::Multiple(content) => content,
-        };
-
-        Ok(InputMessage {
-            role: helper.role,
-            content,
->>>>>>> 4f1b7e8d
+            Ok(vec![InputMessageContent::Text(TextKind::Text {
+                text: text.to_string(),
+            })])
         })
         .map(|object| {
-            Ok(vec![InputMessageContent::Text {
-                value: Value::Object(object.deserialize()?),
-            }])
+            tracing::warn!("Deprecation warning - passing in an object for `content` is deprecated. Please use an array of content blocks instead.");
+            Ok(vec![InputMessageContent::Text(TextKind::Arguments {
+                arguments: object.deserialize()?,
+            })])
         })
         .seq(|seq| seq.deserialize())
         .deserialize(deserializer)
@@ -2699,8 +2650,8 @@
         assert_eq!(message.role, Role::Assistant);
         assert_eq!(message.content.len(), 1);
         match &message.content[0] {
-            InputMessageContent::Text(TextKind::LegacyValue { value }) => {
-                assert_eq!(value, &json!({"key": "value"}))
+            InputMessageContent::Text(TextKind::Arguments { arguments }) => {
+                assert_eq!(arguments, json!({"key": "value"}).as_object().unwrap())
             }
             _ => panic!("Expected Text content"),
         }
