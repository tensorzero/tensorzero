use crate::providers::common::{make_embedded_gateway_with_config, FERRIS_PNG};
use base64::prelude::*;
use futures::StreamExt;
use reqwest::{Client, StatusCode};
use reqwest_eventsource::{Event, RequestBuilderExt};
use serde_json::{json, Value};
use tensorzero::{
    ClientInferenceParams, InferenceOutput, InferenceResponse, Input, InputMessage,
    InputMessageContent,
};
use tensorzero_internal::{
    inference::{
        providers::dummy::{
            DUMMY_BAD_TOOL_RESPONSE, DUMMY_INFER_RESPONSE_CONTENT, DUMMY_INFER_RESPONSE_RAW,
            DUMMY_JSON_RESPONSE_RAW, DUMMY_RAW_REQUEST, DUMMY_STREAMING_RESPONSE,
            DUMMY_STREAMING_TOOL_RESPONSE, DUMMY_TOOL_RESPONSE,
        },
        types::{ContentBlock, Image, ImageKind, RequestMessage, Role, Text, TextKind},
    },
    tool::ToolCall,
};
use uuid::Uuid;

use crate::{
    common::{
        get_clickhouse, get_gateway_endpoint, select_chat_inference_clickhouse,
        select_json_inference_clickhouse, select_model_inference_clickhouse,
    },
    providers::common::{
        make_embedded_gateway, make_embedded_gateway_no_config, make_http_gateway,
    },
};

#[tokio::test]
async fn e2e_test_inference_dryrun() {
    let payload = json!({
        "function_name": "basic_test",
        "episode_id": Uuid::now_v7(),
        "input": {
            "system": {"assistant_name": "AskJeeves"},
            "messages": [
                {
                    "role": "user",
                    "content": "Hello, world!"
                }
            ]
        },
        "stream": false,
        "dryrun": true,
    });

    let response = Client::new()
        .post(get_gateway_endpoint("/inference"))
        .json(&payload)
        .send()
        .await
        .unwrap();

    // Check Response is OK, then fields in order
    assert_eq!(response.status(), StatusCode::OK);
    let response_json = response.json::<Value>().await.unwrap();

    // Check that inference_id is here
    let inference_id = response_json.get("inference_id").unwrap().as_str().unwrap();
    let inference_id = Uuid::parse_str(inference_id).unwrap();

    // Sleep for 1 second to allow time for data to be inserted into ClickHouse (trailing writes from API)
    tokio::time::sleep(std::time::Duration::from_secs(1)).await;

    // Check ClickHouse
    let clickhouse = get_clickhouse().await;
    let result = select_chat_inference_clickhouse(&clickhouse, inference_id).await;
    assert!(result.is_none()); // No inference should be written to ClickHouse when dryrun is true
}

#[tokio::test]
<<<<<<< HEAD
async fn e2e_test_inference_original_response_non_stream() {
=======
async fn e2e_test_inference_chat_strip_unknown_block() {
>>>>>>> 52c4a962
    let payload = json!({
        "function_name": "basic_test",
        "episode_id": Uuid::now_v7(),
        "input": {
            "system": {"assistant_name": "AskJeeves"},
            "messages": [
                {
                    "role": "user",
                    "content": "Hello, world!"
<<<<<<< HEAD
=======
                },
                {
                    "role": "user",
                    "content": [
                        {"type": "unknown", "model_provider_name": "bad_model_provider", "data": {} },
                        {"type": "unknown", "model_provider_name": "tensorzero::model_name::test::provider_name::good", "data": {"my": "custom data"}},
                        {"type": "unknown", "model_provider_name": "tensorzero::model_name::test::provider_name::wrong_model_name", "data": {"SHOULD NOT": "SHOW UP"}},
                        {"type": "unknown", "data": "Non-provider-specific unknown block"}
                    ]
>>>>>>> 52c4a962
                }
            ]
        },
        "stream": false,
<<<<<<< HEAD
        "include_original_response": true,
=======
>>>>>>> 52c4a962
    });

    let response = Client::new()
        .post(get_gateway_endpoint("/inference"))
        .json(&payload)
        .send()
        .await
        .unwrap();

    // Check Response is OK, then fields in order
    assert_eq!(response.status(), StatusCode::OK);
    let response_json = response.json::<Value>().await.unwrap();

<<<<<<< HEAD
    let original = &response_json["original_response"];
    assert_eq!(original, DUMMY_INFER_RESPONSE_RAW);
    // Don't both checking ClickHouse, as we do that in lots of other tests.
}

#[tokio::test]
async fn e2e_test_inference_original_response_stream() {
    let payload = json!({
        "function_name": "basic_test",
        "episode_id": Uuid::now_v7(),
        "input": {
            "system": {"assistant_name": "AskJeeves"},
            "messages": [
                {
                    "role": "user",
                    "content": "Hello, world!"
                }
            ]
        },
        "stream": true,
        "include_original_response": true,
    });

    let response = Client::new()
        .post(get_gateway_endpoint("/inference"))
        .json(&payload)
        .send()
        .await
        .unwrap();

    let status = response.status();
    let response_json = response.json::<Value>().await.unwrap();
    assert_eq!(
        status,
        StatusCode::BAD_REQUEST,
        "Expected bad request: {response_json}"
    );

    assert_eq!(
        response_json,
        serde_json::json!({
            "error": "Cannot set both `include_original_response` and `stream` to `true`",
        })
    );
    // Don't both checking ClickHouse, as we do that in lots of other tests.
}

#[tokio::test]
async fn test_original_response_best_of_n_flaky_judge() {
    // We use an embedded client so that we can control the number of
    // requests to the flaky judge.
    let gateway = make_embedded_gateway_with_config(
        r#"

[functions.best_of_n]
type = "chat"

[functions.best_of_n.variants.variant0]
type = "chat_completion"
weight = 0
model = "test"

[functions.best_of_n.variants.variant1]
type = "chat_completion"
weight = 0
model = "json"

[functions.best_of_n.variants.flaky_best_of_n_variant]
type = "experimental_best_of_n_sampling"
weight = 1
candidates = ["variant0", "variant1"]

[functions.best_of_n.variants.flaky_best_of_n_variant.evaluator]
model = "flaky_best_of_n_judge"
retries = { num_retries = 0, max_delay_s = 0 }

[models.flaky_best_of_n_judge]
routing = ["dummy"]

[models.flaky_best_of_n_judge.providers.dummy]
type = "dummy"
model_name = "flaky_best_of_n_judge"

[models.test]
routing = ["good"]

[models.test.providers.good]
type = "dummy"
model_name = "good"

[models.json]
routing = ["json"]

[models.json.providers.json]
type = "dummy"
model_name = "json"
    "#,
    )
    .await;

    let params = ClientInferenceParams {
        function_name: Some("best_of_n".to_string()),
        input: Input {
            messages: vec![InputMessage {
                role: Role::User,
                content: vec![InputMessageContent::Text(TextKind::Text {
                    text: "Please write me a sentence about Megumin making an explosion."
                        .to_string(),
                })],
            }],
            ..Default::default()
        },
        include_original_response: true,
        ..Default::default()
    };

    // First request to the flaky judge should succeed
    let good_response = gateway.inference(params.clone()).await.unwrap();
    let InferenceOutput::NonStreaming(InferenceResponse::Chat(good_response)) = good_response
    else {
        panic!("Expected non-streaming response, got {:?}", good_response);
    };

    assert_eq!(
        good_response.original_response.unwrap(),
        DUMMY_INFER_RESPONSE_RAW,
    );

    // Second request to the flaky judge should fail
    let bad_response = gateway.inference(params).await.unwrap();
    let InferenceOutput::NonStreaming(InferenceResponse::Chat(bad_response)) = bad_response else {
        panic!("Expected non-streaming response, got {:?}", bad_response);
    };

    assert!(
        bad_response.original_response.is_none(),
        "Expected no original response"
    );
}

#[tokio::test]
async fn test_original_response_mixture_of_n_flaky_fuser() {
    // We use an embedded client so that we can control the number of
    // requests to the flaky judge.
    let gateway = make_embedded_gateway_with_config(
        r#"

[functions.mixture_of_n]
type = "chat"

[functions.mixture_of_n.variants.variant0]
type = "chat_completion"
weight = 0
model = "dummy::test"

[functions.mixture_of_n.variants.variant1]
type = "chat_completion"
weight = 0
model = "dummy::alternate"

[functions.mixture_of_n.variants.mixture_of_n_variant]
type = "experimental_mixture_of_n"
weight = 1
candidates = ["variant0", "variant1"]

[functions.mixture_of_n.variants.mixture_of_n_variant.fuser]
model = "dummy::flaky_model"
    "#,
    )
    .await;

    let params = ClientInferenceParams {
        function_name: Some("mixture_of_n".to_string()),
        input: Input {
            messages: vec![InputMessage {
                role: Role::User,
                content: vec![InputMessageContent::Text(TextKind::Text {
                    text: "Please write me a sentence about Megumin making an explosion."
                        .to_string(),
                })],
            }],
            ..Default::default()
        },
        include_original_response: true,
        ..Default::default()
    };

    // First request to the flaky judge should succeed
    let good_response = gateway.inference(params.clone()).await.unwrap();
    let InferenceOutput::NonStreaming(InferenceResponse::Chat(good_response)) = good_response
    else {
        panic!("Expected non-streaming response, got {:?}", good_response);
    };

    assert_eq!(
        good_response.original_response.unwrap(),
        DUMMY_INFER_RESPONSE_RAW,
    );

    // Second request to the flaky judge should fail
    let bad_response = gateway.inference(params).await.unwrap();
    let InferenceOutput::NonStreaming(InferenceResponse::Chat(bad_response)) = bad_response else {
        panic!("Expected non-streaming response, got {:?}", bad_response);
    };

    assert!(
        bad_response.original_response.is_none(),
        "Expected no original response"
    );

    // Don't check ClickHouse, as we do that in lots of other tests.
=======
    // Check that inference_id is here
    let inference_id = response_json.get("inference_id").unwrap().as_str().unwrap();
    let inference_id = Uuid::parse_str(inference_id).unwrap();

    let episode_id = response_json.get("episode_id").unwrap().as_str().unwrap();
    let episode_id = Uuid::parse_str(episode_id).unwrap();

    // Sleep for 100ms second to allow time for data to be inserted into ClickHouse (trailing writes from API)
    tokio::time::sleep(std::time::Duration::from_millis(100)).await;

    // Check ClickHouse
    let clickhouse = get_clickhouse().await;
    let result = select_chat_inference_clickhouse(&clickhouse, inference_id)
        .await
        .unwrap();
    let id = result.get("id").unwrap().as_str().unwrap();
    let id_uuid = Uuid::parse_str(id).unwrap();
    assert_eq!(id_uuid, inference_id);
    let input: Value =
        serde_json::from_str(result.get("input").unwrap().as_str().unwrap()).unwrap();

    // The input in ChatInference should have *all* of the unknown blocks present
    let correct_input: Value = json!(
        {
            "system": {
                "assistant_name": "AskJeeves"
            },
            "messages": [
                {
                    "role": "user",
                    "content": [{"type": "text", "value": "Hello, world!"}]
                },
                {
                    "role": "user",
                    "content": [
                        {"type": "unknown", "model_provider_name": "bad_model_provider", "data": {} },
                        {"type": "unknown", "model_provider_name": "tensorzero::model_name::test::provider_name::good", "data": {"my": "custom data"}},
                        {"type": "unknown", "model_provider_name": "tensorzero::model_name::test::provider_name::wrong_model_name", "data": {"SHOULD NOT": "SHOW UP"}},
                        {"type": "unknown", "model_provider_name": null, "data": "Non-provider-specific unknown block"}
                    ]
                }
            ]
        }
    );
    assert_eq!(input, correct_input);
    // Check that content blocks are correct
    let content_blocks = result.get("output").unwrap().as_str().unwrap();
    let content_blocks: Vec<Value> = serde_json::from_str(content_blocks).unwrap();
    assert_eq!(content_blocks.len(), 1);
    let content_block = content_blocks.first().unwrap();
    let content_block_type = content_block.get("type").unwrap().as_str().unwrap();
    assert_eq!(content_block_type, "text");
    let content = content_block.get("text").unwrap().as_str().unwrap();
    assert_eq!(content, DUMMY_INFER_RESPONSE_CONTENT);
    // Check that episode_id is here and correct
    let retrieved_episode_id = result.get("episode_id").unwrap().as_str().unwrap();
    let retrieved_episode_id = Uuid::parse_str(retrieved_episode_id).unwrap();
    assert_eq!(retrieved_episode_id, episode_id);
    // Check the variant name
    let variant_name = result.get("variant_name").unwrap().as_str().unwrap();
    assert_eq!(variant_name, "test");

    // Check the ModelInference Table
    let result = select_model_inference_clickhouse(&clickhouse, inference_id)
        .await
        .unwrap();
    let id = result.get("id").unwrap().as_str().unwrap();
    let _ = Uuid::parse_str(id).unwrap();
    let inference_id_result = result.get("inference_id").unwrap().as_str().unwrap();
    let inference_id_result = Uuid::parse_str(inference_id_result).unwrap();
    assert_eq!(inference_id_result, inference_id);

    let input_messages = result.get("input_messages").unwrap().as_str().unwrap();
    let input_messages: Vec<RequestMessage> = serde_json::from_str(input_messages).unwrap();
    assert_eq!(
        input_messages,
        vec![
            RequestMessage {
                role: Role::User,
                content: vec![ContentBlock::Text(Text {
                    text: "Hello, world!".to_string(),
                })]
            },
            RequestMessage {
                role: Role::User,
                content: vec![
                    ContentBlock::Unknown {
                        model_provider_name: Some(
                            "tensorzero::model_name::test::provider_name::good".to_string()
                        ),
                        data: json!({"my": "custom data"})
                    },
                    ContentBlock::Unknown {
                        model_provider_name: None,
                        data: "Non-provider-specific unknown block".into()
                    }
                ]
            },
        ]
    );
>>>>>>> 52c4a962
}

/// This test calls a function which calls a model where the first provider is broken but
/// then the second provider works fine. We expect this request to work despite the first provider
/// being broken.
#[tokio::test]
async fn e2e_test_inference_model_fallback() {
    let episode_id = Uuid::now_v7();

    let payload = json!({
        "function_name": "model_fallback_test",
        "episode_id": episode_id,
        "input":{
            "system": {"assistant_name": "AskJeeves"},
            "messages": [
                {
                    "role": "user",
                    "content": "Hello, world!"
                }
            ]},
        "stream": false,
    });

    let response = Client::new()
        .post(get_gateway_endpoint("/inference"))
        .json(&payload)
        .send()
        .await
        .unwrap();
    // Check Response is OK, then fields in order
    assert_eq!(response.status(), StatusCode::OK);
    let response_json = response.json::<Value>().await.unwrap();
    // Check that inference_id is here
    let inference_id = response_json.get("inference_id").unwrap().as_str().unwrap();
    let inference_id = Uuid::parse_str(inference_id).unwrap();
    // Check that raw_content is same as content
    let content_blocks: &Vec<Value> = response_json.get("content").unwrap().as_array().unwrap();
    assert_eq!(content_blocks.len(), 1);
    let content_block = content_blocks.first().unwrap();
    let content_block_type = content_block.get("type").unwrap().as_str().unwrap();
    assert_eq!(content_block_type, "text");
    let content = content_block.get("text").unwrap().as_str().unwrap();
    assert_eq!(content, DUMMY_INFER_RESPONSE_CONTENT);

    // Check that usage is correct
    let usage = response_json.get("usage").unwrap();
    let usage = usage.as_object().unwrap();
    let input_tokens = usage.get("input_tokens").unwrap().as_u64().unwrap();
    let output_tokens = usage.get("output_tokens").unwrap().as_u64().unwrap();
    assert_eq!(input_tokens, 10);
    assert_eq!(output_tokens, 10);
    // Sleep for 1 second to allow time for data to be inserted into ClickHouse (trailing writes from API)
    tokio::time::sleep(std::time::Duration::from_secs(1)).await;

    // Check ClickHouse
    let clickhouse = get_clickhouse().await;
    let result = select_chat_inference_clickhouse(&clickhouse, inference_id)
        .await
        .unwrap();
    let id = result.get("id").unwrap().as_str().unwrap();
    let id_uuid = Uuid::parse_str(id).unwrap();
    assert_eq!(id_uuid, inference_id);
    let input: Value =
        serde_json::from_str(result.get("input").unwrap().as_str().unwrap()).unwrap();
    let correct_input: Value = json!(
        {
            "system": {
                "assistant_name": "AskJeeves"
            },
            "messages": [
                {
                    "role": "user",
                    "content": [{"type": "text", "value": "Hello, world!"}]
                }
            ]
        }
    );
    assert_eq!(input, correct_input);
    // Check that content blocks are correct
    let content_blocks = result.get("output").unwrap().as_str().unwrap();
    let content_blocks: Vec<Value> = serde_json::from_str(content_blocks).unwrap();
    assert_eq!(content_blocks.len(), 1);
    let content_block = content_blocks.first().unwrap();
    let content_block_type = content_block.get("type").unwrap().as_str().unwrap();
    assert_eq!(content_block_type, "text");
    let content = content_block.get("text").unwrap().as_str().unwrap();
    assert_eq!(content, DUMMY_INFER_RESPONSE_CONTENT);
    // Check that episode_id is here and correct
    let retrieved_episode_id = result.get("episode_id").unwrap().as_str().unwrap();
    let retrieved_episode_id = Uuid::parse_str(retrieved_episode_id).unwrap();
    assert_eq!(retrieved_episode_id, episode_id);
    // Check the variant name
    let variant_name = result.get("variant_name").unwrap().as_str().unwrap();
    assert_eq!(variant_name, "test");

    // Check the ModelInference Table
    let result = select_model_inference_clickhouse(&clickhouse, inference_id)
        .await
        .unwrap();
    let id = result.get("id").unwrap().as_str().unwrap();
    let _ = Uuid::parse_str(id).unwrap();
    let inference_id_result = result.get("inference_id").unwrap().as_str().unwrap();
    let inference_id_result = Uuid::parse_str(inference_id_result).unwrap();
    assert_eq!(inference_id_result, inference_id);

    let input_tokens = result.get("input_tokens").unwrap().as_u64().unwrap();
    assert_eq!(input_tokens, 10);
    let output_tokens = result.get("output_tokens").unwrap().as_u64().unwrap();
    assert_eq!(output_tokens, 10);
    let response_time_ms = result.get("response_time_ms").unwrap().as_u64().unwrap();
    assert!(response_time_ms > 0);
    assert!(result.get("ttft_ms").unwrap().is_null());
    assert_eq!(
        result.get("raw_response").unwrap().as_str().unwrap(),
        DUMMY_INFER_RESPONSE_RAW
    );
    assert_eq!(
        result.get("raw_request").unwrap().as_str().unwrap(),
        DUMMY_RAW_REQUEST
    );
    let system = result.get("system").unwrap().as_str().unwrap();
    assert_eq!(
        system,
        "You are a helpful and friendly assistant named AskJeeves"
    );
    let input_messages = result.get("input_messages").unwrap().as_str().unwrap();
    let input_messages: Vec<RequestMessage> = serde_json::from_str(input_messages).unwrap();
    assert_eq!(input_messages.len(), 1);
    assert_eq!(
        input_messages[0],
        RequestMessage {
            role: Role::User,
            content: vec!["Hello, world!".to_string().into()],
        }
    );
    let output = result.get("output").unwrap().as_str().unwrap();
    let output: Vec<ContentBlock> = serde_json::from_str(output).unwrap();
    assert_eq!(
        output,
        vec![DUMMY_INFER_RESPONSE_CONTENT.to_string().into()]
    );
}

#[tokio::test]
async fn e2e_test_tool_call() {
    let episode_id = Uuid::now_v7();

    let payload = json!({
        "function_name": "weather_helper",
        "episode_id": episode_id,
        "input":{
            "system": {"assistant_name": "AskJeeves"},
            "messages": [
                {
                    "role": "user",
                    "content": "Hi I'm visiting Brooklyn from Brazil. What's the weather?"
                }
            ]},
        "stream": false,
    });
    let response = Client::new()
        .post(get_gateway_endpoint("/inference"))
        .json(&payload)
        .send()
        .await
        .unwrap();
    // Check Response is OK, then fields in order
    assert_eq!(response.status(), StatusCode::OK);
    let response_json = response.json::<Value>().await.unwrap();
    // No output schema so parsed content should not be in response
    assert!(response_json.get("parsed_content").is_none());
    // Check that inference_id is here
    let inference_id = response_json.get("inference_id").unwrap().as_str().unwrap();
    let inference_id = Uuid::parse_str(inference_id).unwrap();
    // Check that raw_content is same as content
    let content_blocks: &Vec<Value> = response_json.get("content").unwrap().as_array().unwrap();
    assert_eq!(content_blocks.len(), 1);
    let content_block = content_blocks.first().unwrap();
    let content_block_type = content_block.get("type").unwrap().as_str().unwrap();
    assert_eq!(content_block_type, "tool_call");
    let raw_name = content_block.get("raw_name").unwrap().as_str().unwrap();
    assert_eq!(raw_name, "get_temperature");
    let raw_arguments = content_block
        .get("raw_arguments")
        .unwrap()
        .as_str()
        .unwrap();
    let raw_arguments: Value = serde_json::from_str(raw_arguments).unwrap();
    assert_eq!(raw_arguments, *DUMMY_TOOL_RESPONSE);
    let arguments = content_block.get("arguments").unwrap().as_object().unwrap();
    assert_eq!(arguments, DUMMY_TOOL_RESPONSE.as_object().unwrap());
    let id = content_block.get("id").unwrap().as_str().unwrap();
    assert_eq!(id, "0");
    let name = content_block.get("name").unwrap().as_str().unwrap();
    assert_eq!(name, "get_temperature");

    // Check that type is "chat"
    // Check that usage is correct
    let usage = response_json.get("usage").unwrap();
    let usage = usage.as_object().unwrap();
    let input_tokens = usage.get("input_tokens").unwrap().as_u64().unwrap();
    let output_tokens = usage.get("output_tokens").unwrap().as_u64().unwrap();
    assert_eq!(input_tokens, 10);
    assert_eq!(output_tokens, 10);
    // Sleep for 1 second to allow time for data to be inserted into ClickHouse (trailing writes from API)
    tokio::time::sleep(std::time::Duration::from_secs(1)).await;

    // Check ClickHouse
    let clickhouse = get_clickhouse().await;
    let result = select_chat_inference_clickhouse(&clickhouse, inference_id)
        .await
        .unwrap();
    let id = result.get("id").unwrap().as_str().unwrap();
    let id_uuid = Uuid::parse_str(id).unwrap();
    assert_eq!(id_uuid, inference_id);
    let input: Value =
        serde_json::from_str(result.get("input").unwrap().as_str().unwrap()).unwrap();
    let correct_input: Value = json!(
        {
            "system": {
                "assistant_name": "AskJeeves"
            },
            "messages": [
                {
                    "role": "user",
                    "content": [{"type": "text", "value": "Hi I'm visiting Brooklyn from Brazil. What's the weather?"}]
                }
            ]
        }
    );
    assert_eq!(input, correct_input);
    // Check that content blocks are correct
    let content_blocks = result.get("output").unwrap().as_str().unwrap();
    let content_blocks: Vec<Value> = serde_json::from_str(content_blocks).unwrap();
    assert_eq!(content_blocks.len(), 1);
    let content_block = content_blocks.first().unwrap();
    let content_block_type = content_block.get("type").unwrap().as_str().unwrap();
    assert_eq!(content_block_type, "tool_call");
    // Check that the tool call is correctly stored
    let id = content_block.get("id").unwrap().as_str().unwrap();
    assert_eq!(id, "0");
    let raw_name = content_block.get("raw_name").unwrap().as_str().unwrap();
    assert_eq!(raw_name, "get_temperature");
    let raw_arguments = content_block
        .get("raw_arguments")
        .unwrap()
        .as_str()
        .unwrap();
    let raw_arguments: Value = serde_json::from_str(raw_arguments).unwrap();
    assert_eq!(raw_arguments, *DUMMY_TOOL_RESPONSE);
    let name = content_block.get("name").unwrap().as_str().unwrap();
    assert_eq!(name, "get_temperature");
    let arguments = content_block.get("arguments").unwrap().as_object().unwrap();
    assert_eq!(arguments, DUMMY_TOOL_RESPONSE.as_object().unwrap());
    // Check that episode_id is here and correct
    let retrieved_episode_id = result.get("episode_id").unwrap().as_str().unwrap();
    let retrieved_episode_id = Uuid::parse_str(retrieved_episode_id).unwrap();
    assert_eq!(retrieved_episode_id, episode_id);
    // Check the variant name
    let variant_name = result.get("variant_name").unwrap().as_str().unwrap();
    assert_eq!(variant_name, "variant");
    // Check the tool_params
    let tool_params = result.get("tool_params").unwrap().as_str().unwrap();
    let tool_params: Value = serde_json::from_str(tool_params).unwrap();
    let tools_available = tool_params
        .get("tools_available")
        .unwrap()
        .as_array()
        .unwrap();
    assert!(tools_available.len() == 1);
    assert!(
        tools_available
            .first()
            .unwrap()
            .get("name")
            .unwrap()
            .as_str()
            .unwrap()
            == "get_temperature"
    );
    assert!(tool_params.get("tool_choice").unwrap().as_str().unwrap() == "auto");
    assert!(!tool_params
        .get("parallel_tool_calls")
        .unwrap()
        .as_bool()
        .unwrap());
    // Check the ModelInference Table
    let result = select_model_inference_clickhouse(&clickhouse, inference_id)
        .await
        .unwrap();
    let id = result.get("id").unwrap().as_str().unwrap();
    let _ = Uuid::parse_str(id).unwrap();
    let inference_id_result = result.get("inference_id").unwrap().as_str().unwrap();
    let inference_id_result = Uuid::parse_str(inference_id_result).unwrap();
    assert_eq!(inference_id_result, inference_id);

    let input_tokens = result.get("input_tokens").unwrap().as_u64().unwrap();
    assert_eq!(input_tokens, 10);
    let output_tokens = result.get("output_tokens").unwrap().as_u64().unwrap();
    assert_eq!(output_tokens, 10);
    let response_time_ms = result.get("response_time_ms").unwrap().as_u64().unwrap();
    assert!(response_time_ms > 0);
    assert!(result.get("ttft_ms").unwrap().is_null());
    assert_eq!(
        result.get("raw_response").unwrap().as_str().unwrap(),
        serde_json::to_string(&*DUMMY_TOOL_RESPONSE).unwrap()
    );
    assert_eq!(
        result.get("raw_request").unwrap().as_str().unwrap(),
        DUMMY_RAW_REQUEST
    );
    let system = result.get("system").unwrap().as_str().unwrap();
    let expected_system = "You are a helpful and friendly assistant named AskJeeves.\n\nPeople will ask you questions about the weather.\n\nIf asked about the weather, just respond with the tool call. Use the \"get_temperature\" tool.\n\nIf provided with a tool result, use it to respond to the user (e.g. \"The weather in New York is 55 degrees Fahrenheit.\").";
    assert_eq!(system, expected_system);
    let input_messages = result.get("input_messages").unwrap().as_str().unwrap();
    let input_messages: Vec<RequestMessage> = serde_json::from_str(input_messages).unwrap();
    let expected_messages = vec![RequestMessage {
        role: Role::User,
        content: vec!["Hi I'm visiting Brooklyn from Brazil. What's the weather?"
            .to_string()
            .into()],
    }];
    assert_eq!(input_messages, expected_messages);
    let output = result.get("output").unwrap().as_str().unwrap();
    let output: Vec<ContentBlock> = serde_json::from_str(output).unwrap();
    assert_eq!(output.len(), 1);
    match &output[0] {
        ContentBlock::ToolCall(tool_call) => {
            assert_eq!(tool_call.id, "0");
            assert_eq!(tool_call.name, "get_temperature");
            assert_eq!(
                tool_call.arguments,
                serde_json::to_string(&*DUMMY_TOOL_RESPONSE).unwrap()
            );
        }
        _ => {
            panic!("Expected a tool call block, got {:?}", output[0]);
        }
    }
}

#[tokio::test]
async fn e2e_test_tool_call_malformed() {
    let episode_id = Uuid::now_v7();

    let payload = json!({
        "function_name": "weather_helper",
        "episode_id": episode_id,
        "input":{
            "system": {"assistant_name": "AskJeeves"},
            "messages": [
                {
                    "role": "user",
                    "content": "Hi I'm visiting Brooklyn from Brazil. What's the weather?"
                }
            ]},
        "stream": false,
        "variant_name": "bad_tool"
    });
    let response = Client::new()
        .post(get_gateway_endpoint("/inference"))
        .json(&payload)
        .send()
        .await
        .unwrap();
    // Check Response is OK, then fields in order
    assert_eq!(response.status(), StatusCode::OK);
    let response_json = response.json::<Value>().await.unwrap();
    // Check that inference_id is here
    let inference_id = response_json.get("inference_id").unwrap().as_str().unwrap();
    let inference_id = Uuid::parse_str(inference_id).unwrap();
    // Check that raw_content is same as content
    let content_blocks: &Vec<Value> = response_json.get("content").unwrap().as_array().unwrap();
    assert_eq!(content_blocks.len(), 1);
    let content_block = content_blocks.first().unwrap();
    let content_block_type = content_block.get("type").unwrap().as_str().unwrap();
    assert_eq!(content_block_type, "tool_call");
    let raw_name = content_block.get("raw_name").unwrap().as_str().unwrap();
    assert_eq!(raw_name, "get_temperature");
    let raw_arguments = content_block
        .get("raw_arguments")
        .unwrap()
        .as_str()
        .unwrap();
    let raw_arguments: Value = serde_json::from_str(raw_arguments).unwrap();
    assert_eq!(raw_arguments, *DUMMY_BAD_TOOL_RESPONSE);
    let id = content_block.get("id").unwrap().as_str().unwrap();
    assert_eq!(id, "0");
    let name = content_block.get("name").unwrap();
    assert_eq!(name, "get_temperature");
    let arguments = content_block.get("arguments").unwrap();
    assert!(arguments.is_null());

    // Check that type is "chat"
    // Check that usage is correct
    let usage = response_json.get("usage").unwrap();
    let usage = usage.as_object().unwrap();
    let input_tokens = usage.get("input_tokens").unwrap().as_u64().unwrap();
    let output_tokens = usage.get("output_tokens").unwrap().as_u64().unwrap();
    assert_eq!(input_tokens, 10);
    assert_eq!(output_tokens, 10);
    // Sleep for 1 second to allow time for data to be inserted into ClickHouse (trailing writes from API)
    tokio::time::sleep(std::time::Duration::from_secs(1)).await;

    // Check ClickHouse
    let clickhouse = get_clickhouse().await;
    let result = select_chat_inference_clickhouse(&clickhouse, inference_id)
        .await
        .unwrap();
    let id = result.get("id").unwrap().as_str().unwrap();
    let id_uuid = Uuid::parse_str(id).unwrap();
    assert_eq!(id_uuid, inference_id);
    let input: Value =
        serde_json::from_str(result.get("input").unwrap().as_str().unwrap()).unwrap();
    let correct_input: Value = json!(
        {
            "system": {
                "assistant_name": "AskJeeves"
            },
            "messages": [
                {
                    "role": "user",
                    "content": [{"type": "text", "value": "Hi I'm visiting Brooklyn from Brazil. What's the weather?"}]
                }
            ]
        }
    );
    assert_eq!(input, correct_input);
    // Check that content blocks are correct
    let content_blocks = result.get("output").unwrap().as_str().unwrap();
    let content_blocks: Vec<Value> = serde_json::from_str(content_blocks).unwrap();
    assert_eq!(content_blocks.len(), 1);
    let content_block = content_blocks.first().unwrap();
    let content_block_type = content_block.get("type").unwrap().as_str().unwrap();
    assert_eq!(content_block_type, "tool_call");
    // Check that the tool call is correctly stored
    let raw_arguments = content_block
        .get("raw_arguments")
        .unwrap()
        .as_str()
        .unwrap();
    let raw_arguments: Value = serde_json::from_str(raw_arguments).unwrap();
    assert_eq!(raw_arguments, *DUMMY_BAD_TOOL_RESPONSE);
    let id = content_block.get("id").unwrap().as_str().unwrap();
    assert_eq!(id, "0");
    let raw_name = content_block.get("raw_name").unwrap().as_str().unwrap();
    assert_eq!(raw_name, "get_temperature");
    let name = content_block.get("name").unwrap().as_str().unwrap();
    assert_eq!(name, "get_temperature");
    let arguments = content_block.get("arguments").unwrap();
    assert!(arguments.is_null());
    // Check that episode_id is here and correct
    let retrieved_episode_id = result.get("episode_id").unwrap().as_str().unwrap();
    let retrieved_episode_id = Uuid::parse_str(retrieved_episode_id).unwrap();
    assert_eq!(retrieved_episode_id, episode_id);
    // Check the variant name
    let variant_name = result.get("variant_name").unwrap().as_str().unwrap();
    assert_eq!(variant_name, "bad_tool");
    // Check the tool_params
    let tool_params = result.get("tool_params").unwrap().as_str().unwrap();
    let tool_params: Value = serde_json::from_str(tool_params).unwrap();
    let tools_available = tool_params
        .get("tools_available")
        .unwrap()
        .as_array()
        .unwrap();
    assert!(tools_available.len() == 1);
    assert!(
        tools_available
            .first()
            .unwrap()
            .get("name")
            .unwrap()
            .as_str()
            .unwrap()
            == "get_temperature"
    );
    assert!(tool_params.get("tool_choice").unwrap().as_str().unwrap() == "auto");
    assert!(!tool_params
        .get("parallel_tool_calls")
        .unwrap()
        .as_bool()
        .unwrap());
    // Check the ModelInference Table
    let result = select_model_inference_clickhouse(&clickhouse, inference_id)
        .await
        .unwrap();
    let id = result.get("id").unwrap().as_str().unwrap();
    let _ = Uuid::parse_str(id).unwrap();
    let inference_id_result = result.get("inference_id").unwrap().as_str().unwrap();
    let inference_id_result = Uuid::parse_str(inference_id_result).unwrap();
    assert_eq!(inference_id_result, inference_id);

    let input_tokens = result.get("input_tokens").unwrap().as_u64().unwrap();
    assert_eq!(input_tokens, 10);
    let output_tokens = result.get("output_tokens").unwrap().as_u64().unwrap();
    assert_eq!(output_tokens, 10);
    let response_time_ms = result.get("response_time_ms").unwrap().as_u64().unwrap();
    assert!(response_time_ms > 0);
    assert!(result.get("ttft_ms").unwrap().is_null());
    result.get("raw_response").unwrap().as_str().unwrap();
    assert_eq!(
        result.get("raw_request").unwrap().as_str().unwrap(),
        DUMMY_RAW_REQUEST
    );
    let system = result.get("system").unwrap().as_str().unwrap();
    let expected_system = "You are a helpful and friendly assistant named AskJeeves.\n\nPeople will ask you questions about the weather.\n\nIf asked about the weather, just respond with the tool call. Use the \"get_temperature\" tool.\n\nIf provided with a tool result, use it to respond to the user (e.g. \"The weather in New York is 55 degrees Fahrenheit.\").";
    assert_eq!(system, expected_system);
    let input_messages = result.get("input_messages").unwrap().as_str().unwrap();
    let input_messages: Vec<RequestMessage> = serde_json::from_str(input_messages).unwrap();
    let expected_messages = vec![RequestMessage {
        role: Role::User,
        content: vec!["Hi I'm visiting Brooklyn from Brazil. What's the weather?"
            .to_string()
            .into()],
    }];
    assert_eq!(input_messages, expected_messages);
    let output = result.get("output").unwrap().as_str().unwrap();
    let output: Vec<ContentBlock> = serde_json::from_str(output).unwrap();
    assert_eq!(output.len(), 1);
    match &output[0] {
        ContentBlock::ToolCall(tool_call) => {
            assert_eq!(tool_call.id, "0");
            assert_eq!(tool_call.name, "get_temperature");
            assert_eq!(
                tool_call.arguments,
                serde_json::to_string(&*DUMMY_BAD_TOOL_RESPONSE).unwrap()
            );
        }
        _ => {
            panic!("Expected a tool call block, got {:?}", output[0]);
        }
    }
}

/// This test checks the return type and clickhouse writes for a function with an output schema and
/// a response which does not satisfy the schema.
/// We expect to see a null `parsed_content` field in the response and a null `parsed_content` field in the table.
#[tokio::test]
async fn e2e_test_inference_json_fail() {
    let episode_id = Uuid::now_v7();

    let payload = json!({
        "function_name": "json_fail",
        "episode_id": episode_id,
        "input":
            {
                "system": {"assistant_name": "AskJeeves"},
                "messages": [
                {
                    "role": "user",
                    "content": "Hello, world!"
                }
            ]},
        "stream": false,
    });

    let response = Client::new()
        .post(get_gateway_endpoint("/inference"))
        .json(&payload)
        .send()
        .await
        .unwrap();
    // Check Response is OK, then fields in order
    assert_eq!(response.status(), StatusCode::OK);
    let response_json = response.json::<Value>().await.unwrap();
    // Get output field
    let output = response_json.get("output").unwrap();
    assert!(output.get("parsed").unwrap().is_null());
    assert!(output.get("raw").unwrap().as_str().unwrap() == DUMMY_INFER_RESPONSE_CONTENT);
    // Check that inference_id is here
    let inference_id = response_json.get("inference_id").unwrap().as_str().unwrap();
    let inference_id = Uuid::parse_str(inference_id).unwrap();

    // Check that usage is correct
    let usage = response_json.get("usage").unwrap();
    let usage = usage.as_object().unwrap();
    let input_tokens = usage.get("input_tokens").unwrap().as_u64().unwrap();
    let output_tokens = usage.get("output_tokens").unwrap().as_u64().unwrap();
    assert_eq!(input_tokens, 10);
    assert_eq!(output_tokens, 10);
    // Sleep for 1 second to allow time for data to be inserted into ClickHouse (trailing writes from API)
    tokio::time::sleep(std::time::Duration::from_secs(1)).await;

    // Check ClickHouse
    let clickhouse = get_clickhouse().await;
    let result = select_json_inference_clickhouse(&clickhouse, inference_id)
        .await
        .unwrap();

    let id = result.get("id").unwrap().as_str().unwrap();
    let id_uuid = Uuid::parse_str(id).unwrap();
    assert_eq!(id_uuid, inference_id);
    let input: Value =
        serde_json::from_str(result.get("input").unwrap().as_str().unwrap()).unwrap();
    let correct_input = json!({
        "system": {"assistant_name": "AskJeeves"},
        "messages": [
            {
                "role": "user",
                "content": [{"type": "text", "value": "Hello, world!"}]
            }
        ]
    });
    assert_eq!(input, correct_input);
    let retrieved_episode_id = result.get("episode_id").unwrap().as_str().unwrap();
    let retrieved_episode_id = Uuid::parse_str(retrieved_episode_id).unwrap();
    assert_eq!(retrieved_episode_id, episode_id);
    let output: Value =
        serde_json::from_str(result.get("output").unwrap().as_str().unwrap()).unwrap();
    assert!(output.get("parsed").unwrap().is_null());
    assert!(output.get("raw").unwrap().as_str().unwrap() == DUMMY_INFER_RESPONSE_CONTENT);
    // Check the variant name
    let variant_name = result.get("variant_name").unwrap().as_str().unwrap();
    assert_eq!(variant_name, "test");

    // Check the ModelInference Table
    let result = select_model_inference_clickhouse(&clickhouse, inference_id)
        .await
        .unwrap();
    let id = result.get("id").unwrap().as_str().unwrap();
    let _ = Uuid::parse_str(id).unwrap();
    let inference_id_result = result.get("inference_id").unwrap().as_str().unwrap();
    let inference_id_result = Uuid::parse_str(inference_id_result).unwrap();
    assert_eq!(inference_id_result, inference_id);

    let input_tokens = result.get("input_tokens").unwrap().as_u64().unwrap();
    assert_eq!(input_tokens, 10);
    let output_tokens = result.get("output_tokens").unwrap().as_u64().unwrap();
    assert_eq!(output_tokens, 10);
    let response_time_ms = result.get("response_time_ms").unwrap().as_u64().unwrap();
    assert!(response_time_ms > 0);
    assert!(result.get("ttft_ms").unwrap().is_null());
    assert_eq!(
        result.get("raw_response").unwrap().as_str().unwrap(),
        DUMMY_INFER_RESPONSE_RAW
    );
    assert_eq!(
        result.get("raw_request").unwrap().as_str().unwrap(),
        DUMMY_RAW_REQUEST
    );
    let system = result.get("system").unwrap().as_str().unwrap();
    assert_eq!(
        system,
        "You are a helpful and friendly assistant named AskJeeves"
    );
    let input_messages = result.get("input_messages").unwrap().as_str().unwrap();
    let input_messages: Vec<RequestMessage> = serde_json::from_str(input_messages).unwrap();
    assert_eq!(input_messages.len(), 1);
    assert_eq!(
        input_messages[0],
        RequestMessage {
            role: Role::User,
            content: vec!["Hello, world!".to_string().into()],
        }
    );
    let output = result.get("output").unwrap().as_str().unwrap();
    let output: Vec<ContentBlock> = serde_json::from_str(output).unwrap();
    assert_eq!(
        output,
        vec![DUMMY_INFER_RESPONSE_CONTENT.to_string().into()]
    );
}

/// This test checks the return type and clickhouse writes for a function with an output schema and
/// a response which satisfies the schema.
/// We expect to see a filled-out `content` field in the response and a filled-out `output` field in the table.
#[tokio::test]
async fn e2e_test_inference_json_success() {
    let episode_id = Uuid::now_v7();

    let payload = json!({
        "function_name": "json_success",
        "episode_id": episode_id,
        "input":
            {
                "system": {"assistant_name": "AskJeeves"},
                "messages": [
                {
                    "role": "user",
                    "content": [{"type": "text", "arguments": {"country": "Japan"}}]
                }
            ]},
        "stream": false,
    });

    let response = Client::new()
        .post(get_gateway_endpoint("/inference"))
        .json(&payload)
        .send()
        .await
        .unwrap();
    // Check Response is OK, then fields in order
    assert_eq!(response.status(), StatusCode::OK);
    let response_json = response.json::<Value>().await.unwrap();
    let output = response_json.get("output").unwrap().as_object().unwrap();
    let parsed = output.get("parsed").unwrap().as_object().unwrap();
    let answer = parsed.get("answer").unwrap().as_str().unwrap();
    assert_eq!(answer, "Hello");
    let raw = output.get("raw").unwrap().as_str().unwrap();
    assert_eq!(raw, DUMMY_JSON_RESPONSE_RAW);
    // Check that inference_id is here
    let inference_id = response_json.get("inference_id").unwrap().as_str().unwrap();
    let inference_id = Uuid::parse_str(inference_id).unwrap();

    // Check that usage is correct
    let usage = response_json.get("usage").unwrap();
    let usage = usage.as_object().unwrap();
    let input_tokens = usage.get("input_tokens").unwrap().as_u64().unwrap();
    let output_tokens = usage.get("output_tokens").unwrap().as_u64().unwrap();
    assert_eq!(input_tokens, 10);
    assert_eq!(output_tokens, 10);
    // Sleep for 1 second to allow time for data to be inserted into ClickHouse (trailing writes from API)
    tokio::time::sleep(std::time::Duration::from_secs(1)).await;

    // Check ClickHouse
    let clickhouse = get_clickhouse().await;
    let result = select_json_inference_clickhouse(&clickhouse, inference_id)
        .await
        .unwrap();
    let id = result.get("id").unwrap().as_str().unwrap();
    let id_uuid = Uuid::parse_str(id).unwrap();
    assert_eq!(id_uuid, inference_id);
    let correct_input = json!({
        "system": {"assistant_name": "AskJeeves"},
        "messages": [
            {
                "role": "user",
                "content": [{"type": "text", "value": {"country": "Japan"}}]
            }
        ]
    });
    let input: Value =
        serde_json::from_str(result.get("input").unwrap().as_str().unwrap()).unwrap();
    assert_eq!(input, correct_input);
    // Check that correctly parsed output is present
    let output = result.get("output").unwrap().as_str().unwrap();
    let output: Value = serde_json::from_str(output).unwrap();
    let parsed = output.get("parsed").unwrap().as_object().unwrap();
    let answer = parsed.get("answer").unwrap().as_str().unwrap();
    assert_eq!(answer, "Hello");
    let raw = output.get("raw").unwrap().as_str().unwrap();
    assert_eq!(raw, DUMMY_JSON_RESPONSE_RAW);
    // Check content blocks
    let retrieved_episode_id = result.get("episode_id").unwrap().as_str().unwrap();
    let retrieved_episode_id = Uuid::parse_str(retrieved_episode_id).unwrap();
    assert_eq!(retrieved_episode_id, episode_id);
    // Check the variant name
    let variant_name = result.get("variant_name").unwrap().as_str().unwrap();
    assert_eq!(variant_name, "test");

    // Check the ModelInference Table
    let result = select_model_inference_clickhouse(&clickhouse, inference_id)
        .await
        .unwrap();
    let id = result.get("id").unwrap().as_str().unwrap();
    let _ = Uuid::parse_str(id).unwrap();
    let inference_id_result = result.get("inference_id").unwrap().as_str().unwrap();
    let inference_id_result = Uuid::parse_str(inference_id_result).unwrap();
    assert_eq!(inference_id_result, inference_id);

    let input_tokens = result.get("input_tokens").unwrap().as_u64().unwrap();
    assert_eq!(input_tokens, 10);
    let output_tokens = result.get("output_tokens").unwrap().as_u64().unwrap();
    assert_eq!(output_tokens, 10);
    let response_time_ms = result.get("response_time_ms").unwrap().as_u64().unwrap();
    assert!(response_time_ms > 0);
    assert!(result.get("ttft_ms").unwrap().is_null());
    assert_eq!(
        result.get("raw_response").unwrap().as_str().unwrap(),
        DUMMY_JSON_RESPONSE_RAW
    );
    assert_eq!(
        result.get("raw_request").unwrap().as_str().unwrap(),
        DUMMY_RAW_REQUEST
    );
    let system = result.get("system").unwrap().as_str().unwrap();
    assert_eq!(
        system,
        "You are a helpful and friendly assistant named AskJeeves.\n\nPlease answer the questions in a JSON with key \"answer\".\n\nDo not include any other text than the JSON object. Do not include \"```json\" or \"```\" or anything else.\n\nExample Response:\n\n{\n    \"answer\": \"42\"\n}"
    );
    let input_messages = result.get("input_messages").unwrap().as_str().unwrap();
    let input_messages: Vec<RequestMessage> = serde_json::from_str(input_messages).unwrap();
    assert_eq!(input_messages.len(), 1);
    assert_eq!(
        input_messages[0],
        RequestMessage {
            role: Role::User,
            content: vec!["What is the name of the capital city of Japan?"
                .to_string()
                .into()],
        }
    );
    let output = result.get("output").unwrap().as_str().unwrap();
    let output: Vec<ContentBlock> = serde_json::from_str(output).unwrap();
    assert_eq!(output, vec!["{\"answer\":\"Hello\"}".to_string().into()]);
}

/// The variant_failover function has two variants: good and error, each with weight 0.5
/// We want to make sure that this does not fail despite the error variant failing every time
/// We do this by making several requests and checking that the response is 200 in each, then checking that
/// the response is correct for the last one.
#[tokio::test]
async fn e2e_test_variant_failover() {
    let mut last_response = None;
    let mut last_episode_id = None;
    for _ in 0..50 {
        let episode_id = Uuid::now_v7();

        let payload = json!({
            "function_name": "variant_failover",
            "episode_id": episode_id,
            "input":
                {
                    "system": {
                        "assistant_name": "AskJeeves"
                    },
                    "messages": [
                    {
                        "role": "user",
                        "content": [{"type": "text", "value": {"type": "tacos", "quantity": 13}}],
                    }
                ]},
            "stream": false,
        });

        let response = Client::new()
            .post(get_gateway_endpoint("/inference"))
            .json(&payload)
            .send()
            .await
            .unwrap();
        // Check Response is OK, then fields in order
        assert_eq!(response.status(), StatusCode::OK);
        last_response = Some(response);
        last_episode_id = Some(episode_id);
    }
    let response = last_response.unwrap();
    let episode_id = last_episode_id.unwrap();
    let response_json = response.json::<Value>().await.unwrap();
    let content_blocks = response_json.get("content").unwrap().as_array().unwrap();
    assert!(content_blocks.len() == 1);
    let content_block = content_blocks.first().unwrap();
    let content_block_type = content_block.get("type").unwrap().as_str().unwrap();
    assert_eq!(content_block_type, "text");
    let content = content_block.get("text").unwrap().as_str().unwrap();
    assert_eq!(content, DUMMY_INFER_RESPONSE_CONTENT);
    // Check that inference_id is here
    let inference_id = response_json.get("inference_id").unwrap().as_str().unwrap();
    let inference_id = Uuid::parse_str(inference_id).unwrap();

    // Check that usage is correct
    let usage = response_json.get("usage").unwrap();
    let usage = usage.as_object().unwrap();
    let input_tokens = usage.get("input_tokens").unwrap().as_u64().unwrap();
    let output_tokens = usage.get("output_tokens").unwrap().as_u64().unwrap();
    assert_eq!(input_tokens, 10);
    assert_eq!(output_tokens, 10);
    // Sleep for 1 second to allow time for data to be inserted into ClickHouse (trailing writes from API)
    tokio::time::sleep(std::time::Duration::from_secs(1)).await;

    // Check ClickHouse
    let clickhouse = get_clickhouse().await;
    let result = select_chat_inference_clickhouse(&clickhouse, inference_id)
        .await
        .unwrap();
    let id = result.get("id").unwrap().as_str().unwrap();
    let id_uuid = Uuid::parse_str(id).unwrap();
    assert_eq!(id_uuid, inference_id);
    let input: Value =
        serde_json::from_str(result.get("input").unwrap().as_str().unwrap()).unwrap();
    let correct_input: Value = json!(
        {
            "system": {
                "assistant_name": "AskJeeves"
            },
            "messages": [
            {
                "role": "user",
                "content": [{"type": "text", "value": {"type": "tacos", "quantity": 13}}]
            }
        ]}
    );
    assert_eq!(input, correct_input);
    let content_blocks = result.get("output").unwrap().as_str().unwrap();
    // Check that content_blocks is a list of blocks length 1
    let content_blocks: Vec<Value> = serde_json::from_str(content_blocks).unwrap();
    assert_eq!(content_blocks.len(), 1);
    let content_block = content_blocks.first().unwrap();
    // Check the type and content in the block
    let content_block_type = content_block.get("type").unwrap().as_str().unwrap();
    assert_eq!(content_block_type, "text");
    let content = content_block.get("text").unwrap().as_str().unwrap();
    assert_eq!(content, DUMMY_INFER_RESPONSE_CONTENT);
    // Check that episode_id is here and correct
    let retrieved_episode_id = result.get("episode_id").unwrap().as_str().unwrap();
    let retrieved_episode_id = Uuid::parse_str(retrieved_episode_id).unwrap();
    assert_eq!(retrieved_episode_id, episode_id);
    // Check the variant name
    let variant_name = result.get("variant_name").unwrap().as_str().unwrap();
    assert_eq!(variant_name, "good");

    // Check the inference_params (should be null since neither config or payload has chat_completion)
    let inference_params = result.get("inference_params").unwrap().as_str().unwrap();
    let inference_params: Value = serde_json::from_str(inference_params).unwrap();
    let chat_completion_inference_params = inference_params
        .get("chat_completion")
        .unwrap()
        .as_object()
        .unwrap();

    assert!(chat_completion_inference_params
        .get("temperature")
        .is_none());
    let max_tokens = chat_completion_inference_params.get("max_tokens").unwrap();
    assert_eq!(max_tokens.as_u64().unwrap(), 100);
    assert!(chat_completion_inference_params.get("seed").is_none());

    // Check the ModelInference Table
    let result = select_model_inference_clickhouse(&clickhouse, inference_id)
        .await
        .unwrap();
    let inference_id_result = result.get("inference_id").unwrap().as_str().unwrap();
    let inference_id_result = Uuid::parse_str(inference_id_result).unwrap();
    assert_eq!(inference_id_result, inference_id);

    let input_tokens = result.get("input_tokens").unwrap().as_u64().unwrap();
    assert_eq!(input_tokens, 10);
    let output_tokens = result.get("output_tokens").unwrap().as_u64().unwrap();
    assert_eq!(output_tokens, 10);
    let response_time_ms = result.get("response_time_ms").unwrap().as_u64().unwrap();
    assert!(response_time_ms > 0);
    assert!(result.get("ttft_ms").unwrap().is_null());
    assert_eq!(
        result.get("raw_response").unwrap().as_str().unwrap(),
        DUMMY_INFER_RESPONSE_RAW
    );
    assert_eq!(
        result.get("raw_request").unwrap().as_str().unwrap(),
        DUMMY_RAW_REQUEST
    );
    let system = result.get("system").unwrap().as_str().unwrap();
    assert_eq!(
        system,
        "You are a helpful and friendly assistant named AskJeeves"
    );
    let input_messages = result.get("input_messages").unwrap().as_str().unwrap();
    let input_messages: Vec<RequestMessage> = serde_json::from_str(input_messages).unwrap();
    assert_eq!(input_messages.len(), 1);
    assert_eq!(
        input_messages[0],
        RequestMessage {
            role: Role::User,
            content: vec!["I want 13 of tacos, please.".to_string().into()],
        }
    );
    let output = result.get("output").unwrap().as_str().unwrap();
    let output: Vec<ContentBlock> = serde_json::from_str(output).unwrap();
    assert_eq!(output, vec!["Megumin gleefully chanted her spell, unleashing a thunderous explosion that lit up the sky and left a massive crater in its wake.".to_string().into()]);
}

/// This test checks that streaming inference works as expected.
#[tokio::test]
async fn e2e_test_streaming() {
    let episode_id = Uuid::now_v7();

    let payload = json!({
        "function_name": "basic_test",
        "episode_id": episode_id,
        "input":
            {
                "system": {
                    "assistant_name": "AskJeeves"
                },
                "messages": [
                {
                    "role": "user",
                    "content": "Hello, world!"
                }
            ]},
        "stream": true,
        "params": {
            "chat_completion": {
                "temperature": 2.0,
            "max_tokens": 200,
            "seed": 420
        }}
    });

    let mut event_source = Client::new()
        .post(get_gateway_endpoint("/inference"))
        .json(&payload)
        .eventsource()
        .unwrap();
    let mut chunks = vec![];
    while let Some(event) = event_source.next().await {
        let event = event.unwrap();
        match event {
            Event::Open => continue,
            Event::Message(message) => {
                if message.data == "[DONE]" {
                    break;
                }
                chunks.push(message.data);
            }
        }
    }
    let mut inference_id = None;
    for (i, chunk) in chunks.iter().enumerate() {
        let chunk_json: Value = serde_json::from_str(chunk).unwrap();
        if i < DUMMY_STREAMING_RESPONSE.len() {
            let content = chunk_json.get("content").unwrap().as_array().unwrap();
            assert_eq!(content.len(), 1);
            let content_block = content.first().unwrap();
            let content_block_type = content_block.get("type").unwrap().as_str().unwrap();
            assert_eq!(content_block_type, "text");
            let content = content_block.get("text").unwrap().as_str().unwrap();
            assert_eq!(content, DUMMY_STREAMING_RESPONSE[i]);
        } else {
            assert!(chunk_json
                .get("content")
                .unwrap()
                .as_array()
                .unwrap()
                .is_empty());
            let usage = chunk_json.get("usage").unwrap().as_object().unwrap();
            let input_tokens = usage.get("input_tokens").unwrap().as_u64().unwrap();
            let output_tokens = usage.get("output_tokens").unwrap().as_u64().unwrap();
            assert_eq!(input_tokens, 10);
            assert_eq!(output_tokens, 16);
            inference_id = Some(
                Uuid::parse_str(chunk_json.get("inference_id").unwrap().as_str().unwrap()).unwrap(),
            );
        }
    }
    let inference_id = inference_id.unwrap();
    // Sleep for 1 second to allow time for data to be inserted into ClickHouse (trailing writes from API)
    tokio::time::sleep(std::time::Duration::from_secs(1)).await;

    // Check ClickHouse
    let clickhouse = get_clickhouse().await;
    let result = select_chat_inference_clickhouse(&clickhouse, inference_id)
        .await
        .unwrap();
    let id = result.get("id").unwrap().as_str().unwrap();
    let id_uuid = Uuid::parse_str(id).unwrap();
    assert_eq!(id_uuid, inference_id);
    let input: Value =
        serde_json::from_str(result.get("input").unwrap().as_str().unwrap()).unwrap();
    let correct_input: Value = json!(
        {
            "system": {
                "assistant_name": "AskJeeves"
            },
            "messages": [
            {
                "role": "user",
                "content": [{"type": "text", "value": "Hello, world!"}]
            }
        ]}
    );
    assert_eq!(input, correct_input);
    // Check content blocks
    let content_blocks = result.get("output").unwrap().as_str().unwrap();
    let content_blocks: Vec<Value> = serde_json::from_str(content_blocks).unwrap();
    assert_eq!(content_blocks.len(), 1);
    let content_block = content_blocks.first().unwrap();
    let content_block_type = content_block.get("type").unwrap().as_str().unwrap();
    assert_eq!(content_block_type, "text");
    let content = content_block.get("text").unwrap().as_str().unwrap();
    assert_eq!(content, DUMMY_STREAMING_RESPONSE.join(""));
    let retrieved_episode_id = result.get("episode_id").unwrap().as_str().unwrap();
    let retrieved_episode_id = Uuid::parse_str(retrieved_episode_id).unwrap();
    assert_eq!(retrieved_episode_id, episode_id);
    // Check the variant name
    let variant_name = result.get("variant_name").unwrap().as_str().unwrap();
    assert_eq!(variant_name, "test");
    // Check the inference_params (set via payload)
    let inference_params = result.get("inference_params").unwrap().as_str().unwrap();
    let inference_params: Value = serde_json::from_str(inference_params).unwrap();
    let chat_completion_inference_params = inference_params
        .get("chat_completion")
        .unwrap()
        .as_object()
        .unwrap();
    let temperature = chat_completion_inference_params
        .get("temperature")
        .unwrap()
        .as_f64()
        .unwrap();
    assert_eq!(temperature, 2.0);
    let max_tokens = chat_completion_inference_params
        .get("max_tokens")
        .unwrap()
        .as_u64()
        .unwrap();
    assert_eq!(max_tokens, 200);
    let seed = chat_completion_inference_params
        .get("seed")
        .unwrap()
        .as_u64()
        .unwrap();
    assert_eq!(seed, 420);

    // Check the ModelInference Table
    let result = select_model_inference_clickhouse(&clickhouse, inference_id)
        .await
        .unwrap();
    let input_tokens = result.get("input_tokens").unwrap().as_u64().unwrap();
    assert_eq!(input_tokens, 10);
    let output_tokens = result.get("output_tokens").unwrap().as_u64().unwrap();
    assert_eq!(output_tokens, 16);
    let response_time_ms = result.get("response_time_ms").unwrap().as_u64().unwrap();
    assert!(response_time_ms > 0);
    let ttft = result.get("ttft_ms").unwrap().as_u64().unwrap();
    assert!(ttft > 0 && ttft <= response_time_ms);
    result.get("raw_response").unwrap().as_str().unwrap();
    assert_eq!(
        result.get("raw_request").unwrap().as_str().unwrap(),
        DUMMY_RAW_REQUEST
    );
    let system = result.get("system").unwrap().as_str().unwrap();
    assert_eq!(
        system,
        "You are a helpful and friendly assistant named AskJeeves"
    );
    let input_messages = result.get("input_messages").unwrap().as_str().unwrap();
    let input_messages: Vec<RequestMessage> = serde_json::from_str(input_messages).unwrap();
    assert_eq!(input_messages.len(), 1);
    assert_eq!(
        input_messages[0],
        RequestMessage {
            role: Role::User,
            content: vec!["Hello, world!".to_string().into()],
        }
    );
    let output = result.get("output").unwrap().as_str().unwrap();
    let output: Vec<ContentBlock> = serde_json::from_str(output).unwrap();
    assert_eq!(output, vec![DUMMY_STREAMING_RESPONSE.join("").into()]);
}

/// This test checks that streaming inference works as expected when dryrun is true.
#[tokio::test]
async fn e2e_test_streaming_dryrun() {
    let payload = json!({
        "function_name": "basic_test",
        "episode_id": Uuid::now_v7(),
        "input":
            {
                "system": {
                    "assistant_name": "AskJeeves"
                },
                "messages": [
                {
                    "role": "user",
                    "content": "Hello, world!"
                }
            ]},
        "stream": true,
        "dryrun": true,
    });

    let mut event_source = Client::new()
        .post(get_gateway_endpoint("/inference"))
        .json(&payload)
        .eventsource()
        .unwrap();
    let mut chunks = vec![];
    while let Some(event) = event_source.next().await {
        let event = event.unwrap();
        match event {
            Event::Open => continue,
            Event::Message(message) => {
                if message.data == "[DONE]" {
                    break;
                }
                chunks.push(message.data);
            }
        }
    }
    let mut inference_id = None;
    for (i, chunk) in chunks.iter().enumerate() {
        let chunk_json: Value = serde_json::from_str(chunk).unwrap();
        if i < DUMMY_STREAMING_RESPONSE.len() {
            let content = chunk_json.get("content").unwrap().as_array().unwrap();
            assert_eq!(content.len(), 1);
            let content_block = content.first().unwrap();
            let content_block_type = content_block.get("type").unwrap().as_str().unwrap();
            assert_eq!(content_block_type, "text");
            let content = content_block.get("text").unwrap().as_str().unwrap();
            assert_eq!(content, DUMMY_STREAMING_RESPONSE[i]);
        } else {
            assert!(chunk_json
                .get("content")
                .unwrap()
                .as_array()
                .unwrap()
                .is_empty());
            let usage = chunk_json.get("usage").unwrap().as_object().unwrap();
            let input_tokens = usage.get("input_tokens").unwrap().as_u64().unwrap();
            let output_tokens = usage.get("output_tokens").unwrap().as_u64().unwrap();
            assert_eq!(input_tokens, 10);
            assert_eq!(output_tokens, 16);
            inference_id = Some(
                Uuid::parse_str(chunk_json.get("inference_id").unwrap().as_str().unwrap()).unwrap(),
            );
        }
    }

    // Check ClickHouse
    let clickhouse = get_clickhouse().await;
    let result = select_chat_inference_clickhouse(&clickhouse, inference_id.unwrap()).await;
    assert!(result.is_none()); // No inference should be written to ClickHouse when dryrun is true
}

#[tokio::test]
async fn e2e_test_tool_call_streaming() {
    let episode_id = Uuid::now_v7();

    let payload = json!({
        "function_name": "weather_helper",
        "episode_id": episode_id,
        "input":{
            "system": {"assistant_name": "AskJeeves"},
            "messages": [
                {
                    "role": "user",
                    "content": "Hi I'm visiting Brooklyn from Brazil. What's the weather?"
                }
            ]},
        "stream": true,
    });
    let mut event_source = Client::new()
        .post(get_gateway_endpoint("/inference"))
        .json(&payload)
        .eventsource()
        .unwrap();
    let mut chunks = vec![];
    while let Some(event) = event_source.next().await {
        let event = event.unwrap();
        match event {
            Event::Open => continue,
            Event::Message(message) => {
                if message.data == "[DONE]" {
                    break;
                }
                chunks.push(message.data);
            }
        }
    }
    let mut inference_id = None;
    let mut id: Option<String> = None;
    let mut name: Option<String> = None;

    for (i, chunk) in chunks.iter().enumerate() {
        let chunk_json: Value = serde_json::from_str(chunk).unwrap();
        if i < DUMMY_STREAMING_TOOL_RESPONSE.len() {
            let content = chunk_json.get("content").unwrap().as_array().unwrap();
            assert_eq!(content.len(), 1);
            let content_block = content.first().unwrap();
            let content_block_type = content_block.get("type").unwrap().as_str().unwrap();
            assert_eq!(content_block_type, "tool_call");
            let new_arguments = content_block
                .get("raw_arguments")
                .unwrap()
                .as_str()
                .unwrap();
            assert_eq!(new_arguments, DUMMY_STREAMING_TOOL_RESPONSE[i]);
            let new_id = content_block.get("id").unwrap().as_str().unwrap();
            if i == 0 {
                id = Some(new_id.to_string());
            } else {
                assert_eq!(id, Some(new_id.to_string()));
            }
            let new_name = content_block.get("raw_name").unwrap().as_str().unwrap();
            if i == 0 {
                name = Some(new_name.to_string());
            } else {
                assert_eq!(name, Some(new_name.to_string()));
            }
        } else {
            assert!(chunk_json
                .get("content")
                .unwrap()
                .as_array()
                .unwrap()
                .is_empty());
            let usage = chunk_json.get("usage").unwrap().as_object().unwrap();
            let input_tokens = usage.get("input_tokens").unwrap().as_u64().unwrap();
            let output_tokens = usage.get("output_tokens").unwrap().as_u64().unwrap();
            assert_eq!(input_tokens, 10);
            assert_eq!(output_tokens, 5);
            inference_id = Some(
                Uuid::parse_str(chunk_json.get("inference_id").unwrap().as_str().unwrap()).unwrap(),
            );
        }
    }
    let inference_id = inference_id.unwrap();
    // Sleep for 1 second to allow time for data to be inserted into ClickHouse (trailing writes from API)
    tokio::time::sleep(std::time::Duration::from_secs(1)).await;

    // Check ClickHouse
    let clickhouse = get_clickhouse().await;
    let result = select_chat_inference_clickhouse(&clickhouse, inference_id)
        .await
        .unwrap();
    let id = result.get("id").unwrap().as_str().unwrap();
    let id_uuid = Uuid::parse_str(id).unwrap();
    assert_eq!(id_uuid, inference_id);
    let input: Value =
        serde_json::from_str(result.get("input").unwrap().as_str().unwrap()).unwrap();
    let correct_input: Value = json!(
        {
            "system": {
                "assistant_name": "AskJeeves"
            },
            "messages": [
                {
                    "role": "user",
                    "content": [{"type": "text", "value": "Hi I'm visiting Brooklyn from Brazil. What's the weather?"}]
                }
            ]
        }
    );
    assert_eq!(input, correct_input);
    // Check that content blocks are correct
    let content_blocks = result.get("output").unwrap().as_str().unwrap();
    let content_blocks: Vec<Value> = serde_json::from_str(content_blocks).unwrap();
    assert_eq!(content_blocks.len(), 1);
    let content_block = content_blocks.first().unwrap();
    let content_block_type = content_block.get("type").unwrap().as_str().unwrap();
    assert_eq!(content_block_type, "tool_call");
    // Check that the tool call is correctly returned
    let raw_arguments = content_block
        .get("raw_arguments")
        .unwrap()
        .as_str()
        .unwrap();
    let raw_arguments: Value = serde_json::from_str(raw_arguments).unwrap();
    assert_eq!(raw_arguments, *DUMMY_TOOL_RESPONSE);
    let id = content_block.get("id").unwrap().as_str().unwrap();
    assert_eq!(id, "0");
    let raw_name = content_block.get("raw_name").unwrap().as_str().unwrap();
    assert_eq!(raw_name, "get_temperature");
    let name = content_block.get("name").unwrap().as_str().unwrap();
    assert_eq!(name, "get_temperature");
    let arguments = content_block.get("arguments").unwrap();
    assert_eq!(arguments, &*DUMMY_TOOL_RESPONSE,);
    // Check that episode_id is here and correct
    let retrieved_episode_id = result.get("episode_id").unwrap().as_str().unwrap();
    let retrieved_episode_id = Uuid::parse_str(retrieved_episode_id).unwrap();
    assert_eq!(retrieved_episode_id, episode_id);
    // Check the variant name
    let variant_name = result.get("variant_name").unwrap().as_str().unwrap();
    assert_eq!(variant_name, "variant");
    // Check the tool_params
    let tool_params = result.get("tool_params").unwrap().as_str().unwrap();
    let tool_params: Value = serde_json::from_str(tool_params).unwrap();
    let tools_available = tool_params
        .get("tools_available")
        .unwrap()
        .as_array()
        .unwrap();
    assert!(tools_available.len() == 1);
    assert!(
        tools_available
            .first()
            .unwrap()
            .get("name")
            .unwrap()
            .as_str()
            .unwrap()
            == "get_temperature"
    );
    assert!(tool_params.get("tool_choice").unwrap().as_str().unwrap() == "auto");
    assert!(!tool_params
        .get("parallel_tool_calls")
        .unwrap()
        .as_bool()
        .unwrap());
    // Check the ModelInference Table
    let result = select_model_inference_clickhouse(&clickhouse, inference_id)
        .await
        .unwrap();
    let id = result.get("id").unwrap().as_str().unwrap();
    let _ = Uuid::parse_str(id).unwrap();
    let inference_id_result = result.get("inference_id").unwrap().as_str().unwrap();
    let inference_id_result = Uuid::parse_str(inference_id_result).unwrap();
    assert_eq!(inference_id_result, inference_id);

    let input_tokens = result.get("input_tokens").unwrap().as_u64().unwrap();
    assert_eq!(input_tokens, 10);
    let output_tokens = result.get("output_tokens").unwrap().as_u64().unwrap();
    assert_eq!(output_tokens, 5);
    let response_time_ms = result.get("response_time_ms").unwrap().as_u64().unwrap();
    assert!(response_time_ms > 0);
    assert!(result.get("ttft_ms").unwrap().as_u64().unwrap() > 50);
    result.get("raw_response").unwrap().as_str().unwrap();
    assert_eq!(
        result.get("raw_request").unwrap().as_str().unwrap(),
        DUMMY_RAW_REQUEST
    );

    let system = result.get("system").unwrap().as_str().unwrap();
    assert_eq!(
        system,
        "You are a helpful and friendly assistant named AskJeeves.\n\nPeople will ask you questions about the weather.\n\nIf asked about the weather, just respond with the tool call. Use the \"get_temperature\" tool.\n\nIf provided with a tool result, use it to respond to the user (e.g. \"The weather in New York is 55 degrees Fahrenheit.\")."
    );
    let input_messages = result.get("input_messages").unwrap().as_str().unwrap();
    let input_messages: Vec<RequestMessage> = serde_json::from_str(input_messages).unwrap();
    assert_eq!(input_messages.len(), 1);
    assert_eq!(
        input_messages[0],
        RequestMessage {
            role: Role::User,
            content: vec!["Hi I'm visiting Brooklyn from Brazil. What's the weather?"
                .to_string()
                .into()],
        }
    );
    let output = result.get("output").unwrap().as_str().unwrap();
    let output: Vec<ContentBlock> = serde_json::from_str(output).unwrap();
    assert_eq!(
        output,
        vec![ContentBlock::ToolCall(ToolCall {
            name: "get_temperature".to_string(),
            arguments: "{\"location\":\"Brooklyn\",\"units\":\"celsius\"}".to_string(),
            id: "0".to_string(),
        })]
    );
}

#[tokio::test]
async fn test_raw_text_http_gateway() {
    test_raw_text(make_http_gateway().await).await;
}

#[tokio::test(flavor = "multi_thread")]
async fn test_raw_text_embedded_gateway() {
    test_raw_text(make_embedded_gateway().await).await;
}

pub async fn test_raw_text(client: tensorzero::Client) {
    let episode_id = Uuid::now_v7();

    let InferenceOutput::NonStreaming(res) = client
        .inference(ClientInferenceParams {
            episode_id: Some(episode_id),
            function_name: Some("json_success".to_string()),
            input: Input {
                system: Some(serde_json::json!({
                    "assistant_name": "Dr. Mehta"
                })),
                messages: vec![InputMessage {
                    role: Role::User,
                    content: vec![InputMessageContent::RawText {
                        value: "This is not the normal input".into(),
                    }],
                }],
            },
            ..Default::default()
        })
        .await
        .unwrap()
    else {
        panic!("Expected non-streaming response");
    };

    let inference_id = res.inference_id();
    let episode_id_response = res.episode_id();
    assert_eq!(episode_id_response, episode_id);

    let variant_name = res.variant_name();
    assert_eq!(variant_name, "test");

    let InferenceResponse::Json(json_res) = res else {
        panic!("Expected JSON response");
    };

    let content = json_res.output.parsed.unwrap();
    assert_eq!(
        content,
        serde_json::json!({
            "answer": "Hello"
        })
    );

    // Sleep to allow time for data to be inserted into ClickHouse (trailing writes from API)
    tokio::time::sleep(std::time::Duration::from_secs(1)).await;

    // Check if ClickHouse is ok - JsonInference Table
    let clickhouse = get_clickhouse().await;
    let result = select_json_inference_clickhouse(&clickhouse, inference_id)
        .await
        .unwrap();

    let id = result.get("id").unwrap().as_str().unwrap();
    let id = Uuid::parse_str(id).unwrap();
    assert_eq!(id, inference_id);

    let function_name = result.get("function_name").unwrap().as_str().unwrap();
    assert_eq!(function_name, "json_success");

    let variant_name = result.get("variant_name").unwrap().as_str().unwrap();
    assert_eq!(variant_name, "test");

    let retrieved_episode_id = result.get("episode_id").unwrap().as_str().unwrap();
    let retrieved_episode_id = Uuid::parse_str(retrieved_episode_id).unwrap();
    assert_eq!(retrieved_episode_id, episode_id);

    let input: Value =
        serde_json::from_str(result.get("input").unwrap().as_str().unwrap()).unwrap();
    let correct_input = json!({
        "system": {"assistant_name": "Dr. Mehta"},
        "messages": [
            {
                "role": "user",
                "content": [{"type": "raw_text", "value": "This is not the normal input"}]
            }
        ]
    });
    assert_eq!(input, correct_input);
    let output = result.get("output").unwrap().as_str().unwrap();
    let output: Value = serde_json::from_str(output).unwrap();
    let parsed = output.get("parsed").unwrap();
    assert_eq!(
        parsed,
        &serde_json::json!({
            "answer": "Hello"
        })
    );
    // It's not necessary to check ModelInference table given how many other places we do that
}

#[tokio::test]
pub async fn e2e_test_dynamic_api_key() {
    let episode_id = Uuid::now_v7();

    let payload = json!({
        "function_name": "basic_test",
        "variant_name": "test_dynamic_api_key",
        "episode_id": episode_id,
        "input":
            {
               "system": {"assistant_name": "Dr. Mehta"},
               "messages": [
                {
                    "role": "user",
                    "content": "What is the name of the capital city of Japan?"
                }
            ]},
        "stream": false,
    });

    let response = Client::new()
        .post(get_gateway_endpoint("/inference"))
        .json(&payload)
        .send()
        .await
        .unwrap();
    // Check that the API response is an error since we didn't provide the right key
    assert_eq!(response.status(), StatusCode::BAD_GATEWAY);
    let response_json = response.json::<Value>().await.unwrap();
    let error_message = response_json.get("error").unwrap().as_str().unwrap();
    assert!(error_message.contains("API key missing for provider: Dummy"));

    let payload = json!({
        "function_name": "basic_test",
        "variant_name": "test_dynamic_api_key",
        "episode_id": episode_id,
        "input":
            {
               "system": {"assistant_name": "Dr. Mehta"},
               "messages": [
                {
                    "role": "user",
                    "content": "What is the name of the capital city of Japan?"
                }
            ]},
        "stream": false,
        "credentials": {
            "DUMMY_API_KEY": "good_key",
        }
    });

    let response = Client::new()
        .post(get_gateway_endpoint("/inference"))
        .json(&payload)
        .send()
        .await
        .unwrap();

    // Check that the API response is ok
    assert_eq!(response.status(), StatusCode::OK);
    let response_json = response.json::<Value>().await.unwrap();

    let inference_id = response_json.get("inference_id").unwrap().as_str().unwrap();
    let inference_id = Uuid::parse_str(inference_id).unwrap();

    let episode_id_response = response_json.get("episode_id").unwrap().as_str().unwrap();
    let episode_id_response = Uuid::parse_str(episode_id_response).unwrap();
    assert_eq!(episode_id_response, episode_id);

    let variant_name = response_json.get("variant_name").unwrap().as_str().unwrap();
    assert_eq!(variant_name, "test_dynamic_api_key");

    let content = response_json.get("content").unwrap().as_array().unwrap();
    assert_eq!(content.len(), 1);
    let content_block = content.first().unwrap();
    let content_block_type = content_block.get("type").unwrap().as_str().unwrap();
    assert_eq!(content_block_type, "text");
    let content = content_block.get("text").unwrap().as_str().unwrap();
    assert_eq!(content, DUMMY_INFER_RESPONSE_CONTENT);

    let usage = response_json.get("usage").unwrap();
    let input_tokens = usage.get("input_tokens").unwrap().as_u64().unwrap();
    assert!(input_tokens > 0);
    let output_tokens = usage.get("output_tokens").unwrap().as_u64().unwrap();
    assert!(output_tokens > 0);

    // Sleep to allow time for data to be inserted into ClickHouse (trailing writes from API)
    tokio::time::sleep(std::time::Duration::from_secs(1)).await;

    // Check if ClickHouse is ok - ChatInference Table
    let clickhouse = get_clickhouse().await;
    let result = select_chat_inference_clickhouse(&clickhouse, inference_id)
        .await
        .unwrap();

    let id = result.get("id").unwrap().as_str().unwrap();
    let id = Uuid::parse_str(id).unwrap();
    assert_eq!(id, inference_id);

    let function_name = result.get("function_name").unwrap().as_str().unwrap();
    assert_eq!(function_name, payload["function_name"]);

    let variant_name = result.get("variant_name").unwrap().as_str().unwrap();
    assert_eq!(variant_name, "test_dynamic_api_key");

    let retrieved_episode_id = result.get("episode_id").unwrap().as_str().unwrap();
    let retrieved_episode_id = Uuid::parse_str(retrieved_episode_id).unwrap();
    assert_eq!(retrieved_episode_id, episode_id);

    let input: Value =
        serde_json::from_str(result.get("input").unwrap().as_str().unwrap()).unwrap();
    let correct_input = json!({
        "system": {"assistant_name": "Dr. Mehta"},
        "messages": [
            {
                "role": "user",
                "content": [{"type": "text", "value": "What is the name of the capital city of Japan?"}]
            }
        ]
    });
    assert_eq!(input, correct_input);

    let content_blocks = result.get("output").unwrap().as_str().unwrap();
    let content_blocks: Vec<Value> = serde_json::from_str(content_blocks).unwrap();
    assert_eq!(content_blocks.len(), 1);
    let content_block = content_blocks.first().unwrap();
    let content_block_type = content_block.get("type").unwrap().as_str().unwrap();
    assert_eq!(content_block_type, "text");
    let clickhouse_content = content_block.get("text").unwrap().as_str().unwrap();
    assert_eq!(clickhouse_content, content);

    let tool_params = result.get("tool_params").unwrap().as_str().unwrap();
    assert!(tool_params.is_empty());

    let inference_params = result.get("inference_params").unwrap().as_str().unwrap();
    let inference_params: Value = serde_json::from_str(inference_params).unwrap();
    let inference_params = inference_params.get("chat_completion").unwrap();
    assert_eq!(
        inference_params
            .get("temperature")
            .unwrap()
            .as_f64()
            .unwrap(),
        1.0
    );
    assert_eq!(inference_params.get("seed").unwrap().as_u64().unwrap(), 69);
    assert_eq!(
        inference_params
            .get("max_tokens")
            .unwrap()
            .as_u64()
            .unwrap(),
        100
    );
    // It's not necessary to check ModelInference table given how many other places we do that
}

#[tokio::test]
async fn test_inference_invalid_params() {
    let episode_id = Uuid::now_v7();

    // Test with invalid params structure (including fake_variant_type)
    let invalid_payload = json!({
        "function_name": "basic_test",
        "episode_id": episode_id,
        "input":
            {
               "system": {"assistant_name": "Dr. Mehta"},
               "messages": [
                {
                    "role": "user",
                    "content": "What is the name of the capital city of Japan?"
                }
            ]},
        "params": {
            "chat_completion": {
                "temperature": 0.9,
                "seed": 1337,
                "max_tokens": 120,
                "top_p": 0.9,
                "presence_penalty": 0.1,
                "frequency_penalty": 0.2,
            },
            "fake_variant_type": {
                "temperature": 0.8,
                "seed": 7331,
                "max_tokens": 80,
                "top_p": 0.9,
                "presence_penalty": 0.1,
                "frequency_penalty": 0.2,
            }
        },
    });

    let response = Client::new()
        .post(get_gateway_endpoint("/inference"))
        .json(&invalid_payload)
        .send()
        .await
        .unwrap();

    // Should fail with 400 Bad Request
    assert_eq!(response.status(), StatusCode::BAD_REQUEST);

    // Create valid payload by removing the fake_variant_type from params
    let mut valid_payload = invalid_payload.clone();
    if let Some(params) = valid_payload
        .get_mut("params")
        .and_then(|p| p.as_object_mut())
    {
        params.remove("fake_variant_type");
    }

    let response = Client::new()
        .post(get_gateway_endpoint("/inference"))
        .json(&valid_payload)
        .send()
        .await
        .unwrap();

    // Should succeed with 200 OK
    assert_eq!(response.status(), StatusCode::OK);
}

#[tokio::test]
async fn test_embedded_gateway_no_config() {
    let client = make_embedded_gateway_no_config().await;
    let response = client
        .inference(ClientInferenceParams {
            model_name: Some("dummy::my-model".to_string()),
            input: Input {
                system: None,
                messages: vec![InputMessage {
                    role: Role::User,
                    content: vec![InputMessageContent::Text(TextKind::Text {
                        text: "What is the name of the capital city of Japan?".to_string(),
                    })],
                }],
            },
            ..Default::default()
        })
        .await
        .unwrap();
    let InferenceOutput::NonStreaming(response) = response else {
        panic!("Expected non-streaming response");
    };

    // Sleep to allow time for data to be inserted into ClickHouse (trailing writes from API)
    tokio::time::sleep(std::time::Duration::from_millis(100)).await;

    // Check if ClickHouse is ok - ChatInference Table
    let clickhouse = get_clickhouse().await;
    let result = select_chat_inference_clickhouse(&clickhouse, response.inference_id())
        .await
        .unwrap();

    let id = result.get("id").unwrap().as_str().unwrap();
    let id = Uuid::parse_str(id).unwrap();
    assert_eq!(id, response.inference_id());

    let function_name = result.get("function_name").unwrap().as_str().unwrap();
    assert_eq!(function_name, "tensorzero::default");
    // It's not necessary to check ModelInference table given how many other places we do that
}

#[tokio::test]
async fn test_inference_invalid_default_function_arg() {
    // We cannot provide both `function_name` and `model_name`
    let func_and_model = json!({
        "function_name": "basic_test",
        "model_name": "dummy::my-model",
        "input":
            {
               "system": {"assistant_name": "Dr. Mehta"},
               "messages": [
                {
                    "role": "user",
                    "content": "What is the name of the capital city of Japan?"
                }
            ]},
    });

    let response = Client::new()
        .post(get_gateway_endpoint("/inference"))
        .json(&func_and_model)
        .send()
        .await
        .unwrap();

    // Should fail with 400 Bad Request
    assert_eq!(response.status(), StatusCode::BAD_REQUEST);
    let response_text = response.text().await.unwrap();
    assert!(
        response_text.contains("Only one of `function_name` or `model_name` can be provided"),
        "Unexpected error message: {response_text}",
    );

    // We cannot provide both `function_name` and `model_name`
    let func_and_model = json!({
        "function_name": "basic_test",
        "model_name": "dummy::my-model",
        "input":
            {
               "system": {"assistant_name": "Dr. Mehta"},
               "messages": [
                {
                    "role": "user",
                    "content": "What is the name of the capital city of Japan?"
                }
            ]},
    });

    let response = Client::new()
        .post(get_gateway_endpoint("/inference"))
        .json(&func_and_model)
        .send()
        .await
        .unwrap();

    // Should fail with 400 Bad Request
    assert_eq!(response.status(), StatusCode::BAD_REQUEST);
    let response_text = response.text().await.unwrap();
    assert!(
        response_text.contains("Only one of `function_name` or `model_name` can be provided"),
        "Unexpected error message: {response_text}",
    );

    // We must provide `function_name` or `model_name`
    let neither_nor = json!({
        "input":
            {
               "system": {"assistant_name": "Dr. Mehta"},
               "messages": [
                {
                    "role": "user",
                    "content": "What is the name of the capital city of Japan?"
                }
            ]},
    });

    let response = Client::new()
        .post(get_gateway_endpoint("/inference"))
        .json(&neither_nor)
        .send()
        .await
        .unwrap();

    // Should fail with 400 Bad Request
    assert_eq!(response.status(), StatusCode::BAD_REQUEST);
    let response_text = response.text().await.unwrap();
    assert!(
        response_text.contains("Either `function_name` or `model_name` must be provided"),
        "Unexpected error message: {response_text}",
    );

    // We cannot specify both `model_name` and `variant_name`
    let model_and_variant = json!({
        "model_name": "dummy::my-model",
        "variant_name": "test_variant",
        "input":
            {
               "system": {"assistant_name": "Dr. Mehta"},
               "messages": [
                {
                    "role": "user",
                    "content": "What is the name of the capital city of Japan?"
                }
            ]},
    });

    let response = Client::new()
        .post(get_gateway_endpoint("/inference"))
        .json(&model_and_variant)
        .send()
        .await
        .unwrap();

    // Should fail with 400 Bad Request
    assert_eq!(response.status(), StatusCode::BAD_REQUEST);
    let response_text = response.text().await.unwrap();
    assert!(
        response_text.contains("`variant_name` cannot be provided when using `model_name`"),
        "Unexpected error message: {response_text}",
    );

    // We cannot specify a missing model name
    let missing_model = json!({
        "model_name": "missing_model",
        "input":
            {
               "messages": [
                {
                    "role": "user",
                    "content": "What is the name of the capital city of Japan?"
                }
            ]},
    });

    let response = Client::new()
        .post(get_gateway_endpoint("/inference"))
        .json(&missing_model)
        .send()
        .await
        .unwrap();

    // Should fail with 400 Bad Request
    assert_eq!(response.status(), StatusCode::BAD_REQUEST);
    let response_text = response.text().await.unwrap();
    assert!(
        response_text.contains("Model name 'missing_model' not found in model table"),
        "Unexpected error message: {response_text}",
    );

    // We cannot specify a system prompt
    let bad_system_prompt = json!({
        "model_name": "openai::tensorzero-invalid-model",
        "input":
            {
               "system": {"assistant_name": "Dr. Mehta"},
               "messages": [
                {
                    "role": "user",
                    "content": "What is the name of the capital city of Japan?"
                }
            ]},
    });

    let response = Client::new()
        .post(get_gateway_endpoint("/inference"))
        .json(&bad_system_prompt)
        .send()
        .await
        .unwrap();

    // Should fail with 400 Bad Request
    assert_eq!(response.status(), StatusCode::BAD_REQUEST);
    let response_text = response.text().await.unwrap();
    assert!(
        response_text.contains(
            "Message has non-string content but there is no schema given for role system."
        ),
        "Unexpected error message: {response_text}",
    );
}

#[tokio::test]
#[cfg_attr(not(feature = "e2e_tests"), allow(dead_code))]
async fn test_image_inference_without_object_store() {
    let client = make_embedded_gateway_no_config().await;
    let err_msg = client
        .inference(ClientInferenceParams {
            model_name: Some("openai::gpt-4o-mini".to_string()),
            input: Input {
                system: None,
                messages: vec![InputMessage {
                    role: Role::User,
                    content: vec![
                        InputMessageContent::Text(TextKind::Text {
                            text: "Describe the contents of the image".to_string(),
                        }),
                        InputMessageContent::Image(Image::Base64 {
                            mime_type: ImageKind::Png,
                            data: BASE64_STANDARD.encode(FERRIS_PNG),
                        }),
                    ],
                }],
            },
            ..Default::default()
        })
        .await
        .unwrap_err()
        .to_string();
    assert!(
        err_msg.contains("Object storage is not configured"),
        "Unexpected error message: {err_msg}"
    );
}

async fn test_inference_zero_tokens_helper(
    model_name: &str,
    expected_input_tokens: Option<u64>,
    expected_output_tokens: Option<u64>,
) {
    let episode_id = Uuid::now_v7();

    let payload = json!({
        "model_name": model_name,
        "episode_id": episode_id,
        "input":{
            "messages": [
                {
                    "role": "user",
                    "content": "Hello, world!"
                }
            ]},
        "stream": false,
    });

    let response = Client::new()
        .post(get_gateway_endpoint("/inference"))
        .json(&payload)
        .send()
        .await
        .unwrap();
    // Check Response is OK, then fields in order
    assert_eq!(response.status(), StatusCode::OK);
    let response_json = response.json::<Value>().await.unwrap();
    // Check that inference_id is here
    let inference_id = response_json.get("inference_id").unwrap().as_str().unwrap();
    let inference_id = Uuid::parse_str(inference_id).unwrap();
    // Check that raw_content is same as content
    let content_blocks: &Vec<Value> = response_json.get("content").unwrap().as_array().unwrap();
    assert_eq!(content_blocks.len(), 1);
    let content_block = content_blocks.first().unwrap();
    let content_block_type = content_block.get("type").unwrap().as_str().unwrap();
    assert_eq!(content_block_type, "text");
    let content = content_block.get("text").unwrap().as_str().unwrap();
    assert_eq!(content, DUMMY_INFER_RESPONSE_CONTENT);

    // Check that usage is correct
    let usage = response_json.get("usage").unwrap();
    let usage = usage.as_object().unwrap();

    let input_tokens = usage.get("input_tokens").unwrap().as_u64().unwrap();
    let output_tokens = usage.get("output_tokens").unwrap().as_u64().unwrap();
    assert_eq!(input_tokens, expected_input_tokens.unwrap_or(0));
    assert_eq!(output_tokens, expected_output_tokens.unwrap_or(0));
    // Sleep for 1 second to allow time for data to be inserted into ClickHouse (trailing writes from API)
    tokio::time::sleep(std::time::Duration::from_secs(1)).await;

    // Check ClickHouse
    let clickhouse = get_clickhouse().await;
    let result = select_chat_inference_clickhouse(&clickhouse, inference_id)
        .await
        .unwrap();
    let id = result.get("id").unwrap().as_str().unwrap();
    let id_uuid = Uuid::parse_str(id).unwrap();
    assert_eq!(id_uuid, inference_id);
    let input: Value =
        serde_json::from_str(result.get("input").unwrap().as_str().unwrap()).unwrap();
    let correct_input: Value = json!(
        {
            "messages": [
                {
                    "role": "user",
                    "content": [{"type": "text", "value": "Hello, world!"}]
                }
            ]
        }
    );
    assert_eq!(input, correct_input);
    // Check that content blocks are correct
    let content_blocks = result.get("output").unwrap().as_str().unwrap();
    let content_blocks: Vec<Value> = serde_json::from_str(content_blocks).unwrap();
    assert_eq!(content_blocks.len(), 1);
    let content_block = content_blocks.first().unwrap();
    let content_block_type = content_block.get("type").unwrap().as_str().unwrap();
    assert_eq!(content_block_type, "text");
    let content = content_block.get("text").unwrap().as_str().unwrap();
    assert_eq!(content, DUMMY_INFER_RESPONSE_CONTENT);
    // Check that episode_id is here and correct
    let retrieved_episode_id = result.get("episode_id").unwrap().as_str().unwrap();
    let retrieved_episode_id = Uuid::parse_str(retrieved_episode_id).unwrap();
    assert_eq!(retrieved_episode_id, episode_id);
    // Check the variant name
    let variant_name = result.get("variant_name").unwrap().as_str().unwrap();
    assert_eq!(variant_name, model_name);

    // Check the ModelInference Table
    let result = select_model_inference_clickhouse(&clickhouse, inference_id)
        .await
        .unwrap();
    let id = result.get("id").unwrap().as_str().unwrap();
    let _ = Uuid::parse_str(id).unwrap();
    let inference_id_result = result.get("inference_id").unwrap().as_str().unwrap();
    let inference_id_result = Uuid::parse_str(inference_id_result).unwrap();
    assert_eq!(inference_id_result, inference_id);

    let input_tokens = result.get("input_tokens").unwrap();
    let input_tokens = if let Some(val) = input_tokens.as_u64() {
        Some(val)
    } else if input_tokens.is_null() {
        None
    } else {
        panic!("input_tokens is not a u64 or null: {input_tokens:?}");
    };

    let output_tokens = result.get("output_tokens").unwrap();
    let output_tokens = if let Some(val) = output_tokens.as_u64() {
        Some(val)
    } else if output_tokens.is_null() {
        None
    } else {
        panic!("output_tokens is not a u64 or null: {output_tokens:?}");
    };
    assert_eq!(input_tokens, expected_input_tokens);
    assert_eq!(output_tokens, expected_output_tokens);
}

#[tokio::test]
async fn test_inference_input_tokens_zero() {
    test_inference_zero_tokens_helper("dummy::input_tokens_zero", None, Some(10)).await;
}

#[tokio::test]
async fn test_inference_output_tokens_zero() {
    test_inference_zero_tokens_helper("dummy::output_tokens_zero", Some(10), None).await;
}

#[tokio::test]
async fn test_inference_input_tokens_output_tokens_zero() {
    test_inference_zero_tokens_helper("dummy::input_tokens_output_tokens_zero", None, None).await;
}<|MERGE_RESOLUTION|>--- conflicted
+++ resolved
@@ -74,11 +74,7 @@
 }
 
 #[tokio::test]
-<<<<<<< HEAD
-async fn e2e_test_inference_original_response_non_stream() {
-=======
 async fn e2e_test_inference_chat_strip_unknown_block() {
->>>>>>> 52c4a962
     let payload = json!({
         "function_name": "basic_test",
         "episode_id": Uuid::now_v7(),
@@ -88,8 +84,6 @@
                 {
                     "role": "user",
                     "content": "Hello, world!"
-<<<<<<< HEAD
-=======
                 },
                 {
                     "role": "user",
@@ -99,15 +93,10 @@
                         {"type": "unknown", "model_provider_name": "tensorzero::model_name::test::provider_name::wrong_model_name", "data": {"SHOULD NOT": "SHOW UP"}},
                         {"type": "unknown", "data": "Non-provider-specific unknown block"}
                     ]
->>>>>>> 52c4a962
                 }
             ]
         },
         "stream": false,
-<<<<<<< HEAD
-        "include_original_response": true,
-=======
->>>>>>> 52c4a962
     });
 
     let response = Client::new()
@@ -121,219 +110,6 @@
     assert_eq!(response.status(), StatusCode::OK);
     let response_json = response.json::<Value>().await.unwrap();
 
-<<<<<<< HEAD
-    let original = &response_json["original_response"];
-    assert_eq!(original, DUMMY_INFER_RESPONSE_RAW);
-    // Don't both checking ClickHouse, as we do that in lots of other tests.
-}
-
-#[tokio::test]
-async fn e2e_test_inference_original_response_stream() {
-    let payload = json!({
-        "function_name": "basic_test",
-        "episode_id": Uuid::now_v7(),
-        "input": {
-            "system": {"assistant_name": "AskJeeves"},
-            "messages": [
-                {
-                    "role": "user",
-                    "content": "Hello, world!"
-                }
-            ]
-        },
-        "stream": true,
-        "include_original_response": true,
-    });
-
-    let response = Client::new()
-        .post(get_gateway_endpoint("/inference"))
-        .json(&payload)
-        .send()
-        .await
-        .unwrap();
-
-    let status = response.status();
-    let response_json = response.json::<Value>().await.unwrap();
-    assert_eq!(
-        status,
-        StatusCode::BAD_REQUEST,
-        "Expected bad request: {response_json}"
-    );
-
-    assert_eq!(
-        response_json,
-        serde_json::json!({
-            "error": "Cannot set both `include_original_response` and `stream` to `true`",
-        })
-    );
-    // Don't both checking ClickHouse, as we do that in lots of other tests.
-}
-
-#[tokio::test]
-async fn test_original_response_best_of_n_flaky_judge() {
-    // We use an embedded client so that we can control the number of
-    // requests to the flaky judge.
-    let gateway = make_embedded_gateway_with_config(
-        r#"
-
-[functions.best_of_n]
-type = "chat"
-
-[functions.best_of_n.variants.variant0]
-type = "chat_completion"
-weight = 0
-model = "test"
-
-[functions.best_of_n.variants.variant1]
-type = "chat_completion"
-weight = 0
-model = "json"
-
-[functions.best_of_n.variants.flaky_best_of_n_variant]
-type = "experimental_best_of_n_sampling"
-weight = 1
-candidates = ["variant0", "variant1"]
-
-[functions.best_of_n.variants.flaky_best_of_n_variant.evaluator]
-model = "flaky_best_of_n_judge"
-retries = { num_retries = 0, max_delay_s = 0 }
-
-[models.flaky_best_of_n_judge]
-routing = ["dummy"]
-
-[models.flaky_best_of_n_judge.providers.dummy]
-type = "dummy"
-model_name = "flaky_best_of_n_judge"
-
-[models.test]
-routing = ["good"]
-
-[models.test.providers.good]
-type = "dummy"
-model_name = "good"
-
-[models.json]
-routing = ["json"]
-
-[models.json.providers.json]
-type = "dummy"
-model_name = "json"
-    "#,
-    )
-    .await;
-
-    let params = ClientInferenceParams {
-        function_name: Some("best_of_n".to_string()),
-        input: Input {
-            messages: vec![InputMessage {
-                role: Role::User,
-                content: vec![InputMessageContent::Text(TextKind::Text {
-                    text: "Please write me a sentence about Megumin making an explosion."
-                        .to_string(),
-                })],
-            }],
-            ..Default::default()
-        },
-        include_original_response: true,
-        ..Default::default()
-    };
-
-    // First request to the flaky judge should succeed
-    let good_response = gateway.inference(params.clone()).await.unwrap();
-    let InferenceOutput::NonStreaming(InferenceResponse::Chat(good_response)) = good_response
-    else {
-        panic!("Expected non-streaming response, got {:?}", good_response);
-    };
-
-    assert_eq!(
-        good_response.original_response.unwrap(),
-        DUMMY_INFER_RESPONSE_RAW,
-    );
-
-    // Second request to the flaky judge should fail
-    let bad_response = gateway.inference(params).await.unwrap();
-    let InferenceOutput::NonStreaming(InferenceResponse::Chat(bad_response)) = bad_response else {
-        panic!("Expected non-streaming response, got {:?}", bad_response);
-    };
-
-    assert!(
-        bad_response.original_response.is_none(),
-        "Expected no original response"
-    );
-}
-
-#[tokio::test]
-async fn test_original_response_mixture_of_n_flaky_fuser() {
-    // We use an embedded client so that we can control the number of
-    // requests to the flaky judge.
-    let gateway = make_embedded_gateway_with_config(
-        r#"
-
-[functions.mixture_of_n]
-type = "chat"
-
-[functions.mixture_of_n.variants.variant0]
-type = "chat_completion"
-weight = 0
-model = "dummy::test"
-
-[functions.mixture_of_n.variants.variant1]
-type = "chat_completion"
-weight = 0
-model = "dummy::alternate"
-
-[functions.mixture_of_n.variants.mixture_of_n_variant]
-type = "experimental_mixture_of_n"
-weight = 1
-candidates = ["variant0", "variant1"]
-
-[functions.mixture_of_n.variants.mixture_of_n_variant.fuser]
-model = "dummy::flaky_model"
-    "#,
-    )
-    .await;
-
-    let params = ClientInferenceParams {
-        function_name: Some("mixture_of_n".to_string()),
-        input: Input {
-            messages: vec![InputMessage {
-                role: Role::User,
-                content: vec![InputMessageContent::Text(TextKind::Text {
-                    text: "Please write me a sentence about Megumin making an explosion."
-                        .to_string(),
-                })],
-            }],
-            ..Default::default()
-        },
-        include_original_response: true,
-        ..Default::default()
-    };
-
-    // First request to the flaky judge should succeed
-    let good_response = gateway.inference(params.clone()).await.unwrap();
-    let InferenceOutput::NonStreaming(InferenceResponse::Chat(good_response)) = good_response
-    else {
-        panic!("Expected non-streaming response, got {:?}", good_response);
-    };
-
-    assert_eq!(
-        good_response.original_response.unwrap(),
-        DUMMY_INFER_RESPONSE_RAW,
-    );
-
-    // Second request to the flaky judge should fail
-    let bad_response = gateway.inference(params).await.unwrap();
-    let InferenceOutput::NonStreaming(InferenceResponse::Chat(bad_response)) = bad_response else {
-        panic!("Expected non-streaming response, got {:?}", bad_response);
-    };
-
-    assert!(
-        bad_response.original_response.is_none(),
-        "Expected no original response"
-    );
-
-    // Don't check ClickHouse, as we do that in lots of other tests.
-=======
     // Check that inference_id is here
     let inference_id = response_json.get("inference_id").unwrap().as_str().unwrap();
     let inference_id = Uuid::parse_str(inference_id).unwrap();
@@ -434,7 +210,6 @@
             },
         ]
     );
->>>>>>> 52c4a962
 }
 
 /// This test calls a function which calls a model where the first provider is broken but
@@ -1648,6 +1423,232 @@
     let clickhouse = get_clickhouse().await;
     let result = select_chat_inference_clickhouse(&clickhouse, inference_id.unwrap()).await;
     assert!(result.is_none()); // No inference should be written to ClickHouse when dryrun is true
+}
+
+#[tokio::test]
+async fn e2e_test_inference_original_response_non_stream() {
+    let payload = json!({
+        "function_name": "basic_test",
+        "episode_id": Uuid::now_v7(),
+        "input": {
+            "system": {"assistant_name": "AskJeeves"},
+            "messages": [
+                {
+                    "role": "user",
+                    "content": "Hello, world!"
+                }
+            ]
+        },
+        "stream": false,
+        "include_original_response": true,
+    });
+
+    let response = Client::new()
+        .post(get_gateway_endpoint("/inference"))
+        .json(&payload)
+        .send()
+        .await
+        .unwrap();
+
+    // Check Response is OK, then fields in order
+    assert_eq!(response.status(), StatusCode::OK);
+    let response_json = response.json::<Value>().await.unwrap();
+
+    let original = &response_json["original_response"];
+    assert_eq!(original, DUMMY_INFER_RESPONSE_RAW);
+    // Don't both checking ClickHouse, as we do that in lots of other tests.
+}
+
+#[tokio::test]
+async fn e2e_test_inference_original_response_stream() {
+    let payload = json!({
+        "function_name": "basic_test",
+        "episode_id": Uuid::now_v7(),
+        "input": {
+            "system": {"assistant_name": "AskJeeves"},
+            "messages": [
+                {
+                    "role": "user",
+                    "content": "Hello, world!"
+                }
+            ]
+        },
+        "stream": true,
+        "include_original_response": true,
+    });
+
+    let response = Client::new()
+        .post(get_gateway_endpoint("/inference"))
+        .json(&payload)
+        .send()
+        .await
+        .unwrap();
+
+    let status = response.status();
+    let response_json = response.json::<Value>().await.unwrap();
+    assert_eq!(
+        status,
+        StatusCode::BAD_REQUEST,
+        "Expected bad request: {response_json}"
+    );
+
+    assert_eq!(
+        response_json,
+        serde_json::json!({
+            "error": "Cannot set both `include_original_response` and `stream` to `true`",
+        })
+    );
+    // Don't both checking ClickHouse, as we do that in lots of other tests.
+}
+
+#[tokio::test]
+async fn test_original_response_best_of_n_flaky_judge() {
+    // We use an embedded client so that we can control the number of
+    // requests to the flaky judge.
+    let gateway = make_embedded_gateway_with_config(
+        r#"
+[functions.best_of_n]
+type = "chat"
+[functions.best_of_n.variants.variant0]
+type = "chat_completion"
+weight = 0
+model = "test"
+[functions.best_of_n.variants.variant1]
+type = "chat_completion"
+weight = 0
+model = "json"
+[functions.best_of_n.variants.flaky_best_of_n_variant]
+type = "experimental_best_of_n_sampling"
+weight = 1
+candidates = ["variant0", "variant1"]
+[functions.best_of_n.variants.flaky_best_of_n_variant.evaluator]
+model = "flaky_best_of_n_judge"
+retries = { num_retries = 0, max_delay_s = 0 }
+[models.flaky_best_of_n_judge]
+routing = ["dummy"]
+[models.flaky_best_of_n_judge.providers.dummy]
+type = "dummy"
+model_name = "flaky_best_of_n_judge"
+[models.test]
+routing = ["good"]
+[models.test.providers.good]
+type = "dummy"
+model_name = "good"
+[models.json]
+routing = ["json"]
+[models.json.providers.json]
+type = "dummy"
+model_name = "json"
+    "#,
+    )
+    .await;
+
+    let params = ClientInferenceParams {
+        function_name: Some("best_of_n".to_string()),
+        input: Input {
+            messages: vec![InputMessage {
+                role: Role::User,
+                content: vec![InputMessageContent::Text(TextKind::Text {
+                    text: "Please write me a sentence about Megumin making an explosion."
+                        .to_string(),
+                })],
+            }],
+            ..Default::default()
+        },
+        include_original_response: true,
+        ..Default::default()
+    };
+
+    // First request to the flaky judge should succeed
+    let good_response = gateway.inference(params.clone()).await.unwrap();
+    let InferenceOutput::NonStreaming(InferenceResponse::Chat(good_response)) = good_response
+    else {
+        panic!("Expected non-streaming response, got {:?}", good_response);
+    };
+
+    assert_eq!(
+        good_response.original_response.unwrap(),
+        DUMMY_INFER_RESPONSE_RAW,
+    );
+
+    // Second request to the flaky judge should fail
+    let bad_response = gateway.inference(params).await.unwrap();
+    let InferenceOutput::NonStreaming(InferenceResponse::Chat(bad_response)) = bad_response else {
+        panic!("Expected non-streaming response, got {:?}", bad_response);
+    };
+
+    assert!(
+        bad_response.original_response.is_none(),
+        "Expected no original response"
+    );
+}
+
+#[tokio::test]
+async fn test_original_response_mixture_of_n_flaky_fuser() {
+    // We use an embedded client so that we can control the number of
+    // requests to the flaky judge.
+    let gateway = make_embedded_gateway_with_config(
+        r#"
+[functions.mixture_of_n]
+type = "chat"
+[functions.mixture_of_n.variants.variant0]
+type = "chat_completion"
+weight = 0
+model = "dummy::test"
+[functions.mixture_of_n.variants.variant1]
+type = "chat_completion"
+weight = 0
+model = "dummy::alternate"
+[functions.mixture_of_n.variants.mixture_of_n_variant]
+type = "experimental_mixture_of_n"
+weight = 1
+candidates = ["variant0", "variant1"]
+[functions.mixture_of_n.variants.mixture_of_n_variant.fuser]
+model = "dummy::flaky_model"
+    "#,
+    )
+    .await;
+
+    let params = ClientInferenceParams {
+        function_name: Some("mixture_of_n".to_string()),
+        input: Input {
+            messages: vec![InputMessage {
+                role: Role::User,
+                content: vec![InputMessageContent::Text(TextKind::Text {
+                    text: "Please write me a sentence about Megumin making an explosion."
+                        .to_string(),
+                })],
+            }],
+            ..Default::default()
+        },
+        include_original_response: true,
+        ..Default::default()
+    };
+
+    // First request to the flaky judge should succeed
+    let good_response = gateway.inference(params.clone()).await.unwrap();
+    let InferenceOutput::NonStreaming(InferenceResponse::Chat(good_response)) = good_response
+    else {
+        panic!("Expected non-streaming response, got {:?}", good_response);
+    };
+
+    assert_eq!(
+        good_response.original_response.unwrap(),
+        DUMMY_INFER_RESPONSE_RAW,
+    );
+
+    // Second request to the flaky judge should fail
+    let bad_response = gateway.inference(params).await.unwrap();
+    let InferenceOutput::NonStreaming(InferenceResponse::Chat(bad_response)) = bad_response else {
+        panic!("Expected non-streaming response, got {:?}", bad_response);
+    };
+
+    assert!(
+        bad_response.original_response.is_none(),
+        "Expected no original response"
+    );
+
+    // Don't check ClickHouse, as we do that in lots of other tests.
 }
 
 #[tokio::test]
