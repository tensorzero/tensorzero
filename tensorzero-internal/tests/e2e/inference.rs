use crate::providers::common::FERRIS_PNG;
use base64::prelude::*;
use futures::StreamExt;
use reqwest::{Client, StatusCode};
use reqwest_eventsource::{Event, RequestBuilderExt};
use serde_json::{json, Value};
use tensorzero::{
    ClientInferenceParams, InferenceOutput, InferenceResponse, Input, InputMessage,
    InputMessageContent,
};
use tensorzero_internal::{
    inference::{
        providers::dummy::{
            DUMMY_BAD_TOOL_RESPONSE, DUMMY_INFER_RESPONSE_CONTENT, DUMMY_INFER_RESPONSE_RAW,
            DUMMY_JSON_RESPONSE_RAW, DUMMY_RAW_REQUEST, DUMMY_STREAMING_RESPONSE,
            DUMMY_STREAMING_TOOL_RESPONSE, DUMMY_TOOL_RESPONSE,
        },
<<<<<<< HEAD
        types::{ContentBlock, Image, ImageKind, RequestMessage, Role, Text},
=======
        types::{ContentBlock, Image, ImageKind, RequestMessage, Role, TextKind},
>>>>>>> 4f1b7e8d
    },
    tool::ToolCall,
};
use uuid::Uuid;

use crate::{
    common::{
        get_clickhouse, get_gateway_endpoint, select_chat_inference_clickhouse,
        select_json_inference_clickhouse, select_model_inference_clickhouse,
    },
    providers::common::{
        make_embedded_gateway, make_embedded_gateway_no_config, make_http_gateway,
    },
};

#[tokio::test]
async fn e2e_test_inference_dryrun() {
    let payload = json!({
        "function_name": "basic_test",
        "episode_id": Uuid::now_v7(),
        "input": {
            "system": {"assistant_name": "AskJeeves"},
            "messages": [
                {
                    "role": "user",
                    "content": "Hello, world!"
                }
            ]
        },
        "stream": false,
        "dryrun": true,
    });

    let response = Client::new()
        .post(get_gateway_endpoint("/inference"))
        .json(&payload)
        .send()
        .await
        .unwrap();

    // Check Response is OK, then fields in order
    assert_eq!(response.status(), StatusCode::OK);
    let response_json = response.json::<Value>().await.unwrap();

    // Check that inference_id is here
    let inference_id = response_json.get("inference_id").unwrap().as_str().unwrap();
    let inference_id = Uuid::parse_str(inference_id).unwrap();

    // Sleep for 1 second to allow time for data to be inserted into ClickHouse (trailing writes from API)
    tokio::time::sleep(std::time::Duration::from_secs(1)).await;

    // Check ClickHouse
    let clickhouse = get_clickhouse().await;
    let result = select_chat_inference_clickhouse(&clickhouse, inference_id).await;
    assert!(result.is_none()); // No inference should be written to ClickHouse when dryrun is true
}

#[tokio::test]
async fn e2e_test_inference_chat_strip_unknown_block() {
    let payload = json!({
        "function_name": "basic_test",
        "episode_id": Uuid::now_v7(),
        "input": {
            "system": {"assistant_name": "AskJeeves"},
            "messages": [
                {
                    "role": "user",
                    "content": "Hello, world!"
                },
                {
                    "role": "user",
                    "content": [
                        {"type": "unknown", "model_provider_name": "bad_model_provider", "data": {} },
                        {"type": "unknown", "model_provider_name": "tensorzero::model_name::test::provider_name::good", "data": {"my": "custom data"}},
                        {"type": "unknown", "model_provider_name": "tensorzero::model_name::test::provider_name::wrong_model_name", "data": {"SHOULD NOT": "SHOW UP"}},
                        {"type": "unknown", "data": "Non-provider-specific unknown block"}
                    ]
                }
            ]
        },
        "stream": false,
    });

    let response = Client::new()
        .post(get_gateway_endpoint("/inference"))
        .json(&payload)
        .send()
        .await
        .unwrap();

    // Check Response is OK, then fields in order
    assert_eq!(response.status(), StatusCode::OK);
    let response_json = response.json::<Value>().await.unwrap();

    // Check that inference_id is here
    let inference_id = response_json.get("inference_id").unwrap().as_str().unwrap();
    let inference_id = Uuid::parse_str(inference_id).unwrap();

    let episode_id = response_json.get("episode_id").unwrap().as_str().unwrap();
    let episode_id = Uuid::parse_str(episode_id).unwrap();

    // Sleep for 100ms second to allow time for data to be inserted into ClickHouse (trailing writes from API)
    tokio::time::sleep(std::time::Duration::from_millis(100)).await;

    // Check ClickHouse
    let clickhouse = get_clickhouse().await;
    let result = select_chat_inference_clickhouse(&clickhouse, inference_id)
        .await
        .unwrap();
    let id = result.get("id").unwrap().as_str().unwrap();
    let id_uuid = Uuid::parse_str(id).unwrap();
    assert_eq!(id_uuid, inference_id);
    let input: Value =
        serde_json::from_str(result.get("input").unwrap().as_str().unwrap()).unwrap();

    // The input in ChatInference should have *all* of the unknown blocks present
    let correct_input: Value = json!(
        {
            "system": {
                "assistant_name": "AskJeeves"
            },
            "messages": [
                {
                    "role": "user",
                    "content": [{"type": "text", "value": "Hello, world!"}]
                },
                {
                    "role": "user",
                    "content": [
                        {"type": "unknown", "model_provider_name": "bad_model_provider", "data": {} },
                        {"type": "unknown", "model_provider_name": "tensorzero::model_name::test::provider_name::good", "data": {"my": "custom data"}},
                        {"type": "unknown", "model_provider_name": "tensorzero::model_name::test::provider_name::wrong_model_name", "data": {"SHOULD NOT": "SHOW UP"}},
                        {"type": "unknown", "model_provider_name": null, "data": "Non-provider-specific unknown block"}
                    ]
                }
            ]
        }
    );
    assert_eq!(input, correct_input);
    // Check that content blocks are correct
    let content_blocks = result.get("output").unwrap().as_str().unwrap();
    let content_blocks: Vec<Value> = serde_json::from_str(content_blocks).unwrap();
    assert_eq!(content_blocks.len(), 1);
    let content_block = content_blocks.first().unwrap();
    let content_block_type = content_block.get("type").unwrap().as_str().unwrap();
    assert_eq!(content_block_type, "text");
    let content = content_block.get("text").unwrap().as_str().unwrap();
    assert_eq!(content, DUMMY_INFER_RESPONSE_CONTENT);
    // Check that episode_id is here and correct
    let retrieved_episode_id = result.get("episode_id").unwrap().as_str().unwrap();
    let retrieved_episode_id = Uuid::parse_str(retrieved_episode_id).unwrap();
    assert_eq!(retrieved_episode_id, episode_id);
    // Check the variant name
    let variant_name = result.get("variant_name").unwrap().as_str().unwrap();
    assert_eq!(variant_name, "test");

    // Check the ModelInference Table
    let result = select_model_inference_clickhouse(&clickhouse, inference_id)
        .await
        .unwrap();
    let id = result.get("id").unwrap().as_str().unwrap();
    let _ = Uuid::parse_str(id).unwrap();
    let inference_id_result = result.get("inference_id").unwrap().as_str().unwrap();
    let inference_id_result = Uuid::parse_str(inference_id_result).unwrap();
    assert_eq!(inference_id_result, inference_id);

    let input_messages = result.get("input_messages").unwrap().as_str().unwrap();
    let input_messages: Vec<RequestMessage> = serde_json::from_str(input_messages).unwrap();
    assert_eq!(
        input_messages,
        vec![
            RequestMessage {
                role: Role::User,
                content: vec![ContentBlock::Text(Text {
                    text: "Hello, world!".to_string(),
                })]
            },
            RequestMessage {
                role: Role::User,
                content: vec![
                    ContentBlock::Unknown {
                        model_provider_name: Some(
                            "tensorzero::model_name::test::provider_name::good".to_string()
                        ),
                        data: json!({"my": "custom data"})
                    },
                    ContentBlock::Unknown {
                        model_provider_name: None,
                        data: "Non-provider-specific unknown block".into()
                    }
                ]
            },
        ]
    );
}

/// This test calls a function which calls a model where the first provider is broken but
/// then the second provider works fine. We expect this request to work despite the first provider
/// being broken.
#[tokio::test]
async fn e2e_test_inference_model_fallback() {
    let episode_id = Uuid::now_v7();

    let payload = json!({
        "function_name": "model_fallback_test",
        "episode_id": episode_id,
        "input":{
            "system": {"assistant_name": "AskJeeves"},
            "messages": [
                {
                    "role": "user",
                    "content": "Hello, world!"
                }
            ]},
        "stream": false,
    });

    let response = Client::new()
        .post(get_gateway_endpoint("/inference"))
        .json(&payload)
        .send()
        .await
        .unwrap();
    // Check Response is OK, then fields in order
    assert_eq!(response.status(), StatusCode::OK);
    let response_json = response.json::<Value>().await.unwrap();
    // Check that inference_id is here
    let inference_id = response_json.get("inference_id").unwrap().as_str().unwrap();
    let inference_id = Uuid::parse_str(inference_id).unwrap();
    // Check that raw_content is same as content
    let content_blocks: &Vec<Value> = response_json.get("content").unwrap().as_array().unwrap();
    assert_eq!(content_blocks.len(), 1);
    let content_block = content_blocks.first().unwrap();
    let content_block_type = content_block.get("type").unwrap().as_str().unwrap();
    assert_eq!(content_block_type, "text");
    let content = content_block.get("text").unwrap().as_str().unwrap();
    assert_eq!(content, DUMMY_INFER_RESPONSE_CONTENT);

    // Check that usage is correct
    let usage = response_json.get("usage").unwrap();
    let usage = usage.as_object().unwrap();
    let input_tokens = usage.get("input_tokens").unwrap().as_u64().unwrap();
    let output_tokens = usage.get("output_tokens").unwrap().as_u64().unwrap();
    assert_eq!(input_tokens, 10);
    assert_eq!(output_tokens, 10);
    // Sleep for 1 second to allow time for data to be inserted into ClickHouse (trailing writes from API)
    tokio::time::sleep(std::time::Duration::from_secs(1)).await;

    // Check ClickHouse
    let clickhouse = get_clickhouse().await;
    let result = select_chat_inference_clickhouse(&clickhouse, inference_id)
        .await
        .unwrap();
    let id = result.get("id").unwrap().as_str().unwrap();
    let id_uuid = Uuid::parse_str(id).unwrap();
    assert_eq!(id_uuid, inference_id);
    let input: Value =
        serde_json::from_str(result.get("input").unwrap().as_str().unwrap()).unwrap();
    let correct_input: Value = json!(
        {
            "system": {
                "assistant_name": "AskJeeves"
            },
            "messages": [
                {
                    "role": "user",
                    "content": [{"type": "text", "value": "Hello, world!"}]
                }
            ]
        }
    );
    assert_eq!(input, correct_input);
    // Check that content blocks are correct
    let content_blocks = result.get("output").unwrap().as_str().unwrap();
    let content_blocks: Vec<Value> = serde_json::from_str(content_blocks).unwrap();
    assert_eq!(content_blocks.len(), 1);
    let content_block = content_blocks.first().unwrap();
    let content_block_type = content_block.get("type").unwrap().as_str().unwrap();
    assert_eq!(content_block_type, "text");
    let content = content_block.get("text").unwrap().as_str().unwrap();
    assert_eq!(content, DUMMY_INFER_RESPONSE_CONTENT);
    // Check that episode_id is here and correct
    let retrieved_episode_id = result.get("episode_id").unwrap().as_str().unwrap();
    let retrieved_episode_id = Uuid::parse_str(retrieved_episode_id).unwrap();
    assert_eq!(retrieved_episode_id, episode_id);
    // Check the variant name
    let variant_name = result.get("variant_name").unwrap().as_str().unwrap();
    assert_eq!(variant_name, "test");

    // Check the ModelInference Table
    let result = select_model_inference_clickhouse(&clickhouse, inference_id)
        .await
        .unwrap();
    let id = result.get("id").unwrap().as_str().unwrap();
    let _ = Uuid::parse_str(id).unwrap();
    let inference_id_result = result.get("inference_id").unwrap().as_str().unwrap();
    let inference_id_result = Uuid::parse_str(inference_id_result).unwrap();
    assert_eq!(inference_id_result, inference_id);

    let input_tokens = result.get("input_tokens").unwrap().as_u64().unwrap();
    assert_eq!(input_tokens, 10);
    let output_tokens = result.get("output_tokens").unwrap().as_u64().unwrap();
    assert_eq!(output_tokens, 10);
    let response_time_ms = result.get("response_time_ms").unwrap().as_u64().unwrap();
    assert!(response_time_ms > 0);
    assert!(result.get("ttft_ms").unwrap().is_null());
    assert_eq!(
        result.get("raw_response").unwrap().as_str().unwrap(),
        DUMMY_INFER_RESPONSE_RAW
    );
    assert_eq!(
        result.get("raw_request").unwrap().as_str().unwrap(),
        DUMMY_RAW_REQUEST
    );
    let system = result.get("system").unwrap().as_str().unwrap();
    assert_eq!(
        system,
        "You are a helpful and friendly assistant named AskJeeves"
    );
    let input_messages = result.get("input_messages").unwrap().as_str().unwrap();
    let input_messages: Vec<RequestMessage> = serde_json::from_str(input_messages).unwrap();
    assert_eq!(input_messages.len(), 1);
    assert_eq!(
        input_messages[0],
        RequestMessage {
            role: Role::User,
            content: vec!["Hello, world!".to_string().into()],
        }
    );
    let output = result.get("output").unwrap().as_str().unwrap();
    let output: Vec<ContentBlock> = serde_json::from_str(output).unwrap();
    assert_eq!(
        output,
        vec![DUMMY_INFER_RESPONSE_CONTENT.to_string().into()]
    );
}

#[tokio::test]
async fn e2e_test_tool_call() {
    let episode_id = Uuid::now_v7();

    let payload = json!({
        "function_name": "weather_helper",
        "episode_id": episode_id,
        "input":{
            "system": {"assistant_name": "AskJeeves"},
            "messages": [
                {
                    "role": "user",
                    "content": "Hi I'm visiting Brooklyn from Brazil. What's the weather?"
                }
            ]},
        "stream": false,
    });
    let response = Client::new()
        .post(get_gateway_endpoint("/inference"))
        .json(&payload)
        .send()
        .await
        .unwrap();
    // Check Response is OK, then fields in order
    assert_eq!(response.status(), StatusCode::OK);
    let response_json = response.json::<Value>().await.unwrap();
    // No output schema so parsed content should not be in response
    assert!(response_json.get("parsed_content").is_none());
    // Check that inference_id is here
    let inference_id = response_json.get("inference_id").unwrap().as_str().unwrap();
    let inference_id = Uuid::parse_str(inference_id).unwrap();
    // Check that raw_content is same as content
    let content_blocks: &Vec<Value> = response_json.get("content").unwrap().as_array().unwrap();
    assert_eq!(content_blocks.len(), 1);
    let content_block = content_blocks.first().unwrap();
    let content_block_type = content_block.get("type").unwrap().as_str().unwrap();
    assert_eq!(content_block_type, "tool_call");
    let raw_name = content_block.get("raw_name").unwrap().as_str().unwrap();
    assert_eq!(raw_name, "get_temperature");
    let raw_arguments = content_block
        .get("raw_arguments")
        .unwrap()
        .as_str()
        .unwrap();
    let raw_arguments: Value = serde_json::from_str(raw_arguments).unwrap();
    assert_eq!(raw_arguments, *DUMMY_TOOL_RESPONSE);
    let arguments = content_block.get("arguments").unwrap().as_object().unwrap();
    assert_eq!(arguments, DUMMY_TOOL_RESPONSE.as_object().unwrap());
    let id = content_block.get("id").unwrap().as_str().unwrap();
    assert_eq!(id, "0");
    let name = content_block.get("name").unwrap().as_str().unwrap();
    assert_eq!(name, "get_temperature");

    // Check that type is "chat"
    // Check that usage is correct
    let usage = response_json.get("usage").unwrap();
    let usage = usage.as_object().unwrap();
    let input_tokens = usage.get("input_tokens").unwrap().as_u64().unwrap();
    let output_tokens = usage.get("output_tokens").unwrap().as_u64().unwrap();
    assert_eq!(input_tokens, 10);
    assert_eq!(output_tokens, 10);
    // Sleep for 1 second to allow time for data to be inserted into ClickHouse (trailing writes from API)
    tokio::time::sleep(std::time::Duration::from_secs(1)).await;

    // Check ClickHouse
    let clickhouse = get_clickhouse().await;
    let result = select_chat_inference_clickhouse(&clickhouse, inference_id)
        .await
        .unwrap();
    let id = result.get("id").unwrap().as_str().unwrap();
    let id_uuid = Uuid::parse_str(id).unwrap();
    assert_eq!(id_uuid, inference_id);
    let input: Value =
        serde_json::from_str(result.get("input").unwrap().as_str().unwrap()).unwrap();
    let correct_input: Value = json!(
        {
            "system": {
                "assistant_name": "AskJeeves"
            },
            "messages": [
                {
                    "role": "user",
                    "content": [{"type": "text", "value": "Hi I'm visiting Brooklyn from Brazil. What's the weather?"}]
                }
            ]
        }
    );
    assert_eq!(input, correct_input);
    // Check that content blocks are correct
    let content_blocks = result.get("output").unwrap().as_str().unwrap();
    let content_blocks: Vec<Value> = serde_json::from_str(content_blocks).unwrap();
    assert_eq!(content_blocks.len(), 1);
    let content_block = content_blocks.first().unwrap();
    let content_block_type = content_block.get("type").unwrap().as_str().unwrap();
    assert_eq!(content_block_type, "tool_call");
    // Check that the tool call is correctly stored
    let id = content_block.get("id").unwrap().as_str().unwrap();
    assert_eq!(id, "0");
    let raw_name = content_block.get("raw_name").unwrap().as_str().unwrap();
    assert_eq!(raw_name, "get_temperature");
    let raw_arguments = content_block
        .get("raw_arguments")
        .unwrap()
        .as_str()
        .unwrap();
    let raw_arguments: Value = serde_json::from_str(raw_arguments).unwrap();
    assert_eq!(raw_arguments, *DUMMY_TOOL_RESPONSE);
    let name = content_block.get("name").unwrap().as_str().unwrap();
    assert_eq!(name, "get_temperature");
    let arguments = content_block.get("arguments").unwrap().as_object().unwrap();
    assert_eq!(arguments, DUMMY_TOOL_RESPONSE.as_object().unwrap());
    // Check that episode_id is here and correct
    let retrieved_episode_id = result.get("episode_id").unwrap().as_str().unwrap();
    let retrieved_episode_id = Uuid::parse_str(retrieved_episode_id).unwrap();
    assert_eq!(retrieved_episode_id, episode_id);
    // Check the variant name
    let variant_name = result.get("variant_name").unwrap().as_str().unwrap();
    assert_eq!(variant_name, "variant");
    // Check the tool_params
    let tool_params = result.get("tool_params").unwrap().as_str().unwrap();
    let tool_params: Value = serde_json::from_str(tool_params).unwrap();
    let tools_available = tool_params
        .get("tools_available")
        .unwrap()
        .as_array()
        .unwrap();
    assert!(tools_available.len() == 1);
    assert!(
        tools_available
            .first()
            .unwrap()
            .get("name")
            .unwrap()
            .as_str()
            .unwrap()
            == "get_temperature"
    );
    assert!(tool_params.get("tool_choice").unwrap().as_str().unwrap() == "auto");
    assert!(!tool_params
        .get("parallel_tool_calls")
        .unwrap()
        .as_bool()
        .unwrap());
    // Check the ModelInference Table
    let result = select_model_inference_clickhouse(&clickhouse, inference_id)
        .await
        .unwrap();
    let id = result.get("id").unwrap().as_str().unwrap();
    let _ = Uuid::parse_str(id).unwrap();
    let inference_id_result = result.get("inference_id").unwrap().as_str().unwrap();
    let inference_id_result = Uuid::parse_str(inference_id_result).unwrap();
    assert_eq!(inference_id_result, inference_id);

    let input_tokens = result.get("input_tokens").unwrap().as_u64().unwrap();
    assert_eq!(input_tokens, 10);
    let output_tokens = result.get("output_tokens").unwrap().as_u64().unwrap();
    assert_eq!(output_tokens, 10);
    let response_time_ms = result.get("response_time_ms").unwrap().as_u64().unwrap();
    assert!(response_time_ms > 0);
    assert!(result.get("ttft_ms").unwrap().is_null());
    assert_eq!(
        result.get("raw_response").unwrap().as_str().unwrap(),
        serde_json::to_string(&*DUMMY_TOOL_RESPONSE).unwrap()
    );
    assert_eq!(
        result.get("raw_request").unwrap().as_str().unwrap(),
        DUMMY_RAW_REQUEST
    );
    let system = result.get("system").unwrap().as_str().unwrap();
    let expected_system = "You are a helpful and friendly assistant named AskJeeves.\n\nPeople will ask you questions about the weather.\n\nIf asked about the weather, just respond with the tool call. Use the \"get_temperature\" tool.\n\nIf provided with a tool result, use it to respond to the user (e.g. \"The weather in New York is 55 degrees Fahrenheit.\").";
    assert_eq!(system, expected_system);
    let input_messages = result.get("input_messages").unwrap().as_str().unwrap();
    let input_messages: Vec<RequestMessage> = serde_json::from_str(input_messages).unwrap();
    let expected_messages = vec![RequestMessage {
        role: Role::User,
        content: vec!["Hi I'm visiting Brooklyn from Brazil. What's the weather?"
            .to_string()
            .into()],
    }];
    assert_eq!(input_messages, expected_messages);
    let output = result.get("output").unwrap().as_str().unwrap();
    let output: Vec<ContentBlock> = serde_json::from_str(output).unwrap();
    assert_eq!(output.len(), 1);
    match &output[0] {
        ContentBlock::ToolCall(tool_call) => {
            assert_eq!(tool_call.id, "0");
            assert_eq!(tool_call.name, "get_temperature");
            assert_eq!(
                tool_call.arguments,
                serde_json::to_string(&*DUMMY_TOOL_RESPONSE).unwrap()
            );
        }
        _ => {
            panic!("Expected a tool call block, got {:?}", output[0]);
        }
    }
}

#[tokio::test]
async fn e2e_test_tool_call_malformed() {
    let episode_id = Uuid::now_v7();

    let payload = json!({
        "function_name": "weather_helper",
        "episode_id": episode_id,
        "input":{
            "system": {"assistant_name": "AskJeeves"},
            "messages": [
                {
                    "role": "user",
                    "content": "Hi I'm visiting Brooklyn from Brazil. What's the weather?"
                }
            ]},
        "stream": false,
        "variant_name": "bad_tool"
    });
    let response = Client::new()
        .post(get_gateway_endpoint("/inference"))
        .json(&payload)
        .send()
        .await
        .unwrap();
    // Check Response is OK, then fields in order
    assert_eq!(response.status(), StatusCode::OK);
    let response_json = response.json::<Value>().await.unwrap();
    // Check that inference_id is here
    let inference_id = response_json.get("inference_id").unwrap().as_str().unwrap();
    let inference_id = Uuid::parse_str(inference_id).unwrap();
    // Check that raw_content is same as content
    let content_blocks: &Vec<Value> = response_json.get("content").unwrap().as_array().unwrap();
    assert_eq!(content_blocks.len(), 1);
    let content_block = content_blocks.first().unwrap();
    let content_block_type = content_block.get("type").unwrap().as_str().unwrap();
    assert_eq!(content_block_type, "tool_call");
    let raw_name = content_block.get("raw_name").unwrap().as_str().unwrap();
    assert_eq!(raw_name, "get_temperature");
    let raw_arguments = content_block
        .get("raw_arguments")
        .unwrap()
        .as_str()
        .unwrap();
    let raw_arguments: Value = serde_json::from_str(raw_arguments).unwrap();
    assert_eq!(raw_arguments, *DUMMY_BAD_TOOL_RESPONSE);
    let id = content_block.get("id").unwrap().as_str().unwrap();
    assert_eq!(id, "0");
    let name = content_block.get("name").unwrap();
    assert_eq!(name, "get_temperature");
    let arguments = content_block.get("arguments").unwrap();
    assert!(arguments.is_null());

    // Check that type is "chat"
    // Check that usage is correct
    let usage = response_json.get("usage").unwrap();
    let usage = usage.as_object().unwrap();
    let input_tokens = usage.get("input_tokens").unwrap().as_u64().unwrap();
    let output_tokens = usage.get("output_tokens").unwrap().as_u64().unwrap();
    assert_eq!(input_tokens, 10);
    assert_eq!(output_tokens, 10);
    // Sleep for 1 second to allow time for data to be inserted into ClickHouse (trailing writes from API)
    tokio::time::sleep(std::time::Duration::from_secs(1)).await;

    // Check ClickHouse
    let clickhouse = get_clickhouse().await;
    let result = select_chat_inference_clickhouse(&clickhouse, inference_id)
        .await
        .unwrap();
    let id = result.get("id").unwrap().as_str().unwrap();
    let id_uuid = Uuid::parse_str(id).unwrap();
    assert_eq!(id_uuid, inference_id);
    let input: Value =
        serde_json::from_str(result.get("input").unwrap().as_str().unwrap()).unwrap();
    let correct_input: Value = json!(
        {
            "system": {
                "assistant_name": "AskJeeves"
            },
            "messages": [
                {
                    "role": "user",
                    "content": [{"type": "text", "value": "Hi I'm visiting Brooklyn from Brazil. What's the weather?"}]
                }
            ]
        }
    );
    assert_eq!(input, correct_input);
    // Check that content blocks are correct
    let content_blocks = result.get("output").unwrap().as_str().unwrap();
    let content_blocks: Vec<Value> = serde_json::from_str(content_blocks).unwrap();
    assert_eq!(content_blocks.len(), 1);
    let content_block = content_blocks.first().unwrap();
    let content_block_type = content_block.get("type").unwrap().as_str().unwrap();
    assert_eq!(content_block_type, "tool_call");
    // Check that the tool call is correctly stored
    let raw_arguments = content_block
        .get("raw_arguments")
        .unwrap()
        .as_str()
        .unwrap();
    let raw_arguments: Value = serde_json::from_str(raw_arguments).unwrap();
    assert_eq!(raw_arguments, *DUMMY_BAD_TOOL_RESPONSE);
    let id = content_block.get("id").unwrap().as_str().unwrap();
    assert_eq!(id, "0");
    let raw_name = content_block.get("raw_name").unwrap().as_str().unwrap();
    assert_eq!(raw_name, "get_temperature");
    let name = content_block.get("name").unwrap().as_str().unwrap();
    assert_eq!(name, "get_temperature");
    let arguments = content_block.get("arguments").unwrap();
    assert!(arguments.is_null());
    // Check that episode_id is here and correct
    let retrieved_episode_id = result.get("episode_id").unwrap().as_str().unwrap();
    let retrieved_episode_id = Uuid::parse_str(retrieved_episode_id).unwrap();
    assert_eq!(retrieved_episode_id, episode_id);
    // Check the variant name
    let variant_name = result.get("variant_name").unwrap().as_str().unwrap();
    assert_eq!(variant_name, "bad_tool");
    // Check the tool_params
    let tool_params = result.get("tool_params").unwrap().as_str().unwrap();
    let tool_params: Value = serde_json::from_str(tool_params).unwrap();
    let tools_available = tool_params
        .get("tools_available")
        .unwrap()
        .as_array()
        .unwrap();
    assert!(tools_available.len() == 1);
    assert!(
        tools_available
            .first()
            .unwrap()
            .get("name")
            .unwrap()
            .as_str()
            .unwrap()
            == "get_temperature"
    );
    assert!(tool_params.get("tool_choice").unwrap().as_str().unwrap() == "auto");
    assert!(!tool_params
        .get("parallel_tool_calls")
        .unwrap()
        .as_bool()
        .unwrap());
    // Check the ModelInference Table
    let result = select_model_inference_clickhouse(&clickhouse, inference_id)
        .await
        .unwrap();
    let id = result.get("id").unwrap().as_str().unwrap();
    let _ = Uuid::parse_str(id).unwrap();
    let inference_id_result = result.get("inference_id").unwrap().as_str().unwrap();
    let inference_id_result = Uuid::parse_str(inference_id_result).unwrap();
    assert_eq!(inference_id_result, inference_id);

    let input_tokens = result.get("input_tokens").unwrap().as_u64().unwrap();
    assert_eq!(input_tokens, 10);
    let output_tokens = result.get("output_tokens").unwrap().as_u64().unwrap();
    assert_eq!(output_tokens, 10);
    let response_time_ms = result.get("response_time_ms").unwrap().as_u64().unwrap();
    assert!(response_time_ms > 0);
    assert!(result.get("ttft_ms").unwrap().is_null());
    result.get("raw_response").unwrap().as_str().unwrap();
    assert_eq!(
        result.get("raw_request").unwrap().as_str().unwrap(),
        DUMMY_RAW_REQUEST
    );
    let system = result.get("system").unwrap().as_str().unwrap();
    let expected_system = "You are a helpful and friendly assistant named AskJeeves.\n\nPeople will ask you questions about the weather.\n\nIf asked about the weather, just respond with the tool call. Use the \"get_temperature\" tool.\n\nIf provided with a tool result, use it to respond to the user (e.g. \"The weather in New York is 55 degrees Fahrenheit.\").";
    assert_eq!(system, expected_system);
    let input_messages = result.get("input_messages").unwrap().as_str().unwrap();
    let input_messages: Vec<RequestMessage> = serde_json::from_str(input_messages).unwrap();
    let expected_messages = vec![RequestMessage {
        role: Role::User,
        content: vec!["Hi I'm visiting Brooklyn from Brazil. What's the weather?"
            .to_string()
            .into()],
    }];
    assert_eq!(input_messages, expected_messages);
    let output = result.get("output").unwrap().as_str().unwrap();
    let output: Vec<ContentBlock> = serde_json::from_str(output).unwrap();
    assert_eq!(output.len(), 1);
    match &output[0] {
        ContentBlock::ToolCall(tool_call) => {
            assert_eq!(tool_call.id, "0");
            assert_eq!(tool_call.name, "get_temperature");
            assert_eq!(
                tool_call.arguments,
                serde_json::to_string(&*DUMMY_BAD_TOOL_RESPONSE).unwrap()
            );
        }
        _ => {
            panic!("Expected a tool call block, got {:?}", output[0]);
        }
    }
}

/// This test checks the return type and clickhouse writes for a function with an output schema and
/// a response which does not satisfy the schema.
/// We expect to see a null `parsed_content` field in the response and a null `parsed_content` field in the table.
#[tokio::test]
async fn e2e_test_inference_json_fail() {
    let episode_id = Uuid::now_v7();

    let payload = json!({
        "function_name": "json_fail",
        "episode_id": episode_id,
        "input":
            {
                "system": {"assistant_name": "AskJeeves"},
                "messages": [
                {
                    "role": "user",
                    "content": "Hello, world!"
                }
            ]},
        "stream": false,
    });

    let response = Client::new()
        .post(get_gateway_endpoint("/inference"))
        .json(&payload)
        .send()
        .await
        .unwrap();
    // Check Response is OK, then fields in order
    assert_eq!(response.status(), StatusCode::OK);
    let response_json = response.json::<Value>().await.unwrap();
    // Get output field
    let output = response_json.get("output").unwrap();
    assert!(output.get("parsed").unwrap().is_null());
    assert!(output.get("raw").unwrap().as_str().unwrap() == DUMMY_INFER_RESPONSE_CONTENT);
    // Check that inference_id is here
    let inference_id = response_json.get("inference_id").unwrap().as_str().unwrap();
    let inference_id = Uuid::parse_str(inference_id).unwrap();

    // Check that usage is correct
    let usage = response_json.get("usage").unwrap();
    let usage = usage.as_object().unwrap();
    let input_tokens = usage.get("input_tokens").unwrap().as_u64().unwrap();
    let output_tokens = usage.get("output_tokens").unwrap().as_u64().unwrap();
    assert_eq!(input_tokens, 10);
    assert_eq!(output_tokens, 10);
    // Sleep for 1 second to allow time for data to be inserted into ClickHouse (trailing writes from API)
    tokio::time::sleep(std::time::Duration::from_secs(1)).await;

    // Check ClickHouse
    let clickhouse = get_clickhouse().await;
    let result = select_json_inference_clickhouse(&clickhouse, inference_id)
        .await
        .unwrap();

    let id = result.get("id").unwrap().as_str().unwrap();
    let id_uuid = Uuid::parse_str(id).unwrap();
    assert_eq!(id_uuid, inference_id);
    let input: Value =
        serde_json::from_str(result.get("input").unwrap().as_str().unwrap()).unwrap();
    let correct_input = json!({
        "system": {"assistant_name": "AskJeeves"},
        "messages": [
            {
                "role": "user",
                "content": [{"type": "text", "value": "Hello, world!"}]
            }
        ]
    });
    assert_eq!(input, correct_input);
    let retrieved_episode_id = result.get("episode_id").unwrap().as_str().unwrap();
    let retrieved_episode_id = Uuid::parse_str(retrieved_episode_id).unwrap();
    assert_eq!(retrieved_episode_id, episode_id);
    let output: Value =
        serde_json::from_str(result.get("output").unwrap().as_str().unwrap()).unwrap();
    assert!(output.get("parsed").unwrap().is_null());
    assert!(output.get("raw").unwrap().as_str().unwrap() == DUMMY_INFER_RESPONSE_CONTENT);
    // Check the variant name
    let variant_name = result.get("variant_name").unwrap().as_str().unwrap();
    assert_eq!(variant_name, "test");

    // Check the ModelInference Table
    let result = select_model_inference_clickhouse(&clickhouse, inference_id)
        .await
        .unwrap();
    let id = result.get("id").unwrap().as_str().unwrap();
    let _ = Uuid::parse_str(id).unwrap();
    let inference_id_result = result.get("inference_id").unwrap().as_str().unwrap();
    let inference_id_result = Uuid::parse_str(inference_id_result).unwrap();
    assert_eq!(inference_id_result, inference_id);

    let input_tokens = result.get("input_tokens").unwrap().as_u64().unwrap();
    assert_eq!(input_tokens, 10);
    let output_tokens = result.get("output_tokens").unwrap().as_u64().unwrap();
    assert_eq!(output_tokens, 10);
    let response_time_ms = result.get("response_time_ms").unwrap().as_u64().unwrap();
    assert!(response_time_ms > 0);
    assert!(result.get("ttft_ms").unwrap().is_null());
    assert_eq!(
        result.get("raw_response").unwrap().as_str().unwrap(),
        DUMMY_INFER_RESPONSE_RAW
    );
    assert_eq!(
        result.get("raw_request").unwrap().as_str().unwrap(),
        DUMMY_RAW_REQUEST
    );
    let system = result.get("system").unwrap().as_str().unwrap();
    assert_eq!(
        system,
        "You are a helpful and friendly assistant named AskJeeves"
    );
    let input_messages = result.get("input_messages").unwrap().as_str().unwrap();
    let input_messages: Vec<RequestMessage> = serde_json::from_str(input_messages).unwrap();
    assert_eq!(input_messages.len(), 1);
    assert_eq!(
        input_messages[0],
        RequestMessage {
            role: Role::User,
            content: vec!["Hello, world!".to_string().into()],
        }
    );
    let output = result.get("output").unwrap().as_str().unwrap();
    let output: Vec<ContentBlock> = serde_json::from_str(output).unwrap();
    assert_eq!(
        output,
        vec![DUMMY_INFER_RESPONSE_CONTENT.to_string().into()]
    );
}

/// This test checks the return type and clickhouse writes for a function with an output schema and
/// a response which satisfies the schema.
/// We expect to see a filled-out `content` field in the response and a filled-out `output` field in the table.
#[tokio::test]
async fn e2e_test_inference_json_success() {
    let episode_id = Uuid::now_v7();

    let payload = json!({
        "function_name": "json_success",
        "episode_id": episode_id,
        "input":
            {
                "system": {"assistant_name": "AskJeeves"},
                "messages": [
                {
                    "role": "user",
                    "content": [{"type": "text", "arguments": {"country": "Japan"}}]
                }
            ]},
        "stream": false,
    });

    let response = Client::new()
        .post(get_gateway_endpoint("/inference"))
        .json(&payload)
        .send()
        .await
        .unwrap();
    // Check Response is OK, then fields in order
    assert_eq!(response.status(), StatusCode::OK);
    let response_json = response.json::<Value>().await.unwrap();
    let output = response_json.get("output").unwrap().as_object().unwrap();
    let parsed = output.get("parsed").unwrap().as_object().unwrap();
    let answer = parsed.get("answer").unwrap().as_str().unwrap();
    assert_eq!(answer, "Hello");
    let raw = output.get("raw").unwrap().as_str().unwrap();
    assert_eq!(raw, DUMMY_JSON_RESPONSE_RAW);
    // Check that inference_id is here
    let inference_id = response_json.get("inference_id").unwrap().as_str().unwrap();
    let inference_id = Uuid::parse_str(inference_id).unwrap();

    // Check that usage is correct
    let usage = response_json.get("usage").unwrap();
    let usage = usage.as_object().unwrap();
    let input_tokens = usage.get("input_tokens").unwrap().as_u64().unwrap();
    let output_tokens = usage.get("output_tokens").unwrap().as_u64().unwrap();
    assert_eq!(input_tokens, 10);
    assert_eq!(output_tokens, 10);
    // Sleep for 1 second to allow time for data to be inserted into ClickHouse (trailing writes from API)
    tokio::time::sleep(std::time::Duration::from_secs(1)).await;

    // Check ClickHouse
    let clickhouse = get_clickhouse().await;
    let result = select_json_inference_clickhouse(&clickhouse, inference_id)
        .await
        .unwrap();
    let id = result.get("id").unwrap().as_str().unwrap();
    let id_uuid = Uuid::parse_str(id).unwrap();
    assert_eq!(id_uuid, inference_id);
    let correct_input = json!({
        "system": {"assistant_name": "AskJeeves"},
        "messages": [
            {
                "role": "user",
                "content": [{"type": "text", "value": {"country": "Japan"}}]
            }
        ]
    });
    let input: Value =
        serde_json::from_str(result.get("input").unwrap().as_str().unwrap()).unwrap();
    assert_eq!(input, correct_input);
    // Check that correctly parsed output is present
    let output = result.get("output").unwrap().as_str().unwrap();
    let output: Value = serde_json::from_str(output).unwrap();
    let parsed = output.get("parsed").unwrap().as_object().unwrap();
    let answer = parsed.get("answer").unwrap().as_str().unwrap();
    assert_eq!(answer, "Hello");
    let raw = output.get("raw").unwrap().as_str().unwrap();
    assert_eq!(raw, DUMMY_JSON_RESPONSE_RAW);
    // Check content blocks
    let retrieved_episode_id = result.get("episode_id").unwrap().as_str().unwrap();
    let retrieved_episode_id = Uuid::parse_str(retrieved_episode_id).unwrap();
    assert_eq!(retrieved_episode_id, episode_id);
    // Check the variant name
    let variant_name = result.get("variant_name").unwrap().as_str().unwrap();
    assert_eq!(variant_name, "test");

    // Check the ModelInference Table
    let result = select_model_inference_clickhouse(&clickhouse, inference_id)
        .await
        .unwrap();
    let id = result.get("id").unwrap().as_str().unwrap();
    let _ = Uuid::parse_str(id).unwrap();
    let inference_id_result = result.get("inference_id").unwrap().as_str().unwrap();
    let inference_id_result = Uuid::parse_str(inference_id_result).unwrap();
    assert_eq!(inference_id_result, inference_id);

    let input_tokens = result.get("input_tokens").unwrap().as_u64().unwrap();
    assert_eq!(input_tokens, 10);
    let output_tokens = result.get("output_tokens").unwrap().as_u64().unwrap();
    assert_eq!(output_tokens, 10);
    let response_time_ms = result.get("response_time_ms").unwrap().as_u64().unwrap();
    assert!(response_time_ms > 0);
    assert!(result.get("ttft_ms").unwrap().is_null());
    assert_eq!(
        result.get("raw_response").unwrap().as_str().unwrap(),
        DUMMY_JSON_RESPONSE_RAW
    );
    assert_eq!(
        result.get("raw_request").unwrap().as_str().unwrap(),
        DUMMY_RAW_REQUEST
    );
    let system = result.get("system").unwrap().as_str().unwrap();
    assert_eq!(
        system,
        "You are a helpful and friendly assistant named AskJeeves.\n\nPlease answer the questions in a JSON with key \"answer\".\n\nDo not include any other text than the JSON object. Do not include \"```json\" or \"```\" or anything else.\n\nExample Response:\n\n{\n    \"answer\": \"42\"\n}"
    );
    let input_messages = result.get("input_messages").unwrap().as_str().unwrap();
    let input_messages: Vec<RequestMessage> = serde_json::from_str(input_messages).unwrap();
    assert_eq!(input_messages.len(), 1);
    assert_eq!(
        input_messages[0],
        RequestMessage {
            role: Role::User,
            content: vec!["What is the name of the capital city of Japan?"
                .to_string()
                .into()],
        }
    );
    let output = result.get("output").unwrap().as_str().unwrap();
    let output: Vec<ContentBlock> = serde_json::from_str(output).unwrap();
    assert_eq!(output, vec!["{\"answer\":\"Hello\"}".to_string().into()]);
}

/// The variant_failover function has two variants: good and error, each with weight 0.5
/// We want to make sure that this does not fail despite the error variant failing every time
/// We do this by making several requests and checking that the response is 200 in each, then checking that
/// the response is correct for the last one.
#[tokio::test]
async fn e2e_test_variant_failover() {
    let mut last_response = None;
    let mut last_episode_id = None;
    for _ in 0..50 {
        let episode_id = Uuid::now_v7();

        let payload = json!({
            "function_name": "variant_failover",
            "episode_id": episode_id,
            "input":
                {
                    "system": {
                        "assistant_name": "AskJeeves"
                    },
                    "messages": [
                    {
                        "role": "user",
                        "content": [{"type": "text", "value": {"type": "tacos", "quantity": 13}}],
                    }
                ]},
            "stream": false,
        });

        let response = Client::new()
            .post(get_gateway_endpoint("/inference"))
            .json(&payload)
            .send()
            .await
            .unwrap();
        // Check Response is OK, then fields in order
        assert_eq!(response.status(), StatusCode::OK);
        last_response = Some(response);
        last_episode_id = Some(episode_id);
    }
    let response = last_response.unwrap();
    let episode_id = last_episode_id.unwrap();
    let response_json = response.json::<Value>().await.unwrap();
    let content_blocks = response_json.get("content").unwrap().as_array().unwrap();
    assert!(content_blocks.len() == 1);
    let content_block = content_blocks.first().unwrap();
    let content_block_type = content_block.get("type").unwrap().as_str().unwrap();
    assert_eq!(content_block_type, "text");
    let content = content_block.get("text").unwrap().as_str().unwrap();
    assert_eq!(content, DUMMY_INFER_RESPONSE_CONTENT);
    // Check that inference_id is here
    let inference_id = response_json.get("inference_id").unwrap().as_str().unwrap();
    let inference_id = Uuid::parse_str(inference_id).unwrap();

    // Check that usage is correct
    let usage = response_json.get("usage").unwrap();
    let usage = usage.as_object().unwrap();
    let input_tokens = usage.get("input_tokens").unwrap().as_u64().unwrap();
    let output_tokens = usage.get("output_tokens").unwrap().as_u64().unwrap();
    assert_eq!(input_tokens, 10);
    assert_eq!(output_tokens, 10);
    // Sleep for 1 second to allow time for data to be inserted into ClickHouse (trailing writes from API)
    tokio::time::sleep(std::time::Duration::from_secs(1)).await;

    // Check ClickHouse
    let clickhouse = get_clickhouse().await;
    let result = select_chat_inference_clickhouse(&clickhouse, inference_id)
        .await
        .unwrap();
    let id = result.get("id").unwrap().as_str().unwrap();
    let id_uuid = Uuid::parse_str(id).unwrap();
    assert_eq!(id_uuid, inference_id);
    let input: Value =
        serde_json::from_str(result.get("input").unwrap().as_str().unwrap()).unwrap();
    let correct_input: Value = json!(
        {
            "system": {
                "assistant_name": "AskJeeves"
            },
            "messages": [
            {
                "role": "user",
                "content": [{"type": "text", "value": {"type": "tacos", "quantity": 13}}]
            }
        ]}
    );
    assert_eq!(input, correct_input);
    let content_blocks = result.get("output").unwrap().as_str().unwrap();
    // Check that content_blocks is a list of blocks length 1
    let content_blocks: Vec<Value> = serde_json::from_str(content_blocks).unwrap();
    assert_eq!(content_blocks.len(), 1);
    let content_block = content_blocks.first().unwrap();
    // Check the type and content in the block
    let content_block_type = content_block.get("type").unwrap().as_str().unwrap();
    assert_eq!(content_block_type, "text");
    let content = content_block.get("text").unwrap().as_str().unwrap();
    assert_eq!(content, DUMMY_INFER_RESPONSE_CONTENT);
    // Check that episode_id is here and correct
    let retrieved_episode_id = result.get("episode_id").unwrap().as_str().unwrap();
    let retrieved_episode_id = Uuid::parse_str(retrieved_episode_id).unwrap();
    assert_eq!(retrieved_episode_id, episode_id);
    // Check the variant name
    let variant_name = result.get("variant_name").unwrap().as_str().unwrap();
    assert_eq!(variant_name, "good");

    // Check the inference_params (should be null since neither config or payload has chat_completion)
    let inference_params = result.get("inference_params").unwrap().as_str().unwrap();
    let inference_params: Value = serde_json::from_str(inference_params).unwrap();
    let chat_completion_inference_params = inference_params
        .get("chat_completion")
        .unwrap()
        .as_object()
        .unwrap();

    assert!(chat_completion_inference_params
        .get("temperature")
        .is_none());
    let max_tokens = chat_completion_inference_params.get("max_tokens").unwrap();
    assert_eq!(max_tokens.as_u64().unwrap(), 100);
    assert!(chat_completion_inference_params.get("seed").is_none());

    // Check the ModelInference Table
    let result = select_model_inference_clickhouse(&clickhouse, inference_id)
        .await
        .unwrap();
    let inference_id_result = result.get("inference_id").unwrap().as_str().unwrap();
    let inference_id_result = Uuid::parse_str(inference_id_result).unwrap();
    assert_eq!(inference_id_result, inference_id);

    let input_tokens = result.get("input_tokens").unwrap().as_u64().unwrap();
    assert_eq!(input_tokens, 10);
    let output_tokens = result.get("output_tokens").unwrap().as_u64().unwrap();
    assert_eq!(output_tokens, 10);
    let response_time_ms = result.get("response_time_ms").unwrap().as_u64().unwrap();
    assert!(response_time_ms > 0);
    assert!(result.get("ttft_ms").unwrap().is_null());
    assert_eq!(
        result.get("raw_response").unwrap().as_str().unwrap(),
        DUMMY_INFER_RESPONSE_RAW
    );
    assert_eq!(
        result.get("raw_request").unwrap().as_str().unwrap(),
        DUMMY_RAW_REQUEST
    );
    let system = result.get("system").unwrap().as_str().unwrap();
    assert_eq!(
        system,
        "You are a helpful and friendly assistant named AskJeeves"
    );
    let input_messages = result.get("input_messages").unwrap().as_str().unwrap();
    let input_messages: Vec<RequestMessage> = serde_json::from_str(input_messages).unwrap();
    assert_eq!(input_messages.len(), 1);
    assert_eq!(
        input_messages[0],
        RequestMessage {
            role: Role::User,
            content: vec!["I want 13 of tacos, please.".to_string().into()],
        }
    );
    let output = result.get("output").unwrap().as_str().unwrap();
    let output: Vec<ContentBlock> = serde_json::from_str(output).unwrap();
    assert_eq!(output, vec!["Megumin gleefully chanted her spell, unleashing a thunderous explosion that lit up the sky and left a massive crater in its wake.".to_string().into()]);
}

/// This test checks that streaming inference works as expected.
#[tokio::test]
async fn e2e_test_streaming() {
    let episode_id = Uuid::now_v7();

    let payload = json!({
        "function_name": "basic_test",
        "episode_id": episode_id,
        "input":
            {
                "system": {
                    "assistant_name": "AskJeeves"
                },
                "messages": [
                {
                    "role": "user",
                    "content": "Hello, world!"
                }
            ]},
        "stream": true,
        "params": {
            "chat_completion": {
                "temperature": 2.0,
            "max_tokens": 200,
            "seed": 420
        }}
    });

    let mut event_source = Client::new()
        .post(get_gateway_endpoint("/inference"))
        .json(&payload)
        .eventsource()
        .unwrap();
    let mut chunks = vec![];
    while let Some(event) = event_source.next().await {
        let event = event.unwrap();
        match event {
            Event::Open => continue,
            Event::Message(message) => {
                if message.data == "[DONE]" {
                    break;
                }
                chunks.push(message.data);
            }
        }
    }
    let mut inference_id = None;
    for (i, chunk) in chunks.iter().enumerate() {
        let chunk_json: Value = serde_json::from_str(chunk).unwrap();
        if i < DUMMY_STREAMING_RESPONSE.len() {
            let content = chunk_json.get("content").unwrap().as_array().unwrap();
            assert_eq!(content.len(), 1);
            let content_block = content.first().unwrap();
            let content_block_type = content_block.get("type").unwrap().as_str().unwrap();
            assert_eq!(content_block_type, "text");
            let content = content_block.get("text").unwrap().as_str().unwrap();
            assert_eq!(content, DUMMY_STREAMING_RESPONSE[i]);
        } else {
            assert!(chunk_json
                .get("content")
                .unwrap()
                .as_array()
                .unwrap()
                .is_empty());
            let usage = chunk_json.get("usage").unwrap().as_object().unwrap();
            let input_tokens = usage.get("input_tokens").unwrap().as_u64().unwrap();
            let output_tokens = usage.get("output_tokens").unwrap().as_u64().unwrap();
            assert_eq!(input_tokens, 10);
            assert_eq!(output_tokens, 16);
            inference_id = Some(
                Uuid::parse_str(chunk_json.get("inference_id").unwrap().as_str().unwrap()).unwrap(),
            );
        }
    }
    let inference_id = inference_id.unwrap();
    // Sleep for 1 second to allow time for data to be inserted into ClickHouse (trailing writes from API)
    tokio::time::sleep(std::time::Duration::from_secs(1)).await;

    // Check ClickHouse
    let clickhouse = get_clickhouse().await;
    let result = select_chat_inference_clickhouse(&clickhouse, inference_id)
        .await
        .unwrap();
    let id = result.get("id").unwrap().as_str().unwrap();
    let id_uuid = Uuid::parse_str(id).unwrap();
    assert_eq!(id_uuid, inference_id);
    let input: Value =
        serde_json::from_str(result.get("input").unwrap().as_str().unwrap()).unwrap();
    let correct_input: Value = json!(
        {
            "system": {
                "assistant_name": "AskJeeves"
            },
            "messages": [
            {
                "role": "user",
                "content": [{"type": "text", "value": "Hello, world!"}]
            }
        ]}
    );
    assert_eq!(input, correct_input);
    // Check content blocks
    let content_blocks = result.get("output").unwrap().as_str().unwrap();
    let content_blocks: Vec<Value> = serde_json::from_str(content_blocks).unwrap();
    assert_eq!(content_blocks.len(), 1);
    let content_block = content_blocks.first().unwrap();
    let content_block_type = content_block.get("type").unwrap().as_str().unwrap();
    assert_eq!(content_block_type, "text");
    let content = content_block.get("text").unwrap().as_str().unwrap();
    assert_eq!(content, DUMMY_STREAMING_RESPONSE.join(""));
    let retrieved_episode_id = result.get("episode_id").unwrap().as_str().unwrap();
    let retrieved_episode_id = Uuid::parse_str(retrieved_episode_id).unwrap();
    assert_eq!(retrieved_episode_id, episode_id);
    // Check the variant name
    let variant_name = result.get("variant_name").unwrap().as_str().unwrap();
    assert_eq!(variant_name, "test");
    // Check the inference_params (set via payload)
    let inference_params = result.get("inference_params").unwrap().as_str().unwrap();
    let inference_params: Value = serde_json::from_str(inference_params).unwrap();
    let chat_completion_inference_params = inference_params
        .get("chat_completion")
        .unwrap()
        .as_object()
        .unwrap();
    let temperature = chat_completion_inference_params
        .get("temperature")
        .unwrap()
        .as_f64()
        .unwrap();
    assert_eq!(temperature, 2.0);
    let max_tokens = chat_completion_inference_params
        .get("max_tokens")
        .unwrap()
        .as_u64()
        .unwrap();
    assert_eq!(max_tokens, 200);
    let seed = chat_completion_inference_params
        .get("seed")
        .unwrap()
        .as_u64()
        .unwrap();
    assert_eq!(seed, 420);

    // Check the ModelInference Table
    let result = select_model_inference_clickhouse(&clickhouse, inference_id)
        .await
        .unwrap();
    let input_tokens = result.get("input_tokens").unwrap().as_u64().unwrap();
    assert_eq!(input_tokens, 10);
    let output_tokens = result.get("output_tokens").unwrap().as_u64().unwrap();
    assert_eq!(output_tokens, 16);
    let response_time_ms = result.get("response_time_ms").unwrap().as_u64().unwrap();
    assert!(response_time_ms > 0);
    let ttft = result.get("ttft_ms").unwrap().as_u64().unwrap();
    assert!(ttft > 0 && ttft <= response_time_ms);
    result.get("raw_response").unwrap().as_str().unwrap();
    assert_eq!(
        result.get("raw_request").unwrap().as_str().unwrap(),
        DUMMY_RAW_REQUEST
    );
    let system = result.get("system").unwrap().as_str().unwrap();
    assert_eq!(
        system,
        "You are a helpful and friendly assistant named AskJeeves"
    );
    let input_messages = result.get("input_messages").unwrap().as_str().unwrap();
    let input_messages: Vec<RequestMessage> = serde_json::from_str(input_messages).unwrap();
    assert_eq!(input_messages.len(), 1);
    assert_eq!(
        input_messages[0],
        RequestMessage {
            role: Role::User,
            content: vec!["Hello, world!".to_string().into()],
        }
    );
    let output = result.get("output").unwrap().as_str().unwrap();
    let output: Vec<ContentBlock> = serde_json::from_str(output).unwrap();
    assert_eq!(output, vec![DUMMY_STREAMING_RESPONSE.join("").into()]);
}

/// This test checks that streaming inference works as expected when dryrun is true.
#[tokio::test]
async fn e2e_test_streaming_dryrun() {
    let payload = json!({
        "function_name": "basic_test",
        "episode_id": Uuid::now_v7(),
        "input":
            {
                "system": {
                    "assistant_name": "AskJeeves"
                },
                "messages": [
                {
                    "role": "user",
                    "content": "Hello, world!"
                }
            ]},
        "stream": true,
        "dryrun": true,
    });

    let mut event_source = Client::new()
        .post(get_gateway_endpoint("/inference"))
        .json(&payload)
        .eventsource()
        .unwrap();
    let mut chunks = vec![];
    while let Some(event) = event_source.next().await {
        let event = event.unwrap();
        match event {
            Event::Open => continue,
            Event::Message(message) => {
                if message.data == "[DONE]" {
                    break;
                }
                chunks.push(message.data);
            }
        }
    }
    let mut inference_id = None;
    for (i, chunk) in chunks.iter().enumerate() {
        let chunk_json: Value = serde_json::from_str(chunk).unwrap();
        if i < DUMMY_STREAMING_RESPONSE.len() {
            let content = chunk_json.get("content").unwrap().as_array().unwrap();
            assert_eq!(content.len(), 1);
            let content_block = content.first().unwrap();
            let content_block_type = content_block.get("type").unwrap().as_str().unwrap();
            assert_eq!(content_block_type, "text");
            let content = content_block.get("text").unwrap().as_str().unwrap();
            assert_eq!(content, DUMMY_STREAMING_RESPONSE[i]);
        } else {
            assert!(chunk_json
                .get("content")
                .unwrap()
                .as_array()
                .unwrap()
                .is_empty());
            let usage = chunk_json.get("usage").unwrap().as_object().unwrap();
            let input_tokens = usage.get("input_tokens").unwrap().as_u64().unwrap();
            let output_tokens = usage.get("output_tokens").unwrap().as_u64().unwrap();
            assert_eq!(input_tokens, 10);
            assert_eq!(output_tokens, 16);
            inference_id = Some(
                Uuid::parse_str(chunk_json.get("inference_id").unwrap().as_str().unwrap()).unwrap(),
            );
        }
    }

    // Check ClickHouse
    let clickhouse = get_clickhouse().await;
    let result = select_chat_inference_clickhouse(&clickhouse, inference_id.unwrap()).await;
    assert!(result.is_none()); // No inference should be written to ClickHouse when dryrun is true
}

#[tokio::test]
async fn e2e_test_tool_call_streaming() {
    let episode_id = Uuid::now_v7();

    let payload = json!({
        "function_name": "weather_helper",
        "episode_id": episode_id,
        "input":{
            "system": {"assistant_name": "AskJeeves"},
            "messages": [
                {
                    "role": "user",
                    "content": "Hi I'm visiting Brooklyn from Brazil. What's the weather?"
                }
            ]},
        "stream": true,
    });
    let mut event_source = Client::new()
        .post(get_gateway_endpoint("/inference"))
        .json(&payload)
        .eventsource()
        .unwrap();
    let mut chunks = vec![];
    while let Some(event) = event_source.next().await {
        let event = event.unwrap();
        match event {
            Event::Open => continue,
            Event::Message(message) => {
                if message.data == "[DONE]" {
                    break;
                }
                chunks.push(message.data);
            }
        }
    }
    let mut inference_id = None;
    let mut id: Option<String> = None;
    let mut name: Option<String> = None;

    for (i, chunk) in chunks.iter().enumerate() {
        let chunk_json: Value = serde_json::from_str(chunk).unwrap();
        if i < DUMMY_STREAMING_TOOL_RESPONSE.len() {
            let content = chunk_json.get("content").unwrap().as_array().unwrap();
            assert_eq!(content.len(), 1);
            let content_block = content.first().unwrap();
            let content_block_type = content_block.get("type").unwrap().as_str().unwrap();
            assert_eq!(content_block_type, "tool_call");
            let new_arguments = content_block
                .get("raw_arguments")
                .unwrap()
                .as_str()
                .unwrap();
            assert_eq!(new_arguments, DUMMY_STREAMING_TOOL_RESPONSE[i]);
            let new_id = content_block.get("id").unwrap().as_str().unwrap();
            if i == 0 {
                id = Some(new_id.to_string());
            } else {
                assert_eq!(id, Some(new_id.to_string()));
            }
            let new_name = content_block.get("raw_name").unwrap().as_str().unwrap();
            if i == 0 {
                name = Some(new_name.to_string());
            } else {
                assert_eq!(name, Some(new_name.to_string()));
            }
        } else {
            assert!(chunk_json
                .get("content")
                .unwrap()
                .as_array()
                .unwrap()
                .is_empty());
            let usage = chunk_json.get("usage").unwrap().as_object().unwrap();
            let input_tokens = usage.get("input_tokens").unwrap().as_u64().unwrap();
            let output_tokens = usage.get("output_tokens").unwrap().as_u64().unwrap();
            assert_eq!(input_tokens, 10);
            assert_eq!(output_tokens, 5);
            inference_id = Some(
                Uuid::parse_str(chunk_json.get("inference_id").unwrap().as_str().unwrap()).unwrap(),
            );
        }
    }
    let inference_id = inference_id.unwrap();
    // Sleep for 1 second to allow time for data to be inserted into ClickHouse (trailing writes from API)
    tokio::time::sleep(std::time::Duration::from_secs(1)).await;

    // Check ClickHouse
    let clickhouse = get_clickhouse().await;
    let result = select_chat_inference_clickhouse(&clickhouse, inference_id)
        .await
        .unwrap();
    let id = result.get("id").unwrap().as_str().unwrap();
    let id_uuid = Uuid::parse_str(id).unwrap();
    assert_eq!(id_uuid, inference_id);
    let input: Value =
        serde_json::from_str(result.get("input").unwrap().as_str().unwrap()).unwrap();
    let correct_input: Value = json!(
        {
            "system": {
                "assistant_name": "AskJeeves"
            },
            "messages": [
                {
                    "role": "user",
                    "content": [{"type": "text", "value": "Hi I'm visiting Brooklyn from Brazil. What's the weather?"}]
                }
            ]
        }
    );
    assert_eq!(input, correct_input);
    // Check that content blocks are correct
    let content_blocks = result.get("output").unwrap().as_str().unwrap();
    let content_blocks: Vec<Value> = serde_json::from_str(content_blocks).unwrap();
    assert_eq!(content_blocks.len(), 1);
    let content_block = content_blocks.first().unwrap();
    let content_block_type = content_block.get("type").unwrap().as_str().unwrap();
    assert_eq!(content_block_type, "tool_call");
    // Check that the tool call is correctly returned
    let raw_arguments = content_block
        .get("raw_arguments")
        .unwrap()
        .as_str()
        .unwrap();
    let raw_arguments: Value = serde_json::from_str(raw_arguments).unwrap();
    assert_eq!(raw_arguments, *DUMMY_TOOL_RESPONSE);
    let id = content_block.get("id").unwrap().as_str().unwrap();
    assert_eq!(id, "0");
    let raw_name = content_block.get("raw_name").unwrap().as_str().unwrap();
    assert_eq!(raw_name, "get_temperature");
    let name = content_block.get("name").unwrap().as_str().unwrap();
    assert_eq!(name, "get_temperature");
    let arguments = content_block.get("arguments").unwrap();
    assert_eq!(arguments, &*DUMMY_TOOL_RESPONSE,);
    // Check that episode_id is here and correct
    let retrieved_episode_id = result.get("episode_id").unwrap().as_str().unwrap();
    let retrieved_episode_id = Uuid::parse_str(retrieved_episode_id).unwrap();
    assert_eq!(retrieved_episode_id, episode_id);
    // Check the variant name
    let variant_name = result.get("variant_name").unwrap().as_str().unwrap();
    assert_eq!(variant_name, "variant");
    // Check the tool_params
    let tool_params = result.get("tool_params").unwrap().as_str().unwrap();
    let tool_params: Value = serde_json::from_str(tool_params).unwrap();
    let tools_available = tool_params
        .get("tools_available")
        .unwrap()
        .as_array()
        .unwrap();
    assert!(tools_available.len() == 1);
    assert!(
        tools_available
            .first()
            .unwrap()
            .get("name")
            .unwrap()
            .as_str()
            .unwrap()
            == "get_temperature"
    );
    assert!(tool_params.get("tool_choice").unwrap().as_str().unwrap() == "auto");
    assert!(!tool_params
        .get("parallel_tool_calls")
        .unwrap()
        .as_bool()
        .unwrap());
    // Check the ModelInference Table
    let result = select_model_inference_clickhouse(&clickhouse, inference_id)
        .await
        .unwrap();
    let id = result.get("id").unwrap().as_str().unwrap();
    let _ = Uuid::parse_str(id).unwrap();
    let inference_id_result = result.get("inference_id").unwrap().as_str().unwrap();
    let inference_id_result = Uuid::parse_str(inference_id_result).unwrap();
    assert_eq!(inference_id_result, inference_id);

    let input_tokens = result.get("input_tokens").unwrap().as_u64().unwrap();
    assert_eq!(input_tokens, 10);
    let output_tokens = result.get("output_tokens").unwrap().as_u64().unwrap();
    assert_eq!(output_tokens, 5);
    let response_time_ms = result.get("response_time_ms").unwrap().as_u64().unwrap();
    assert!(response_time_ms > 0);
    assert!(result.get("ttft_ms").unwrap().as_u64().unwrap() > 50);
    result.get("raw_response").unwrap().as_str().unwrap();
    assert_eq!(
        result.get("raw_request").unwrap().as_str().unwrap(),
        DUMMY_RAW_REQUEST
    );

    let system = result.get("system").unwrap().as_str().unwrap();
    assert_eq!(
        system,
        "You are a helpful and friendly assistant named AskJeeves.\n\nPeople will ask you questions about the weather.\n\nIf asked about the weather, just respond with the tool call. Use the \"get_temperature\" tool.\n\nIf provided with a tool result, use it to respond to the user (e.g. \"The weather in New York is 55 degrees Fahrenheit.\")."
    );
    let input_messages = result.get("input_messages").unwrap().as_str().unwrap();
    let input_messages: Vec<RequestMessage> = serde_json::from_str(input_messages).unwrap();
    assert_eq!(input_messages.len(), 1);
    assert_eq!(
        input_messages[0],
        RequestMessage {
            role: Role::User,
            content: vec!["Hi I'm visiting Brooklyn from Brazil. What's the weather?"
                .to_string()
                .into()],
        }
    );
    let output = result.get("output").unwrap().as_str().unwrap();
    let output: Vec<ContentBlock> = serde_json::from_str(output).unwrap();
    assert_eq!(
        output,
        vec![ContentBlock::ToolCall(ToolCall {
            name: "get_temperature".to_string(),
            arguments: "{\"location\":\"Brooklyn\",\"units\":\"celsius\"}".to_string(),
            id: "0".to_string(),
        })]
    );
}

#[tokio::test]
async fn test_raw_text_http_gateway() {
    test_raw_text(make_http_gateway().await).await;
}

#[tokio::test(flavor = "multi_thread")]
async fn test_raw_text_embedded_gateway() {
    test_raw_text(make_embedded_gateway().await).await;
}

pub async fn test_raw_text(client: tensorzero::Client) {
    let episode_id = Uuid::now_v7();

    let InferenceOutput::NonStreaming(res) = client
        .inference(ClientInferenceParams {
            episode_id: Some(episode_id),
            function_name: Some("json_success".to_string()),
            input: Input {
                system: Some(serde_json::json!({
                    "assistant_name": "Dr. Mehta"
                })),
                messages: vec![InputMessage {
                    role: Role::User,
                    content: vec![InputMessageContent::RawText {
                        value: "This is not the normal input".into(),
                    }],
                }],
            },
            ..Default::default()
        })
        .await
        .unwrap()
    else {
        panic!("Expected non-streaming response");
    };

    let inference_id = res.inference_id();
    let episode_id_response = res.episode_id();
    assert_eq!(episode_id_response, episode_id);

    let variant_name = res.variant_name();
    assert_eq!(variant_name, "test");

    let InferenceResponse::Json(json_res) = res else {
        panic!("Expected JSON response");
    };

    let content = json_res.output.parsed.unwrap();
    assert_eq!(
        content,
        serde_json::json!({
            "answer": "Hello"
        })
    );

    // Sleep to allow time for data to be inserted into ClickHouse (trailing writes from API)
    tokio::time::sleep(std::time::Duration::from_secs(1)).await;

    // Check if ClickHouse is ok - JsonInference Table
    let clickhouse = get_clickhouse().await;
    let result = select_json_inference_clickhouse(&clickhouse, inference_id)
        .await
        .unwrap();

    let id = result.get("id").unwrap().as_str().unwrap();
    let id = Uuid::parse_str(id).unwrap();
    assert_eq!(id, inference_id);

    let function_name = result.get("function_name").unwrap().as_str().unwrap();
    assert_eq!(function_name, "json_success");

    let variant_name = result.get("variant_name").unwrap().as_str().unwrap();
    assert_eq!(variant_name, "test");

    let retrieved_episode_id = result.get("episode_id").unwrap().as_str().unwrap();
    let retrieved_episode_id = Uuid::parse_str(retrieved_episode_id).unwrap();
    assert_eq!(retrieved_episode_id, episode_id);

    let input: Value =
        serde_json::from_str(result.get("input").unwrap().as_str().unwrap()).unwrap();
    let correct_input = json!({
        "system": {"assistant_name": "Dr. Mehta"},
        "messages": [
            {
                "role": "user",
                "content": [{"type": "raw_text", "value": "This is not the normal input"}]
            }
        ]
    });
    assert_eq!(input, correct_input);
    let output = result.get("output").unwrap().as_str().unwrap();
    let output: Value = serde_json::from_str(output).unwrap();
    let parsed = output.get("parsed").unwrap();
    assert_eq!(
        parsed,
        &serde_json::json!({
            "answer": "Hello"
        })
    );
    // It's not necessary to check ModelInference table given how many other places we do that
}

#[tokio::test]
pub async fn e2e_test_dynamic_api_key() {
    let episode_id = Uuid::now_v7();

    let payload = json!({
        "function_name": "basic_test",
        "variant_name": "test_dynamic_api_key",
        "episode_id": episode_id,
        "input":
            {
               "system": {"assistant_name": "Dr. Mehta"},
               "messages": [
                {
                    "role": "user",
                    "content": "What is the name of the capital city of Japan?"
                }
            ]},
        "stream": false,
    });

    let response = Client::new()
        .post(get_gateway_endpoint("/inference"))
        .json(&payload)
        .send()
        .await
        .unwrap();
    // Check that the API response is an error since we didn't provide the right key
    assert_eq!(response.status(), StatusCode::BAD_GATEWAY);
    let response_json = response.json::<Value>().await.unwrap();
    let error_message = response_json.get("error").unwrap().as_str().unwrap();
    assert!(error_message.contains("API key missing for provider: Dummy"));

    let payload = json!({
        "function_name": "basic_test",
        "variant_name": "test_dynamic_api_key",
        "episode_id": episode_id,
        "input":
            {
               "system": {"assistant_name": "Dr. Mehta"},
               "messages": [
                {
                    "role": "user",
                    "content": "What is the name of the capital city of Japan?"
                }
            ]},
        "stream": false,
        "credentials": {
            "DUMMY_API_KEY": "good_key",
        }
    });

    let response = Client::new()
        .post(get_gateway_endpoint("/inference"))
        .json(&payload)
        .send()
        .await
        .unwrap();

    // Check that the API response is ok
    assert_eq!(response.status(), StatusCode::OK);
    let response_json = response.json::<Value>().await.unwrap();

    let inference_id = response_json.get("inference_id").unwrap().as_str().unwrap();
    let inference_id = Uuid::parse_str(inference_id).unwrap();

    let episode_id_response = response_json.get("episode_id").unwrap().as_str().unwrap();
    let episode_id_response = Uuid::parse_str(episode_id_response).unwrap();
    assert_eq!(episode_id_response, episode_id);

    let variant_name = response_json.get("variant_name").unwrap().as_str().unwrap();
    assert_eq!(variant_name, "test_dynamic_api_key");

    let content = response_json.get("content").unwrap().as_array().unwrap();
    assert_eq!(content.len(), 1);
    let content_block = content.first().unwrap();
    let content_block_type = content_block.get("type").unwrap().as_str().unwrap();
    assert_eq!(content_block_type, "text");
    let content = content_block.get("text").unwrap().as_str().unwrap();
    assert_eq!(content, DUMMY_INFER_RESPONSE_CONTENT);

    let usage = response_json.get("usage").unwrap();
    let input_tokens = usage.get("input_tokens").unwrap().as_u64().unwrap();
    assert!(input_tokens > 0);
    let output_tokens = usage.get("output_tokens").unwrap().as_u64().unwrap();
    assert!(output_tokens > 0);

    // Sleep to allow time for data to be inserted into ClickHouse (trailing writes from API)
    tokio::time::sleep(std::time::Duration::from_secs(1)).await;

    // Check if ClickHouse is ok - ChatInference Table
    let clickhouse = get_clickhouse().await;
    let result = select_chat_inference_clickhouse(&clickhouse, inference_id)
        .await
        .unwrap();

    let id = result.get("id").unwrap().as_str().unwrap();
    let id = Uuid::parse_str(id).unwrap();
    assert_eq!(id, inference_id);

    let function_name = result.get("function_name").unwrap().as_str().unwrap();
    assert_eq!(function_name, payload["function_name"]);

    let variant_name = result.get("variant_name").unwrap().as_str().unwrap();
    assert_eq!(variant_name, "test_dynamic_api_key");

    let retrieved_episode_id = result.get("episode_id").unwrap().as_str().unwrap();
    let retrieved_episode_id = Uuid::parse_str(retrieved_episode_id).unwrap();
    assert_eq!(retrieved_episode_id, episode_id);

    let input: Value =
        serde_json::from_str(result.get("input").unwrap().as_str().unwrap()).unwrap();
    let correct_input = json!({
        "system": {"assistant_name": "Dr. Mehta"},
        "messages": [
            {
                "role": "user",
                "content": [{"type": "text", "value": "What is the name of the capital city of Japan?"}]
            }
        ]
    });
    assert_eq!(input, correct_input);

    let content_blocks = result.get("output").unwrap().as_str().unwrap();
    let content_blocks: Vec<Value> = serde_json::from_str(content_blocks).unwrap();
    assert_eq!(content_blocks.len(), 1);
    let content_block = content_blocks.first().unwrap();
    let content_block_type = content_block.get("type").unwrap().as_str().unwrap();
    assert_eq!(content_block_type, "text");
    let clickhouse_content = content_block.get("text").unwrap().as_str().unwrap();
    assert_eq!(clickhouse_content, content);

    let tool_params = result.get("tool_params").unwrap().as_str().unwrap();
    assert!(tool_params.is_empty());

    let inference_params = result.get("inference_params").unwrap().as_str().unwrap();
    let inference_params: Value = serde_json::from_str(inference_params).unwrap();
    let inference_params = inference_params.get("chat_completion").unwrap();
    assert_eq!(
        inference_params
            .get("temperature")
            .unwrap()
            .as_f64()
            .unwrap(),
        1.0
    );
    assert_eq!(inference_params.get("seed").unwrap().as_u64().unwrap(), 69);
    assert_eq!(
        inference_params
            .get("max_tokens")
            .unwrap()
            .as_u64()
            .unwrap(),
        100
    );
    // It's not necessary to check ModelInference table given how many other places we do that
}

#[tokio::test]
async fn test_inference_invalid_params() {
    let episode_id = Uuid::now_v7();

    // Test with invalid params structure (including fake_variant_type)
    let invalid_payload = json!({
        "function_name": "basic_test",
        "episode_id": episode_id,
        "input":
            {
               "system": {"assistant_name": "Dr. Mehta"},
               "messages": [
                {
                    "role": "user",
                    "content": "What is the name of the capital city of Japan?"
                }
            ]},
        "params": {
            "chat_completion": {
                "temperature": 0.9,
                "seed": 1337,
                "max_tokens": 120,
                "top_p": 0.9,
                "presence_penalty": 0.1,
                "frequency_penalty": 0.2,
            },
            "fake_variant_type": {
                "temperature": 0.8,
                "seed": 7331,
                "max_tokens": 80,
                "top_p": 0.9,
                "presence_penalty": 0.1,
                "frequency_penalty": 0.2,
            }
        },
    });

    let response = Client::new()
        .post(get_gateway_endpoint("/inference"))
        .json(&invalid_payload)
        .send()
        .await
        .unwrap();

    // Should fail with 400 Bad Request
    assert_eq!(response.status(), StatusCode::BAD_REQUEST);

    // Create valid payload by removing the fake_variant_type from params
    let mut valid_payload = invalid_payload.clone();
    if let Some(params) = valid_payload
        .get_mut("params")
        .and_then(|p| p.as_object_mut())
    {
        params.remove("fake_variant_type");
    }

    let response = Client::new()
        .post(get_gateway_endpoint("/inference"))
        .json(&valid_payload)
        .send()
        .await
        .unwrap();

    // Should succeed with 200 OK
    assert_eq!(response.status(), StatusCode::OK);
}

#[tokio::test]
async fn test_embedded_gateway_no_config() {
    let client = make_embedded_gateway_no_config().await;
    let response = client
        .inference(ClientInferenceParams {
            model_name: Some("dummy::my-model".to_string()),
            input: Input {
                system: None,
                messages: vec![InputMessage {
                    role: Role::User,
                    content: vec![InputMessageContent::Text(TextKind::Text {
                        text: "What is the name of the capital city of Japan?".to_string(),
                    })],
                }],
            },
            ..Default::default()
        })
        .await
        .unwrap();
    let InferenceOutput::NonStreaming(response) = response else {
        panic!("Expected non-streaming response");
    };

    // Sleep to allow time for data to be inserted into ClickHouse (trailing writes from API)
    tokio::time::sleep(std::time::Duration::from_millis(100)).await;

    // Check if ClickHouse is ok - ChatInference Table
    let clickhouse = get_clickhouse().await;
    let result = select_chat_inference_clickhouse(&clickhouse, response.inference_id())
        .await
        .unwrap();

    let id = result.get("id").unwrap().as_str().unwrap();
    let id = Uuid::parse_str(id).unwrap();
    assert_eq!(id, response.inference_id());

    let function_name = result.get("function_name").unwrap().as_str().unwrap();
    assert_eq!(function_name, "tensorzero::default");
    // It's not necessary to check ModelInference table given how many other places we do that
}

#[tokio::test]
async fn test_inference_invalid_default_function_arg() {
    // We cannot provide both `function_name` and `model_name`
    let func_and_model = json!({
        "function_name": "basic_test",
        "model_name": "dummy::my-model",
        "input":
            {
               "system": {"assistant_name": "Dr. Mehta"},
               "messages": [
                {
                    "role": "user",
                    "content": "What is the name of the capital city of Japan?"
                }
            ]},
    });

    let response = Client::new()
        .post(get_gateway_endpoint("/inference"))
        .json(&func_and_model)
        .send()
        .await
        .unwrap();

    // Should fail with 400 Bad Request
    assert_eq!(response.status(), StatusCode::BAD_REQUEST);
    let response_text = response.text().await.unwrap();
    assert!(
        response_text.contains("Only one of `function_name` or `model_name` can be provided"),
        "Unexpected error message: {response_text}",
    );

    // We cannot provide both `function_name` and `model_name`
    let func_and_model = json!({
        "function_name": "basic_test",
        "model_name": "dummy::my-model",
        "input":
            {
               "system": {"assistant_name": "Dr. Mehta"},
               "messages": [
                {
                    "role": "user",
                    "content": "What is the name of the capital city of Japan?"
                }
            ]},
    });

    let response = Client::new()
        .post(get_gateway_endpoint("/inference"))
        .json(&func_and_model)
        .send()
        .await
        .unwrap();

    // Should fail with 400 Bad Request
    assert_eq!(response.status(), StatusCode::BAD_REQUEST);
    let response_text = response.text().await.unwrap();
    assert!(
        response_text.contains("Only one of `function_name` or `model_name` can be provided"),
        "Unexpected error message: {response_text}",
    );

    // We must provide `function_name` or `model_name`
    let neither_nor = json!({
        "input":
            {
               "system": {"assistant_name": "Dr. Mehta"},
               "messages": [
                {
                    "role": "user",
                    "content": "What is the name of the capital city of Japan?"
                }
            ]},
    });

    let response = Client::new()
        .post(get_gateway_endpoint("/inference"))
        .json(&neither_nor)
        .send()
        .await
        .unwrap();

    // Should fail with 400 Bad Request
    assert_eq!(response.status(), StatusCode::BAD_REQUEST);
    let response_text = response.text().await.unwrap();
    assert!(
        response_text.contains("Either `function_name` or `model_name` must be provided"),
        "Unexpected error message: {response_text}",
    );

    // We cannot specify both `model_name` and `variant_name`
    let model_and_variant = json!({
        "model_name": "dummy::my-model",
        "variant_name": "test_variant",
        "input":
            {
               "system": {"assistant_name": "Dr. Mehta"},
               "messages": [
                {
                    "role": "user",
                    "content": "What is the name of the capital city of Japan?"
                }
            ]},
    });

    let response = Client::new()
        .post(get_gateway_endpoint("/inference"))
        .json(&model_and_variant)
        .send()
        .await
        .unwrap();

    // Should fail with 400 Bad Request
    assert_eq!(response.status(), StatusCode::BAD_REQUEST);
    let response_text = response.text().await.unwrap();
    assert!(
        response_text.contains("`variant_name` cannot be provided when using `model_name`"),
        "Unexpected error message: {response_text}",
    );

    // We cannot specify a missing model name
    let missing_model = json!({
        "model_name": "missing_model",
        "input":
            {
               "messages": [
                {
                    "role": "user",
                    "content": "What is the name of the capital city of Japan?"
                }
            ]},
    });

    let response = Client::new()
        .post(get_gateway_endpoint("/inference"))
        .json(&missing_model)
        .send()
        .await
        .unwrap();

    // Should fail with 400 Bad Request
    assert_eq!(response.status(), StatusCode::BAD_REQUEST);
    let response_text = response.text().await.unwrap();
    assert!(
        response_text.contains("Model name 'missing_model' not found in model table"),
        "Unexpected error message: {response_text}",
    );

    // We cannot specify a system prompt
    let bad_system_prompt = json!({
        "model_name": "openai::tensorzero-invalid-model",
        "input":
            {
               "system": {"assistant_name": "Dr. Mehta"},
               "messages": [
                {
                    "role": "user",
                    "content": "What is the name of the capital city of Japan?"
                }
            ]},
    });

    let response = Client::new()
        .post(get_gateway_endpoint("/inference"))
        .json(&bad_system_prompt)
        .send()
        .await
        .unwrap();

    // Should fail with 400 Bad Request
    assert_eq!(response.status(), StatusCode::BAD_REQUEST);
    let response_text = response.text().await.unwrap();
    assert!(
        response_text.contains(
            "Message has non-string content but there is no schema given for role system."
        ),
        "Unexpected error message: {response_text}",
    );
}

#[tokio::test]
#[cfg_attr(not(feature = "e2e_tests"), allow(dead_code))]
async fn test_image_inference_without_object_store() {
    let client = make_embedded_gateway_no_config().await;
    let err_msg = client
        .inference(ClientInferenceParams {
            model_name: Some("openai::gpt-4o-mini".to_string()),
            input: Input {
                system: None,
                messages: vec![InputMessage {
                    role: Role::User,
                    content: vec![
                        InputMessageContent::Text(TextKind::Text {
                            text: "Describe the contents of the image".to_string(),
                        }),
                        InputMessageContent::Image(Image::Base64 {
                            mime_type: ImageKind::Png,
                            data: BASE64_STANDARD.encode(FERRIS_PNG),
                        }),
                    ],
                }],
            },
            ..Default::default()
        })
        .await
        .unwrap_err()
        .to_string();
    assert!(
        err_msg.contains("Object storage is not configured"),
        "Unexpected error message: {err_msg}"
    );
}

async fn test_inference_zero_tokens_helper(
    model_name: &str,
    expected_input_tokens: Option<u64>,
    expected_output_tokens: Option<u64>,
) {
    let episode_id = Uuid::now_v7();

    let payload = json!({
        "model_name": model_name,
        "episode_id": episode_id,
        "input":{
            "messages": [
                {
                    "role": "user",
                    "content": "Hello, world!"
                }
            ]},
        "stream": false,
    });

    let response = Client::new()
        .post(get_gateway_endpoint("/inference"))
        .json(&payload)
        .send()
        .await
        .unwrap();
    // Check Response is OK, then fields in order
    assert_eq!(response.status(), StatusCode::OK);
    let response_json = response.json::<Value>().await.unwrap();
    // Check that inference_id is here
    let inference_id = response_json.get("inference_id").unwrap().as_str().unwrap();
    let inference_id = Uuid::parse_str(inference_id).unwrap();
    // Check that raw_content is same as content
    let content_blocks: &Vec<Value> = response_json.get("content").unwrap().as_array().unwrap();
    assert_eq!(content_blocks.len(), 1);
    let content_block = content_blocks.first().unwrap();
    let content_block_type = content_block.get("type").unwrap().as_str().unwrap();
    assert_eq!(content_block_type, "text");
    let content = content_block.get("text").unwrap().as_str().unwrap();
    assert_eq!(content, DUMMY_INFER_RESPONSE_CONTENT);

    // Check that usage is correct
    let usage = response_json.get("usage").unwrap();
    let usage = usage.as_object().unwrap();

    let input_tokens = usage.get("input_tokens").unwrap().as_u64().unwrap();
    let output_tokens = usage.get("output_tokens").unwrap().as_u64().unwrap();
    assert_eq!(input_tokens, expected_input_tokens.unwrap_or(0));
    assert_eq!(output_tokens, expected_output_tokens.unwrap_or(0));
    // Sleep for 1 second to allow time for data to be inserted into ClickHouse (trailing writes from API)
    tokio::time::sleep(std::time::Duration::from_secs(1)).await;

    // Check ClickHouse
    let clickhouse = get_clickhouse().await;
    let result = select_chat_inference_clickhouse(&clickhouse, inference_id)
        .await
        .unwrap();
    let id = result.get("id").unwrap().as_str().unwrap();
    let id_uuid = Uuid::parse_str(id).unwrap();
    assert_eq!(id_uuid, inference_id);
    let input: Value =
        serde_json::from_str(result.get("input").unwrap().as_str().unwrap()).unwrap();
    let correct_input: Value = json!(
        {
            "messages": [
                {
                    "role": "user",
                    "content": [{"type": "text", "value": "Hello, world!"}]
                }
            ]
        }
    );
    assert_eq!(input, correct_input);
    // Check that content blocks are correct
    let content_blocks = result.get("output").unwrap().as_str().unwrap();
    let content_blocks: Vec<Value> = serde_json::from_str(content_blocks).unwrap();
    assert_eq!(content_blocks.len(), 1);
    let content_block = content_blocks.first().unwrap();
    let content_block_type = content_block.get("type").unwrap().as_str().unwrap();
    assert_eq!(content_block_type, "text");
    let content = content_block.get("text").unwrap().as_str().unwrap();
    assert_eq!(content, DUMMY_INFER_RESPONSE_CONTENT);
    // Check that episode_id is here and correct
    let retrieved_episode_id = result.get("episode_id").unwrap().as_str().unwrap();
    let retrieved_episode_id = Uuid::parse_str(retrieved_episode_id).unwrap();
    assert_eq!(retrieved_episode_id, episode_id);
    // Check the variant name
    let variant_name = result.get("variant_name").unwrap().as_str().unwrap();
    assert_eq!(variant_name, model_name);

    // Check the ModelInference Table
    let result = select_model_inference_clickhouse(&clickhouse, inference_id)
        .await
        .unwrap();
    let id = result.get("id").unwrap().as_str().unwrap();
    let _ = Uuid::parse_str(id).unwrap();
    let inference_id_result = result.get("inference_id").unwrap().as_str().unwrap();
    let inference_id_result = Uuid::parse_str(inference_id_result).unwrap();
    assert_eq!(inference_id_result, inference_id);

    let input_tokens = result.get("input_tokens").unwrap();
    let input_tokens = if let Some(val) = input_tokens.as_u64() {
        Some(val)
    } else if input_tokens.is_null() {
        None
    } else {
        panic!("input_tokens is not a u64 or null: {input_tokens:?}");
    };

    let output_tokens = result.get("output_tokens").unwrap();
    let output_tokens = if let Some(val) = output_tokens.as_u64() {
        Some(val)
    } else if output_tokens.is_null() {
        None
    } else {
        panic!("output_tokens is not a u64 or null: {output_tokens:?}");
    };
    assert_eq!(input_tokens, expected_input_tokens);
    assert_eq!(output_tokens, expected_output_tokens);
}

#[tokio::test]
async fn test_inference_input_tokens_zero() {
    test_inference_zero_tokens_helper("dummy::input_tokens_zero", None, Some(10)).await;
}

#[tokio::test]
async fn test_inference_output_tokens_zero() {
    test_inference_zero_tokens_helper("dummy::output_tokens_zero", Some(10), None).await;
}

#[tokio::test]
async fn test_inference_input_tokens_output_tokens_zero() {
    test_inference_zero_tokens_helper("dummy::input_tokens_output_tokens_zero", None, None).await;
}<|MERGE_RESOLUTION|>--- conflicted
+++ resolved
@@ -15,11 +15,7 @@
             DUMMY_JSON_RESPONSE_RAW, DUMMY_RAW_REQUEST, DUMMY_STREAMING_RESPONSE,
             DUMMY_STREAMING_TOOL_RESPONSE, DUMMY_TOOL_RESPONSE,
         },
-<<<<<<< HEAD
-        types::{ContentBlock, Image, ImageKind, RequestMessage, Role, Text},
-=======
-        types::{ContentBlock, Image, ImageKind, RequestMessage, Role, TextKind},
->>>>>>> 4f1b7e8d
+        types::{ContentBlock, Image, ImageKind, RequestMessage, Role, Text, TextKind},
     },
     tool::ToolCall,
 };
