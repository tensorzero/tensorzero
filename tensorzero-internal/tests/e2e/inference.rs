--- conflicted
+++ resolved
@@ -2052,7 +2052,6 @@
     );
 }
 
-<<<<<<< HEAD
 #[tokio::test]
 #[cfg_attr(not(feature = "e2e_tests"), allow(dead_code))]
 async fn test_image_inference_without_object_store() {
@@ -2084,7 +2083,8 @@
         err_msg.contains("Object storage is not configured"),
         "Unexpected error message: {err_msg}"
     );
-=======
+}
+
 async fn test_inference_zero_tokens_helper(
     model_name: &str,
     expected_input_tokens: Option<u64>,
@@ -2219,5 +2219,4 @@
 #[tokio::test]
 async fn test_inference_input_tokens_output_tokens_zero() {
     test_inference_zero_tokens_helper("dummy::input_tokens_output_tokens_zero", None, None).await;
->>>>>>> c864cee6
 }