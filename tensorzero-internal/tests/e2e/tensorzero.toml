# NOTE: This is an example configuration file for TensorZero (used for E2E tests).
#       You can use this file as a reference for your own configuration by adding
#       your own models, functions, and metrics.

# ┌────────────────────────────────────────────────────────────────────────────┐
# │                                  GENERAL                                   │
# └────────────────────────────────────────────────────────────────────────────┘

[gateway]
bind_address = "0.0.0.0:3000"
debug = true
enable_template_filesystem_access = true
export.otlp.traces.enabled = true

[object_storage]
type = "disabled"

# ┌────────────────────────────────────────────────────────────────────────────┐
# │                                   MODELS                                   │
# └────────────────────────────────────────────────────────────────────────────┘

[models."gpt-4o-mini-2024-07-18"]
routing = ["openai"]

[models."gpt-4o-mini-2024-07-18".providers.openai]
type = "openai"
model_name = "gpt-4o-mini-2024-07-18"

[models."gpt-4o-mini-2024-07-18-extra-body"]
routing = ["openai"]

[models."gpt-4o-mini-2024-07-18-extra-body".providers.openai]
type = "openai"
model_name = "gpt-4o-mini-2024-07-18"
extra_body = [
    { pointer = "/temperature", value = 0.456 },
    { pointer = "/frequency_penalty", value = 1.42 },
]

[models."gpt-4o-mini-2024-07-18-dynamic"]
routing = ["openai"]

[models."gpt-4o-mini-2024-07-18-dynamic".providers.openai]
type = "openai"
model_name = "gpt-4o-mini-2024-07-18"
api_key_location = "dynamic::openai_api_key"

[models."o1-2024-12-17"]
routing = ["openai"]

[models."o1-2024-12-17".providers.openai]
type = "openai"
model_name = "o1-2024-12-17"

[models."gpt-4o-mini-azure"]
routing = ["azure"]

[models."gpt-4o-mini-azure".providers.azure]
type = "azure"
deployment_id = "gpt4o-mini-20240718"
endpoint = "https://t0-azure-openai-east.openai.azure.com"


[models."gpt-4o-mini-azure-dynamic"]
routing = ["azure"]

[models."gpt-4o-mini-azure-dynamic".providers.azure]
type = "azure"
deployment_id = "gpt4o-mini-20240718"
endpoint = "https://t0-azure-openai-east.openai.azure.com"
api_key_location = "dynamic::azure_openai_api_key"

## Groq

[models."llama-scout-groq"]
routing = ["groq"]

[models."llama-scout-groq".providers.groq]
type = "groq"
model_name = "meta-llama/llama-4-scout-17b-16e-instruct"


[models."llama-scout-groq-dynamic"]
routing = ["groq"]

[models."llama-scout-groq-dynamic".providers.groq]
type = "groq"
model_name = "meta-llama/llama-4-scout-17b-16e-instruct"
api_key_location = "dynamic::groq_api_key"


[models."claude-3-7-sonnet-20250219-thinking"]
routing = ["anthropic-extra-body"]

[models."claude-3-7-sonnet-20250219-thinking".providers.anthropic-extra-body]
type = "anthropic"
model_name = "claude-3-7-sonnet-20250219"
extra_body = [
    { pointer = "/thinking", value = { type = "enabled", budget_tokens = 1024 } },
]

[models."claude-3-7-sonnet-20250219-thinking-128k"]
routing = ["anthropic"]

[models."claude-3-7-sonnet-20250219-thinking-128k".providers.anthropic]
type = "anthropic"
model_name = "claude-3-7-sonnet-20250219"
extra_headers = [{ name = "anthropic-beta", value = "output-128k-2025-02-19" }]
extra_body = [
    # We use a budget tokens of 1024 to make sure that it doesn't think for too long,
    # since 'stop_sequences' does not seem to apply to thinking. We set 'max_tokens'
    # to 128k in 'test_thinking_128k'
    { pointer = "/thinking", value = { type = "enabled", budget_tokens = 1024 } },
    { pointer = "/stop_sequences", value = [
        "my_custom_stop",
    ] },
]

[models.claude-3-haiku-20240307]
routing = ["anthropic", "aws_bedrock"]

[models.claude-3-haiku-20240307.providers.anthropic]
type = "anthropic"
model_name = "claude-3-haiku-20240307"

[models.claude-3-haiku-20240307.providers.aws_bedrock]
type = "aws_bedrock"
model_id = "us.anthropic.claude-3-haiku-20240307-v1:0"
region = "us-east-1"

[models.claude-3-haiku-20240307-us-east-1]
routing = ["aws-bedrock-us-east-1"]

[models.claude-3-haiku-20240307-us-east-1.providers.aws-bedrock-us-east-1]
type = "aws_bedrock"
model_id = "us.anthropic.claude-3-haiku-20240307-v1:0"
region = "us-east-1"

[models.claude-3-haiku-20240307-uk-hogwarts-1]
routing = ["aws-bedrock-uk-hogwarts-1"]

[models.claude-3-haiku-20240307-uk-hogwarts-1.providers.aws-bedrock-uk-hogwarts-1]
type = "aws_bedrock"
model_id = "anthropic.claude-3-haiku-20240307-v1:0"
region = "uk-hogwarts-1"

# Duplicate so that we can test just Anthropic no fallbacks
[models.claude-3-haiku-20240307-anthropic]
routing = ["anthropic"]

[models.claude-3-haiku-20240307-anthropic.providers.anthropic]
type = "anthropic"
model_name = "claude-3-haiku-20240307"

[models."claude-3-haiku-20240307-anthropic-dynamic"]
routing = ["anthropic"]

[models."claude-3-haiku-20240307-anthropic-dynamic".providers.anthropic]
type = "anthropic"
model_name = "claude-3-haiku-20240307"
api_key_location = "dynamic::anthropic_api_key"

# Duplicate so that we can test just AWS Bedrock no fallbacks
[models.claude-3-haiku-20240307-aws-bedrock]
routing = ["aws_bedrock"]

[models.claude-3-haiku-20240307-aws-bedrock.providers.aws_bedrock]
type = "aws_bedrock"
model_id = "us.anthropic.claude-3-haiku-20240307-v1:0"
region = "us-east-1"

[models.gemma-3-1b-aws-sagemaker-openai]
routing = ["aws_sagemaker"]

[models.gemma-3-1b-aws-sagemaker-openai.providers.aws_sagemaker]
type = "aws_sagemaker"
endpoint_name = "gemma3-1b-provisioned-endpoint"
region = "us-east-2"
model_name = "gemma3:1b"
# We actually host an ollama container, but we don't have an ollama provider yet
hosted_provider = "openai"

[models.gemma-3-1b-aws-sagemaker-tgi]
routing = ["aws_sagemaker"]

[models.gemma-3-1b-aws-sagemaker-tgi.providers.aws_sagemaker]
type = "aws_sagemaker"
endpoint_name = "text-generation-inference-2025-05-21-17-14-43-396"
region = "us-east-2"
model_name = "gemma3:1b"
hosted_provider = "tgi"

[models.claude-3-haiku-20240307-gcp-vertex]
routing = ["gcp_vertex_anthropic"]

[models.claude-3-haiku-20240307-gcp-vertex.providers.gcp_vertex_anthropic]
type = "gcp_vertex_anthropic"
model_id = "claude-3-haiku@20240307"
location = "us-central1"
project_id = "tensorzero-public"

[models."gemini-2.0-flash-001"]
routing = ["gcp_vertex_gemini"]

[models."gemini-2.0-flash-001".providers.gcp_vertex_gemini]
type = "gcp_vertex_gemini"
model_id = "gemini-2.0-flash-001"
location = "us-central1"
project_id = "tensorzero-public"
credential_location = "sdk"

[models."gemini-2.5-pro-preview-05-06"]
routing = ["gcp_vertex_gemini"]

[models."gemini-2.5-pro-preview-05-06".providers.gcp_vertex_gemini]
type = "gcp_vertex_gemini"
model_id = "gemini-2.5-pro-preview-05-06"
location = "us-central1"
project_id = "tensorzero-public"


[models."gemini-2.0-flash-lite"]
routing = ["google_ai_studio_gemini"]

[models."gemini-2.0-flash-lite".providers.google_ai_studio_gemini]
type = "google_ai_studio_gemini"
model_name = "gemini-2.0-flash-lite"

[models."gemini-2.0-flash-lite-tuned"]
routing = ["gcp_vertex_gemini"]

[models."gemini-2.0-flash-lite-tuned".providers.gcp_vertex_gemini]
type = "gcp_vertex_gemini"
location = "us-central1"
project_id = "tensorzero-public"
endpoint_id = "945488740422254592"

[models."gemini-wrong-field"]
routing = ["gcp_vertex_gemini"]

[models."gemini-wrong-field".providers.gcp_vertex_gemini]
type = "gcp_vertex_gemini"
location = "us-central1"
project_id = "tensorzero-public"
model_id = "945488740422254592"

[models."gemini-2.0-flash-lite-dynamic"]
routing = ["google_ai_studio_gemini"]

[models."gemini-2.0-flash-lite-dynamic".providers.google_ai_studio_gemini]
type = "google_ai_studio_gemini"
model_name = "gemini-2.0-flash-lite"
api_key_location = "dynamic::google_ai_studio_api_key"

[models."gemini-2.5-pro"]
routing = ["google_ai_studio_gemini"]

[models."gemini-2.5-pro".providers.google_ai_studio_gemini]
type = "google_ai_studio_gemini"
model_name = "gemini-2.5-pro-preview-05-06"

[models."gemini-2.5-pro-dynamic"]
routing = ["google_ai_studio_gemini"]

[models."gemini-2.5-pro-dynamic".providers.google_ai_studio_gemini]
type = "google_ai_studio_gemini"
model_name = "gemini-2.5-pro-preview-05-06"
api_key_location = "dynamic::google_ai_studio_api_key"

[models."llama3.3-70b-instruct-fireworks"]
routing = ["fireworks"]

[models."llama3.3-70b-instruct-fireworks".providers.fireworks]
type = "fireworks"
model_name = "accounts/fireworks/models/llama-v3p3-70b-instruct"

[models."llama3.3-70b-instruct-fireworks-dynamic"]
routing = ["fireworks"]

[models."llama3.3-70b-instruct-fireworks-dynamic".providers.fireworks]
type = "fireworks"
model_name = "accounts/fireworks/models/llama-v3p3-70b-instruct"
api_key_location = "dynamic::fireworks_api_key"

[models.qwen2p5-72b-instruct]
routing = ["fireworks"]

[models."deepseek-r1"]
routing = ["fireworks"]

[models."deepseek-r1".providers.fireworks]
type = "fireworks"
model_name = "accounts/fireworks/models/deepseek-r1"

[models.qwen2p5-72b-instruct.providers.fireworks]
type = "fireworks"
model_name = "accounts/fireworks/models/qwen2p5-72b-instruct"

[models."llama3.1-8b-instruct-together"]
routing = ["together"]

[models."llama3.1-8b-instruct-together".providers.together]
type = "together"
model_name = "meta-llama/Meta-Llama-3.1-8B-Instruct-Turbo"

[models."phi-3.5-mini-instruct-tgi"]
routing = ["tgi"]

[models."phi-3.5-mini-instruct-tgi".providers.tgi]
type = "tgi"
api_base = "https://zr0gj152lrhnrr-80.proxy.runpod.net/v1/"

[models."llama3.1-8b-instruct-together-dynamic"]
routing = ["together"]

[models."llama3.1-8b-instruct-together-dynamic".providers.together]
type = "together"
model_name = "meta-llama/Meta-Llama-3.1-8B-Instruct-Turbo"
api_key_location = "dynamic::together_api_key"

[models."llama3.1-405b-instruct-turbo-together"]
routing = ["together"]

[models."llama3.1-405b-instruct-turbo-together".providers.together]
type = "together"
model_name = "meta-llama/Meta-Llama-3.1-405B-Instruct-Turbo"

[models."Qwen/Qwen2.5-1.5B-Instruct"]
routing = ["sglang"]

[models."Qwen/Qwen2.5-1.5B-Instruct".providers.sglang]
type = "sglang"
model_name = "Qwen/Qwen2.5-1.5B-Instruct"
api_base = "https://tensorzero--sglang-inference-sglang-inference.modal.run/v1/"

[models."smol-lm-instruct-vllm"]
routing = ["vllm"]

[models."smol-lm-instruct-vllm".providers.vllm]
type = "vllm"
model_name = "HuggingFaceTB/SmolLM-1.7B-Instruct"
api_base = "https://tensorzero--vllm-inference-vllm-inference.modal.run/v1/"

[models."smol-lm-instruct-vllm-dynamic"]
routing = ["vllm"]

[models."smol-lm-instruct-vllm-dynamic".providers.vllm]
type = "vllm"
model_name = "HuggingFaceTB/SmolLM-1.7B-Instruct"
api_base = "https://tensorzero--vllm-inference-vllm-inference.modal.run/v1/"

[models."open-mistral-nemo-2407"]
routing = ["mistral"]

[models."open-mistral-nemo-2407".providers.mistral]
type = "mistral"
model_name = "open-mistral-nemo-2407"

[models."open-mistral-nemo-2407-dynamic"]
routing = ["mistral"]

[models."open-mistral-nemo-2407-dynamic".providers.mistral]
type = "mistral"
model_name = "open-mistral-nemo-2407"
api_key_location = "dynamic::mistral_api_key"

[models.o4-mini]
routing = ["openai"]

[models.o4-mini.providers.openai]
type = "openai"
model_name = "o4-mini"

[models.o3-mini]
routing = ["openai"]

[models.o3-mini.providers.openai]
type = "openai"
model_name = "o3-mini"

[models."grok_2_1212"]
routing = ["xai"]

[models."grok_2_1212".providers.xai]
type = "xai"
model_name = "grok-2-1212"

[models."grok_2_1212-dynamic"]
routing = ["xai"]

[provider_types.gcp_vertex_gemini.batch]
storage_type = "cloud_storage"
input_uri_prefix = "gs://tensorzero-batch-tests-input/input-prefix/"
output_uri_prefix = "gs://tensorzero-batch-tests-output/output-prefix/"

[models."grok_2_1212-dynamic".providers.xai]
type = "xai"
model_name = "grok-2-1212"
api_key_location = "dynamic::xai_api_key"

[models."meta-llama/Meta-Llama-3-70B-Instruct"]
routing = ["hyperbolic"]

[models."meta-llama/Meta-Llama-3-70B-Instruct".providers.hyperbolic]
type = "hyperbolic"
model_name = "meta-llama/Meta-Llama-3-70B-Instruct"

[models."meta-llama/Meta-Llama-3-70B-Instruct-dynamic"]
routing = ["hyperbolic"]

[models."meta-llama/Meta-Llama-3-70B-Instruct-dynamic".providers.hyperbolic]
type = "hyperbolic"
model_name = "meta-llama/Meta-Llama-3-70B-Instruct"
api_key_location = "dynamic::hyperbolic_api_key"

[models."deepseek-chat"]
routing = ["deepseek"]

[models."deepseek-chat".providers.deepseek]
type = "deepseek"
model_name = "deepseek-chat"

[models."deepseek-reasoner"]
routing = ["deepseek"]

[models."deepseek-reasoner".providers.deepseek]
type = "deepseek"
model_name = "deepseek-reasoner"

[models."deepseek-chat-dynamic"]
routing = ["deepseek"]

[models."deepseek-chat-dynamic".providers.deepseek]
type = "deepseek"
model_name = "deepseek-chat"

[models."together-deepseek-r1"]
routing = ["together"]

[models."together-deepseek-r1".providers.together]
type = "together"
model_name = "deepseek-ai/DeepSeek-R1"

## OpenRouter

[models.gpt_4_1_mini_openrouter]
routing = ["openrouter"]

[models.gpt_4_1_mini_openrouter.providers.openrouter]
type = "openrouter"
model_name = "openai/gpt-4.1-mini"

[models.gpt_4_1_mini_openrouter_dynamic]
routing = ["openrouter"]

[models.gpt_4_1_mini_openrouter_dynamic.providers.openrouter]
type = "openrouter"
model_name = "openai/gpt-4.1-mini"
api_key_location = "dynamic::openrouter_api_key"

[models.null]
routing = ["dummy"]

[models.null.providers.dummy]
type = "dummy"
model_name = "null"

[models.slow_with_timeout]
routing = ["slow"]

[models.slow_with_timeout.providers.slow]
type = "dummy"
model_name = "slow"

[models.slow_with_timeout.providers.slow.timeouts]
non_streaming = { total_ms = 400 }
streaming = { ttft_ms = 500 }

[models.slow_second_chunk]
routing = ["slow"]

[models.slow_second_chunk.providers.slow]
type = "dummy"
model_name = "slow_second_chunk"

[models.slow_second_chunk.providers.slow.timeouts]
# The model takes 2 seconds to produce the second chunk,
# but produces the first chunk with no delay.
# As a result, this timeout should never be hit.
streaming = { ttft_ms = 500 }

[models.slow]
routing = ["slow"]

[models.slow.providers.slow]
type = "dummy"
model_name = "slow"

[models.test]
routing = ["good"]

[models.test.providers.good]
type = "dummy"
model_name = "good"

[models.error]
routing = ["error"]

[models.error.providers.error]
type = "dummy"
model_name = "error"

[models.test_fallback]
routing = ["error", "good"]

[models.test_fallback.providers.error]
type = "dummy"
model_name = "error"

[models.test_fallback.providers.good]
type = "dummy"
model_name = "good"

[models.json]
routing = ["json"]

[models.json.providers.json]
type = "dummy"
model_name = "json"

[models.json_goodbye]
routing = ["dummy"]

[models.json_goodbye.providers.dummy]
type = "dummy"
model_name = "json_goodbye"

[models.tool]
routing = ["tool"]

[models.tool.providers.tool]
type = "dummy"
model_name = "tool"

[models.bad_tool]
routing = ["bad_tool"]

[models.bad_tool.providers.bad_tool]
type = "dummy"
model_name = "bad_tool"

[models.best_of_n_evaluator]
routing = ["best_of_n_evaluator"]

[models.best_of_n_evaluator.providers.best_of_n_evaluator]
type = "dummy"
model_name = "best_of_n_0"

[models.test_key]
routing = ["dummy"]

[models.test_key.providers.dummy]
type = "dummy"
model_name = "test_key"
api_key_location = "dynamic::DUMMY_API_KEY"

[models.flaky_basic_test]
routing = ["dummy"]

[models.flaky_basic_test.providers.dummy]
type = "dummy"
model_name = "flaky_basic_test"

[models.err_in_stream]
routing = ["dummy"]

[models.err_in_stream.providers.dummy]
type = "dummy"
model_name = "err_in_stream"

[models.flaky_best_of_n_judge]
routing = ["dummy"]

[models.flaky_best_of_n_judge.providers.dummy]
type = "dummy"
model_name = "flaky_best_of_n_judge"

[models.alternate]
routing = ["dummy"]

[models.alternate.providers.dummy]
type = "dummy"
model_name = "alternate"

[models.json_beatles_1]
routing = ["dummy"]

[models.json_beatles_1.providers.dummy]
type = "dummy"
model_name = "json_beatles_1"

[models.json_beatles_2]
routing = ["dummy"]

[models.json_beatles_2.providers.dummy]
type = "dummy"
model_name = "json_beatles_2"

[models.json_reasoner]
routing = ["dummy"]

[models.json_reasoner.providers.dummy]
type = "dummy"
model_name = "json_reasoner"

[models.reasoner]
routing = ["dummy"]

[models.reasoner.providers.dummy]
type = "dummy"
model_name = "reasoner"

[embedding_models.text-embedding-3-small]
routing = ["openai"]

[embedding_models.text-embedding-3-small.providers.openai]
type = "openai"
model_name = "text-embedding-3-small"


# ┌────────────────────────────────────────────────────────────────────────────┐
# │                                 FUNCTIONS                                  │
# └────────────────────────────────────────────────────────────────────────────┘

<<<<<<< HEAD
[functions.basic_test_timeout]
type = "chat"

[functions.basic_test_timeout.variants.slow_second_chunk]
type = "chat_completion"
model = "slow_second_chunk"

[functions.basic_test_timeout.variants.good]
type = "chat_completion"
model = "dummy::good"

[functions.basic_test_timeout.variants.reasoner]
type = "chat_completion"
model = "dummy::reasoner"

[functions.basic_test_timeout.variants.timeout]
type = "chat_completion"
model = "slow_with_timeout"

[functions.basic_test_timeout.variants.best_of_n]
type = "experimental_best_of_n_sampling"
candidates = ["good", "timeout", "reasoner"]

[functions.basic_test_timeout.variants.best_of_n.evaluator]
model = "dummy::best_of_n_0"

[functions.basic_test_timeout.variants.best_of_n_judge_timeout]
type = "experimental_best_of_n_sampling"
candidates = ["good", "reasoner"]

[functions.basic_test_timeout.variants.best_of_n_judge_timeout.evaluator]
model = "slow_with_timeout"
=======
[functions.basic_test_template_no_schema]
type = "chat"

[functions.basic_test_template_no_schema.variants.test]
type = "chat_completion"
model = "dummy::echo_request_messages"
system_template = "../../fixtures/config/functions/basic_test_template_no_schema/prompt/system_template.minijinja"
assistant_template = "../../fixtures/config/functions/basic_test_template_no_schema/prompt/assistant_template.minijinja"
user_template = "../../fixtures/config/functions/basic_test_template_no_schema/prompt/user_template.minijinja"

[functions.basic_test_template_no_schema.variants.mixture_of_n]
type = "experimental_mixture_of_n"
candidates = ["test", "test"]

[functions.basic_test_template_no_schema.variants.mixture_of_n.fuser]
model = "dummy::echo_request_messages"
system_template = "../../fixtures/config/functions/basic_test_template_no_schema/prompt/system_template_2.minijinja"
assistant_template = "../../fixtures/config/functions/basic_test_template_no_schema/prompt/assistant_template_2.minijinja"
user_template = "../../fixtures/config/functions/basic_test_template_no_schema/prompt/user_template_2.minijinja"

[functions.basic_test_template_no_schema.variants.best_of_n]
type = "experimental_best_of_n_sampling"
candidates = ["test", "test"]

[functions.basic_test_template_no_schema.variants.best_of_n.evaluator]
model = "dummy::best_of_n_0"
system_template = "../../fixtures/config/functions/basic_test_template_no_schema/prompt/system_template_2.minijinja"
assistant_template = "../../fixtures/config/functions/basic_test_template_no_schema/prompt/assistant_template_2.minijinja"
user_template = "../../fixtures/config/functions/basic_test_template_no_schema/prompt/user_template_2.minijinja"

>>>>>>> b5c38df3

[functions.basic_test_no_system_schema]
type = "chat"

[functions.basic_test_no_system_schema.variants.test]
type = "chat_completion"
weight = 1
model = "test"
max_tokens = 100

[functions.basic_test]
type = "chat"
system_schema = "../../fixtures/config/functions/basic_test/system_schema.json"

[functions.basic_test.variants.test]
type = "chat_completion"
weight = 1
model = "test"
system_template = "../../fixtures/config/functions/basic_test/prompt/system_template.minijinja"
temperature = 1.0
max_tokens = 100
seed = 69

[functions.basic_test.variants.test2]
type = "chat_completion"
model = "test"
system_template = "../../fixtures/config/functions/basic_test/prompt/system_template.minijinja"

[functions.basic_test.variants.error]
type = "chat_completion"
model = "error"
system_template = "../../fixtures/config/functions/basic_test/prompt/system_template.minijinja"

[functions.basic_test.variants.slow]
type = "chat_completion"
model = "slow"
system_template = "../../fixtures/config/functions/basic_test/prompt/system_template.minijinja"


[functions.basic_test.variants.test_dynamic_api_key]
type = "chat_completion"
model = "test_key"
system_template = "../../fixtures/config/functions/basic_test/prompt/system_template.minijinja"
temperature = 1.0
max_tokens = 100
seed = 69

[functions.basic_test.variants.anthropic]
type = "chat_completion"
model = "claude-3-haiku-20240307-anthropic"
system_template = "../../fixtures/config/functions/basic_test/prompt/system_template.minijinja"
max_tokens = 100

[functions.basic_test.variants.anthropic-extra-body]
type = "chat_completion"
model = "claude-3-haiku-20240307-anthropic"
system_template = "../../fixtures/config/functions/basic_test/prompt/system_template.minijinja"
max_tokens = 100
extra_body = [{ pointer = "/temperature", value = 0.123 }]

[functions.basic_test.variants.anthropic-extra-headers]
type = "chat_completion"
model = "claude-3-haiku-20240307-anthropic"
system_template = "../../fixtures/config/functions/basic_test/prompt/system_template.minijinja"
max_tokens = 100
extra_headers = [{ name = "x-api-key", value = "invalid_anthropic_auth" }]

[functions.basic_test.variants.anthropic-dynamic]
type = "chat_completion"
model = "claude-3-haiku-20240307-anthropic-dynamic"
system_template = "../../fixtures/config/functions/basic_test/prompt/system_template.minijinja"
max_tokens = 100

[functions.basic_test.variants.anthropic-shorthand]
type = "chat_completion"
model = "anthropic::claude-3-haiku-20240307"
system_template = "../../fixtures/config/functions/basic_test/prompt/system_template.minijinja"
max_tokens = 100

[functions.basic_test.variants.aws-bedrock]
type = "chat_completion"
model = "claude-3-haiku-20240307-aws-bedrock"
system_template = "../../fixtures/config/functions/basic_test/prompt/system_template.minijinja"
max_tokens = 100

[functions.basic_test.variants.aws-bedrock-extra-body]
type = "chat_completion"
model = "claude-3-haiku-20240307-aws-bedrock"
system_template = "../../fixtures/config/functions/basic_test/prompt/system_template.minijinja"
max_tokens = 100
extra_body = [{ pointer = "/inferenceConfig/temperature", value = 0.123 }]

[functions.basic_test.variants.aws-bedrock-extra-headers]
type = "chat_completion"
model = "claude-3-haiku-20240307-aws-bedrock"
system_template = "../../fixtures/config/functions/basic_test/prompt/system_template.minijinja"
max_tokens = 100
extra_headers = [{ name = "Content-Length", value = "2" }]

[functions.basic_test.variants.aws-sagemaker-extra-body]
type = "chat_completion"
model = "gemma-3-1b-aws-sagemaker-openai"
system_template = "../../fixtures/config/functions/basic_test/prompt/system_template.minijinja"
max_tokens = 100
extra_body = [{ pointer = "/temperature", value = 0.123 }]

[functions.basic_test.variants.aws-sagemaker-extra-headers]
type = "chat_completion"
model = "gemma-3-1b-aws-sagemaker-openai"
system_template = "../../fixtures/config/functions/basic_test/prompt/system_template.minijinja"
max_tokens = 100
extra_headers = [{ name = "Content-Length", value = "2" }]


[functions.basic_test.variants.aws-bedrock-us-east-1]
type = "chat_completion"
model = "claude-3-haiku-20240307-us-east-1"
system_template = "../../fixtures/config/functions/basic_test/prompt/system_template.minijinja"
max_tokens = 100

[functions.basic_test.variants.aws-bedrock-uk-hogwarts-1]
type = "chat_completion"
model = "claude-3-haiku-20240307-uk-hogwarts-1"
system_template = "../../fixtures/config/functions/basic_test/prompt/system_template.minijinja"
max_tokens = 100

[functions.basic_test.variants.aws-sagemaker-openai]
type = "chat_completion"
model = "gemma-3-1b-aws-sagemaker-openai"
system_template = "../../fixtures/config/functions/basic_test/prompt/system_template.minijinja"
max_tokens = 100

[functions.basic_test.variants.aws-sagemaker-tgi]
type = "chat_completion"
model = "gemma-3-1b-aws-sagemaker-tgi"
system_template = "../../fixtures/config/functions/basic_test/prompt/system_template.minijinja"
max_tokens = 100

[functions.basic_test.variants.azure]
type = "chat_completion"
model = "gpt-4o-mini-azure"
system_template = "../../fixtures/config/functions/basic_test/prompt/system_template.minijinja"
max_tokens = 100

[functions.basic_test.variants.azure-extra-body]
type = "chat_completion"
model = "gpt-4o-mini-azure"
system_template = "../../fixtures/config/functions/basic_test/prompt/system_template.minijinja"
max_tokens = 100
extra_body = [{ pointer = "/temperature", value = 0.123 }]

[functions.basic_test.variants.azure-extra-headers]
type = "chat_completion"
model = "gpt-4o-mini-azure"
system_template = "../../fixtures/config/functions/basic_test/prompt/system_template.minijinja"
max_tokens = 100
extra_headers = [{ name = "api-key", value = "invalid_azure_openai_auth" }]

[functions.basic_test.variants.azure-dynamic]
type = "chat_completion"
model = "gpt-4o-mini-azure-dynamic"
system_template = "../../fixtures/config/functions/basic_test/prompt/system_template.minijinja"
max_tokens = 100

[functions.basic_test.variants.fireworks]
type = "chat_completion"
model = "qwen2p5-72b-instruct"
system_template = "../../fixtures/config/functions/basic_test/prompt/system_template.minijinja"
max_tokens = 100

[functions.basic_test.variants.fireworks-extra-body]
type = "chat_completion"
model = "qwen2p5-72b-instruct"
system_template = "../../fixtures/config/functions/basic_test/prompt/system_template.minijinja"
max_tokens = 100
extra_body = [{ pointer = "/temperature", value = 0.123 }]

[functions.basic_test.variants.fireworks-extra-headers]
type = "chat_completion"
model = "qwen2p5-72b-instruct"
system_template = "../../fixtures/config/functions/basic_test/prompt/system_template.minijinja"
max_tokens = 100
extra_headers = [{ name = "Authorization", value = "invalid_fireworks_auth" }]

[functions.basic_test.variants.fireworks-dynamic]
type = "chat_completion"
model = "llama3.3-70b-instruct-fireworks-dynamic"
system_template = "../../fixtures/config/functions/basic_test/prompt/system_template.minijinja"
max_tokens = 100

[functions.basic_test.variants.fireworks-shorthand]
type = "chat_completion"
model = "fireworks::accounts/fireworks/models/llama-v3p1-8b-instruct"
system_template = "../../fixtures/config/functions/basic_test/prompt/system_template.minijinja"
max_tokens = 100

[functions.basic_test.variants.gcp-vertex-gemini-flash]
type = "chat_completion"
model = "gemini-2.0-flash-001"
system_template = "../../fixtures/config/functions/basic_test/prompt/system_template.minijinja"
max_tokens = 100

[functions.basic_test.variants.gcp-vertex-gemini-flash-extra-body]
type = "chat_completion"
model = "gemini-2.0-flash-001"
system_template = "../../fixtures/config/functions/basic_test/prompt/system_template.minijinja"
max_tokens = 100
extra_body = [{ pointer = "/generationConfig/temperature", value = 0.123 }]

[functions.basic_test.variants.gcp-vertex-gemini-flash-extra-headers]
type = "chat_completion"
model = "gemini-2.0-flash-001"
system_template = "../../fixtures/config/functions/basic_test/prompt/system_template.minijinja"
max_tokens = 100
extra_headers = [{ name = "Authorization", value = "invalid_gcp_vertex_auth" }]

[functions.basic_test.variants.gcp-vertex-gemini-pro]
type = "chat_completion"
model = "gemini-2.5-pro-preview-05-06"
system_template = "../../fixtures/config/functions/basic_test/prompt/system_template.minijinja"
max_tokens = 500

[functions.basic_test.variants.gcp-vertex-gemini-flash-lite-tuned]
type = "chat_completion"
model = "gemini-2.0-flash-lite-tuned"
system_template = "../../fixtures/config/functions/basic_test/prompt/system_template.minijinja"
max_tokens = 100

[functions.basic_test.variants.gemini-bad-model-name]
type = "chat_completion"
model = "gemini-wrong-field"
system_template = "../../fixtures/config/functions/basic_test/prompt/system_template.minijinja"
max_tokens = 100

[functions.basic_test.variants.google-ai-studio-gemini-flash-8b]
type = "chat_completion"
model = "gemini-2.0-flash-lite"
system_template = "../../fixtures/config/functions/basic_test/prompt/system_template.minijinja"
max_tokens = 100

[functions.basic_test.variants.google-ai-studio-gemini-flash-8b-extra-body]
type = "chat_completion"
model = "gemini-2.0-flash-lite"
system_template = "../../fixtures/config/functions/basic_test/prompt/system_template.minijinja"
max_tokens = 100
extra_body = [{ pointer = "/generationConfig/temperature", value = 0.123 }]

[functions.basic_test.variants.google-ai-studio-gemini-flash-8b-extra-headers]
type = "chat_completion"
model = "gemini-2.0-flash-lite"
system_template = "../../fixtures/config/functions/basic_test/prompt/system_template.minijinja"
max_tokens = 100
extra_headers = [{ name = "Content-Length", value = "2" }]

[functions.basic_test.variants.google-ai-studio-gemini-flash-8b-dynamic]
type = "chat_completion"
model = "gemini-2.0-flash-lite-dynamic"
system_template = "../../fixtures/config/functions/basic_test/prompt/system_template.minijinja"
max_tokens = 100

[functions.basic_test.variants.google-ai-studio-gemini-flash-8b-shorthand]
type = "chat_completion"
model = "google_ai_studio_gemini::gemini-2.0-flash-lite"
system_template = "../../fixtures/config/functions/basic_test/prompt/system_template.minijinja"
max_tokens = 100

[functions.basic_test.variants.google-ai-studio-gemini-2_5-pro]
type = "chat_completion"
model = "gemini-2.5-pro"
system_template = "../../fixtures/config/functions/basic_test/prompt/system_template.minijinja"
max_tokens = 500

[functions.basic_test.variants.google-ai-studio-gemini-2_5-pro-dynamic]
type = "chat_completion"
model = "gemini-2.5-pro-dynamic"
system_template = "../../fixtures/config/functions/basic_test/prompt/system_template.minijinja"
max_tokens = 500

[functions.basic_test.variants.gcp-vertex-haiku]
type = "chat_completion"
model = "claude-3-haiku-20240307-gcp-vertex"
system_template = "../../fixtures/config/functions/basic_test/prompt/system_template.minijinja"
max_tokens = 100

[functions.basic_test.variants.gcp-vertex-haiku-extra-body]
type = "chat_completion"
model = "claude-3-haiku-20240307-gcp-vertex"
system_template = "../../fixtures/config/functions/basic_test/prompt/system_template.minijinja"
max_tokens = 100
extra_body = [{ pointer = "/temperature", value = 0.123 }]

[functions.basic_test.variants.gcp-vertex-haiku-extra-headers]
type = "chat_completion"
model = "claude-3-haiku-20240307-gcp-vertex"
system_template = "../../fixtures/config/functions/basic_test/prompt/system_template.minijinja"
max_tokens = 100
extra_headers = [{ name = "Content-Length", value = "2" }]

[functions.basic_test.variants.groq]
type = "chat_completion"
model = "llama-scout-groq"
system_template = "../../fixtures/config/functions/basic_test/prompt/system_template.minijinja"
max_tokens = 100

[functions.basic_test.variants.groq-extra-body]
type = "chat_completion"
model = "llama-scout-groq"
system_template = "../../fixtures/config/functions/basic_test/prompt/system_template.minijinja"
max_tokens = 100
extra_body = [{ pointer = "/temperature", value = 0.123 }]

[functions.basic_test.variants.groq-extra-headers]
type = "chat_completion"
model = "llama-scout-groq"
system_template = "../../fixtures/config/functions/basic_test/prompt/system_template.minijinja"
max_tokens = 100
extra_headers = [
    { name = "Authorization", value = "Bearer: invalid_openai_auth" },
]

[functions.basic_test.variants.groq-dynamic]
type = "chat_completion"
model = "llama-scout-groq-dynamic"
system_template = "../../fixtures/config/functions/basic_test/prompt/system_template.minijinja"
max_tokens = 100

[functions.basic_test.variants.mistral]
type = "chat_completion"
model = "open-mistral-nemo-2407"
system_template = "../../fixtures/config/functions/basic_test/prompt/system_template.minijinja"
max_tokens = 100

[functions.basic_test.variants.mistral-extra-body]
type = "chat_completion"
model = "open-mistral-nemo-2407"
system_template = "../../fixtures/config/functions/basic_test/prompt/system_template.minijinja"
max_tokens = 100
extra_body = [{ pointer = "/temperature", value = 0.123 }]

[functions.basic_test.variants.mistral-extra-headers]
type = "chat_completion"
model = "open-mistral-nemo-2407"
system_template = "../../fixtures/config/functions/basic_test/prompt/system_template.minijinja"
max_tokens = 100
extra_headers = [{ name = "Authorization", value = "invalid_mistral_auth" }]

[functions.basic_test.variants.mistral-dynamic]
type = "chat_completion"
model = "open-mistral-nemo-2407-dynamic"
system_template = "../../fixtures/config/functions/basic_test/prompt/system_template.minijinja"
max_tokens = 100

[functions.basic_test.variants.mistral-shorthand]
type = "chat_completion"
model = "mistral::open-mistral-nemo-2407"
system_template = "../../fixtures/config/functions/basic_test/prompt/system_template.minijinja"
max_tokens = 100


[functions.basic_test.variants.openai]
type = "chat_completion"
model = "gpt-4o-mini-2024-07-18"
system_template = "../../fixtures/config/functions/basic_test/prompt/system_template.minijinja"
max_tokens = 100

[functions.basic_test.variants.openai-extra-body]
type = "chat_completion"
model = "gpt-4o-mini-2024-07-18"
system_template = "../../fixtures/config/functions/basic_test/prompt/system_template.minijinja"
max_tokens = 100
extra_body = [{ pointer = "/temperature", value = 0.123 }]

[functions.basic_test.variants.openai-extra-body-provider-config]
type = "chat_completion"
model = "gpt-4o-mini-2024-07-18-extra-body"
system_template = "../../fixtures/config/functions/basic_test/prompt/system_template.minijinja"
max_tokens = 100
extra_body = [
    { pointer = "/temperature", value = 0.123 },
    { pointer = "/max_completion_tokens", value = 123 },
]

[functions.basic_test.variants.openai-extra-headers]
type = "chat_completion"
model = "gpt-4o-mini-2024-07-18"
system_template = "../../fixtures/config/functions/basic_test/prompt/system_template.minijinja"
max_tokens = 100
extra_headers = [
    { name = "Authorization", value = "Bearer: invalid_openai_auth" },
]

[functions.basic_test.variants.openai-o1]
type = "chat_completion"
model = "o1-2024-12-17"
system_template = "../../fixtures/config/functions/basic_test/prompt/system_template.minijinja"
max_tokens = 1000

[functions.basic_test.variants.openai-dynamic]
type = "chat_completion"
model = "gpt-4o-mini-2024-07-18-dynamic"
system_template = "../../fixtures/config/functions/basic_test/prompt/system_template.minijinja"
max_tokens = 100

[functions.basic_test.variants.openai-shorthand]
type = "chat_completion"
model = "openai::gpt-4o-mini-2024-07-18"
system_template = "../../fixtures/config/functions/basic_test/prompt/system_template.minijinja"
max_tokens = 100

[functions.basic_test.variants.gcp_vertex_gemini_shorthand]
type = "chat_completion"
model = "gcp_vertex_gemini::projects/tensorzero-public/locations/us-central1/publishers/google/models/gemini-2.0-flash-001"
system_template = "../../fixtures/config/functions/basic_test/prompt/system_template.minijinja"
max_tokens = 100

[functions.basic_test.variants.gcp_vertex_gemini_shorthand_endpoint]
type = "chat_completion"
model = "gcp_vertex_gemini::projects/tensorzero-public/locations/us-central1/endpoints/945488740422254592"
system_template = "../../fixtures/config/functions/basic_test/prompt/system_template.minijinja"
max_tokens = 100

# Note - GCP doesn't allow fine-tuning any Anthropic models, so we just test the 'publishers/anthropic' shorthand
[functions.basic_test.variants.gcp_vertex_anthropic_shorthand]
type = "chat_completion"
model = "gcp_vertex_anthropic::projects/tensorzero-public/locations/us-central1/publishers/anthropic/models/claude-3-haiku@20240307"
system_template = "../../fixtures/config/functions/basic_test/prompt/system_template.minijinja"
max_tokens = 100

[functions.basic_test.variants.o4-mini]
type = "chat_completion"
model = "o4-mini"
system_template = "../../fixtures/config/functions/basic_test/prompt/system_template.minijinja"

[functions.basic_test.variants.o3-mini]
type = "chat_completion"
model = "o3-mini"
system_template = "../../fixtures/config/functions/basic_test/prompt/system_template.minijinja"
extra_body = [{ pointer = "/reasoning_effort", value = "low" }]

## OpenRouter

[functions.basic_test.variants.openrouter]
type = "chat_completion"
model = "gpt_4_1_mini_openrouter"
system_template = "../../fixtures/config/functions/basic_test/prompt/system_template.minijinja"
max_tokens = 100

[functions.basic_test.variants.openrouter-extra-body]
type = "chat_completion"
model = "gpt_4_1_mini_openrouter"
system_template = "../../fixtures/config/functions/basic_test/prompt/system_template.minijinja"
max_tokens = 100
extra_body = [{ pointer = "/temperature", value = 0.123 }]

[functions.basic_test.variants.openrouter-extra-headers]
type = "chat_completion"
model = "gpt_4_1_mini_openrouter"
system_template = "../../fixtures/config/functions/basic_test/prompt/system_template.minijinja"
max_tokens = 100
extra_headers = [
    { name = "Authorization", value = "Bearer: invalid_openai_auth" },
]

[functions.basic_test.variants.openrouter-dynamic]
type = "chat_completion"
model = "gpt_4_1_mini_openrouter_dynamic"
system_template = "../../fixtures/config/functions/basic_test/prompt/system_template.minijinja"
max_tokens = 100

[functions.basic_test.variants.tgi]
type = "chat_completion"
model = "phi-3.5-mini-instruct-tgi"
system_template = "../../fixtures/config/functions/basic_test/prompt/system_template.minijinja"
max_tokens = 100

[functions.basic_test.variants.tgi-extra-body]
type = "chat_completion"
model = "phi-3.5-mini-instruct-tgi"
system_template = "../../fixtures/config/functions/basic_test/prompt/system_template.minijinja"
max_tokens = 100
extra_body = [{ pointer = "/temperature", value = 0.123 }]

[functions.basic_test.variants.tgi-extra-headers]
type = "chat_completion"
model = "phi-3.5-mini-instruct-tgi"
system_template = "../../fixtures/config/functions/basic_test/prompt/system_template.minijinja"
max_tokens = 100
extra_headers = [{ name = "Authorization", value = "invalid_tgi_auth" }]

[functions.basic_test.variants.together]
type = "chat_completion"
model = "llama3.1-8b-instruct-together"
system_template = "../../fixtures/config/functions/basic_test/prompt/system_template.minijinja"
max_tokens = 100

[functions.basic_test.variants.together-extra-body]
type = "chat_completion"
model = "llama3.1-8b-instruct-together"
system_template = "../../fixtures/config/functions/basic_test/prompt/system_template.minijinja"
max_tokens = 100
extra_body = [{ pointer = "/temperature", value = 0.123 }]

[functions.basic_test.variants.together-extra-headers]
type = "chat_completion"
model = "llama3.1-8b-instruct-together"
system_template = "../../fixtures/config/functions/basic_test/prompt/system_template.minijinja"
max_tokens = 100
extra_headers = [
    { name = "Authorization", value = "Bearer invalid_together_auth" },
]

[functions.basic_test.variants.together-dynamic]
type = "chat_completion"
model = "llama3.1-8b-instruct-together-dynamic"
system_template = "../../fixtures/config/functions/basic_test/prompt/system_template.minijinja"
max_tokens = 100

[functions.basic_test.variants.together-shorthand]
type = "chat_completion"
model = "together::meta-llama/Meta-Llama-3.1-8B-Instruct-Turbo"
system_template = "../../fixtures/config/functions/basic_test/prompt/system_template.minijinja"
max_tokens = 100

[functions.basic_test.variants.together-tool]
type = "chat_completion"
model = "llama3.1-405b-instruct-turbo-together"
system_template = "../../fixtures/config/functions/basic_test/prompt/system_template.minijinja"
max_tokens = 100

[functions.basic_test.variants.sglang]
type = "chat_completion"
model = "Qwen/Qwen2.5-1.5B-Instruct"
system_template = "../../fixtures/config/functions/basic_test/prompt/system_template.minijinja"
max_tokens = 100

[functions.basic_test.variants.sglang-extra-body]
type = "chat_completion"
model = "Qwen/Qwen2.5-1.5B-Instruct"
system_template = "../../fixtures/config/functions/basic_test/prompt/system_template.minijinja"
max_tokens = 100
extra_body = [{ pointer = "/temperature", value = 0.123 }]

[functions.basic_test.variants.vllm]
type = "chat_completion"
model = "smol-lm-instruct-vllm"
system_template = "../../fixtures/config/functions/basic_test/prompt/system_template.minijinja"
max_tokens = 100

[functions.basic_test.variants.vllm-extra-body]
type = "chat_completion"
model = "smol-lm-instruct-vllm"
system_template = "../../fixtures/config/functions/basic_test/prompt/system_template.minijinja"
max_tokens = 100
extra_body = [{ pointer = "/temperature", value = 0.123 }]

[functions.basic_test.variants.vllm-extra-headers]
type = "chat_completion"
model = "smol-lm-instruct-vllm"
system_template = "../../fixtures/config/functions/basic_test/prompt/system_template.minijinja"
max_tokens = 100
extra_headers = [{ name = "Authorization", value = "invalid_vllm_auth" }]

[functions.basic_test.variants.vllm-dynamic]
type = "chat_completion"
model = "smol-lm-instruct-vllm-dynamic"
system_template = "../../fixtures/config/functions/basic_test/prompt/system_template.minijinja"
max_tokens = 100

[functions.basic_test.variants.xai]
type = "chat_completion"
model = "grok_2_1212"
system_template = "../../fixtures/config/functions/basic_test/prompt/system_template.minijinja"
max_tokens = 100

[functions.basic_test.variants.xai-extra-body]
type = "chat_completion"
model = "grok_2_1212"
system_template = "../../fixtures/config/functions/basic_test/prompt/system_template.minijinja"
max_tokens = 100
extra_body = [{ pointer = "/temperature", value = 0.123 }]

[functions.basic_test.variants.xai-extra-headers]
type = "chat_completion"
model = "grok_2_1212"
system_template = "../../fixtures/config/functions/basic_test/prompt/system_template.minijinja"
max_tokens = 100
extra_headers = [{ name = "Authorization", value = "Bearer invalid_xai_auth" }]

[functions.basic_test.variants.xai-dynamic]
type = "chat_completion"
model = "grok_2_1212-dynamic"
system_template = "../../fixtures/config/functions/basic_test/prompt/system_template.minijinja"
max_tokens = 100

[functions.basic_test.variants.xai-shorthand]
type = "chat_completion"
model = "xai::grok-2-1212"
system_template = "../../fixtures/config/functions/basic_test/prompt/system_template.minijinja"
max_tokens = 100

[functions.basic_test.variants.hyperbolic]
type = "chat_completion"
model = "meta-llama/Meta-Llama-3-70B-Instruct"
system_template = "../../fixtures/config/functions/basic_test/prompt/system_template.minijinja"
max_tokens = 100

[functions.basic_test.variants.hyperbolic-extra-body]
type = "chat_completion"
model = "meta-llama/Meta-Llama-3-70B-Instruct"
system_template = "../../fixtures/config/functions/basic_test/prompt/system_template.minijinja"
max_tokens = 100
extra_body = [{ pointer = "/temperature", value = 0.123 }]

[functions.basic_test.variants.hyperbolic-extra-headers]
type = "chat_completion"
model = "meta-llama/Meta-Llama-3-70B-Instruct"
system_template = "../../fixtures/config/functions/basic_test/prompt/system_template.minijinja"
max_tokens = 100
extra_headers = [
    { name = "Authorization", value = "Bearer invalid_hyperbolic_auth" },
]

[functions.basic_test.variants.hyperbolic-dynamic]
type = "chat_completion"
model = "meta-llama/Meta-Llama-3-70B-Instruct-dynamic"
system_template = "../../fixtures/config/functions/basic_test/prompt/system_template.minijinja"
max_tokens = 100

[functions.basic_test.variants.hyperbolic-shorthand]
type = "chat_completion"
model = "hyperbolic::meta-llama/Meta-Llama-3-70B-Instruct"
system_template = "../../fixtures/config/functions/basic_test/prompt/system_template.minijinja"
max_tokens = 100

[functions.basic_test.variants.deepseek-chat]
type = "chat_completion"
model = "deepseek-chat"
system_template = "../../fixtures/config/functions/basic_test/prompt/system_template.minijinja"
max_tokens = 100

[functions.basic_test.variants.deepseek-chat-extra-body]
type = "chat_completion"
model = "deepseek-chat"
system_template = "../../fixtures/config/functions/basic_test/prompt/system_template.minijinja"
max_tokens = 100
extra_body = [{ pointer = "/temperature", value = 0.123 }]

[functions.basic_test.variants.deepseek-chat-extra-headers]
type = "chat_completion"
model = "deepseek-chat"
system_template = "../../fixtures/config/functions/basic_test/prompt/system_template.minijinja"
max_tokens = 100
extra_headers = [{ name = "Authorization", value = "Bearer sk-bad-tensorzero" }]

[functions.basic_test.variants.deepseek-reasoner]
type = "chat_completion"
model = "deepseek-reasoner"
system_template = "../../fixtures/config/functions/basic_test/prompt/system_template.minijinja"
max_tokens = 800

[functions.basic_test.variants.together-deepseek-r1]
type = "chat_completion"
model = "together-deepseek-r1"
system_template = "../../fixtures/config/functions/basic_test/prompt/system_template.minijinja"
max_tokens = 800

[functions.basic_test.variants.reasoner]
type = "chat_completion"
model = "reasoner"
system_template = "../../fixtures/config/functions/basic_test/prompt/system_template.minijinja"
max_tokens = 800

[functions.basic_test.variants.deepseek-dynamic]
type = "chat_completion"
model = "deepseek-chat-dynamic"
system_template = "../../fixtures/config/functions/basic_test/prompt/system_template.minijinja"
max_tokens = 100

[functions.basic_test.variants.deepseek-shorthand]
type = "chat_completion"
model = "deepseek::deepseek-chat"
system_template = "../../fixtures/config/functions/basic_test/prompt/system_template.minijinja"
max_tokens = 100

[functions.basic_test.variants.fireworks-deepseek]
type = "chat_completion"
model = "deepseek-r1"
system_template = "../../fixtures/config/functions/basic_test/prompt/system_template.minijinja"
max_tokens = 800

[functions.basic_test.variants.flaky]
type = "chat_completion"
model = "flaky_basic_test"
system_template = "../../fixtures/config/functions/basic_test/prompt/system_template.minijinja"
max_tokens = 100
retries = { num_retries = 5, max_delay_s = 0.1 }

[functions.basic_test.variants.err_in_stream]
type = "chat_completion"
model = "err_in_stream"
system_template = "../../fixtures/config/functions/basic_test/prompt/system_template.minijinja"
max_tokens = 100

[functions.basic_test.variants.dicl]
type = "experimental_dynamic_in_context_learning"
model = "gpt-4o-mini-2024-07-18"
embedding_model = "text-embedding-3-small"
k = 3
max_tokens = 100

[functions.basic_test.variants.empty_dicl]
type = "experimental_dynamic_in_context_learning"
model = "gpt-4o-mini-2024-07-18"
embedding_model = "text-embedding-3-small"
k = 3
max_tokens = 100

[functions.basic_test.variants.empty_dicl_extra_body]
type = "experimental_dynamic_in_context_learning"
model = "gpt-4o-mini-2024-07-18"
embedding_model = "text-embedding-3-small"
k = 3
max_tokens = 100
extra_body = [{ pointer = "/temperature", value = 0.123 }]

[functions.basic_test.variants.empty_dicl_shorthand]
type = "experimental_dynamic_in_context_learning"
model = "gpt-4o-mini-2024-07-18"
embedding_model = "openai::text-embedding-3-small"
k = 3
max_tokens = 100

[functions.model_fallback_test]
type = "chat"
system_schema = "../../fixtures/config/functions/basic_test/system_schema.json"

[functions.model_fallback_test.variants.test]
type = "chat_completion"
weight = 1
model = "test_fallback"
system_template = "../../fixtures/config/functions/basic_test/prompt/system_template.minijinja"
max_tokens = 100

[functions.json_fail]
type = "json"
system_schema = "../../fixtures/config/functions/basic_test/system_schema.json"
output_schema = "../../fixtures/config/functions/basic_test/output_schema.json"

[functions.json_fail.variants.test]
type = "chat_completion"
weight = 1
model = "test"
system_template = "../../fixtures/config/functions/basic_test/prompt/system_template.minijinja"
max_tokens = 100
json_mode = "strict"

[functions.json_success_no_input_schema]
type = "json"
system_schema = "../../fixtures/config/functions/basic_test/system_schema.json"
output_schema = "../../fixtures/config/functions/basic_test/output_schema.json"

[functions.json_success_no_input_schema.variants.test]
type = "chat_completion"
weight = 1
model = "json"
system_template = "../../fixtures/config/functions/json_success/prompt/system_template.minijinja"
max_tokens = 100
json_mode = "strict"

[functions.json_success]
type = "json"
system_schema = "../../fixtures/config/functions/basic_test/system_schema.json"
user_schema = "../../fixtures/config/functions/json_success/user_schema.json"
output_schema = "../../fixtures/config/functions/basic_test/output_schema.json"

[functions.json_success.variants.test]
type = "chat_completion"
weight = 1
model = "json"
system_template = "../../fixtures/config/functions/json_success/prompt/system_template.minijinja"
user_template = "../../fixtures/config/functions/json_success/prompt/user_template.minijinja"
max_tokens = 100
json_mode = "strict"

[functions.json_success.variants.test-diff-schema]
type = "chat_completion"
weight = 0
model = "dummy::json_diff_schema"
system_template = "../../fixtures/config/functions/json_success/prompt/system_template.minijinja"
user_template = "../../fixtures/config/functions/json_success/prompt/user_template.minijinja"
max_tokens = 100
json_mode = "strict"

[functions.json_success.variants.anthropic]
type = "chat_completion"
model = "claude-3-haiku-20240307-anthropic"
system_template = "../../fixtures/config/functions/json_success/prompt/system_template.minijinja"
user_template = "../../fixtures/config/functions/json_success/prompt/user_template.minijinja"
json_mode = "on"
max_tokens = 100

[functions.json_success.variants.anthropic-strict]
type = "chat_completion"
model = "claude-3-haiku-20240307-anthropic"
system_template = "../../fixtures/config/functions/json_success/prompt/system_template.minijinja"
user_template = "../../fixtures/config/functions/json_success/prompt/user_template.minijinja"
max_tokens = 100
json_mode = "strict"

[functions.json_success.variants.anthropic-implicit]
type = "chat_completion"
model = "claude-3-haiku-20240307-anthropic"
system_template = "../../fixtures/config/functions/json_success/prompt/system_template.minijinja"
user_template = "../../fixtures/config/functions/json_success/prompt/user_template.minijinja"
json_mode = "implicit_tool"
max_tokens = 100

[functions.json_success.variants.aws-bedrock]
type = "chat_completion"
model = "claude-3-haiku-20240307-aws-bedrock"
system_template = "../../fixtures/config/functions/json_success/prompt/system_template.minijinja"
user_template = "../../fixtures/config/functions/json_success/prompt/user_template.minijinja"
json_mode = "on"
max_tokens = 100

[functions.json_success.variants.aws-bedrock-implicit]
type = "chat_completion"
model = "claude-3-haiku-20240307-aws-bedrock"
system_template = "../../fixtures/config/functions/json_success/prompt/system_template.minijinja"
user_template = "../../fixtures/config/functions/json_success/prompt/user_template.minijinja"
json_mode = "implicit_tool"
max_tokens = 100

[functions.json_success.variants.aws-bedrock-strict]
type = "chat_completion"
model = "claude-3-haiku-20240307-aws-bedrock"
system_template = "../../fixtures/config/functions/json_success/prompt/system_template.minijinja"
user_template = "../../fixtures/config/functions/json_success/prompt/user_template.minijinja"
max_tokens = 100
json_mode = "strict"

[functions.json_success.variants.azure]
type = "chat_completion"
model = "gpt-4o-mini-azure"
system_template = "../../fixtures/config/functions/json_success/prompt/system_template.minijinja"
user_template = "../../fixtures/config/functions/json_success/prompt/user_template.minijinja"
json_mode = "on"
max_tokens = 100

[functions.json_success.variants.azure-strict]
type = "chat_completion"
model = "gpt-4o-mini-azure"
system_template = "../../fixtures/config/functions/json_success/prompt/system_template.minijinja"
user_template = "../../fixtures/config/functions/json_success/prompt/user_template.minijinja"
max_tokens = 100
json_mode = "strict"

[functions.json_success.variants.azure-implicit]
type = "chat_completion"
model = "gpt-4o-mini-azure"
system_template = "../../fixtures/config/functions/json_success/prompt/system_template.minijinja"
user_template = "../../fixtures/config/functions/json_success/prompt/user_template.minijinja"
json_mode = "implicit_tool"
max_tokens = 100

[functions.json_success.variants.fireworks]
type = "chat_completion"
model = "llama3.3-70b-instruct-fireworks"
system_template = "../../fixtures/config/functions/json_success/prompt/system_template.minijinja"
user_template = "../../fixtures/config/functions/json_success/prompt/user_template.minijinja"
json_mode = "on"
max_tokens = 100

[functions.json_success.variants.fireworks-implicit]
type = "chat_completion"
model = "qwen2p5-72b-instruct"
system_template = "../../fixtures/config/functions/json_success/prompt/system_template.minijinja"
user_template = "../../fixtures/config/functions/json_success/prompt/user_template.minijinja"
json_mode = "implicit_tool"
max_tokens = 100

[functions.json_success.variants.deepseek-reasoner]
type = "chat_completion"
model = "deepseek-reasoner"
system_template = "../../fixtures/config/functions/json_success/prompt/system_template.minijinja"
user_template = "../../fixtures/config/functions/json_success/prompt/user_template.minijinja"
json_mode = "off"
max_tokens = 800

[functions.json_success.variants.together-deepseek-r1]
type = "chat_completion"
model = "together-deepseek-r1"
system_template = "../../fixtures/config/functions/json_success/prompt/system_template.minijinja"
user_template = "../../fixtures/config/functions/json_success/prompt/user_template.minijinja"
json_mode = "off"
max_tokens = 800

[functions.json_success.variants.fireworks-strict]
type = "chat_completion"
model = "llama3.3-70b-instruct-fireworks"
system_template = "../../fixtures/config/functions/json_success/prompt/system_template.minijinja"
user_template = "../../fixtures/config/functions/json_success/prompt/user_template.minijinja"
max_tokens = 100
json_mode = "strict"

[functions.json_success.variants.gcp-vertex-gemini-flash]
type = "chat_completion"
model = "gemini-2.0-flash-001"
system_template = "../../fixtures/config/functions/json_success/prompt/system_template.minijinja"
user_template = "../../fixtures/config/functions/json_success/prompt/user_template.minijinja"
json_mode = "on"
max_tokens = 100

[functions.json_success.variants.gcp-vertex-gemini-flash-strict]
type = "chat_completion"
model = "gemini-2.0-flash-001"
system_template = "../../fixtures/config/functions/json_success/prompt/system_template.minijinja"
user_template = "../../fixtures/config/functions/json_success/prompt/user_template.minijinja"
max_tokens = 100
json_mode = "strict"

[functions.json_success.variants.gcp-vertex-gemini-flash-implicit]
type = "chat_completion"
model = "gemini-2.0-flash-001"
system_template = "../../fixtures/config/functions/json_success/prompt/system_template.minijinja"
user_template = "../../fixtures/config/functions/json_success/prompt/user_template.minijinja"
json_mode = "implicit_tool"
max_tokens = 100

[functions.json_success.variants.gcp-vertex-gemini-flash-lite-tuned]
type = "chat_completion"
model = "gemini-2.0-flash-lite-tuned"
system_template = "../../fixtures/config/functions/json_success/prompt/system_template.minijinja"
user_template = "../../fixtures/config/functions/json_success/prompt/user_template.minijinja"
json_mode = "on"
max_tokens = 100

[functions.json_success.variants.gcp-vertex-gemini-pro]
type = "chat_completion"
model = "gemini-2.5-pro-preview-05-06"
system_template = "../../fixtures/config/functions/json_success/prompt/system_template.minijinja"
user_template = "../../fixtures/config/functions/json_success/prompt/user_template.minijinja"
json_mode = "on"
max_tokens = 500

[functions.json_success.variants.gcp-vertex-gemini-pro-implicit]
type = "chat_completion"
model = "gemini-2.5-pro-preview-05-06"
system_template = "../../fixtures/config/functions/json_success/prompt/system_template.minijinja"
user_template = "../../fixtures/config/functions/json_success/prompt/user_template.minijinja"
json_mode = "implicit_tool"
max_tokens = 500

[functions.json_success.variants.gcp-vertex-haiku]
type = "chat_completion"
model = "claude-3-haiku-20240307-gcp-vertex"
system_template = "../../fixtures/config/functions/json_success/prompt/system_template.minijinja"
user_template = "../../fixtures/config/functions/json_success/prompt/user_template.minijinja"
json_mode = "on"
max_tokens = 100

[functions.json_success.variants.gcp-vertex-haiku-strict]
type = "chat_completion"
model = "claude-3-haiku-20240307-gcp-vertex"
system_template = "../../fixtures/config/functions/json_success/prompt/system_template.minijinja"
user_template = "../../fixtures/config/functions/json_success/prompt/user_template.minijinja"
max_tokens = 100
json_mode = "strict"

[functions.json_success.variants.gcp-vertex-haiku-implicit]
type = "chat_completion"
model = "claude-3-haiku-20240307-gcp-vertex"
system_template = "../../fixtures/config/functions/json_success/prompt/system_template.minijinja"
user_template = "../../fixtures/config/functions/json_success/prompt/user_template.minijinja"
json_mode = "implicit_tool"
max_tokens = 100

[functions.json_success.variants.google-ai-studio-gemini-flash-8b]
type = "chat_completion"
model = "gemini-2.0-flash-lite"
system_template = "../../fixtures/config/functions/json_success/prompt/system_template.minijinja"
user_template = "../../fixtures/config/functions/json_success/prompt/user_template.minijinja"
json_mode = "on"
max_tokens = 100

[functions.json_success.variants.google-ai-studio-gemini-flash-8b-strict]
type = "chat_completion"
model = "gemini-2.0-flash-lite"
system_template = "../../fixtures/config/functions/json_success/prompt/system_template.minijinja"
user_template = "../../fixtures/config/functions/json_success/prompt/user_template.minijinja"
max_tokens = 100
json_mode = "strict"


[functions.json_success.variants.google-ai-studio-gemini-flash-8b-implicit]
type = "chat_completion"
model = "gemini-2.0-flash-lite"
system_template = "../../fixtures/config/functions/json_success/prompt/system_template.minijinja"
user_template = "../../fixtures/config/functions/json_success/prompt/user_template.minijinja"
json_mode = "implicit_tool"
max_tokens = 100

[functions.json_success.variants.google-ai-studio-gemini-2_5-pro]
type = "chat_completion"
model = "gemini-2.5-pro"
system_template = "../../fixtures/config/functions/json_success/prompt/system_template.minijinja"
user_template = "../../fixtures/config/functions/json_success/prompt/user_template.minijinja"
json_mode = "on"
max_tokens = 500

[functions.json_success.variants.google-ai-studio-gemini-2_5-pro-implicit]
type = "chat_completion"
model = "gemini-2.5-pro"
system_template = "../../fixtures/config/functions/json_success/prompt/system_template.minijinja"
user_template = "../../fixtures/config/functions/json_success/prompt/user_template.minijinja"
json_mode = "implicit_tool"
max_tokens = 500

[functions.json_success.variants.groq]
type = "chat_completion"
model = "llama-scout-groq"
system_template = "../../fixtures/config/functions/json_success/prompt/system_template.minijinja"
user_template = "../../fixtures/config/functions/json_success/prompt/user_template.minijinja"
json_mode = "on"
max_tokens = 100

[functions.json_success.variants.groq-implicit]
type = "chat_completion"
model = "llama-scout-groq"
system_template = "../../fixtures/config/functions/json_success/prompt/system_template.minijinja"
user_template = "../../fixtures/config/functions/json_success/prompt/user_template.minijinja"
json_mode = "implicit_tool"
max_tokens = 100

[functions.json_success.variants.groq-strict]
type = "chat_completion"
model = "llama-scout-groq"
system_template = "../../fixtures/config/functions/json_success/prompt/system_template.minijinja"
user_template = "../../fixtures/config/functions/json_success/prompt/user_template.minijinja"
json_mode = "strict"
max_tokens = 100

[functions.json_success.variants.json_reasoner]
type = "chat_completion"
model = "json_reasoner"
system_template = "../../fixtures/config/functions/json_success/prompt/system_template.minijinja"
user_template = "../../fixtures/config/functions/json_success/prompt/user_template.minijinja"
max_tokens = 100
json_mode = "strict"
[functions.json_success.variants.mistral]
type = "chat_completion"
model = "open-mistral-nemo-2407"
system_template = "../../fixtures/config/functions/json_success/prompt/system_template.minijinja"
user_template = "../../fixtures/config/functions/json_success/prompt/user_template.minijinja"
json_mode = "implicit_tool"
max_tokens = 100

[functions.json_success.variants.mistral-strict]
type = "chat_completion"
model = "open-mistral-nemo-2407"
system_template = "../../fixtures/config/functions/json_success/prompt/system_template.minijinja"
user_template = "../../fixtures/config/functions/json_success/prompt/user_template.minijinja"
max_tokens = 100
json_mode = "strict"

[functions.json_success.variants.openai]
type = "chat_completion"
model = "gpt-4o-mini-2024-07-18"
system_template = "../../fixtures/config/functions/json_success/prompt/system_template.minijinja"
user_template = "../../fixtures/config/functions/json_success/prompt/user_template.minijinja"
json_mode = "on"
max_tokens = 100

[functions.json_success.variants.openai-strict]
type = "chat_completion"
model = "gpt-4o-mini-2024-07-18"
system_template = "../../fixtures/config/functions/json_success/prompt/system_template.minijinja"
user_template = "../../fixtures/config/functions/json_success/prompt/user_template.minijinja"
max_tokens = 100
json_mode = "strict"

[functions.json_success.variants.openai-o1]
type = "chat_completion"
model = "o1-2024-12-17"
system_template = "../../fixtures/config/functions/json_success/prompt/system_template.minijinja"
user_template = "../../fixtures/config/functions/json_success/prompt/user_template.minijinja"
json_mode = "on"
max_tokens = 1000

[functions.json_success.variants.openai-implicit]
type = "chat_completion"
model = "gpt-4o-mini-2024-07-18"
system_template = "../../fixtures/config/functions/json_success/prompt/system_template.minijinja"
user_template = "../../fixtures/config/functions/json_success/prompt/user_template.minijinja"
json_mode = "implicit_tool"
max_tokens = 100

[functions.json_success.variants.openai-cot]
type = "experimental_chain_of_thought"
model = "openai::gpt-4.1-nano-2025-04-14"
system_template = "../../fixtures/config/functions/json_success/prompt/system_template.minijinja"
user_template = "../../fixtures/config/functions/json_success/prompt/user_template.minijinja"
max_tokens = 100
json_mode = "strict"

## OpenRouter

[functions.json_success.variants.openrouter]
type = "chat_completion"
model = "gpt_4_1_mini_openrouter"
system_template = "../../fixtures/config/functions/json_success/prompt/system_template.minijinja"
user_template = "../../fixtures/config/functions/json_success/prompt/user_template.minijinja"
json_mode = "implicit_tool"
max_tokens = 100

[functions.json_success.variants.openrouter-implicit]
type = "chat_completion"
model = "gpt_4_1_mini_openrouter"
system_template = "../../fixtures/config/functions/json_success/prompt/system_template.minijinja"
user_template = "../../fixtures/config/functions/json_success/prompt/user_template.minijinja"
json_mode = "implicit_tool"
max_tokens = 100

[functions.json_success.variants.openrouter-strict]
type = "chat_completion"
model = "gpt_4_1_mini_openrouter"
system_template = "../../fixtures/config/functions/json_success/prompt/system_template.minijinja"
user_template = "../../fixtures/config/functions/json_success/prompt/user_template.minijinja"
json_mode = "strict"
max_tokens = 100

[functions.json_success.variants.tgi]
type = "chat_completion"
model = "phi-3.5-mini-instruct-tgi"
system_template = "../../fixtures/config/functions/json_success/prompt/system_template.minijinja"
user_template = "../../fixtures/config/functions/json_success/prompt/user_template.minijinja"
json_mode = "implicit_tool"
max_tokens = 100

[functions.json_success.variants.tgi-strict]
type = "chat_completion"
model = "phi-3.5-mini-instruct-tgi"
system_template = "../../fixtures/config/functions/json_success/prompt/system_template.minijinja"
user_template = "../../fixtures/config/functions/json_success/prompt/user_template.minijinja"
max_tokens = 100
json_mode = "strict"

[functions.json_success.variants.together]
type = "chat_completion"
model = "llama3.1-8b-instruct-together"
system_template = "../../fixtures/config/functions/json_success/prompt/system_template.minijinja"
user_template = "../../fixtures/config/functions/json_success/prompt/user_template.minijinja"
json_mode = "on"
max_tokens = 100

[functions.json_success.variants.together-strict]
type = "chat_completion"
model = "llama3.1-8b-instruct-together"
system_template = "../../fixtures/config/functions/json_success/prompt/system_template.minijinja"
user_template = "../../fixtures/config/functions/json_success/prompt/user_template.minijinja"
max_tokens = 100
json_mode = "strict"

[functions.json_success.variants.together-implicit]
type = "chat_completion"
model = "llama3.1-8b-instruct-together"
system_template = "../../fixtures/config/functions/json_success/prompt/system_template.minijinja"
user_template = "../../fixtures/config/functions/json_success/prompt/user_template.minijinja"
json_mode = "implicit_tool"
max_tokens = 100

[functions.json_success.variants.sglang]
type = "chat_completion"
model = "Qwen/Qwen2.5-1.5B-Instruct"
system_template = "../../fixtures/config/functions/json_success/prompt/system_template.minijinja"
user_template = "../../fixtures/config/functions/json_success/prompt/user_template.minijinja"
json_mode = "on"
max_tokens = 100

[functions.json_success.variants.sglang-strict]
type = "chat_completion"
model = "Qwen/Qwen2.5-1.5B-Instruct"
system_template = "../../fixtures/config/functions/json_success/prompt/system_template.minijinja"
user_template = "../../fixtures/config/functions/json_success/prompt/user_template.minijinja"
max_tokens = 100
json_mode = "strict"

[functions.json_success.variants.vllm]
type = "chat_completion"
model = "smol-lm-instruct-vllm"
system_template = "../../fixtures/config/functions/json_success/prompt/system_template.minijinja"
user_template = "../../fixtures/config/functions/json_success/prompt/user_template.minijinja"
json_mode = "on"
max_tokens = 100

[functions.json_success.variants.vllm-strict]
type = "chat_completion"
model = "smol-lm-instruct-vllm"
system_template = "../../fixtures/config/functions/json_success/prompt/system_template.minijinja"
user_template = "../../fixtures/config/functions/json_success/prompt/user_template.minijinja"
max_tokens = 100
json_mode = "strict"


[functions.json_success.variants.dicl]
type = "experimental_dynamic_in_context_learning"
model = "gpt-4o-mini-2024-07-18"
system_instructions = "../../fixtures/config/functions/json_success/prompt/system_instructions.txt"
embedding_model = "text-embedding-3-small"
k = 3
max_tokens = 100
json_mode = "strict"

[functions.json_success.variants.deepseek-chat]
type = "chat_completion"
model = "deepseek-chat"
system_template = "../../fixtures/config/functions/json_success/prompt/system_template.minijinja"
user_template = "../../fixtures/config/functions/json_success/prompt/user_template.minijinja"
json_mode = "on"
max_tokens = 100

[functions.json_success.variants.deepseek-chat-strict]
type = "chat_completion"
model = "deepseek-chat"
system_template = "../../fixtures/config/functions/json_success/prompt/system_template.minijinja"
user_template = "../../fixtures/config/functions/json_success/prompt/user_template.minijinja"
max_tokens = 100
json_mode = "strict"

[functions.json_success.variants.fireworks-deepseek]
type = "chat_completion"
model = "deepseek-r1"
system_template = "../../fixtures/config/functions/json_success/prompt/system_template.minijinja"
user_template = "../../fixtures/config/functions/json_success/prompt/user_template.minijinja"
json_mode = "off"
max_tokens = 800

[functions.json_success.variants.xai]
type = "chat_completion"
model = "grok_2_1212"
system_template = "../../fixtures/config/functions/json_success/prompt/system_template.minijinja"
user_template = "../../fixtures/config/functions/json_success/prompt/user_template.minijinja"
json_mode = "on"
max_tokens = 100

[functions.json_success.variants.xai-strict]
type = "chat_completion"
model = "grok_2_1212"
system_template = "../../fixtures/config/functions/json_success/prompt/system_template.minijinja"
user_template = "../../fixtures/config/functions/json_success/prompt/user_template.minijinja"
json_mode = "strict"
max_tokens = 100

[functions.json_success.variants.chain_of_thought]
type = "experimental_chain_of_thought"
model = "dummy::json_cot"
system_template = "../../fixtures/config/functions/json_success/prompt/system_template.minijinja"
user_template = "../../fixtures/config/functions/json_success/prompt/user_template.minijinja"
max_tokens = 100
json_mode = "strict"

[functions.json_success.variants.chain_of_thought_implicit_tool]
type = "experimental_chain_of_thought"
model = "openai::gpt-4.1-nano-2025-04-14"
system_template = "../../fixtures/config/functions/json_success/prompt/system_template.minijinja"
user_template = "../../fixtures/config/functions/json_success/prompt/user_template.minijinja"
max_tokens = 100
json_mode = "implicit_tool"

[functions.json_success.variants.anthropic_json_mode_off]
type = "chat_completion"
model = "claude-3-haiku-20240307-anthropic"
system_template = "../../fixtures/config/functions/basic_test/prompt/system_template.minijinja"
user_template = "../../fixtures/config/functions/json_success/prompt/user_template.minijinja"
json_mode = "off"
max_tokens = 100

[functions.json_success.variants.aws_bedrock_json_mode_off]
type = "chat_completion"
model = "claude-3-haiku-20240307-aws-bedrock"
system_template = "../../fixtures/config/functions/basic_test/prompt/system_template.minijinja"
user_template = "../../fixtures/config/functions/json_success/prompt/user_template.minijinja"
json_mode = "off"
max_tokens = 100

[functions.json_success.variants.azure_json_mode_off]
type = "chat_completion"
model = "gpt-4o-mini-azure"
system_template = "../../fixtures/config/functions/basic_test/prompt/system_template.minijinja"
user_template = "../../fixtures/config/functions/json_success/prompt/user_template.minijinja"
json_mode = "off"
max_tokens = 100

[functions.json_success.variants.deepseek_chat_json_mode_off]
type = "chat_completion"
model = "deepseek-chat"
system_template = "../../fixtures/config/functions/basic_test/prompt/system_template.minijinja"
user_template = "../../fixtures/config/functions/json_success/prompt/user_template.minijinja"
json_mode = "off"
max_tokens = 100

[functions.json_success.variants.fireworks_json_mode_off]
type = "chat_completion"
model = "llama3.3-70b-instruct-fireworks"
system_template = "../../fixtures/config/functions/basic_test/prompt/system_template.minijinja"
user_template = "../../fixtures/config/functions/json_success/prompt/user_template.minijinja"
json_mode = "off"
max_tokens = 100

[functions.json_success.variants.together_deepseek_r1_json_mode_off]
type = "chat_completion"
model = "together-deepseek-r1"
system_template = "../../fixtures/config/functions/basic_test/prompt/system_template.minijinja"
user_template = "../../fixtures/config/functions/json_success/prompt/user_template.minijinja"
json_mode = "off"
max_tokens = 100

[functions.json_success.variants.gcp_vertex_gemini_flash_json_mode_off]
type = "chat_completion"
model = "gemini-2.0-flash-001"
system_template = "../../fixtures/config/functions/basic_test/prompt/system_template.minijinja"
user_template = "../../fixtures/config/functions/json_success/prompt/user_template.minijinja"
json_mode = "off"
max_tokens = 100

[functions.json_success.variants.gcp_vertex_gemini_pro_json_mode_off]
type = "chat_completion"
model = "gemini-2.5-pro-preview-05-06"
system_template = "../../fixtures/config/functions/basic_test/prompt/system_template.minijinja"
user_template = "../../fixtures/config/functions/json_success/prompt/user_template.minijinja"
json_mode = "off"
max_tokens = 100

[functions.json_success.variants.gcp_vertex_haiku_json_mode_off]
type = "chat_completion"
model = "claude-3-haiku-20240307-gcp-vertex"
system_template = "../../fixtures/config/functions/basic_test/prompt/system_template.minijinja"
user_template = "../../fixtures/config/functions/json_success/prompt/user_template.minijinja"
json_mode = "off"
max_tokens = 100

[functions.json_success.variants.google_ai_studio_gemini_flash_8b_json_mode_off]
type = "chat_completion"
model = "gemini-2.0-flash-lite"
system_template = "../../fixtures/config/functions/basic_test/prompt/system_template.minijinja"
user_template = "../../fixtures/config/functions/json_success/prompt/user_template.minijinja"
json_mode = "off"
max_tokens = 100

[functions.json_success.variants.google_ai_studio_gemini_pro_002_json_mode_off]
type = "chat_completion"
model = "gemini-2.5-pro-preview-05-06"
system_template = "../../fixtures/config/functions/basic_test/prompt/system_template.minijinja"
user_template = "../../fixtures/config/functions/json_success/prompt/user_template.minijinja"
json_mode = "off"
max_tokens = 100

[functions.json_success.variants.mistral_json_mode_off]
type = "chat_completion"
model = "open-mistral-nemo-2407"
system_template = "../../fixtures/config/functions/basic_test/prompt/system_template.minijinja"
user_template = "../../fixtures/config/functions/json_success/prompt/user_template.minijinja"
json_mode = "off"
max_tokens = 100

[functions.json_success.variants.openai_json_mode_off]
type = "chat_completion"
model = "gpt-4o-mini-2024-07-18"
system_template = "../../fixtures/config/functions/basic_test/prompt/system_template.minijinja"
user_template = "../../fixtures/config/functions/json_success/prompt/user_template.minijinja"
json_mode = "off"
max_tokens = 100

[functions.json_success.variants.openai_o1_json_mode_off]
type = "chat_completion"
model = "o1-2024-12-17"
system_template = "../../fixtures/config/functions/basic_test/prompt/system_template.minijinja"
user_template = "../../fixtures/config/functions/json_success/prompt/user_template.minijinja"
json_mode = "off"
max_tokens = 100

[functions.json_success.variants.sglang_json_mode_off]
type = "chat_completion"
model = "Qwen/Qwen2.5-1.5B-Instruct"
system_template = "../../fixtures/config/functions/basic_test/prompt/system_template.minijinja"
user_template = "../../fixtures/config/functions/json_success/prompt/user_template.minijinja"
json_mode = "off"
max_tokens = 100

[functions.json_success.variants.tgi_json_mode_off]
type = "chat_completion"
model = "phi-3.5-mini-instruct-tgi"
system_template = "../../fixtures/config/functions/basic_test/prompt/system_template.minijinja"
user_template = "../../fixtures/config/functions/json_success/prompt/user_template.minijinja"
json_mode = "off"
max_tokens = 100

[functions.json_success.variants.together_json_mode_off]
type = "chat_completion"
model = "llama3.1-8b-instruct-together"
system_template = "../../fixtures/config/functions/basic_test/prompt/system_template.minijinja"
user_template = "../../fixtures/config/functions/json_success/prompt/user_template.minijinja"
json_mode = "off"
max_tokens = 100

[functions.json_success.variants.vllm_json_mode_off]
type = "chat_completion"
model = "smol-lm-instruct-vllm"
system_template = "../../fixtures/config/functions/basic_test/prompt/system_template.minijinja"
user_template = "../../fixtures/config/functions/json_success/prompt/user_template.minijinja"
json_mode = "off"
max_tokens = 100

[functions.json_success.variants.xai_json_mode_off]
type = "chat_completion"
model = "grok_2_1212"
system_template = "../../fixtures/config/functions/basic_test/prompt/system_template.minijinja"
user_template = "../../fixtures/config/functions/json_success/prompt/user_template.minijinja"
json_mode = "off"
max_tokens = 100

[functions.dynamic_json]
type = "json"
system_schema = "../../fixtures/config/functions/dynamic_json/system_schema.json"
user_schema = "../../fixtures/config/functions/dynamic_json/user_schema.json"

[functions.dynamic_json.variants.test]
type = "chat_completion"
weight = 1
model = "json"
system_template = "../../fixtures/config/functions/dynamic_json/prompt/system_template.minijinja"
user_template = "../../fixtures/config/functions/dynamic_json/prompt/user_template.minijinja"
max_tokens = 100
json_mode = "strict"

[functions.dynamic_json.variants.anthropic]
type = "chat_completion"
model = "claude-3-haiku-20240307-anthropic"
system_template = "../../fixtures/config/functions/dynamic_json/prompt/system_template.minijinja"
user_template = "../../fixtures/config/functions/dynamic_json/prompt/user_template.minijinja"
json_mode = "on"
max_tokens = 100

[functions.dynamic_json.variants.anthropic-strict]
type = "chat_completion"
model = "claude-3-haiku-20240307-anthropic"
system_template = "../../fixtures/config/functions/dynamic_json/prompt/system_template.minijinja"
user_template = "../../fixtures/config/functions/dynamic_json/prompt/user_template.minijinja"
max_tokens = 100
json_mode = "strict"

[functions.dynamic_json.variants.anthropic-implicit]
type = "chat_completion"
model = "claude-3-haiku-20240307-anthropic"
system_template = "../../fixtures/config/functions/dynamic_json/prompt/system_template.minijinja"
user_template = "../../fixtures/config/functions/dynamic_json/prompt/user_template.minijinja"
json_mode = "implicit_tool"
max_tokens = 100

[functions.dynamic_json.variants.aws-bedrock]
type = "chat_completion"
model = "claude-3-haiku-20240307-aws-bedrock"
system_template = "../../fixtures/config/functions/dynamic_json/prompt/system_template.minijinja"
user_template = "../../fixtures/config/functions/dynamic_json/prompt/user_template.minijinja"
json_mode = "on"
max_tokens = 100

[functions.dynamic_json.variants.aws-bedrock-strict]
type = "chat_completion"
model = "claude-3-haiku-20240307-aws-bedrock"
system_template = "../../fixtures/config/functions/dynamic_json/prompt/system_template.minijinja"
user_template = "../../fixtures/config/functions/dynamic_json/prompt/user_template.minijinja"
max_tokens = 100
json_mode = "strict"

[functions.dynamic_json.variants.aws-bedrock-implicit]
type = "chat_completion"
model = "claude-3-haiku-20240307-aws-bedrock"
system_template = "../../fixtures/config/functions/dynamic_json/prompt/system_template.minijinja"
user_template = "../../fixtures/config/functions/dynamic_json/prompt/user_template.minijinja"
json_mode = "implicit_tool"
max_tokens = 100

[functions.dynamic_json.variants.azure]
type = "chat_completion"
model = "gpt-4o-mini-azure"
system_template = "../../fixtures/config/functions/dynamic_json/prompt/system_template.minijinja"
user_template = "../../fixtures/config/functions/dynamic_json/prompt/user_template.minijinja"
json_mode = "on"
max_tokens = 100

[functions.dynamic_json.variants.azure-strict]
type = "chat_completion"
model = "gpt-4o-mini-azure"
system_template = "../../fixtures/config/functions/dynamic_json/prompt/system_template.minijinja"
user_template = "../../fixtures/config/functions/dynamic_json/prompt/user_template.minijinja"
max_tokens = 100
json_mode = "strict"

[functions.dynamic_json.variants.azure-implicit]
type = "chat_completion"
model = "gpt-4o-mini-azure"
system_template = "../../fixtures/config/functions/dynamic_json/prompt/system_template.minijinja"
user_template = "../../fixtures/config/functions/dynamic_json/prompt/user_template.minijinja"
json_mode = "implicit_tool"
max_tokens = 100

[functions.dynamic_json.variants.fireworks]
type = "chat_completion"
model = "llama3.3-70b-instruct-fireworks"
system_template = "../../fixtures/config/functions/dynamic_json/prompt/system_template.minijinja"
user_template = "../../fixtures/config/functions/dynamic_json/prompt/user_template.minijinja"
json_mode = "on"
max_tokens = 100

[functions.dynamic_json.variants.fireworks-strict]
type = "chat_completion"
model = "llama3.3-70b-instruct-fireworks"
system_template = "../../fixtures/config/functions/dynamic_json/prompt/system_template.minijinja"
user_template = "../../fixtures/config/functions/dynamic_json/prompt/user_template.minijinja"
max_tokens = 100
json_mode = "strict"

[functions.dynamic_json.variants.fireworks-implicit]
type = "chat_completion"
model = "qwen2p5-72b-instruct"
system_template = "../../fixtures/config/functions/dynamic_json/prompt/system_template.minijinja"
user_template = "../../fixtures/config/functions/dynamic_json/prompt/user_template.minijinja"
json_mode = "implicit_tool"
max_tokens = 100

[functions.dynamic_json.variants.gcp-vertex-gemini-flash]
type = "chat_completion"
model = "gemini-2.0-flash-001"
system_template = "../../fixtures/config/functions/dynamic_json/prompt/system_template.minijinja"
user_template = "../../fixtures/config/functions/dynamic_json/prompt/user_template.minijinja"
json_mode = "on"
max_tokens = 100

[functions.dynamic_json.variants.gcp-vertex-gemini-flash-strict]
type = "chat_completion"
model = "gemini-2.0-flash-001"
system_template = "../../fixtures/config/functions/dynamic_json/prompt/system_template.minijinja"
user_template = "../../fixtures/config/functions/dynamic_json/prompt/user_template.minijinja"
max_tokens = 100
json_mode = "strict"

[functions.dynamic_json.variants.gcp-vertex-gemini-flash-implicit]
type = "chat_completion"
model = "gemini-2.0-flash-001"
system_template = "../../fixtures/config/functions/dynamic_json/prompt/system_template.minijinja"
user_template = "../../fixtures/config/functions/dynamic_json/prompt/user_template.minijinja"
json_mode = "implicit_tool"
max_tokens = 100

[functions.dynamic_json.variants.gcp-vertex-gemini-pro]
type = "chat_completion"
model = "gemini-2.5-pro-preview-05-06"
system_template = "../../fixtures/config/functions/dynamic_json/prompt/system_template.minijinja"
user_template = "../../fixtures/config/functions/dynamic_json/prompt/user_template.minijinja"
json_mode = "on"
max_tokens = 500

[functions.dynamic_json.variants.gcp-vertex-gemini-pro-implicit]
type = "chat_completion"
model = "gemini-2.5-pro-preview-05-06"
system_template = "../../fixtures/config/functions/dynamic_json/prompt/system_template.minijinja"
user_template = "../../fixtures/config/functions/dynamic_json/prompt/user_template.minijinja"
json_mode = "implicit_tool"
max_tokens = 500

[functions.dynamic_json.variants.gcp-vertex-gemini-flash-lite-tuned]
type = "chat_completion"
model = "gemini-2.0-flash-lite-tuned"
system_template = "../../fixtures/config/functions/dynamic_json/prompt/system_template.minijinja"
user_template = "../../fixtures/config/functions/dynamic_json/prompt/user_template.minijinja"
max_tokens = 100

[functions.dynamic_json.variants.google-ai-studio-gemini-flash-8b]
type = "chat_completion"
model = "gemini-2.0-flash-lite"
system_template = "../../fixtures/config/functions/dynamic_json/prompt/system_template.minijinja"
user_template = "../../fixtures/config/functions/dynamic_json/prompt/user_template.minijinja"
json_mode = "on"
max_tokens = 100

[functions.dynamic_json.variants.google-ai-studio-gemini-flash-8b-strict]
type = "chat_completion"
model = "gemini-2.0-flash-lite"
system_template = "../../fixtures/config/functions/dynamic_json/prompt/system_template.minijinja"
user_template = "../../fixtures/config/functions/dynamic_json/prompt/user_template.minijinja"
max_tokens = 100
json_mode = "strict"

[functions.dynamic_json.variants.google-ai-studio-gemini-flash-8b-implicit]
type = "chat_completion"
model = "gemini-2.0-flash-lite"
system_template = "../../fixtures/config/functions/dynamic_json/prompt/system_template.minijinja"
user_template = "../../fixtures/config/functions/dynamic_json/prompt/user_template.minijinja"
json_mode = "implicit_tool"
max_tokens = 100

[functions.dynamic_json.variants.google-ai-studio-gemini-2_5-pro]
type = "chat_completion"
model = "gemini-2.5-pro"
system_template = "../../fixtures/config/functions/dynamic_json/prompt/system_template.minijinja"
user_template = "../../fixtures/config/functions/dynamic_json/prompt/user_template.minijinja"
json_mode = "on"
max_tokens = 500

[functions.dynamic_json.variants.google-ai-studio-gemini-2_5-pro-implicit]
type = "chat_completion"
model = "gemini-2.5-pro"
system_template = "../../fixtures/config/functions/dynamic_json/prompt/system_template.minijinja"
user_template = "../../fixtures/config/functions/dynamic_json/prompt/user_template.minijinja"
json_mode = "implicit_tool"
max_tokens = 500

[functions.dynamic_json.variants.gcp-vertex-haiku]
type = "chat_completion"
model = "claude-3-haiku-20240307-gcp-vertex"
system_template = "../../fixtures/config/functions/dynamic_json/prompt/system_template.minijinja"
user_template = "../../fixtures/config/functions/dynamic_json/prompt/user_template.minijinja"
json_mode = "on"
max_tokens = 100

[functions.dynamic_json.variants.gcp-vertex-haiku-strict]
type = "chat_completion"
model = "claude-3-haiku-20240307-gcp-vertex"
system_template = "../../fixtures/config/functions/dynamic_json/prompt/system_template.minijinja"
user_template = "../../fixtures/config/functions/dynamic_json/prompt/user_template.minijinja"
max_tokens = 100
json_mode = "strict"

[functions.dynamic_json.variants.gcp-vertex-haiku-implicit]
type = "chat_completion"
model = "claude-3-haiku-20240307-gcp-vertex"
system_template = "../../fixtures/config/functions/dynamic_json/prompt/system_template.minijinja"
user_template = "../../fixtures/config/functions/dynamic_json/prompt/user_template.minijinja"
json_mode = "implicit_tool"
max_tokens = 100

[functions.dynamic_json.variants.groq]
type = "chat_completion"
model = "llama-scout-groq"
system_template = "../../fixtures/config/functions/dynamic_json/prompt/system_template.minijinja"
user_template = "../../fixtures/config/functions/dynamic_json/prompt/user_template.minijinja"
json_mode = "on"
max_tokens = 100

[functions.dynamic_json.variants.groq-strict]
type = "chat_completion"
model = "llama-scout-groq"
system_template = "../../fixtures/config/functions/dynamic_json/prompt/system_template.minijinja"
user_template = "../../fixtures/config/functions/dynamic_json/prompt/user_template.minijinja"
max_tokens = 100
json_mode = "strict"

[functions.dynamic_json.variants.groq-implicit]
type = "chat_completion"
model = "llama-scout-groq"
system_template = "../../fixtures/config/functions/dynamic_json/prompt/system_template.minijinja"
user_template = "../../fixtures/config/functions/dynamic_json/prompt/user_template.minijinja"
json_mode = "implicit_tool"
max_tokens = 100


[functions.dynamic_json.variants.mistral]
type = "chat_completion"
model = "open-mistral-nemo-2407"
system_template = "../../fixtures/config/functions/dynamic_json/prompt/system_template.minijinja"
user_template = "../../fixtures/config/functions/dynamic_json/prompt/user_template.minijinja"
json_mode = "implicit_tool"
max_tokens = 100

[functions.dynamic_json.variants.mistral-strict]
type = "chat_completion"
model = "open-mistral-nemo-2407"
system_template = "../../fixtures/config/functions/dynamic_json/prompt/system_template.minijinja"
user_template = "../../fixtures/config/functions/dynamic_json/prompt/user_template.minijinja"
max_tokens = 100
json_mode = "strict"

[functions.dynamic_json.variants.openai]
type = "chat_completion"
model = "gpt-4o-mini-2024-07-18"
system_template = "../../fixtures/config/functions/dynamic_json/prompt/system_template.minijinja"
user_template = "../../fixtures/config/functions/dynamic_json/prompt/user_template.minijinja"
json_mode = "on"
max_tokens = 100

[functions.dynamic_json.variants.openai-strict]
type = "chat_completion"
model = "gpt-4o-mini-2024-07-18"
system_template = "../../fixtures/config/functions/dynamic_json/prompt/system_template.minijinja"
user_template = "../../fixtures/config/functions/dynamic_json/prompt/user_template.minijinja"
max_tokens = 100
json_mode = "strict"

[functions.dynamic_json.variants.openai-o1]
type = "chat_completion"
model = "o1-2024-12-17"
system_template = "../../fixtures/config/functions/dynamic_json/prompt/system_template.minijinja"
user_template = "../../fixtures/config/functions/dynamic_json/prompt/user_template.minijinja"
json_mode = "on"
max_tokens = 1000


[functions.dynamic_json.variants.openai-implicit]
type = "chat_completion"
model = "gpt-4o-mini-2024-07-18"
system_template = "../../fixtures/config/functions/dynamic_json/prompt/system_template.minijinja"
user_template = "../../fixtures/config/functions/dynamic_json/prompt/user_template.minijinja"
json_mode = "implicit_tool"
max_tokens = 100

[functions.dynamic_json.variants.openai-cot]
type = "experimental_chain_of_thought"
model = "openai::gpt-4.1-nano-2025-04-14"
system_template = "../../fixtures/config/functions/dynamic_json/prompt/system_template.minijinja"
user_template = "../../fixtures/config/functions/dynamic_json/prompt/user_template.minijinja"
max_tokens = 100
json_mode = "strict"

## OpenRouter

[functions.dynamic_json.variants.openrouter]
type = "chat_completion"
model = "gpt_4_1_mini_openrouter"
system_template = "../../fixtures/config/functions/dynamic_json/prompt/system_template.minijinja"
user_template = "../../fixtures/config/functions/dynamic_json/prompt/user_template.minijinja"
json_mode = "on"
max_tokens = 100

[functions.dynamic_json.variants.openrouter-strict]
type = "chat_completion"
model = "gpt_4_1_mini_openrouter"
system_template = "../../fixtures/config/functions/dynamic_json/prompt/system_template.minijinja"
user_template = "../../fixtures/config/functions/dynamic_json/prompt/user_template.minijinja"
max_tokens = 100
json_mode = "strict"

[functions.dynamic_json.variants.openrouter-implicit]
type = "chat_completion"
model = "gpt_4_1_mini_openrouter"
system_template = "../../fixtures/config/functions/dynamic_json/prompt/system_template.minijinja"
user_template = "../../fixtures/config/functions/dynamic_json/prompt/user_template.minijinja"
json_mode = "implicit_tool"
max_tokens = 100

[functions.dynamic_json.variants.sglang]
type = "chat_completion"
model = "Qwen/Qwen2.5-1.5B-Instruct"
system_template = "../../fixtures/config/functions/dynamic_json/prompt/system_template.minijinja"
user_template = "../../fixtures/config/functions/dynamic_json/prompt/user_template.minijinja"
json_mode = "strict"
max_tokens = 100

[functions.dynamic_json.variants.sglang-strict]
type = "chat_completion"
model = "Qwen/Qwen2.5-1.5B-Instruct"
system_template = "../../fixtures/config/functions/dynamic_json/prompt/system_template.minijinja"
user_template = "../../fixtures/config/functions/dynamic_json/prompt/user_template.minijinja"
max_tokens = 100
json_mode = "strict"

[functions.dynamic_json.variants.tgi]
type = "chat_completion"
model = "phi-3.5-mini-instruct-tgi"
system_template = "../../fixtures/config/functions/dynamic_json/prompt/system_template.minijinja"
user_template = "../../fixtures/config/functions/dynamic_json/prompt/user_template.minijinja"
json_mode = "implicit_tool"
max_tokens = 100

[functions.dynamic_json.variants.tgi-strict]
type = "chat_completion"
model = "phi-3.5-mini-instruct-tgi"
system_template = "../../fixtures/config/functions/dynamic_json/prompt/system_template.minijinja"
user_template = "../../fixtures/config/functions/dynamic_json/prompt/user_template.minijinja"
max_tokens = 100
json_mode = "strict"

[functions.dynamic_json.variants.together]
type = "chat_completion"
model = "llama3.1-8b-instruct-together"
system_template = "../../fixtures/config/functions/dynamic_json/prompt/system_template.minijinja"
user_template = "../../fixtures/config/functions/dynamic_json/prompt/user_template.minijinja"
json_mode = "on"
max_tokens = 100

[functions.dynamic_json.variants.together-strict]
type = "chat_completion"
model = "llama3.1-8b-instruct-together"
system_template = "../../fixtures/config/functions/dynamic_json/prompt/system_template.minijinja"
user_template = "../../fixtures/config/functions/dynamic_json/prompt/user_template.minijinja"
max_tokens = 100
json_mode = "strict"

[functions.dynamic_json.variants.together-implicit]
type = "chat_completion"
model = "llama3.1-8b-instruct-together"
system_template = "../../fixtures/config/functions/dynamic_json/prompt/system_template.minijinja"
user_template = "../../fixtures/config/functions/dynamic_json/prompt/user_template.minijinja"
json_mode = "implicit_tool"
max_tokens = 100

[functions.dynamic_json.variants.vllm]
type = "chat_completion"
model = "smol-lm-instruct-vllm"
system_template = "../../fixtures/config/functions/dynamic_json/prompt/system_template.minijinja"
user_template = "../../fixtures/config/functions/dynamic_json/prompt/user_template.minijinja"
json_mode = "on"
max_tokens = 100

[functions.dynamic_json.variants.vllm-strict]
type = "chat_completion"
model = "smol-lm-instruct-vllm"
system_template = "../../fixtures/config/functions/dynamic_json/prompt/system_template.minijinja"
user_template = "../../fixtures/config/functions/dynamic_json/prompt/user_template.minijinja"
max_tokens = 100
json_mode = "strict"

[functions.dynamic_json.variants.vllm-implicit]
type = "chat_completion"
model = "smol-lm-instruct-vllm"
system_template = "../../fixtures/config/functions/dynamic_json/prompt/system_template.minijinja"
user_template = "../../fixtures/config/functions/dynamic_json/prompt/user_template.minijinja"
json_mode = "implicit_tool"
max_tokens = 100

[functions.dynamic_json.variants.deepseek-chat]
type = "chat_completion"
model = "deepseek-chat"
system_template = "../../fixtures/config/functions/dynamic_json/prompt/system_template.minijinja"
user_template = "../../fixtures/config/functions/dynamic_json/prompt/user_template.minijinja"
json_mode = "on"
max_tokens = 100

[functions.dynamic_json.variants.deepseek-chat-strict]
type = "chat_completion"
model = "deepseek-chat"
system_template = "../../fixtures/config/functions/dynamic_json/prompt/system_template.minijinja"
user_template = "../../fixtures/config/functions/dynamic_json/prompt/user_template.minijinja"
max_tokens = 100
json_mode = "strict"

[functions.dynamic_json.variants.xai]
type = "chat_completion"
model = "grok_2_1212"
system_template = "../../fixtures/config/functions/dynamic_json/prompt/system_template.minijinja"
user_template = "../../fixtures/config/functions/dynamic_json/prompt/user_template.minijinja"
json_mode = "on"
max_tokens = 100

[functions.dynamic_json.variants.xai-strict]
type = "chat_completion"
model = "grok_2_1212"
system_template = "../../fixtures/config/functions/dynamic_json/prompt/system_template.minijinja"
user_template = "../../fixtures/config/functions/dynamic_json/prompt/user_template.minijinja"
max_tokens = 100
json_mode = "strict"

[functions.variant_failover]
type = "chat"
system_schema = "../../fixtures/config/functions/basic_test/system_schema.json"
user_schema = "../../fixtures/config/functions/variant_failover/user_schema.json"

[functions.variant_failover.variants.good]
type = "chat_completion"
weight = 0.5
model = "test"
system_template = "../../fixtures/config/functions/basic_test/prompt/system_template.minijinja"
user_template = "../../fixtures/config/functions/variant_failover/prompt/user_template.minijinja"
max_tokens = 100

[functions.variant_failover.variants.error]
type = "chat_completion"
weight = 0.5
model = "error"
system_template = "../../fixtures/config/functions/basic_test/prompt/system_template.minijinja"
user_template = "../../fixtures/config/functions/variant_failover/prompt/user_template.minijinja"
max_tokens = 100

[functions.variant_failover_zero_weight]
type = "chat"
system_schema = "../../fixtures/config/functions/basic_test/system_schema.json"
user_schema = "../../fixtures/config/functions/variant_failover/user_schema.json"

[functions.variant_failover_zero_weight.variants.first_error]
type = "chat_completion"
weight = 0.5
model = "dummy::error_1"
system_template = "../../fixtures/config/functions/basic_test/prompt/system_template.minijinja"
user_template = "../../fixtures/config/functions/variant_failover/prompt/user_template.minijinja"
max_tokens = 100

[functions.variant_failover_zero_weight.variants.second_error]
type = "chat_completion"
weight = 0.5
model = "dummy::error_2"
system_template = "../../fixtures/config/functions/basic_test/prompt/system_template.minijinja"
user_template = "../../fixtures/config/functions/variant_failover/prompt/user_template.minijinja"
max_tokens = 100

[functions.variant_failover_zero_weight.variants.no_weight]
type = "chat_completion"
model = "dummy::error_no_weight"
system_template = "../../fixtures/config/functions/basic_test/prompt/system_template.minijinja"
user_template = "../../fixtures/config/functions/variant_failover/prompt/user_template.minijinja"
max_tokens = 100

[functions.variant_failover_zero_weight.variants.zero_weight]
type = "chat_completion"
weight = 0
model = "dummy::error_zero_weight"
system_template = "../../fixtures/config/functions/basic_test/prompt/system_template.minijinja"
user_template = "../../fixtures/config/functions/variant_failover/prompt/user_template.minijinja"
max_tokens = 100

[functions.prometheus_test1]
type = "chat"

[functions.prometheus_test1.variants.variant]
type = "chat_completion"
weight = 1
model = "test"
max_tokens = 100

[functions.prometheus_test2]
type = "chat"

[functions.prometheus_test2.variants.variant]
type = "chat_completion"
weight = 1
model = "test"
max_tokens = 100

[functions.prometheus_test3]
type = "chat"

[functions.prometheus_test3.variants.variant]
type = "chat_completion"
weight = 1
model = "test"
max_tokens = 100

[functions.prometheus_test4]
type = "chat"

[functions.prometheus_test4.variants.variant]
type = "chat_completion"
weight = 1
model = "test"
max_tokens = 100

[functions.null_chat]
type = "chat"

[functions.null_chat.variants.variant]
type = "chat_completion"
model = "null"
max_tokens = 100

[functions.null_json]
type = "json"
output_schema = "../../fixtures/config/functions/basic_test/output_schema.json"

[functions.null_json.variants.variant]
type = "chat_completion"
model = "null"
max_tokens = 100
json_mode = "strict"

[functions.weather_helper]
type = "chat"
system_schema = "../../fixtures/config/functions/weather_helper/system_schema.json"
tools = ["get_temperature"]
tool_choice = "auto"

[functions.weather_helper.variants.anthropic-thinking]
type = "chat_completion"
weight = 0
model = "claude-3-7-sonnet-20250219-thinking"
system_template = "../../fixtures/config/functions/weather_helper/prompt/system_template.minijinja"
# This must be at least as large as `thinking.budget_tokens`
max_tokens = 1200

[functions.weather_helper.variants.variant]
type = "chat_completion"
weight = 1
model = "tool"
system_template = "../../fixtures/config/functions/weather_helper/prompt/system_template.minijinja"
max_tokens = 100

[functions.weather_helper.variants.bad_tool]
type = "chat_completion"
model = "bad_tool"
system_template = "../../fixtures/config/functions/weather_helper/prompt/system_template.minijinja"
max_tokens = 100

[functions.weather_helper.variants.aws-bedrock]
type = "chat_completion"
model = "claude-3-haiku-20240307-aws-bedrock"
system_template = "../../fixtures/config/functions/weather_helper/prompt/system_template.minijinja"
max_tokens = 100

[functions.weather_helper.variants.anthropic]
type = "chat_completion"
model = "claude-3-haiku-20240307-anthropic"
system_template = "../../fixtures/config/functions/weather_helper/prompt/system_template.minijinja"
max_tokens = 100

[functions.weather_helper.variants.azure]
type = "chat_completion"
model = "gpt-4o-mini-azure"
system_template = "../../fixtures/config/functions/weather_helper/prompt/system_template.minijinja"
max_tokens = 100

[functions.weather_helper.variants.fireworks]
type = "chat_completion"
model = "qwen2p5-72b-instruct"
system_template = "../../fixtures/config/functions/weather_helper/prompt/system_template.minijinja"
max_tokens = 100

[functions.weather_helper.variants.gcp-vertex-gemini-flash]
type = "chat_completion"
model = "gemini-2.0-flash-001"
system_template = "../../fixtures/config/functions/weather_helper/prompt/system_template.minijinja"
max_tokens = 100

[functions.weather_helper.variants.gcp-vertex-gemini-pro]
type = "chat_completion"
model = "gemini-2.5-pro-preview-05-06"
system_template = "../../fixtures/config/functions/weather_helper/prompt/system_template.minijinja"
max_tokens = 500

[functions.weather_helper.variants.google-ai-studio-gemini-flash-8b]
type = "chat_completion"
model = "gemini-2.0-flash-lite"
system_template = "../../fixtures/config/functions/weather_helper/prompt/system_template.minijinja"
max_tokens = 100

[functions.weather_helper.variants.gcp-vertex-gemini-flash-lite-tuned]
type = "chat_completion"
model = "gemini-2.0-flash-lite-tuned"
system_template = "../../fixtures/config/functions/weather_helper/prompt/system_template.minijinja"
max_tokens = 100

[functions.weather_helper.variants.google-ai-studio-gemini-2_5-pro]
type = "chat_completion"
model = "gemini-2.5-pro"
system_template = "../../fixtures/config/functions/weather_helper/prompt/system_template.minijinja"
max_tokens = 500

[functions.weather_helper.variants.gcp-vertex-haiku]
type = "chat_completion"
model = "claude-3-haiku-20240307-gcp-vertex"
system_template = "../../fixtures/config/functions/weather_helper/prompt/system_template.minijinja"
max_tokens = 100

[functions.weather_helper.variants.groq]
type = "chat_completion"
model = "llama-scout-groq"
system_template = "../../fixtures/config/functions/weather_helper/prompt/system_template.minijinja"
max_tokens = 100

[functions.weather_helper.variants.mistral]
type = "chat_completion"
model = "open-mistral-nemo-2407"
system_template = "../../fixtures/config/functions/weather_helper/prompt/system_template.minijinja"
max_tokens = 100

[functions.weather_helper.variants.openai]
type = "chat_completion"
model = "gpt-4o-mini-2024-07-18"
system_template = "../../fixtures/config/functions/weather_helper/prompt/system_template.minijinja"
max_tokens = 100

[functions.weather_helper.variants.openai-o1]
type = "chat_completion"
model = "o1-2024-12-17"
system_template = "../../fixtures/config/functions/weather_helper/prompt/system_template.minijinja"
max_tokens = 1000

[functions.weather_helper.variants.openrouter]
type = "chat_completion"
model = "gpt_4_1_mini_openrouter"
system_template = "../../fixtures/config/functions/weather_helper/prompt/system_template.minijinja"
max_tokens = 100

[functions.weather_helper.variants.together-tool]
type = "chat_completion"
model = "llama3.1-405b-instruct-turbo-together"
system_template = "../../fixtures/config/functions/weather_helper/prompt/system_template.minijinja"
max_tokens = 100

[functions.weather_helper.variants.sglang]
type = "chat_completion"
model = "Qwen/Qwen2.5-1.5B-Instruct"
system_template = "../../fixtures/config/functions/weather_helper/prompt/system_template.minijinja"
max_tokens = 100

[functions.weather_helper.variants.xai]
type = "chat_completion"
model = "grok_2_1212"
system_template = "../../fixtures/config/functions/weather_helper/prompt/system_template.minijinja"
max_tokens = 100

[functions.weather_helper_parallel]
type = "chat"
system_schema = "../../fixtures/config/functions/weather_helper_parallel/system_schema.json"
tools = ["get_temperature", "get_humidity"]
tool_choice = "auto"
# We use an inference-time parameter to set `parallel_tool_calls = true` for the test

[functions.weather_helper_parallel.variants.openai]
type = "chat_completion"
weight = 1
model = "gpt-4o-mini-2024-07-18"
system_template = "../../fixtures/config/functions/weather_helper_parallel/prompt/system_template.minijinja"
max_tokens = 100

[functions.weather_helper_parallel.variants.openai-o1]
type = "chat_completion"
weight = 1
model = "o1-2024-12-17"
system_template = "../../fixtures/config/functions/weather_helper_parallel/prompt/system_template.minijinja"
max_tokens = 1000

[functions.weather_helper_parallel.variants.openrouter]
type = "chat_completion"
weight = 1
model = "gpt_4_1_mini_openrouter"
system_template = "../../fixtures/config/functions/weather_helper_parallel/prompt/system_template.minijinja"

[functions.weather_helper_parallel.variants.anthropic]
type = "chat_completion"
weight = 1
model = "claude-3-haiku-20240307-anthropic"
system_template = "../../fixtures/config/functions/weather_helper_parallel/prompt/system_template.minijinja"

[functions.weather_helper_parallel.variants.groq]
type = "chat_completion"
weight = 1
model = "llama-scout-groq"
system_template = "../../fixtures/config/functions/weather_helper_parallel/prompt/system_template.minijinja"

[functions.weather_helper_parallel.variants.together-tool]
type = "chat_completion"
weight = 1
model = "llama3.1-405b-instruct-turbo-together"
system_template = "../../fixtures/config/functions/weather_helper_parallel/prompt/system_template.minijinja"

[functions.required_tool]
type = "chat"
tool_choice = "required"

[functions.required_tool.variants.variant]
type = "chat_completion"
model = "test"

[functions.specific_tool]
type = "chat"
tool_choice.specific = "get_temperature"

[functions.specific_tool.variants.variant]
type = "chat_completion"
model = "test"

[functions.best_of_n]
type = "chat"
system_schema = "../../fixtures/config/functions/basic_test/system_schema.json"

[functions.best_of_n.variants.variant0]
type = "chat_completion"
weight = 0
model = "test"
system_template = "../../fixtures/config/functions/basic_test/prompt/system_template.minijinja"

[functions.best_of_n.variants.variant1]
type = "chat_completion"
weight = 0
model = "json"
system_template = "../../fixtures/config/functions/basic_test/prompt/system_template.minijinja"

[functions.best_of_n.variants.best_of_n_variant]
type = "experimental_best_of_n_sampling"
weight = 1
candidates = ["variant0", "variant1"]

[functions.best_of_n.variants.best_of_n_variant.evaluator]
model = "gemini-2.0-flash-001"
system_template = "../../fixtures/config/functions/basic_test/prompt/system_template.minijinja"

[functions.best_of_n.variants.best_of_n_variant_extra_body]
type = "experimental_best_of_n_sampling"
weight = 0
candidates = ["variant0", "variant1"]

[functions.best_of_n.variants.best_of_n_variant_extra_body.evaluator]
model = "gemini-2.0-flash-001"
system_template = "../../fixtures/config/functions/basic_test/prompt/system_template.minijinja"
extra_body = [{ pointer = "/generationConfig/temperature", value = 0.123 }]

[functions.best_of_n.variants.flaky_best_of_n_variant]
type = "experimental_best_of_n_sampling"
weight = 1
candidates = ["variant0", "variant1"]

[functions.best_of_n.variants.flaky_best_of_n_variant.evaluator]
model = "flaky_best_of_n_judge"
system_template = "../../fixtures/config/functions/basic_test/prompt/system_template.minijinja"
retries = { num_retries = 5, max_delay_s = 0.1 }

[functions.best_of_n_json]
type = "json"
system_schema = "../../fixtures/config/functions/basic_test/system_schema.json"
output_schema = "../../fixtures/config/functions/best_of_n_json/output_schema.json"

[functions.best_of_n_json.variants.variant0]
type = "chat_completion"
weight = 0
model = "test"
system_template = "../../fixtures/config/functions/basic_test/prompt/system_template.minijinja"
json_mode = "strict"

[functions.best_of_n_json.variants.variant1]
type = "chat_completion"
weight = 0
model = "json"
system_template = "../../fixtures/config/functions/basic_test/prompt/system_template.minijinja"
json_mode = "strict"

[functions.best_of_n_json.variants.variant2]
type = "chat_completion"
weight = 0
model = "json_goodbye"
system_template = "../../fixtures/config/functions/basic_test/prompt/system_template.minijinja"
json_mode = "strict"

[functions.best_of_n_json.variants.best_of_n_variant]
type = "experimental_best_of_n_sampling"
weight = 1
candidates = ["variant0", "variant1", "variant2"]

[functions.best_of_n_json.variants.best_of_n_variant.evaluator]
model = "gemini-2.0-flash-001"
system_template = "../../fixtures/config/functions/basic_test/prompt/system_template.minijinja"
json_mode = "strict"

[functions.best_of_n_json.variants.best_of_n_variant_implicit_tool]
type = "experimental_best_of_n_sampling"
weight = 1
candidates = ["variant0", "variant1", "variant2"]

[functions.best_of_n_json.variants.best_of_n_variant_implicit_tool.evaluator]
model = "claude-3-haiku-20240307-anthropic"
system_template = "../../fixtures/config/functions/basic_test/prompt/system_template.minijinja"
json_mode = "implicit_tool"

[functions.best_of_n_json_repeated]
type = "json"
system_schema = "../../fixtures/config/functions/basic_test/system_schema.json"
output_schema = "../../fixtures/config/functions/best_of_n_json/output_schema.json"

[functions.best_of_n_json_repeated.variants.variant0]
type = "chat_completion"
weight = 0
model = "dummy::random_answer"
system_template = "../../fixtures/config/functions/basic_test/prompt/system_template.minijinja"
json_mode = "strict"

[functions.best_of_n_json_repeated.variants.variant1]
type = "chat_completion"
weight = 0
model = "json"
system_template = "../../fixtures/config/functions/basic_test/prompt/system_template.minijinja"
json_mode = "strict"

[functions.best_of_n_json_repeated.variants.best_of_n_variant]
type = "experimental_best_of_n_sampling"
weight = 1
candidates = ["variant0", "variant0", "variant1"]

[functions.best_of_n_json_repeated.variants.best_of_n_variant.evaluator]
model = "dummy::best_of_n_0"
system_template = "../../fixtures/config/functions/basic_test/prompt/system_template.minijinja"
json_mode = "strict"

[functions.mixture_of_n]
type = "chat"
system_schema = "../../fixtures/config/functions/basic_test/system_schema.json"

[functions.mixture_of_n.variants.variant0]
type = "chat_completion"
weight = 0
model = "test"
system_template = "../../fixtures/config/functions/basic_test/prompt/system_template.minijinja"

[functions.mixture_of_n.variants.variant1]
type = "chat_completion"
weight = 0
model = "alternate"
system_template = "../../fixtures/config/functions/basic_test/prompt/system_template.minijinja"

[functions.mixture_of_n.variants.mixture_of_n_variant]
type = "experimental_mixture_of_n"
weight = 1
candidates = ["variant0", "variant1"]

[functions.mixture_of_n.variants.mixture_of_n_variant.fuser]
model = "gpt-4o-mini-2024-07-18"
system_template = "../../fixtures/config/functions/basic_test/prompt/system_template.minijinja"


[functions.mixture_of_n_extra_body]
type = "chat"
system_schema = "../../fixtures/config/functions/basic_test/system_schema.json"


[functions.mixture_of_n_extra_body.variants.mixture_of_n_variant]
type = "experimental_mixture_of_n"
weight = 1
candidates = ["variant0", "variant1"]

[functions.mixture_of_n_extra_body.variants.variant0]
type = "chat_completion"
model = "o1-2024-12-17"
weight = 0
system_template = "../../fixtures/config/functions/basic_test/prompt/system_template.minijinja"

[functions.mixture_of_n_extra_body.variants.variant1]
type = "chat_completion"
model = "test"
weight = 0
system_template = "../../fixtures/config/functions/basic_test/prompt/system_template.minijinja"

[functions.mixture_of_n_extra_body.variants.mixture_of_n_variant.fuser]
model = "gpt-4o-mini-2024-07-18"
system_template = "../../fixtures/config/functions/basic_test/prompt/system_template.minijinja"
extra_body = [{ pointer = "/temperature", value = 0.123 }]

[functions.mixture_of_n_json]
type = "json"
system_schema = "../../fixtures/config/functions/basic_test/system_schema.json"
output_schema = "../../fixtures/config/functions/mixture_of_n_json/output_schema.json"

[functions.mixture_of_n_json.variants.variant0]
type = "chat_completion"
weight = 0
model = "json_beatles_1"
system_template = "../../fixtures/config/functions/basic_test/prompt/system_template.minijinja"
json_mode = "strict"

[functions.mixture_of_n_json.variants.variant1]
type = "chat_completion"
weight = 0
model = "json_beatles_2"
system_template = "../../fixtures/config/functions/basic_test/prompt/system_template.minijinja"
json_mode = "strict"

[functions.mixture_of_n_json.variants.mixture_of_n_variant]
type = "experimental_mixture_of_n"
weight = 1
candidates = ["variant0", "variant1"]

[functions.mixture_of_n_json.variants.mixture_of_n_variant.fuser]
model = "gpt-4o-mini-2024-07-18"
system_template = "../../fixtures/config/functions/basic_test/prompt/system_template.minijinja"
json_mode = "strict"

[functions.write_haiku]
type = "chat"
user_schema = "../../fixtures/config/functions/write_haiku/user_schema.json"

[functions.write_haiku.variants.gpt_4o_mini]
type = "chat_completion"
model = "openai::gpt-4o-mini-2024-07-18"
system_template = "../../fixtures/config/functions/write_haiku/initial_prompt/system_template.minijinja"
user_template = "../../fixtures/config/functions/write_haiku/initial_prompt/user_template.minijinja"

[functions.extract_entities]
type = "json"
output_schema = "../../fixtures/config/functions/extract_entities/output_schema.json"

[functions.extract_entities.variants.gpt_4o_mini]
type = "chat_completion"
model = "openai::gpt-4o-mini-2024-07-18"
system_template = "../../fixtures/config/functions/extract_entities/initial_prompt/system_template.minijinja"
json_mode = "strict"

[functions.extract_entities.variants.dummy_error]
type = "chat_completion"
model = "dummy::error"
system_template = "../../fixtures/config/functions/extract_entities/initial_prompt/system_template.minijinja"
json_mode = "strict"

[functions.mixture_of_n_json_repeated]
type = "json"
system_schema = "../../fixtures/config/functions/basic_test/system_schema.json"

[functions.mixture_of_n_json_repeated.variants.variant0]
type = "chat_completion"
weight = 0
model = "dummy::random_answer"
system_template = "../../fixtures/config/functions/basic_test/prompt/system_template.minijinja"
json_mode = "strict"

[functions.mixture_of_n_json_repeated.variants.variant1]
type = "chat_completion"
weight = 0
model = "json"
system_template = "../../fixtures/config/functions/basic_test/prompt/system_template.minijinja"
json_mode = "strict"

[functions.mixture_of_n_json_repeated.variants.mixture_of_n_variant]
type = "experimental_mixture_of_n"
weight = 1
candidates = ["variant0", "variant0", "variant1"]

[functions.mixture_of_n_json_repeated.variants.mixture_of_n_variant.fuser]
model = "json"
system_template = "../../fixtures/config/functions/basic_test/prompt/system_template.minijinja"
json_mode = "strict"

[functions.image_judger]
type = "chat"

[functions.image_judger.variants.honest_answer]
type = "chat_completion"
model = "openai::gpt-4o-mini-2024-07-18"


# ┌────────────────────────────────────────────────────────────────────────────┐
# │                                  METRICS                                   │
# └────────────────────────────────────────────────────────────────────────────┘

[metrics.task_success]
type = "boolean"
optimize = "max"
level = "inference"

[metrics.goal_achieved]
type = "boolean"
optimize = "max"
level = "episode"

[metrics.user_rating]
type = "float"
optimize = "max"
level = "episode"

[metrics.brevity_score]
type = "float"
optimize = "max"
level = "inference"

[metrics.prometheus_test_boolean1]
type = "boolean"
optimize = "max"
level = "inference"

[metrics.prometheus_test_boolean2]
type = "boolean"
optimize = "max"
level = "inference"

[metrics.prometheus_test_float1]
type = "float"
optimize = "max"
level = "inference"

[metrics.prometheus_test_float2]
type = "float"
optimize = "max"
level = "inference"

[metrics.jaccard_similarity]
type = "float"
optimize = "max"
level = "inference"

[metrics.exact_match]
type = "boolean"
optimize = "max"
level = "inference"

# ┌────────────────────────────────────────────────────────────────────────────┐
# │                                  TOOLS                                     │
# └────────────────────────────────────────────────────────────────────────────┘

[tools.get_temperature]
description = "Get the current temperature in a given location"
parameters = "../../fixtures/config/tools/get_temperature.json"

[tools.get_humidity]
description = "Get the current humidity in a given location"
parameters = "../../fixtures/config/tools/get_humidity.json"


# ┌────────────────────────────────────────────────────────────────────────────┐
# │                                EVALUATIONS                                 │
# └────────────────────────────────────────────────────────────────────────────┘

[evaluations.test_evaluation]
type = "static"
function_name = "basic_test"

[evaluations.test_evaluation.evaluators.happy_bool]
type = "llm_judge"
output_type = "boolean"
optimize = "max"

[evaluations.test_evaluation.evaluators.happy_bool.variants.dummy]
type = "chat_completion"
model = "dummy::llm_judge::true"
active = true
system_instructions = "../../fixtures/config/evaluations/test_evaluation/llm_judge_bool/system_instructions.txt"
json_mode = "on"

[evaluations.test_evaluation.evaluators.sad_bool]
type = "llm_judge"
output_type = "boolean"
optimize = "max"

[evaluations.test_evaluation.evaluators.sad_bool.variants.dummy]
type = "chat_completion"
model = "dummy::llm_judge::false"
active = true
system_instructions = "../../fixtures/config/evaluations/test_evaluation/llm_judge_bool/system_instructions.txt"
json_mode = "on"

[evaluations.test_evaluation.evaluators.zero]
type = "llm_judge"
output_type = "float"
optimize = "max"

[evaluations.test_evaluation.evaluators.zero.variants.dummy]
type = "chat_completion"
model = "dummy::llm_judge::zero"
active = true
system_instructions = "../../fixtures/config/evaluations/test_evaluation/llm_judge_bool/system_instructions.txt"
json_mode = "on"

[evaluations.test_evaluation.evaluators.one]
type = "llm_judge"
output_type = "float"
optimize = "max"

[evaluations.test_evaluation.evaluators.one.variants.dummy]
type = "chat_completion"
model = "dummy::llm_judge::one"
active = true
system_instructions = "../../fixtures/config/evaluations/test_evaluation/llm_judge_bool/system_instructions.txt"
json_mode = "on"

[evaluations.json_evaluation]
type = "static"
dataset_name = "test_dataset"
function_name = "json_success"

[evaluations.json_evaluation.evaluators.happy_bool]
type = "llm_judge"
output_type = "boolean"
optimize = "max"

[evaluations.json_evaluation.evaluators.happy_bool.variants.dummy]
type = "chat_completion"
model = "dummy::llm_judge::true"
active = true
system_instructions = "../../fixtures/config/evaluations/test_evaluation/llm_judge_bool/system_instructions.txt"
json_mode = "on"

[evaluations.json_evaluation.evaluators.sad_bool]
type = "llm_judge"
output_type = "boolean"
optimize = "max"

[evaluations.json_evaluation.evaluators.sad_bool.variants.dummy]
type = "chat_completion"
model = "dummy::llm_judge::false"
active = true
system_instructions = "../../fixtures/config/evaluations/test_evaluation/llm_judge_bool/system_instructions.txt"
json_mode = "on"

[evaluations.json_evaluation.evaluators.zero]
type = "llm_judge"
output_type = "float"
optimize = "max"

[evaluations.json_evaluation.evaluators.zero.variants.dummy]
type = "chat_completion"
model = "dummy::llm_judge::zero"
active = true
system_instructions = "../../fixtures/config/evaluations/test_evaluation/llm_judge_bool/system_instructions.txt"
json_mode = "on"

[evaluations.json_evaluation.evaluators.one]
type = "llm_judge"
output_type = "float"
optimize = "max"

[evaluations.json_evaluation.evaluators.one.variants.dummy]
type = "chat_completion"
model = "dummy::llm_judge::one"
active = true
system_instructions = "../../fixtures/config/evaluations/test_evaluation/llm_judge_bool/system_instructions.txt"
json_mode = "on"


[evaluations.entity_extraction]
type = "static"
function_name = "extract_entities"

[evaluations.entity_extraction.evaluators.exact_match]
type = "exact_match"
# expected to fail
cutoff = 0.6

[evaluations.entity_extraction.evaluators.count_sports]
type = "llm_judge"
output_type = "float"
optimize = "min"
include = { reference_output = false }
cutoff = 0.5

[evaluations.entity_extraction.evaluators.count_sports.variants.mini]
type = "chat_completion"
model = "openai::gpt-4o-mini-2024-07-18"
active = true
system_instructions = "../../fixtures/config/evaluations/entity_extraction/count_sports/system_instructions.txt"
json_mode = "strict"
temperature = 0.1

[evaluations.entity_extraction.evaluators.error]
type = "llm_judge"
output_type = "float"
optimize = "max"

[evaluations.entity_extraction.evaluators.error.variants.dummy]
type = "chat_completion"
model = "dummy::llm_judge::error"
active = true
system_instructions = "../../fixtures/config/evaluations/test_evaluation/llm_judge_bool/system_instructions.txt"
json_mode = "on"

[evaluations.haiku_with_outputs]
type = "static"
function_name = "write_haiku"

[evaluations.haiku_with_outputs.evaluators.exact_match]
type = "exact_match"

[evaluations.haiku_without_outputs]
type = "static"
function_name = "write_haiku"

[evaluations.haiku_without_outputs.evaluators.exact_match]
type = "exact_match"

[evaluations.haiku_without_outputs.evaluators.topic_starts_with_f]
type = "llm_judge"
output_type = "boolean"
optimize = "min"
include = { reference_output = false }
cutoff = 0.5

[evaluations.haiku_without_outputs.evaluators.topic_starts_with_f.variants.mini]
type = "chat_completion"
model = "openai::gpt-4o-mini-2024-07-18"
active = true
system_instructions = "../../fixtures/config/evaluations/haiku_without_outputs/topic_starts_with_f/system_instructions.txt"
json_mode = "strict"
temperature = 0

[evaluations.images]
type = "static"
function_name = "image_judger"

[evaluations.images.evaluators.exact_match]
type = "exact_match"

[evaluations.images.evaluators.honest_answer]
type = "llm_judge"
input_format = "messages"
output_type = "boolean"
optimize = "max"
include = { reference_output = false }
cutoff = 0.2

[evaluations.images.evaluators.honest_answer.variants.mini]
type = "chat_completion"
model = "openai::gpt-4o-mini-2024-07-18"
system_instructions = "../../fixtures/config/evaluations/images/honest_answer/system_instructions.txt"
temperature = 0
json_mode = "strict"

[evaluations.images.evaluators.matches_reference]
type = "llm_judge"
input_format = "messages"
output_type = "boolean"
optimize = "max"
include = { reference_output = true }
cutoff = 0.5

[evaluations.images.evaluators.matches_reference.variants.mini]
type = "chat_completion"
model = "openai::gpt-4o-mini-2024-07-18"
system_instructions = "../../fixtures/config/evaluations/images/matches_reference/system_instructions.txt"
temperature = 0
json_mode = "strict"

# This eval should fail on images because it uses the `serialized` input format.
[evaluations.bad_images]
type = "static"
function_name = "image_judger"

[evaluations.bad_images.evaluators.honest_answer]
type = "llm_judge"
input_format = "serialized"
output_type = "boolean"
optimize = "max"
include = { reference_output = false }
cutoff = 0.2

[evaluations.bad_images.evaluators.honest_answer.variants.mini]
type = "chat_completion"
model = "openai::gpt-4o-mini-2024-07-18"
system_instructions = "../../fixtures/config/evaluations/images/honest_answer/system_instructions.txt"
temperature = 0
json_mode = "strict"

[evaluations.best_of_3]
type = "static"
function_name = "extract_entities"

[evaluations.best_of_3.evaluators.llm_judge_bool]
type = "llm_judge"
output_type = "boolean"
optimize = "min"

[evaluations.best_of_3.evaluators.llm_judge_bool.variants.anthropic_promptA]
type = "chat_completion"
model = "anthropic::claude-3-5-haiku-20241022"
system_instructions = "../../fixtures/config/evaluations/best_of_3/llm_judge_bool/system_instructions.txt"
json_mode = "implicit_tool"

[evaluations.best_of_3.evaluators.llm_judge_bool.variants.openai_promptA]
type = "chat_completion"
model = "openai::gpt-4o-mini"
system_instructions = "../../fixtures/config/evaluations/best_of_3/llm_judge_bool/system_instructions.txt"
json_mode = "strict"

[evaluations.best_of_3.evaluators.llm_judge_bool.variants.llama_promptA]
type = "chat_completion"
model = "fireworks::accounts/fireworks/models/llama4-scout-instruct-basic"
system_instructions = "../../fixtures/config/evaluations/best_of_3/llm_judge_bool/system_instructions.txt"
json_mode = "strict"

[evaluations.best_of_3.evaluators.llm_judge_bool.variants.best_of_3]
active = true
type = "experimental_best_of_n_sampling"
candidates = ["anthropic_promptA", "openai_promptA", "llama_promptA"]

[evaluations.best_of_3.evaluators.llm_judge_bool.variants.best_of_3.evaluator]
model = "openai::gpt-4o-mini"
system_instructions = "../../fixtures/config/evaluations/best_of_3/llm_judge_bool/system_instructions.txt"
json_mode = "strict"
temperature = 0.3

[evaluations.mixture_of_3]
type = "static"
function_name = "extract_entities"

[evaluations.mixture_of_3.evaluators.llm_judge_bool]
type = "llm_judge"
output_type = "boolean"
optimize = "min"

[evaluations.mixture_of_3.evaluators.llm_judge_bool.variants.anthropic_promptA]
type = "chat_completion"
model = "anthropic::claude-3-5-haiku-20241022"
system_instructions = "../../fixtures/config/evaluations/best_of_3/llm_judge_bool/system_instructions.txt"
json_mode = "implicit_tool"

[evaluations.mixture_of_3.evaluators.llm_judge_bool.variants.openai_promptA]
type = "chat_completion"
model = "openai::gpt-4o-mini"
system_instructions = "../../fixtures/config/evaluations/best_of_3/llm_judge_bool/system_instructions.txt"
json_mode = "strict"

[evaluations.mixture_of_3.evaluators.llm_judge_bool.variants.llama_promptA]
type = "chat_completion"
model = "fireworks::accounts/fireworks/models/llama4-scout-instruct-basic"
system_instructions = "../../fixtures/config/evaluations/best_of_3/llm_judge_bool/system_instructions.txt"
json_mode = "strict"

[evaluations.mixture_of_3.evaluators.llm_judge_bool.variants.mixture_of_3]
active = true
type = "experimental_mixture_of_n"
candidates = ["anthropic_promptA", "openai_promptA", "llama_promptA"]

[evaluations.mixture_of_3.evaluators.llm_judge_bool.variants.mixture_of_3.fuser]
model = "openai::gpt-4o-mini"
system_instructions = "../../fixtures/config/evaluations/best_of_3/llm_judge_bool/system_instructions.txt"
json_mode = "strict"
temperature = 0.3

[evaluations.dicl]
type = "static"
function_name = "extract_entities"

[evaluations.dicl.evaluators.llm_judge_bool]
type = "llm_judge"
output_type = "boolean"
optimize = "min"

[evaluations.dicl.evaluators.llm_judge_bool.variants.dicl]
type = "experimental_dynamic_in_context_learning"
embedding_model = "text-embedding-3-small"
k = 3
model = "openai::gpt-4o-mini"

[evaluations.dicl_custom_system]
type = "static"
function_name = "extract_entities"

[evaluations.dicl_custom_system.evaluators.llm_judge_bool]
type = "llm_judge"
output_type = "boolean"
optimize = "min"

[evaluations.dicl_custom_system.evaluators.llm_judge_bool.variants.dicl_custom_system]
type = "experimental_dynamic_in_context_learning"
embedding_model = "text-embedding-3-small"
k = 3
model = "openai::gpt-4o-mini"
system_instructions = "../../fixtures/config/evaluations/best_of_3/llm_judge_bool/system_instructions.txt"<|MERGE_RESOLUTION|>--- conflicted
+++ resolved
@@ -632,7 +632,6 @@
 # │                                 FUNCTIONS                                  │
 # └────────────────────────────────────────────────────────────────────────────┘
 
-<<<<<<< HEAD
 [functions.basic_test_timeout]
 type = "chat"
 
@@ -665,7 +664,6 @@
 
 [functions.basic_test_timeout.variants.best_of_n_judge_timeout.evaluator]
 model = "slow_with_timeout"
-=======
 [functions.basic_test_template_no_schema]
 type = "chat"
 
@@ -696,7 +694,6 @@
 assistant_template = "../../fixtures/config/functions/basic_test_template_no_schema/prompt/assistant_template_2.minijinja"
 user_template = "../../fixtures/config/functions/basic_test_template_no_schema/prompt/user_template_2.minijinja"
 
->>>>>>> b5c38df3
 
 [functions.basic_test_no_system_schema]
 type = "chat"
