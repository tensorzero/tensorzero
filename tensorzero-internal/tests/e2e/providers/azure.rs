use std::collections::HashMap;

use crate::providers::common::{E2ETestProvider, E2ETestProviders};

crate::generate_provider_tests!(get_providers);
crate::generate_batch_inference_tests!(get_providers);

async fn get_providers() -> E2ETestProviders {
    let credentials = match std::env::var("AZURE_OPENAI_API_KEY") {
        Ok(key) => HashMap::from([("azure_openai_api_key".to_string(), key)]),
        Err(_) => HashMap::new(),
    };

    let standard_providers = vec![E2ETestProvider {
        supports_batch_inference: false,
        variant_name: "azure".to_string(),
        model_name: "gpt-4o-mini-azure".into(),
        model_provider_name: "azure".into(),
        credentials: HashMap::new(),
    }];

    let extra_body_providers = vec![E2ETestProvider {
        supports_batch_inference: false,
        variant_name: "azure-extra-body".to_string(),
        model_name: "gpt-4o-mini-azure".into(),
        model_provider_name: "azure".into(),
        credentials: HashMap::new(),
    }];

    let bad_auth_extra_headers = vec![E2ETestProvider {
        supports_batch_inference: false,
        variant_name: "azure-extra-headers".to_string(),
        model_name: "gpt-4o-mini-azure".into(),
        model_provider_name: "azure".into(),
        credentials: HashMap::new(),
    }];

    let inference_params_dynamic_providers = vec![E2ETestProvider {
        supports_batch_inference: false,
        variant_name: "azure-dynamic".to_string(),
        model_name: "gpt-4o-mini-azure-dynamic".into(),
        model_provider_name: "azure".into(),
        credentials,
    }];

    let json_providers = vec![
        E2ETestProvider {
            supports_batch_inference: false,
            variant_name: "azure".to_string(),
            model_name: "gpt-4o-mini-azure".into(),
            model_provider_name: "azure".into(),
            credentials: HashMap::new(),
        },
        E2ETestProvider {
            supports_batch_inference: false,
            variant_name: "azure-implicit".to_string(),
            model_name: "gpt-4o-mini-azure".into(),
            model_provider_name: "azure".into(),
            credentials: HashMap::new(),
        },
        E2ETestProvider {
            supports_batch_inference: false,
            variant_name: "azure-strict".to_string(),
            model_name: "gpt-4o-mini-azure".into(),
            model_provider_name: "azure".into(),
            credentials: HashMap::new(),
        },
<<<<<<< HEAD
=======
        E2ETestProvider {
            supports_batch_inference: false,
            variant_name: "azure-default".to_string(),
            model_name: "gpt-4o-mini-azure".into(),
            model_provider_name: "azure".into(),
            credentials: HashMap::new(),
        },
>>>>>>> f4ce1ee8
    ];

    let json_mode_off_providers = vec![E2ETestProvider {
        variant_name: "azure_json_mode_off".to_string(),
        model_name: "gpt-4o-mini-azure".into(),
        model_provider_name: "azure".into(),
        credentials: HashMap::new(),
    }];

    E2ETestProviders {
        simple_inference: standard_providers.clone(),
        extra_body_inference: extra_body_providers,
        bad_auth_extra_headers,
        reasoning_inference: vec![],
        inference_params_inference: standard_providers.clone(),
        inference_params_dynamic_credentials: inference_params_dynamic_providers,
        tool_use_inference: standard_providers.clone(),
        tool_multi_turn_inference: standard_providers.clone(),
        dynamic_tool_use_inference: standard_providers.clone(),
        parallel_tool_use_inference: vec![],
        json_mode_inference: json_providers.clone(),
        json_mode_off_inference: json_mode_off_providers.clone(),
        image_inference: vec![],

        shorthand_inference: vec![],
    }
}<|MERGE_RESOLUTION|>--- conflicted
+++ resolved
@@ -65,16 +65,6 @@
             model_provider_name: "azure".into(),
             credentials: HashMap::new(),
         },
-<<<<<<< HEAD
-=======
-        E2ETestProvider {
-            supports_batch_inference: false,
-            variant_name: "azure-default".to_string(),
-            model_name: "gpt-4o-mini-azure".into(),
-            model_provider_name: "azure".into(),
-            credentials: HashMap::new(),
-        },
->>>>>>> f4ce1ee8
     ];
 
     let json_mode_off_providers = vec![E2ETestProvider {
