--- conflicted
+++ resolved
@@ -59,12 +59,8 @@
             credentials: credentials.clone(),
         },
         E2ETestProvider {
-<<<<<<< HEAD
+            supports_batch_inference: false,
             variant_name: "deepseek-chat-strict".to_string(),
-=======
-            supports_batch_inference: false,
-            variant_name: "deepseek-chat-default".to_string(),
->>>>>>> f4ce1ee8
             model_name: "deepseek-chat".to_string(),
             model_provider_name: "deepseek".to_string(),
             credentials: credentials.clone(),
