--- conflicted
+++ resolved
@@ -10,47 +10,6 @@
 /// out by model provider name for the places where it's not needed.
 pub fn get_extra_headers() -> UnfilteredInferenceExtraHeaders {
     let mut extra_headers = Vec::new();
-<<<<<<< HEAD
-    let modal_key = env::var("MODAL_KEY").unwrap();
-    extra_headers.push(InferenceExtraHeader::Provider {
-        model_provider_name: "tensorzero::model_name::smol-lm-instruct-vllm::provider_name::vllm"
-            .to_string(),
-        name: "Modal-Key".to_string(),
-        value: modal_key.clone(),
-    });
-    extra_headers.push(InferenceExtraHeader::Provider {
-        model_provider_name: "tensorzero::model_name::smol-lm-instruct-vllm-dynamic::provider_name::vllm"
-            .to_string(),
-        name: "Modal-Key".to_string(),
-        value: modal_key.clone(),
-    });
-    extra_headers.push(InferenceExtraHeader::Provider {
-        model_provider_name:
-            "tensorzero::model_name::Qwen/Qwen2.5-1.5B-Instruct::provider_name::sglang".to_string(),
-        name: "Modal-Key".to_string(),
-        value: modal_key.clone(),
-    });
-    let modal_secret = env::var("MODAL_SECRET").unwrap();
-    extra_headers.push(InferenceExtraHeader::Provider {
-        model_provider_name: "tensorzero::model_name::smol-lm-instruct-vllm::provider_name::vllm"
-            .to_string(),
-        name: "Modal-Secret".to_string(),
-        value: modal_secret.clone(),
-    });
-    extra_headers.push(InferenceExtraHeader::Provider {
-        model_provider_name: "tensorzero::model_name::smol-lm-instruct-vllm-dynamic::provider_name::vllm"
-            .to_string(),
-        name: "Modal-Secret".to_string(),
-        value: modal_secret.clone(),
-    });
-    extra_headers.push(InferenceExtraHeader::Provider {
-        model_provider_name:
-            "tensorzero::model_name::Qwen/Qwen2.5-1.5B-Instruct::provider_name::sglang".to_string(),
-        name: "Modal-Secret".to_string(),
-        value: modal_secret.clone(),
-    });
-=======
-
     if let Ok(modal_key) = env::var("MODAL_KEY") {
         extra_headers.push(InferenceExtraHeader::Provider {
             model_provider_name:
@@ -58,7 +17,6 @@
             name: "Modal-Key".to_string(),
             value: modal_key.clone(),
         });
-
         extra_headers.push(InferenceExtraHeader::Provider {
             model_provider_name:
                 "tensorzero::model_name::smol-lm-instruct-vllm-dynamic::provider_name::vllm"
@@ -68,12 +26,12 @@
         });
         extra_headers.push(InferenceExtraHeader::Provider {
             model_provider_name:
-                "tensorzero::model_name::google/gemma-3-1b-it::provider_name::sglang".to_string(),
+                "tensorzero::model_name::Qwen/Qwen2.5-1.5B-Instruct::provider_name::sglang"
+                    .to_string(),
             name: "Modal-Key".to_string(),
             value: modal_key.clone(),
         });
     }
-
     if let Ok(modal_secret) = env::var("MODAL_SECRET") {
         extra_headers.push(InferenceExtraHeader::Provider {
             model_provider_name:
@@ -90,13 +48,12 @@
         });
         extra_headers.push(InferenceExtraHeader::Provider {
             model_provider_name:
-                "tensorzero::model_name::google/gemma-3-1b-it::provider_name::sglang".to_string(),
+                "tensorzero::model_name::Qwen/Qwen2.5-1.5B-Instruct::provider_name::sglang"
+                    .to_string(),
             name: "Modal-Secret".to_string(),
             value: modal_secret.clone(),
         });
     }
-
->>>>>>> 162c3dad
     UnfilteredInferenceExtraHeaders {
         headers: extra_headers,
     }
