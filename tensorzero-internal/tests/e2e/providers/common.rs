#![expect(clippy::print_stdout)]
use std::{collections::HashMap, net::SocketAddr};

use aws_config::Region;
use secrecy::SecretString;

use aws_sdk_bedrockruntime::error::SdkError;

use aws_sdk_s3::operation::get_object::GetObjectError;

use axum::extract::{Query, State};
use axum::{routing::get, Router};
use base64::prelude::*;
use futures::StreamExt;
use object_store::path::Path;

use rand::Rng;
use reqwest::{Client, StatusCode};
use reqwest_eventsource::{Event, RequestBuilderExt};
use serde_json::{json, Value};
use std::future::IntoFuture;
use tensorzero::{
    ClientInferenceParams, ClientInput, ClientInputMessage, ClientInputMessageContent,
    ClientSecretString, InferenceOutput, InferenceResponse,
};
use tensorzero_internal::endpoints::inference::InferenceParams;

use tensorzero_internal::endpoints::object_storage::{
    get_object_handler, ObjectResponse, PathParams,
};

use tensorzero_internal::gateway_util::AppStateData;
use tensorzero_internal::inference::types::TextKind;
use tensorzero_internal::{
    cache::{CacheEnabledMode, CacheParamsOptions},
    inference::types::{
        resolved_input::ImageWithPath,
        storage::{StorageKind, StoragePath},
        Base64Image, ContentBlock, ContentBlockChatOutput, Image, ImageKind, RequestMessage, Role,
        Text,
    },
    tool::{ToolCall, ToolResult},
};
use url::Url;
use uuid::Uuid;

use crate::common::get_gateway_endpoint;
use tensorzero_internal::clickhouse::test_helpers::{
    get_clickhouse, select_chat_inference_clickhouse, select_inference_tags_clickhouse,
    select_json_inference_clickhouse, select_model_inference_clickhouse, CLICKHOUSE_URL,
};

use super::helpers::get_extra_headers;

#[derive(Clone, Debug)]
pub struct E2ETestProvider {
    pub variant_name: String,
    pub model_name: String,
    pub model_provider_name: String,

    pub credentials: HashMap<String, String>,

    pub supports_batch_inference: bool,
}

/// Enforce that every provider implements a common set of tests.
///
/// To achieve that, each provider should call the `generate_provider_tests!` macro along with a
/// function that returns a `E2ETestProviders` struct.
///
/// If some test doesn't apply to a particular provider (e.g. provider doesn't support tool use),
/// then the provider should return an empty vector for the corresponding test.
pub struct E2ETestProviders {
    pub simple_inference: Vec<E2ETestProvider>,

    pub bad_auth_extra_headers: Vec<E2ETestProvider>,
    pub extra_body_inference: Vec<E2ETestProvider>,

    pub reasoning_inference: Vec<E2ETestProvider>,

    pub inference_params_dynamic_credentials: Vec<E2ETestProvider>,

    pub inference_params_inference: Vec<E2ETestProvider>,
    pub tool_use_inference: Vec<E2ETestProvider>,
    pub tool_multi_turn_inference: Vec<E2ETestProvider>,
    pub dynamic_tool_use_inference: Vec<E2ETestProvider>,
    pub parallel_tool_use_inference: Vec<E2ETestProvider>,
    pub json_mode_inference: Vec<E2ETestProvider>,
    pub json_mode_off_inference: Vec<E2ETestProvider>,

    pub image_inference: Vec<E2ETestProvider>,

    pub shorthand_inference: Vec<E2ETestProvider>,
}

pub async fn make_http_gateway() -> tensorzero::Client {
    tensorzero::ClientBuilder::new(tensorzero::ClientBuilderMode::HTTPGateway {
        url: get_gateway_endpoint("/"),
    })
    .build()
    .await
    .unwrap()
}

pub async fn make_embedded_gateway() -> tensorzero::Client {
    let mut config_path = std::path::PathBuf::from(env!("CARGO_MANIFEST_DIR"));
    config_path.push("tests/e2e/tensorzero.toml");
    tensorzero::ClientBuilder::new(tensorzero::ClientBuilderMode::EmbeddedGateway {
        config_file: Some(config_path),
        clickhouse_url: Some(CLICKHOUSE_URL.clone()),
        timeout: None,
    })
    .build()
    .await
    .unwrap()
}

pub async fn make_embedded_gateway_no_config() -> tensorzero::Client {
    tensorzero::ClientBuilder::new(tensorzero::ClientBuilderMode::EmbeddedGateway {
        config_file: None,
        clickhouse_url: Some(CLICKHOUSE_URL.clone()),
        timeout: None,
    })
    .build()
    .await
    .unwrap()
}

pub async fn make_embedded_gateway_with_config(config: &str) -> tensorzero::Client {
    let tmp_config = tempfile::NamedTempFile::new().unwrap();
    std::fs::write(tmp_config.path(), config).unwrap();
    tensorzero::ClientBuilder::new(tensorzero::ClientBuilderMode::EmbeddedGateway {
        config_file: Some(tmp_config.path().to_owned()),
        clickhouse_url: Some(CLICKHOUSE_URL.clone()),
        timeout: None,
    })
    .build()
    .await
    .unwrap()
}

// We use a multi-threaded runtime so that the embedded gateway can use 'block_on'.
// For consistency, we also use a multi-threaded runtime for the http gateway test.

#[macro_export]
macro_rules! make_gateway_test_functions {
    ($prefix:ident) => {
        paste::paste! {

            #[tokio::test(flavor = "multi_thread")]
            async fn [<$prefix _embedded_gateway>]() {
                $prefix ($crate::providers::common::make_embedded_gateway().await).await;
            }


            #[tokio::test(flavor = "multi_thread")]
            async fn [<$prefix _http_gateway>]() {
                $prefix ($crate::providers::common::make_http_gateway().await).await;
            }
        }
    };
}

#[macro_export]
macro_rules! generate_provider_tests {
    ($func:ident) => {
        use $crate::providers::common::test_dynamic_tool_use_inference_request_with_provider;
        use $crate::providers::common::test_dynamic_tool_use_streaming_inference_request_with_provider;
        use $crate::providers::common::test_inference_params_inference_request_with_provider;
        use $crate::providers::common::test_inference_params_streaming_inference_request_with_provider;
        use $crate::providers::common::test_json_mode_inference_request_with_provider;
        use $crate::providers::common::test_json_mode_streaming_inference_request_with_provider;
        use $crate::providers::common::test_bad_auth_extra_headers_with_provider;
        use $crate::providers::common::test_image_inference_with_provider_filesystem;
        use $crate::providers::common::test_image_inference_with_provider_amazon_s3;
        use $crate::providers::common::test_dynamic_json_mode_inference_request_with_provider;
        use $crate::providers::common::test_parallel_tool_use_inference_request_with_provider;
        use $crate::providers::common::test_parallel_tool_use_streaming_inference_request_with_provider;
        use $crate::providers::common::test_simple_inference_request_with_provider;
        use $crate::providers::common::test_simple_streaming_inference_request_with_provider;
        use $crate::providers::common::test_tool_multi_turn_inference_request_with_provider;
        use $crate::providers::common::test_tool_multi_turn_streaming_inference_request_with_provider;
        use $crate::providers::common::test_tool_use_allowed_tools_inference_request_with_provider;
        use $crate::providers::common::test_tool_use_allowed_tools_streaming_inference_request_with_provider;
        use $crate::providers::common::test_tool_use_tool_choice_auto_unused_inference_request_with_provider;
        use $crate::providers::common::test_tool_use_tool_choice_auto_unused_streaming_inference_request_with_provider;
        use $crate::providers::common::test_tool_use_tool_choice_auto_used_inference_request_with_provider;
        use $crate::providers::common::test_tool_use_tool_choice_auto_used_streaming_inference_request_with_provider;
        use $crate::providers::common::test_tool_use_tool_choice_none_inference_request_with_provider;
        use $crate::providers::common::test_tool_use_tool_choice_none_streaming_inference_request_with_provider;
        use $crate::providers::common::test_tool_use_tool_choice_required_inference_request_with_provider;
        use $crate::providers::common::test_tool_use_tool_choice_required_streaming_inference_request_with_provider;
        use $crate::providers::common::test_tool_use_tool_choice_specific_inference_request_with_provider;
        use $crate::providers::common::test_image_url_inference_with_provider_filesystem;
        use $crate::providers::common::test_tool_use_tool_choice_specific_streaming_inference_request_with_provider;
        use $crate::providers::common::test_extra_body_with_provider;
        use $crate::providers::common::test_inference_extra_body_with_provider;
        use $crate::providers::reasoning::test_reasoning_inference_request_simple_with_provider;
        use $crate::providers::reasoning::test_streaming_reasoning_inference_request_simple_with_provider;
        use $crate::providers::reasoning::test_reasoning_inference_request_with_provider_json_mode;
        use $crate::providers::reasoning::test_streaming_reasoning_inference_request_with_provider_json_mode;
        use $crate::providers::common::test_short_inference_request_with_provider;
        use $crate::providers::common::test_multi_turn_parallel_tool_use_inference_request_with_provider;
        use $crate::providers::common::test_multi_turn_parallel_tool_use_streaming_inference_request_with_provider;
        use $crate::providers::common::test_streaming_invalid_request_with_provider;
        use $crate::providers::common::test_json_mode_off_inference_request_with_provider;
        use $crate::providers::common::test_multiple_text_blocks_in_message_with_provider;

        async fn test_simple_inference_request(client: tensorzero::Client) {
            let providers = $func().await.simple_inference;
            for provider in providers {
                test_simple_inference_request_with_provider(provider, &client).await;
            }
        }
        $crate::make_gateway_test_functions!(test_simple_inference_request);


        async fn test_reasoning_inference_request_simple(client: tensorzero::Client) {
            let providers = $func().await.reasoning_inference;
            for provider in providers {
                test_reasoning_inference_request_simple_with_provider(provider, &client).await;
            }
        }
        $crate::make_gateway_test_functions!(test_reasoning_inference_request_simple);


        async fn test_streaming_reasoning_inference_request_simple(client: tensorzero::Client) {
            let providers = $func().await.reasoning_inference;
            for provider in providers {
                test_streaming_reasoning_inference_request_simple_with_provider(provider, &client).await;
            }
        }
        $crate::make_gateway_test_functions!(test_streaming_reasoning_inference_request_simple);

        async fn test_bad_auth_extra_headers(client: tensorzero::Client) {
            let providers = $func().await.bad_auth_extra_headers;
            for provider in providers {
                test_bad_auth_extra_headers_with_provider(provider, &client).await;
            }
        }
        $crate::make_gateway_test_functions!(test_bad_auth_extra_headers);

        async fn test_shorthand_inference_request(client: tensorzero::Client) {
            let providers = $func().await.shorthand_inference;
            for provider in providers {
                test_simple_inference_request_with_provider(provider, &client).await;
            }
        }
        $crate::make_gateway_test_functions!(test_shorthand_inference_request);

        async fn test_simple_streaming_inference_request(client: tensorzero::Client) {
            let providers = $func().await.simple_inference;
            for provider in providers {
                test_simple_streaming_inference_request_with_provider(provider, &client).await;
            }
        }
        $crate::make_gateway_test_functions!(test_simple_streaming_inference_request);

        async fn test_streaming_invalid_request(client: tensorzero::Client) {
            let providers = $func().await.simple_inference;
            for provider in providers {
                test_streaming_invalid_request_with_provider(provider, &client).await;
            }
        }
        $crate::make_gateway_test_functions!(test_streaming_invalid_request);

        async fn test_inference_params_inference_request(client: tensorzero::Client) {
            let providers = $func().await.inference_params_dynamic_credentials;
            for provider in providers {
                test_inference_params_inference_request_with_provider(provider, &client).await;
            }
        }
        $crate::make_gateway_test_functions!(test_inference_params_inference_request);


        async fn test_inference_params_streaming_inference_request(client: tensorzero::Client) {
            let providers = $func().await.inference_params_dynamic_credentials;
            for provider in providers {
                test_inference_params_streaming_inference_request_with_provider(provider, &client).await;
            }
        }
        $crate::make_gateway_test_functions!(test_inference_params_streaming_inference_request);


        async fn test_tool_use_tool_choice_auto_used_inference_request(client: tensorzero::Client) {
            let providers = $func().await.tool_use_inference;
            for provider in providers {
                test_tool_use_tool_choice_auto_used_inference_request_with_provider(provider, &client).await;
            }
        }
        $crate::make_gateway_test_functions!(test_tool_use_tool_choice_auto_used_inference_request);


        async fn test_tool_use_tool_choice_auto_used_streaming_inference_request(client: tensorzero::Client) {
            let providers = $func().await.tool_use_inference;
            for provider in providers {
                test_tool_use_tool_choice_auto_used_streaming_inference_request_with_provider(provider, &client).await;
            }
        }
        $crate::make_gateway_test_functions!(test_tool_use_tool_choice_auto_used_streaming_inference_request);


        async fn test_tool_use_tool_choice_auto_unused_inference_request(client: tensorzero::Client) {
            let providers = $func().await.tool_use_inference;
            for provider in providers {
                test_tool_use_tool_choice_auto_unused_inference_request_with_provider(provider, &client).await;
            }
        }
        $crate::make_gateway_test_functions!(test_tool_use_tool_choice_auto_unused_inference_request);


        async fn test_tool_use_tool_choice_auto_unused_streaming_inference_request(client: tensorzero::Client) {
            let providers = $func().await.tool_use_inference;
            for provider in providers {
                test_tool_use_tool_choice_auto_unused_streaming_inference_request_with_provider(provider, &client).await;
            }
        }
        $crate::make_gateway_test_functions!(test_tool_use_tool_choice_auto_unused_streaming_inference_request);


        async fn test_tool_use_tool_choice_required_inference_request(client: tensorzero::Client) {
            let providers = $func().await.tool_use_inference;
            for provider in providers {
                test_tool_use_tool_choice_required_inference_request_with_provider(provider, &client).await;
            }
        }
        $crate::make_gateway_test_functions!(test_tool_use_tool_choice_required_inference_request);


        async fn test_tool_use_tool_choice_required_streaming_inference_request(client: tensorzero::Client) {
            let providers = $func().await.tool_use_inference;
            for provider in providers {
                test_tool_use_tool_choice_required_streaming_inference_request_with_provider(provider, &client).await;
            }
        }
        $crate::make_gateway_test_functions!(test_tool_use_tool_choice_required_streaming_inference_request);


        async fn test_tool_use_tool_choice_none_inference_request(client: tensorzero::Client) {
            let providers = $func().await.tool_use_inference;
            for provider in providers {
                test_tool_use_tool_choice_none_inference_request_with_provider(provider, &client).await;
            }
        }
        $crate::make_gateway_test_functions!(test_tool_use_tool_choice_none_inference_request);


        async fn test_tool_use_tool_choice_none_streaming_inference_request(client: tensorzero::Client) {
            let providers = $func().await.tool_use_inference;
            for provider in providers {
                test_tool_use_tool_choice_none_streaming_inference_request_with_provider(provider, &client).await;
            }
        }
        $crate::make_gateway_test_functions!(test_tool_use_tool_choice_none_streaming_inference_request);


        async fn test_tool_use_tool_choice_specific_inference_request(client: tensorzero::Client) {
            let providers = $func().await.tool_use_inference;
            for provider in providers {
                test_tool_use_tool_choice_specific_inference_request_with_provider(provider, &client).await;
            }
        }
        $crate::make_gateway_test_functions!(test_tool_use_tool_choice_specific_inference_request);


        async fn test_tool_use_tool_choice_specific_streaming_inference_request(client: tensorzero::Client) {
            let providers = $func().await.tool_use_inference;
            for provider in providers {
                test_tool_use_tool_choice_specific_streaming_inference_request_with_provider(provider, &client).await;
            }
        }
        $crate::make_gateway_test_functions!(test_tool_use_tool_choice_specific_streaming_inference_request);


        async fn test_tool_use_allowed_tools_inference_request(client: tensorzero::Client) {
            let providers = $func().await.tool_use_inference;
            for provider in providers {
                test_tool_use_allowed_tools_inference_request_with_provider(provider, &client).await;
            }
        }
        $crate::make_gateway_test_functions!(test_tool_use_allowed_tools_inference_request);


        async fn test_tool_use_allowed_tools_streaming_inference_request(client: tensorzero::Client) {
            let providers = $func().await.tool_use_inference;
            for provider in providers {
                test_tool_use_allowed_tools_streaming_inference_request_with_provider(provider, &client).await;
            }
        }
        $crate::make_gateway_test_functions!(test_tool_use_allowed_tools_streaming_inference_request);


        async fn test_tool_multi_turn_inference_request(client: tensorzero::Client) {
            let providers = $func().await.tool_multi_turn_inference;
            for provider in providers {
                test_tool_multi_turn_inference_request_with_provider(provider, &client).await;
            }
        }
        $crate::make_gateway_test_functions!(test_tool_multi_turn_inference_request);


        async fn test_tool_multi_turn_streaming_inference_request(client: tensorzero::Client) {
            let providers = $func().await.tool_multi_turn_inference;
            for provider in providers {
                test_tool_multi_turn_streaming_inference_request_with_provider(provider, &client).await;
            }
        }
        $crate::make_gateway_test_functions!(test_tool_multi_turn_streaming_inference_request);

        async fn test_dynamic_tool_use_inference_request(client: tensorzero::Client) {
            let providers = $func().await.dynamic_tool_use_inference;
            for provider in providers {
                test_dynamic_tool_use_inference_request_with_provider(provider, &client).await;
            }
        }
        $crate::make_gateway_test_functions!(test_dynamic_tool_use_inference_request);

        async fn test_dynamic_tool_use_streaming_inference_request(client: tensorzero::Client) {
            let providers = $func().await.dynamic_tool_use_inference;
            for provider in providers {
                test_dynamic_tool_use_streaming_inference_request_with_provider(provider, &client).await;
            }
        }
        $crate::make_gateway_test_functions!(test_dynamic_tool_use_streaming_inference_request);


        async fn test_parallel_tool_use_inference_request(client: tensorzero::Client) {
            let providers = $func().await.parallel_tool_use_inference;
            for provider in providers {
                test_parallel_tool_use_inference_request_with_provider(provider, &client).await;
            }
        }
        $crate::make_gateway_test_functions!(test_parallel_tool_use_inference_request);

        async fn test_json_mode_inference_request(client: tensorzero::Client) {
            let providers = $func().await.json_mode_inference;
            for provider in providers {
                test_json_mode_inference_request_with_provider(provider, &client).await;
            }
        }
        $crate::make_gateway_test_functions!(test_json_mode_inference_request);

        #[tokio::test]
        async fn test_parallel_tool_use_streaming_inference_request() {
            let providers = $func().await.parallel_tool_use_inference;
            for provider in providers {
                test_parallel_tool_use_streaming_inference_request_with_provider(provider).await;
            }
        }





        #[tokio::test]
        async fn test_reasoning_inference_request_json_mode() {
            let providers = $func().await.reasoning_inference;
            for provider in providers {
                test_reasoning_inference_request_with_provider_json_mode(provider).await;
            }
        }


        #[tokio::test]
        async fn test_streaming_reasoning_inference_request_json_mode() {
            let providers = $func().await.reasoning_inference;
            for provider in providers {
                test_streaming_reasoning_inference_request_with_provider_json_mode(provider).await;
            }
        }


        #[tokio::test]
        async fn test_dynamic_json_mode_inference_request() {
            let providers = $func().await.json_mode_inference;
            for provider in providers {
                test_dynamic_json_mode_inference_request_with_provider(provider).await;
            }
        }


        #[tokio::test]
        async fn test_json_mode_streaming_inference_request() {
            let providers = $func().await.json_mode_inference;
            for provider in providers {
                test_json_mode_streaming_inference_request_with_provider(provider).await;
            }
        }


        #[tokio::test]
        async fn test_image_inference_store_filesystem() {
            let providers = $func().await.image_inference;
            for provider in providers {
                test_image_inference_with_provider_filesystem(provider).await;
            }
        }


        #[tokio::test]
        async fn test_image_url_inference_store_filesystem() {
            let providers = $func().await.image_inference;
            for provider in providers {
                test_image_url_inference_with_provider_filesystem(provider).await;
            }
        }


        #[tokio::test]
        async fn test_image_inference_store_amazon_s3() {
            let providers = $func().await.image_inference;
            for provider in providers {
                test_image_inference_with_provider_amazon_s3(provider).await;
            }
        }


        #[tokio::test]
        async fn test_extra_body() {
            let providers = $func().await.extra_body_inference;
            for provider in providers {
                test_extra_body_with_provider(provider).await;
            }
        }

        #[tokio::test]
        async fn test_inference_extra_body() {
            let providers = $func().await.extra_body_inference;
            for provider in providers {
                test_inference_extra_body_with_provider(provider).await;
            }
        }


        #[tokio::test]
        async fn test_short_inference_request() {
            let providers = $func().await.simple_inference;
            for provider in providers {
                test_short_inference_request_with_provider(provider).await;
            }
        }


        #[tokio::test]
        async fn test_multi_turn_parallel_tool_use_inference_request() {
            let providers = $func().await.parallel_tool_use_inference;
            for provider in providers {
                test_multi_turn_parallel_tool_use_inference_request_with_provider(provider).await;
            }
        }


        #[tokio::test]
        async fn test_multi_turn_parallel_tool_use_streaming_inference_request() {
            let providers = $func().await.parallel_tool_use_inference;
            for provider in providers {
                test_multi_turn_parallel_tool_use_streaming_inference_request_with_provider(provider).await;
            }
        }


        #[tokio::test]
        async fn test_json_mode_off_inference_request() {
            let providers = $func().await.json_mode_off_inference;
            for provider in providers {
                test_json_mode_off_inference_request_with_provider(provider).await;
            }
        }

        #[tokio::test]
        async fn test_multiple_text_blocks_in_message() {
            let providers = $func().await.simple_inference;
            for provider in providers {
                test_multiple_text_blocks_in_message_with_provider(provider).await;
            }
        }

    };
}

pub static FERRIS_PNG: &[u8] = include_bytes!("./ferris.png");

pub const IMAGE_FUNCTION_CONFIG: &str = r#"
[functions.image_test]
type = "chat"

[functions.image_test.variants.openai]
type = "chat_completion"
model = "openai::gpt-4o-mini-2024-07-18"

[functions.image_test.variants.anthropic]
type = "chat_completion"
model = "anthropic::claude-3-haiku-20240307"

[functions.image_test.variants.google_ai_studio]
type = "chat_completion"
model = "google_ai_studio_gemini::gemini-2.0-flash-lite"

[functions.image_test.variants.gcp_vertex]
type = "chat_completion"
model = "gemini-2.5-pro-preview-05-06"

[models."gemini-2.5-pro-preview-05-06"]
routing = ["gcp_vertex_gemini"]

[models."gemini-2.5-pro-preview-05-06".providers.gcp_vertex_gemini]
type = "gcp_vertex_gemini"
model_id = "gemini-2.5-pro-preview-05-06"
location = "us-central1"
project_id = "tensorzero-public"

[functions.image_test.variants.gcp-vertex-haiku]
type = "chat_completion"
model = "claude-3-haiku-20240307-gcp-vertex"

[models.claude-3-haiku-20240307-gcp-vertex]
routing = ["gcp_vertex_anthropic"]

[models.claude-3-haiku-20240307-gcp-vertex.providers.gcp_vertex_anthropic]
type = "gcp_vertex_anthropic"
model_id = "claude-3-haiku@20240307"
location = "us-central1"
project_id = "tensorzero-public"
"#;

pub async fn test_image_url_inference_with_provider_filesystem(provider: E2ETestProvider) {
    let temp_dir = tempfile::tempdir().unwrap();
    println!("Temporary image dir: {}", temp_dir.path().to_string_lossy());
    test_url_image_inference_with_provider_and_store(
        provider,
        StorageKind::Filesystem {
            path: temp_dir.path().to_string_lossy().to_string(),
        },
        &format!(
            r#"
        [object_storage]
        type = "filesystem"
        path = "{}"

        {IMAGE_FUNCTION_CONFIG}
        "#,
            temp_dir.path().to_string_lossy()
        ),
    )
    .await;

    // Check that image was stored in filesystem
    let result = std::fs::read(temp_dir.path().join(
        "observability/images/08bfa764c6dc25e658bab2b8039ddb494546c3bc5523296804efc4cab604df5d.png",
    ))
    .unwrap();
    assert_eq!(result, FERRIS_PNG);
}

async fn check_object_fetch(data: AppStateData, storage_path: &StoragePath) {
    check_object_fetch_via_embedded(data.clone(), storage_path).await;
    check_object_fetch_via_gateway(storage_path).await;
}

async fn check_object_fetch_via_embedded(data: AppStateData, storage_path: &StoragePath) {
    let res = get_object_handler(
        State(data),
        Query(PathParams {
            storage_path: serde_json::to_string(storage_path).unwrap(),
        }),
    )
    .await
    .unwrap();
    assert_eq!(
        res.0,
        ObjectResponse {
            data: BASE64_STANDARD.encode(FERRIS_PNG),
            reused_object_store: true,
        }
    );
}

async fn check_object_fetch_via_gateway(storage_path: &StoragePath) {
    // Try using the running HTTP gateway (which is *not* configured with an object store)
    // to fetch the `StoragePath`
    let client = reqwest::Client::new();
    let res = client
        .get(get_gateway_endpoint(&format!(
            "/internal/object_storage?storage_path={}",
            serde_json::to_string(storage_path).unwrap()
        )))
        .send()
        .await
        .unwrap();

    let response_json = res.json::<Value>().await.unwrap();
    assert_eq!(
        response_json,
        serde_json::json!({
            "data": BASE64_STANDARD.encode(FERRIS_PNG),
            "reused_object_store": false,
        })
    );
}

pub async fn test_image_inference_with_provider_filesystem(provider: E2ETestProvider) {
    let temp_dir = tempfile::tempdir().unwrap();
    println!("Temporary image dir: {}", temp_dir.path().to_string_lossy());
    let (client, storage_path) = test_base64_image_inference_with_provider_and_store(
        provider,
        &StorageKind::Filesystem {
            path: temp_dir.path().to_string_lossy().to_string(),
        },
        &format!(
            r#"
        [object_storage]
        type = "filesystem"
        path = "{}"

        {IMAGE_FUNCTION_CONFIG}
        "#,
            temp_dir.path().to_string_lossy()
        ),
        "",
    )
    .await;

    // Check that image was stored in filesystem
    let result = std::fs::read(temp_dir.path().join(
        "observability/images/08bfa764c6dc25e658bab2b8039ddb494546c3bc5523296804efc4cab604df5d.png",
    ))
    .unwrap();
    assert_eq!(result, FERRIS_PNG);
    check_object_fetch(client.get_app_state_data().unwrap().clone(), &storage_path).await;
}

pub async fn test_image_inference_with_provider_amazon_s3(provider: E2ETestProvider) {
    let test_bucket = "tensorzero-e2e-test-images";
    let test_bucket_region = "us-east-1";
    let config = aws_config::load_from_env()
        .await
        .to_builder()
        .region(Region::new(test_bucket_region))
        .build();

    let client = aws_sdk_s3::Client::new(&config);

    use rand::distr::Alphanumeric;
    use rand::distr::SampleString;

    let mut prefix = Alphanumeric.sample_string(&mut rand::rng(), 6);
    prefix += "-";

    let (tensorzero_client, expected_key, storage_path) =
        test_image_inference_with_provider_s3_compatible(
            provider,
            &StorageKind::S3Compatible {
                bucket_name: Some(test_bucket.to_string()),
                region: Some("us-east-1".to_string()),
                prefix: prefix.clone(),
                endpoint: None,
                allow_http: None,
            },
            &client,
            &format!(
                r#"
    [object_storage]
    type = "s3_compatible"
    region = "us-east-1"
    bucket_name = "{test_bucket}"
    prefix = "{prefix}"

    {IMAGE_FUNCTION_CONFIG}
    "#
            ),
            test_bucket,
            &prefix,
        )
        .await;

    check_object_fetch(
        tensorzero_client.get_app_state_data().unwrap().clone(),
        &storage_path,
    )
    .await;

    client
        .delete_object()
        .key(&expected_key)
        .bucket(test_bucket)
        .send()
        .await
        .unwrap();
}

pub async fn test_image_inference_with_provider_s3_compatible(
    provider: E2ETestProvider,
    storage_kind: &StorageKind,
    client: &aws_sdk_s3::Client,
    toml: &str,
    bucket_name: &str,
    prefix: &str,
) -> (tensorzero::Client, String, StoragePath) {
    let expected_key =
        format!("{prefix}observability/images/08bfa764c6dc25e658bab2b8039ddb494546c3bc5523296804efc4cab604df5d.png");

    // Check that object is deleted
    let err = client
        .get_object()
        .bucket(bucket_name)
        .key(&expected_key)
        .send()
        .await
        .expect_err("Image should not exist in s3 after deletion");

    if let SdkError::ServiceError(err) = err {
        let err = err.err();
        assert!(
            matches!(err, GetObjectError::NoSuchKey(_)),
            "Unexpected service error: {err:?}"
        );
    } else {
        panic!("Expected ServiceError: {err:?}");
    }

    let (tensorzero_client, storage_path) =
        test_base64_image_inference_with_provider_and_store(provider, storage_kind, toml, prefix)
            .await;

    let result = client
        .get_object()
        .bucket(bucket_name)
        .key(&expected_key)
        .send()
        .await
        .expect("Failed to get image from S3-compatible store");

    assert_eq!(result.body.collect().await.unwrap().to_vec(), FERRIS_PNG);

    (tensorzero_client, expected_key, storage_path)
}

async fn make_temp_image_server() -> (SocketAddr, tokio::sync::oneshot::Sender<()>) {
    let addr = SocketAddr::from(([0, 0, 0, 0], 0));
    let listener = tokio::net::TcpListener::bind(addr)
        .await
        .unwrap_or_else(|e| panic!("Failed to bind to {addr}: {e}"));
    let real_addr = listener.local_addr().unwrap();

    let app = Router::new().route("/ferris.png", get(|| async { FERRIS_PNG.to_vec() }));

    let (send, recv) = tokio::sync::oneshot::channel::<()>();
    let shutdown_fut = async move {
        let _ = recv.await;
    };

    tokio::spawn(
        axum::serve(listener, app)
            .with_graceful_shutdown(shutdown_fut)
            .into_future(),
    );

    (real_addr, send)
}

pub async fn test_url_image_inference_with_provider_and_store(
    provider: E2ETestProvider,
    kind: StorageKind,
    config_toml: &str,
) {
    let episode_id = Uuid::now_v7();

    // The '_shutdown_sender' will wake up the receiver on drop
    let (server_addr, _shutdown_sender) = make_temp_image_server().await;
    let image_url = Url::parse(&format!("http://{server_addr}/ferris.png")).unwrap();

    let client = make_embedded_gateway_with_config(config_toml).await;

    for should_be_cached in [false, true] {
        let response = client
            .inference(ClientInferenceParams {
                model_name: Some(provider.model_name.clone()),
                episode_id: Some(episode_id),
                input: ClientInput {
                    system: None,
                    messages: vec![ClientInputMessage {
                        role: Role::User,
                        content: vec![
                            ClientInputMessageContent::Text(TextKind::Text {
                                text: "Describe the contents of the image".to_string(),
                            }),
                            ClientInputMessageContent::Image(Image::Url {
                                url: image_url.clone(),
                            }),
                        ],
                    }],
                },
                cache_options: CacheParamsOptions {
                    enabled: CacheEnabledMode::On,
                    max_age_s: Some(10),
                },
                extra_headers: get_extra_headers(),
                ..Default::default()
            })
            .await
            .unwrap();

        let InferenceOutput::NonStreaming(response) = response else {
            panic!("Expected non-streaming inference response");
        };

        check_url_image_response(
            response,
            Some(episode_id),
            &provider,
            should_be_cached,
            &kind,
            &image_url,
        )
        .await;
        tokio::time::sleep(std::time::Duration::from_secs(1)).await;
    }
}

pub async fn test_base64_image_inference_with_provider_and_store(
    provider: E2ETestProvider,
    kind: &StorageKind,
    config_toml: &str,
    prefix: &str,
) -> (tensorzero::Client, StoragePath) {
    let episode_id = Uuid::now_v7();

    let image_data = BASE64_STANDARD.encode(FERRIS_PNG);

    let client = make_embedded_gateway_with_config(config_toml).await;
    let mut storage_path = None;

    for should_be_cached in [false, true] {
        let response = client
            .inference(ClientInferenceParams {
                function_name: Some("image_test".to_string()),
                variant_name: Some(provider.variant_name.clone()),
                episode_id: Some(episode_id),
                input: ClientInput {
                    system: None,
                    messages: vec![ClientInputMessage {
                        role: Role::User,
                        content: vec![
                            ClientInputMessageContent::Text(TextKind::Text {
                                text: "Describe the contents of the image".to_string(),
                            }),
                            ClientInputMessageContent::Image(Image::Base64 {
                                mime_type: ImageKind::Png,
                                data: image_data.clone(),
                            }),
                        ],
                    }],
                },
                cache_options: CacheParamsOptions {
                    enabled: CacheEnabledMode::On,
                    max_age_s: Some(10),
                },
                ..Default::default()
            })
            .await
            .unwrap();

        let InferenceOutput::NonStreaming(response) = response else {
            panic!("Expected non-streaming inference response");
        };

        let latest_storage_path = check_base64_image_response(
            response,
            Some(episode_id),
            &provider,
            should_be_cached,
            kind,
            prefix,
        )
        .await;
        tokio::time::sleep(std::time::Duration::from_secs(1)).await;
        storage_path = Some(latest_storage_path);
    }
    (client, storage_path.unwrap())
}

pub async fn test_extra_body_with_provider(provider: E2ETestProvider) {
    test_extra_body_with_provider_and_stream(&provider, false).await;
    test_extra_body_with_provider_and_stream(&provider, true).await;
}

pub async fn test_extra_body_with_provider_and_stream(provider: &E2ETestProvider, stream: bool) {
    let episode_id = Uuid::now_v7();
    let extra_headers = get_extra_headers();
    let payload = json!({
        "function_name": "basic_test",
        "variant_name": provider.variant_name,
        "episode_id": episode_id,
        "params": {
            "chat_completion": {
                "temperature": 9000
            }
        },
        "input":
            {
               "system": {"assistant_name": "Dr. Mehta"},
               "messages": [
                {
                    "role": "user",
                    "content": "What is the name of the capital city of Japan?"
                }
            ]},
        "stream": stream,
        "tags": {"foo": "bar"},
        "extra_headers": extra_headers.headers,
    });

    let inference_id = if stream {
        let mut event_source = Client::new()
            .post(get_gateway_endpoint("/inference"))
            .json(&payload)
            .eventsource()
            .unwrap();

        let mut chunks = vec![];
        let mut found_done_chunk = false;
        while let Some(event) = event_source.next().await {
            let event = event.unwrap();
            match event {
                Event::Open => continue,
                Event::Message(message) => {
                    if message.data == "[DONE]" {
                        found_done_chunk = true;
                        break;
                    }
                    chunks.push(message.data);
                }
            }
        }
        assert!(found_done_chunk);

        let response_json = serde_json::from_str::<Value>(&chunks[0]).unwrap();
        let inference_id = response_json.get("inference_id").unwrap().as_str().unwrap();
        Uuid::parse_str(inference_id).unwrap()
    } else {
        let response = Client::new()
            .post(get_gateway_endpoint("/inference"))
            .json(&payload)
            .send()
            .await
            .unwrap();

        // Check that the API response is ok
        assert_eq!(response.status(), StatusCode::OK);
        let response_json = response.json::<Value>().await.unwrap();

        println!("API response: {response_json:#?}");

        let inference_id = response_json.get("inference_id").unwrap().as_str().unwrap();
        Uuid::parse_str(inference_id).unwrap()
    };

    // Sleep to allow time for data to be inserted into ClickHouse (trailing writes from API)
    tokio::time::sleep(std::time::Duration::from_millis(100)).await;

    // Check if ClickHouse is ok - ChatInference Table
    let clickhouse = get_clickhouse().await;

    // Check the ModelInference Table. We don't check the ChatInference table, since we only care about the contents
    // of the raw request sent to the model provider.
    let result = select_model_inference_clickhouse(&clickhouse, inference_id)
        .await
        .unwrap();

    println!("ClickHouse - ModelInference: {result:#?}");

    let model_inference_id = result.get("id").unwrap().as_str().unwrap();
    assert!(Uuid::parse_str(model_inference_id).is_ok());

    let inference_id_result = result.get("inference_id").unwrap().as_str().unwrap();
    let inference_id_result = Uuid::parse_str(inference_id_result).unwrap();
    assert_eq!(inference_id_result, inference_id);

    let model_name = result.get("model_name").unwrap().as_str().unwrap();
    assert_eq!(model_name, provider.model_name);
    let model_provider_name = result.get("model_provider_name").unwrap().as_str().unwrap();
    assert_eq!(model_provider_name, provider.model_provider_name);

    let raw_request = result.get("raw_request").unwrap().as_str().unwrap();
    let raw_request_val: serde_json::Value = serde_json::from_str::<Value>(raw_request).unwrap();
    let temp = if provider.variant_name.contains("aws-bedrock") {
        raw_request_val
            .get("inferenceConfig")
            .unwrap()
            .get("temperature")
    } else if provider
        .variant_name
        .contains("google-ai-studio-gemini-flash-8b")
        || provider.variant_name.contains("gcp-vertex-gemini-flash")
    {
        raw_request_val
            .get("generationConfig")
            .unwrap()
            .get("temperature")
    } else {
        raw_request_val.get("temperature")
    };
    assert_eq!(
        temp.expect("Missing temperature")
            .as_f64()
            .expect("Temperature is not a number"),
        0.123
    );
}

pub async fn test_inference_extra_body_with_provider(provider: E2ETestProvider) {
    test_inference_extra_body_with_provider_and_stream(&provider, false).await;
    test_inference_extra_body_with_provider_and_stream(&provider, true).await;
}

pub async fn test_inference_extra_body_with_provider_and_stream(
    provider: &E2ETestProvider,
    stream: bool,
) {
    let episode_id = Uuid::now_v7();
    println!("Provider name: {}", provider.model_provider_name);

    let extra_body = if provider.model_provider_name == "aws_bedrock" {
        json!([
            {
                "variant_name": provider.variant_name,
                "pointer": "/inferenceConfig/temperature",
                "value": 0.5
            },
            {
                "variant_name": "my_wrong_variant",
                "pointer": "/inferenceConfig/temperature",
                "value": 0.6
            },
            {
                "model_provider_name": format!("tensorzero::model_name::{model_name}::provider_name::{model_provider_name}", model_name=provider.model_name, model_provider_name=provider.model_provider_name),
                "pointer": "/inferenceConfig/top_p",
                "value": 0.8
            }
        ])
    } else if provider.model_provider_name == "google_ai_studio_gemini"
        || provider.model_provider_name == "gcp_vertex_gemini"
    {
        json!([
            {
                "variant_name": provider.variant_name,
                "pointer": "/generationConfig/temperature",
                "value": 0.5
            },
            {
                "variant_name": "my_wrong_variant",
                "pointer": "/generationConfig/temperature",
                "value": 0.6
            },
            {
                "model_provider_name": format!("tensorzero::model_name::{model_name}::provider_name::{model_provider_name}", model_name=provider.model_name, model_provider_name=provider.model_provider_name),
                "pointer": "/generationConfig/top_p",
                "value": 0.8
            }
        ])
    } else {
        json!([
            {
                "variant_name": provider.variant_name,
                "pointer": "/temperature",
                "value": 0.5
            },
            {
                "variant_name": "my_wrong_variant",
                "pointer": "/temperature",
                "value": 0.6
            },
            {
                "model_provider_name": format!("tensorzero::model_name::{model_name}::provider_name::{model_provider_name}", model_name=provider.model_name, model_provider_name=provider.model_provider_name),
                "pointer": "/top_p",
                "value": 0.8
            }
        ])
    };
    let extra_headers = get_extra_headers();
    let payload = json!({
        "function_name": "basic_test",
        "variant_name": provider.variant_name,
        "episode_id": episode_id,
        "params": {
            "chat_completion": {
                "temperature": 9000
            }
        },
        "input":
            {
               "system": {"assistant_name": "Dr. Mehta"},
               "messages": [
                {
                    "role": "user",
                    "content": "What is the name of the capital city of Japan?"
                }
            ]},
        "extra_body": extra_body,
        "stream": stream,
        "tags": {"foo": "bar"},
        "extra_headers": extra_headers.headers,
    });

    let inference_id = if stream {
        let mut event_source = Client::new()
            .post(get_gateway_endpoint("/inference"))
            .json(&payload)
            .eventsource()
            .unwrap();

        let mut chunks = vec![];
        let mut found_done_chunk = false;
        while let Some(event) = event_source.next().await {
            let event = event.unwrap();
            match event {
                Event::Open => continue,
                Event::Message(message) => {
                    if message.data == "[DONE]" {
                        found_done_chunk = true;
                        break;
                    }
                    chunks.push(message.data);
                }
            }
        }
        assert!(found_done_chunk);

        let response_json = serde_json::from_str::<Value>(&chunks[0]).unwrap();
        let inference_id = response_json.get("inference_id").unwrap().as_str().unwrap();
        Uuid::parse_str(inference_id).unwrap()
    } else {
        let response = Client::new()
            .post(get_gateway_endpoint("/inference"))
            .json(&payload)
            .send()
            .await
            .unwrap();

        // Check that the API response is ok
        assert_eq!(response.status(), StatusCode::OK);
        let response_json = response.json::<Value>().await.unwrap();

        println!("API response: {response_json:#?}");

        let inference_id = response_json.get("inference_id").unwrap().as_str().unwrap();
        Uuid::parse_str(inference_id).unwrap()
    };

    // Sleep to allow time for data to be inserted into ClickHouse (trailing writes from API)
    tokio::time::sleep(std::time::Duration::from_millis(100)).await;

    // Check if ClickHouse is ok - ChatInference Table
    let clickhouse = get_clickhouse().await;
    let chat_result = select_chat_inference_clickhouse(&clickhouse, inference_id)
        .await
        .unwrap();

    println!("ClickHouse - ChatInference: {chat_result:#?}");

    let id = chat_result.get("id").unwrap().as_str().unwrap();
    let id = Uuid::parse_str(id).unwrap();
    assert_eq!(id, inference_id);

    assert_eq!(extra_body[1]["variant_name"], "my_wrong_variant");
    let clickhouse_extra_body = chat_result.get("extra_body").unwrap().as_str().unwrap();
    let clickhouse_extra_body: serde_json::Value =
        serde_json::from_str(clickhouse_extra_body).unwrap();
    // We store the *original* inference-level extra_body in clickhouse, without any filtering
    // This allows us to later re-run the inference with a different variant.
    assert_eq!(extra_body, clickhouse_extra_body);

    // Check the ModelInference Table. We don't check the ChatInference table, since we only care about the contents
    // of the raw request sent to the model provider.
    let result = select_model_inference_clickhouse(&clickhouse, inference_id)
        .await
        .unwrap();

    println!("ClickHouse - ModelInference: {result:#?}");

    let model_inference_id = result.get("id").unwrap().as_str().unwrap();
    assert!(Uuid::parse_str(model_inference_id).is_ok());

    let inference_id_result = result.get("inference_id").unwrap().as_str().unwrap();
    let inference_id_result = Uuid::parse_str(inference_id_result).unwrap();
    assert_eq!(inference_id_result, inference_id);

    let model_name = result.get("model_name").unwrap().as_str().unwrap();
    assert_eq!(model_name, provider.model_name);
    let model_provider_name = result.get("model_provider_name").unwrap().as_str().unwrap();
    assert_eq!(model_provider_name, provider.model_provider_name);

    let raw_request = result.get("raw_request").unwrap().as_str().unwrap();
    let raw_request_val: serde_json::Value = serde_json::from_str::<Value>(raw_request).unwrap();
    let temp = if provider.variant_name.contains("aws-bedrock") {
        raw_request_val
            .get("inferenceConfig")
            .unwrap()
            .get("temperature")
    } else if provider
        .variant_name
        .contains("google-ai-studio-gemini-flash-8b")
        || provider.variant_name.contains("gcp-vertex-gemini-flash")
    {
        raw_request_val
            .get("generationConfig")
            .unwrap()
            .get("temperature")
    } else {
        raw_request_val.get("temperature")
    };
    assert_eq!(
        temp.expect("Missing temperature")
            .as_f64()
            .expect("Temperature is not a number"),
        0.5
    );

    let top_p = if provider.model_provider_name == "aws_bedrock" {
        raw_request_val.get("inferenceConfig").unwrap().get("top_p")
    } else if provider.model_provider_name == "google_ai_studio_gemini"
        || provider.model_provider_name == "gcp_vertex_gemini"
    {
        raw_request_val
            .get("generationConfig")
            .unwrap()
            .get("top_p")
    } else {
        raw_request_val.get("top_p")
    };
    assert_eq!(top_p.unwrap().as_f64().expect("Top P is not a number"), 0.8);
}

pub async fn test_bad_auth_extra_headers_with_provider(
    provider: E2ETestProvider,
    client: &tensorzero::Client,
) {
    test_bad_auth_extra_headers_with_provider_and_stream(&provider, client, false).await;
    test_bad_auth_extra_headers_with_provider_and_stream(&provider, client, true).await;
}

pub async fn test_bad_auth_extra_headers_with_provider_and_stream(
    provider: &E2ETestProvider,
    client: &tensorzero::Client,
    stream: bool,
) {
    // Inject randomness to prevent this from being cached, since provider-proxy will ignore the (invalid) auth header
    let extra_headers = get_extra_headers();

    let params = ClientInferenceParams {
        function_name: Some("basic_test".to_string()),
        variant_name: Some(provider.variant_name.clone()),
        input: ClientInput {
            system: Some(json!({"assistant_name": "Dr. Mehta"})),
            messages: vec![ClientInputMessage {
                role: Role::User,
                content: vec![ClientInputMessageContent::Text(TextKind::Text {
                    text: format!("If you see this, something has gone wrong - the request should have failed: {}", Uuid::now_v7()),
                })],
            }],
        },
        stream: Some(stream),
        extra_headers,
        ..Default::default()
    };

    // The response should be an error
    let err = client.inference(params).await.unwrap_err();
    let err_str = err.to_string();
    if stream {
        assert!(
            err_str
                .contains(format!("Error from {} server", provider.model_provider_name).as_str()),
            "Missing provider type in error: {err_str}"
        );
    }
    // The status codes/messages from providers are inconsistent,
    // so we manually check for auth-related strings (where possible)
    match provider.model_provider_name.as_str() {
        "openai" => assert!(
            err_str.contains("You didn't provide an API key")
                || err_str.contains("400 Bad Request")
                || err_str.contains("401 Unauthorized"),
            "Unexpected error: {err_str}"
        ),
        "deepseek" => {
            assert!(
                err_str.contains("Authentication Fails"),
                "Unexpected error: {err_str}"
            );
        }
        "google_ai_studio_gemini" => {
            // We produce an error by setting a bad 'Content-Length', so just
            // check that an error occurs
            assert!(!err_str.is_empty());
        }
        "aws_bedrock" => {
            assert!(
                err_str.contains("Bad Request") || err_str.contains("ConnectorError"),
                "Unexpected error: {err_str}"
            );
        }
        "aws_sagemaker" => {
            assert!(
                err_str.contains("InvalidSignatureException"),
                "Unexpected error: {err_str}"
            );
        }
        "anthropic" => {
            assert!(
                err_str.contains("invalid x-api-key"),
                "Unexpected error: {err_str}"
            );
        }
        "azure" => {
            assert!(
                err_str.contains("Access denied"),
                "Unexpected error: {err_str}"
            );
        }
        "fireworks" => {
            assert!(
                err_str.contains("unauthorized"),
                "Unexpected error: {err_str}"
            );
        }
        "gcp_vertex_anthropic" => {
            // We produce an error by setting a bad 'Content-Length', so just
            // check that an error occurs
            assert!(!err_str.is_empty());
        }
        "hyperbolic" => {
            assert!(
                err_str.contains("Could not validate credentials")
                    || err_str.contains("401 Unauthorized"),
                "Unexpected error: {err_str}"
            );
        }
        "mistral" => {
            assert!(
                err_str.contains("Bearer token"),
                "Unexpected error: {err_str}"
            );
        }
        "openrouter" => {
            assert!(
                res["error"].as_str().unwrap().contains("400 Bad Request")
                    || res["error"].as_str().unwrap().contains("Invalid API Key")
                    || res["error"]
                        .as_str()
                        .unwrap()
                        .contains("No auth credentials found"),
                "Unexpected error: {res}"
            );
        }
        "sglang" | "tgi" => {
            assert!(
                err_str.contains("401 Authorization"),
                "Unexpected error: {err_str}"
            )
        }
        "together" => {
            assert!(
                err_str.contains("Invalid API key"),
                "Unexpected error: {err_str}"
            )
        }
        "vllm" => {
            // vLLM returns different errors if you mess with the request headers,
            // so we just check that an error occurs
            assert!(!err_str.is_empty(), "Unexpected error: {err_str}")
        }
        "xai" => {
            assert!(err_str.contains("Incorrect"), "Unexpected error: {err_str}")
        }
        "gcp_vertex_gemini" => {
            // We produce an error by setting a bad 'Content-Length', so just
            // check that an error occurs
            assert!(!err_str.is_empty());
        }
        _ => {
            panic!("Got error: {err_str}");
        }
    }

    if let tensorzero::TensorZeroError::Http {
        status_code,
        text: _,
        source: _,
    } = &err
    {
        assert_eq!(*status_code, StatusCode::BAD_GATEWAY.as_u16());
    } else {
        panic!("Expected Http error, got: {err}");
    }
}

pub async fn test_simple_inference_request_with_provider(
    provider: E2ETestProvider,
    client: &tensorzero::Client,
) {
    let episode_id = Uuid::now_v7();
    let response = client
        .inference(ClientInferenceParams {
            function_name: Some("basic_test".to_string()),
            variant_name: Some(provider.variant_name.clone()),
            episode_id: Some(episode_id),
            input: ClientInput {
                system: Some(json!({"assistant_name": "Dr. Mehta"})),
                messages: vec![ClientInputMessage {
                    role: Role::User,
                    content: vec![ClientInputMessageContent::Text(TextKind::Text {
                        text: "What is the name of the capital city of Japan?".to_string(),
                    })],
                }],
            },
            tags: [("foo".to_string(), "bar".to_string())]
                .into_iter()
                .collect(),
            extra_headers: get_extra_headers(),
            ..Default::default()
        })
        .await
        .unwrap();

    match response {
        tensorzero::InferenceOutput::NonStreaming(response) => {
            let response_json = serde_json::to_value(&response).unwrap();

            println!("API response: {response_json:#?}");

            check_simple_inference_response(
                response_json,
                Some(episode_id),
                &provider,
                false,
                false,
            )
            .await;
        }
        tensorzero::InferenceOutput::Streaming(_) => {
            panic!("Unexpected streaming response");
        }
    }

    tokio::time::sleep(std::time::Duration::from_millis(100)).await;

    let episode_id = Uuid::now_v7();

    let response = client
        .inference(ClientInferenceParams {
            function_name: Some("basic_test".to_string()),
            variant_name: Some(provider.variant_name.clone()),
            episode_id: Some(episode_id),
            input: ClientInput {
                system: Some(json!({"assistant_name": "Dr. Mehta"})),
                messages: vec![ClientInputMessage {
                    role: Role::User,
                    content: vec![ClientInputMessageContent::Text(TextKind::Text {
                        text: "What is the name of the capital city of Japan?".to_string(),
                    })],
                }],
            },
            tags: [("foo".to_string(), "bar".to_string())]
                .into_iter()
                .collect(),
            cache_options: CacheParamsOptions {
                enabled: CacheEnabledMode::On,
                max_age_s: Some(10),
            },
            extra_headers: get_extra_headers(),
            ..Default::default()
        })
        .await
        .unwrap();

    match response {
        tensorzero::InferenceOutput::NonStreaming(response) => {
            let response_json = serde_json::to_value(&response).unwrap();

            println!("API response: {response_json:#?}");

            check_simple_inference_response(
                response_json,
                Some(episode_id),
                &provider,
                false,
                true,
            )
            .await;
        }
        tensorzero::InferenceOutput::Streaming(_) => {
            panic!("Unexpected streaming response");
        }
    }
}

pub async fn check_base64_image_response(
    response: InferenceResponse,
    episode_id: Option<Uuid>,
    provider: &E2ETestProvider,
    should_be_cached: bool,
    kind: &StorageKind,
    prefix: &str,
) -> StoragePath {
    let inference_id = response.inference_id();

    let episode_id_response = response.episode_id();
    if let Some(episode_id) = episode_id {
        assert_eq!(episode_id_response, episode_id);
    }

    let InferenceResponse::Chat(response) = response else {
        panic!("Expected chat inference response");
    };

    let content = response.content;
    assert_eq!(content.len(), 1);
    let content_block = content.first().unwrap();
    let ContentBlockChatOutput::Text(text) = content_block else {
        panic!("Expected text content block: {content_block:?}");
    };
    let content = &text.text;
    assert!(
        content.to_lowercase().contains("cartoon") || content.to_lowercase().contains("crab"),
        "Content should contain 'cartoon' or 'crab': {content}"
    );

    let usage = response.usage;
    let input_tokens = usage.input_tokens;
    let output_tokens = usage.output_tokens;
    if should_be_cached {
        assert_eq!(input_tokens, 0);
        assert_eq!(output_tokens, 0);
    } else {
        assert!(input_tokens > 0);
        assert!(output_tokens > 0);
    }

    // Sleep to allow time for data to be inserted into ClickHouse (trailing writes from API)
    tokio::time::sleep(std::time::Duration::from_secs(1)).await;

    // Check if ClickHouse is ok - ChatInference Table
    let clickhouse = get_clickhouse().await;
    let result = select_chat_inference_clickhouse(&clickhouse, inference_id)
        .await
        .unwrap();

    println!("ClickHouse - ChatInference: {result:#?}");

    let id = result.get("id").unwrap().as_str().unwrap();
    let id = Uuid::parse_str(id).unwrap();
    assert_eq!(id, inference_id);

    let function_name = result.get("function_name").unwrap().as_str().unwrap();
    assert_eq!(function_name, "image_test");

    let retrieved_episode_id = result.get("episode_id").unwrap().as_str().unwrap();
    let retrieved_episode_id = Uuid::parse_str(retrieved_episode_id).unwrap();
    if let Some(episode_id) = episode_id {
        assert_eq!(retrieved_episode_id, episode_id);
    }

    let input: Value =
        serde_json::from_str(result.get("input").unwrap().as_str().unwrap()).unwrap();

    let kind_json = serde_json::to_value(kind).unwrap();

    let correct_input = json!({
        "messages": [
            {
                "role": "user",
                "content": [
                    {"type": "text", "value": "Describe the contents of the image"},
                    {
                        "type": "image",
                        "image": {
                            "url": null,
                            "mime_type": "image/png",
                        },
                        "storage_path": {
                            "kind": kind_json,
                            "path": format!("{prefix}observability/images/08bfa764c6dc25e658bab2b8039ddb494546c3bc5523296804efc4cab604df5d.png"),
                        },
                    }
                ]
            }
        ]
    });
    assert_eq!(input, correct_input);

    // Check the ModelInference Table
    let result = select_model_inference_clickhouse(&clickhouse, inference_id)
        .await
        .unwrap();

    println!("ClickHouse - ModelInference: {result:#?}");

    let model_inference_id = result.get("id").unwrap().as_str().unwrap();
    assert!(Uuid::parse_str(model_inference_id).is_ok());

    let expected_storage_path = StoragePath {
        kind: kind.clone(),
        path: Path::parse(format!("{prefix}observability/images/08bfa764c6dc25e658bab2b8039ddb494546c3bc5523296804efc4cab604df5d.png")).unwrap(),
    };

    let input_messages = result.get("input_messages").unwrap().as_str().unwrap();
    let input_messages: Vec<RequestMessage> = serde_json::from_str(input_messages).unwrap();
    assert_eq!(
        input_messages,
        vec![RequestMessage {
            role: Role::User,
            content: vec![
                ContentBlock::Text(Text {
                    text: "Describe the contents of the image".to_string(),
                }),
                ContentBlock::Image(ImageWithPath {
                    image: Base64Image {
                        url: None,
                        data: None,
                        mime_type: ImageKind::Png,
                    },
                    storage_path: expected_storage_path.clone(),
                })
            ]
        },]
    );

    let inference_id_result = result.get("inference_id").unwrap().as_str().unwrap();
    let inference_id_result = Uuid::parse_str(inference_id_result).unwrap();
    assert_eq!(inference_id_result, inference_id);

    let model_name = result.get("model_name").unwrap().as_str().unwrap();
    assert_eq!(model_name, provider.model_name);
    let model_provider_name = result.get("model_provider_name").unwrap().as_str().unwrap();
    assert_eq!(model_provider_name, provider.model_provider_name);

    let raw_request = result.get("raw_request").unwrap().as_str().unwrap();
    assert!(
        raw_request.contains("<TENSORZERO_IMAGE_0>"),
        "Unexpected raw_request: {raw_request}"
    );
    assert!(
        serde_json::from_str::<Value>(raw_request).is_ok(),
        "raw_request is not a valid JSON"
    );
    assert_eq!(
        result.get("cached").unwrap().as_bool().unwrap(),
        should_be_cached
    );
    expected_storage_path
}

pub async fn check_url_image_response(
    response: InferenceResponse,
    episode_id: Option<Uuid>,
    provider: &E2ETestProvider,
    should_be_cached: bool,
    kind: &StorageKind,
    image_url: &Url,
) {
    let inference_id = response.inference_id();

    let episode_id_response = response.episode_id();
    if let Some(episode_id) = episode_id {
        assert_eq!(episode_id_response, episode_id);
    }

    let InferenceResponse::Chat(response) = response else {
        panic!("Expected chat inference response");
    };

    let content = response.content;
    assert_eq!(content.len(), 1);
    let content_block = content.first().unwrap();
    let ContentBlockChatOutput::Text(text) = content_block else {
        panic!("Expected text content block: {content_block:?}");
    };
    let content = &text.text;
    assert!(
        content.to_lowercase().contains("cartoon") || content.to_lowercase().contains("crab"),
        "Content should contain 'cartoon' or 'crab': {content}"
    );

    let usage = response.usage;
    let input_tokens = usage.input_tokens;
    let output_tokens = usage.output_tokens;
    if should_be_cached {
        assert_eq!(input_tokens, 0);
        assert_eq!(output_tokens, 0);
    } else {
        assert!(input_tokens > 0);
        assert!(output_tokens > 0);
    }

    // Sleep to allow time for data to be inserted into ClickHouse (trailing writes from API)
    tokio::time::sleep(std::time::Duration::from_secs(1)).await;

    // Check if ClickHouse is ok - ChatInference Table
    let clickhouse = get_clickhouse().await;
    let result = select_chat_inference_clickhouse(&clickhouse, inference_id)
        .await
        .unwrap();

    println!("ClickHouse - ChatInference: {result:#?}");

    let id = result.get("id").unwrap().as_str().unwrap();
    let id = Uuid::parse_str(id).unwrap();
    assert_eq!(id, inference_id);

    let function_name = result.get("function_name").unwrap().as_str().unwrap();
    assert_eq!(function_name, "tensorzero::default");

    let retrieved_episode_id = result.get("episode_id").unwrap().as_str().unwrap();
    let retrieved_episode_id = Uuid::parse_str(retrieved_episode_id).unwrap();
    if let Some(episode_id) = episode_id {
        assert_eq!(retrieved_episode_id, episode_id);
    }

    let input: Value =
        serde_json::from_str(result.get("input").unwrap().as_str().unwrap()).unwrap();

    let kind_json = serde_json::to_value(kind).unwrap();

    let correct_input = json!({
        "messages": [
            {
                "role": "user",
                "content": [
                    {"type": "text", "value": "Describe the contents of the image"},
                    {
                        "type": "image",
                        "image": {
                            "url": image_url.to_string(),
                            "mime_type": "image/png",
                        },
                        "storage_path": {
                            "kind": kind_json,
                            "path": "observability/images/08bfa764c6dc25e658bab2b8039ddb494546c3bc5523296804efc4cab604df5d.png"
                        },
                    }
                ]
            }
        ]
    });
    assert_eq!(input, correct_input);

    // Check the ModelInference Table
    let result = select_model_inference_clickhouse(&clickhouse, inference_id)
        .await
        .unwrap();

    println!("ClickHouse - ModelInference: {result:#?}");

    let model_inference_id = result.get("id").unwrap().as_str().unwrap();
    assert!(Uuid::parse_str(model_inference_id).is_ok());

    let input_messages = result.get("input_messages").unwrap().as_str().unwrap();
    let input_messages: Vec<RequestMessage> = serde_json::from_str(input_messages).unwrap();
    assert_eq!(
        input_messages,
        vec![
            RequestMessage {
                role: Role::User,
                content: vec![ContentBlock::Text(Text {
                    text: "Describe the contents of the image".to_string(),
                }), ContentBlock::Image(ImageWithPath {
                    image: Base64Image {
                        url: Some(image_url.clone()),
                        data: None,
                        mime_type: ImageKind::Png,
                    },
                    storage_path: StoragePath {
                        kind: kind.clone(),
                        path: Path::parse("observability/images/08bfa764c6dc25e658bab2b8039ddb494546c3bc5523296804efc4cab604df5d.png").unwrap(),
                    }
                })]
            },
        ]
    );

    let inference_id_result = result.get("inference_id").unwrap().as_str().unwrap();
    let inference_id_result = Uuid::parse_str(inference_id_result).unwrap();
    assert_eq!(inference_id_result, inference_id);

    let model_name = result.get("model_name").unwrap().as_str().unwrap();
    assert_eq!(model_name, provider.model_name);
    let model_provider_name = result.get("model_provider_name").unwrap().as_str().unwrap();
    assert_eq!(model_provider_name, provider.model_provider_name);

    let raw_request = result.get("raw_request").unwrap().as_str().unwrap();
    assert!(
        raw_request.contains("<TENSORZERO_IMAGE_0>"),
        "Unexpected raw_request: {raw_request}"
    );
    assert!(
        serde_json::from_str::<Value>(raw_request).is_ok(),
        "raw_request is not a valid JSON"
    );
    assert_eq!(
        result.get("cached").unwrap().as_bool().unwrap(),
        should_be_cached
    );
}

pub async fn check_simple_inference_response(
    response_json: Value,
    episode_id: Option<Uuid>,
    provider: &E2ETestProvider,
    is_batch: bool,
    should_be_cached: bool,
) {
    let hardcoded_function_name = "basic_test";
    let inference_id = response_json.get("inference_id").unwrap().as_str().unwrap();
    let inference_id = Uuid::parse_str(inference_id).unwrap();

    let episode_id_response = response_json.get("episode_id").unwrap().as_str().unwrap();
    let episode_id_response = Uuid::parse_str(episode_id_response).unwrap();
    if let Some(episode_id) = episode_id {
        assert_eq!(episode_id_response, episode_id);
    }

    let variant_name = response_json.get("variant_name").unwrap().as_str().unwrap();
    assert_eq!(variant_name, provider.variant_name);

    let content = response_json.get("content").unwrap().as_array().unwrap();
    assert_eq!(content.len(), 1);
    let content_block = content.first().unwrap();
    let content_block_type = content_block.get("type").unwrap().as_str().unwrap();
    assert_eq!(content_block_type, "text");
    let content = content_block.get("text").unwrap().as_str().unwrap();
    assert!(content.to_lowercase().contains("tokyo"));

    let usage = response_json.get("usage").unwrap();
    let input_tokens = usage.get("input_tokens").unwrap().as_u64().unwrap();
    let output_tokens = usage.get("output_tokens").unwrap().as_u64().unwrap();
    if should_be_cached {
        assert_eq!(input_tokens, 0);
        assert_eq!(output_tokens, 0);
    } else {
        assert!(input_tokens > 0);
        assert!(output_tokens > 0);
    }
    let finish_reason = response_json
        .get("finish_reason")
        .unwrap()
        .as_str()
        .unwrap();
    // Some providers return "stop" and others return "length"
    assert!(finish_reason == "stop" || finish_reason == "length");

    // Sleep to allow time for data to be inserted into ClickHouse (trailing writes from API)
    tokio::time::sleep(std::time::Duration::from_millis(100)).await;

    // Check if ClickHouse is ok - ChatInference Table
    let clickhouse = get_clickhouse().await;
    let result = select_chat_inference_clickhouse(&clickhouse, inference_id)
        .await
        .unwrap();

    println!("ClickHouse - ChatInference: {result:#?}");

    let id = result.get("id").unwrap().as_str().unwrap();
    let id = Uuid::parse_str(id).unwrap();
    assert_eq!(id, inference_id);

    let function_name = result.get("function_name").unwrap().as_str().unwrap();
    assert_eq!(function_name, hardcoded_function_name);

    let variant_name = result.get("variant_name").unwrap().as_str().unwrap();
    assert_eq!(variant_name, provider.variant_name);

    let retrieved_episode_id = result.get("episode_id").unwrap().as_str().unwrap();
    let retrieved_episode_id = Uuid::parse_str(retrieved_episode_id).unwrap();
    if let Some(episode_id) = episode_id {
        assert_eq!(retrieved_episode_id, episode_id);
    }

    let input: Value =
        serde_json::from_str(result.get("input").unwrap().as_str().unwrap()).unwrap();
    let correct_input = json!({
        "system": {"assistant_name": "Dr. Mehta"},
        "messages": [
            {
                "role": "user",
                "content": [{"type": "text", "value": "What is the name of the capital city of Japan?"}]
            }
        ]
    });
    assert_eq!(input, correct_input);

    let content_blocks = result.get("output").unwrap().as_str().unwrap();
    let content_blocks: Vec<Value> = serde_json::from_str(content_blocks).unwrap();
    assert_eq!(content_blocks.len(), 1);
    let content_block = content_blocks.first().unwrap();
    let content_block_type = content_block.get("type").unwrap().as_str().unwrap();
    assert_eq!(content_block_type, "text");
    let clickhouse_content = content_block.get("text").unwrap().as_str().unwrap();
    assert_eq!(clickhouse_content, content);

    let tags = result.get("tags").unwrap().as_object().unwrap();
    if !is_batch {
        assert_eq!(tags.get("foo").unwrap().as_str().unwrap(), "bar");
    }
    // Since the variant was pinned, the variant_pinned tag should be present
    assert_eq!(
        tags.get("tensorzero::variant_pinned")
            .unwrap()
            .as_str()
            .unwrap(),
        provider.variant_name
    );

    let tool_params = result.get("tool_params").unwrap().as_str().unwrap();
    assert!(tool_params.is_empty());

    let inference_params = result.get("inference_params").unwrap().as_str().unwrap();
    let inference_params: Value = serde_json::from_str(inference_params).unwrap();
    let inference_params = inference_params.get("chat_completion").unwrap();
    assert!(inference_params.get("temperature").is_none());
    assert!(inference_params.get("seed").is_none());
    let max_tokens = if provider.model_name.starts_with("o1") {
        1000
    } else if provider.model_name.starts_with("gemini-2.5-pro") {
        500
    } else {
        100
    };
    assert_eq!(
        inference_params
            .get("max_tokens")
            .unwrap()
            .as_u64()
            .unwrap(),
        max_tokens
    );

    if !is_batch {
        let processing_time_ms = result.get("processing_time_ms").unwrap().as_u64().unwrap();
        assert!(processing_time_ms > 0);
    }

    // Check the ModelInference Table
    let result = select_model_inference_clickhouse(&clickhouse, inference_id)
        .await
        .unwrap();

    println!("ClickHouse - ModelInference: {result:#?}");

    let model_inference_id = result.get("id").unwrap().as_str().unwrap();
    assert!(Uuid::parse_str(model_inference_id).is_ok());

    let inference_id_result = result.get("inference_id").unwrap().as_str().unwrap();
    let inference_id_result = Uuid::parse_str(inference_id_result).unwrap();
    assert_eq!(inference_id_result, inference_id);

    let model_name = result.get("model_name").unwrap().as_str().unwrap();
    assert_eq!(model_name, provider.model_name);
    let model_provider_name = result.get("model_provider_name").unwrap().as_str().unwrap();
    assert_eq!(model_provider_name, provider.model_provider_name);

    let raw_request = result.get("raw_request").unwrap().as_str().unwrap();
    assert!(raw_request.to_lowercase().contains("japan"));
    assert!(
        serde_json::from_str::<Value>(raw_request).is_ok(),
        "raw_request is not a valid JSON"
    );

    let raw_response = result.get("raw_response").unwrap().as_str().unwrap();
    assert!(raw_response.to_lowercase().contains("tokyo"));
    assert!(serde_json::from_str::<Value>(raw_response).is_ok());

    let input_tokens = result.get("input_tokens").unwrap();
    let output_tokens = result.get("output_tokens").unwrap();
    assert!(input_tokens.as_u64().unwrap() > 0);
    assert!(output_tokens.as_u64().unwrap() > 0);
    if !is_batch && !should_be_cached {
        let response_time_ms = result.get("response_time_ms").unwrap().as_u64().unwrap();
        assert!(response_time_ms > 0);
        assert!(result.get("ttft_ms").unwrap().is_null());
    }
    let system = result.get("system").unwrap().as_str().unwrap();
    assert_eq!(
        system,
        "You are a helpful and friendly assistant named Dr. Mehta"
    );
    let input_messages = result.get("input_messages").unwrap().as_str().unwrap();
    let input_messages: Vec<RequestMessage> = serde_json::from_str(input_messages).unwrap();
    let expected_input_messages = vec![RequestMessage {
        role: Role::User,
        content: vec!["What is the name of the capital city of Japan?"
            .to_string()
            .into()],
    }];
    assert_eq!(input_messages, expected_input_messages);
    let output = result.get("output").unwrap().as_str().unwrap();
    let output: Vec<ContentBlock> = serde_json::from_str(output).unwrap();
    assert_eq!(output.len(), 1);

    if !is_batch {
        // Check the InferenceTag Table
        let result = select_inference_tags_clickhouse(
            &clickhouse,
            hardcoded_function_name,
            "foo",
            "bar",
            inference_id,
        )
        .await
        .unwrap();
        let id = result.get("inference_id").unwrap().as_str().unwrap();
        let id = Uuid::parse_str(id).unwrap();
        assert_eq!(id, inference_id);
    }
    assert_eq!(
        result.get("cached").unwrap().as_bool().unwrap(),
        should_be_cached
    );
}

pub async fn check_simple_image_inference_response(
    response_json: Value,
    episode_id: Option<Uuid>,
    provider: &E2ETestProvider,
    is_batch: bool,
    should_be_cached: bool,
) {
    let hardcoded_function_name = "basic_test";
    let inference_id = response_json.get("inference_id").unwrap().as_str().unwrap();
    let inference_id = Uuid::parse_str(inference_id).unwrap();

    let episode_id_response = response_json.get("episode_id").unwrap().as_str().unwrap();
    let episode_id_response = Uuid::parse_str(episode_id_response).unwrap();
    if let Some(episode_id) = episode_id {
        assert_eq!(episode_id_response, episode_id);
    }

    let variant_name = response_json.get("variant_name").unwrap().as_str().unwrap();
    assert_eq!(variant_name, provider.variant_name);

    let content = response_json.get("content").unwrap().as_array().unwrap();
    assert_eq!(content.len(), 1);
    let content_block = content.first().unwrap();
    let content_block_type = content_block.get("type").unwrap().as_str().unwrap();
    assert_eq!(content_block_type, "text");
    let content = content_block.get("text").unwrap().as_str().unwrap();
    assert!(content.to_lowercase().contains("crab"));

    let usage = response_json.get("usage").unwrap();
    let input_tokens = usage.get("input_tokens").unwrap().as_u64().unwrap();
    let output_tokens = usage.get("output_tokens").unwrap().as_u64().unwrap();
    if should_be_cached {
        assert_eq!(input_tokens, 0);
        assert_eq!(output_tokens, 0);
    } else {
        assert!(input_tokens > 0);
        assert!(output_tokens > 0);
    }
    let finish_reason = response_json
        .get("finish_reason")
        .unwrap()
        .as_str()
        .unwrap();
    // Some providers return "stop" and others return "length"
    assert!(finish_reason == "stop" || finish_reason == "length");

    // Sleep to allow time for data to be inserted into ClickHouse (trailing writes from API)
    tokio::time::sleep(std::time::Duration::from_millis(100)).await;

    // Check if ClickHouse is ok - ChatInference Table
    let clickhouse = get_clickhouse().await;
    let result = select_chat_inference_clickhouse(&clickhouse, inference_id)
        .await
        .unwrap();

    println!("ClickHouse - ChatInference: {result:#?}");

    let id = result.get("id").unwrap().as_str().unwrap();
    let id = Uuid::parse_str(id).unwrap();
    assert_eq!(id, inference_id);

    let function_name = result.get("function_name").unwrap().as_str().unwrap();
    assert_eq!(function_name, hardcoded_function_name);

    let variant_name = result.get("variant_name").unwrap().as_str().unwrap();
    assert_eq!(variant_name, provider.variant_name);

    let retrieved_episode_id = result.get("episode_id").unwrap().as_str().unwrap();
    let retrieved_episode_id = Uuid::parse_str(retrieved_episode_id).unwrap();
    if let Some(episode_id) = episode_id {
        assert_eq!(retrieved_episode_id, episode_id);
    }

    let input: Value =
        serde_json::from_str(result.get("input").unwrap().as_str().unwrap()).unwrap();
    let correct_input = json!({
        "system": {"assistant_name": "Dr. Mehta"},
        "messages": [
            {
                "role": "user",
                "content": [
                    {"type": "text", "value": "What kind of animal is in this image?"},
                    {
                        "type": "image",
                        "image": {
                            "url": "https://raw.githubusercontent.com/tensorzero/tensorzero/ff3e17bbd3e32f483b027cf81b54404788c90dc1/tensorzero-internal/tests/e2e/providers/ferris.png",
                            "mime_type": "image/png",
                        },
                        "storage_path": {
                            "kind": {"type": "disabled"},
                            "path": "observability/images/08bfa764c6dc25e658bab2b8039ddb494546c3bc5523296804efc4cab604df5d.png"
                        }
                    }
                ]
            }
        ]
    });
    assert_eq!(input, correct_input);

    let content_blocks = result.get("output").unwrap().as_str().unwrap();
    let content_blocks: Vec<Value> = serde_json::from_str(content_blocks).unwrap();
    assert_eq!(content_blocks.len(), 1);
    let content_block = content_blocks.first().unwrap();
    let content_block_type = content_block.get("type").unwrap().as_str().unwrap();
    assert_eq!(content_block_type, "text");
    let clickhouse_content = content_block.get("text").unwrap().as_str().unwrap();
    assert_eq!(clickhouse_content, content);

    let tool_params = result.get("tool_params").unwrap().as_str().unwrap();
    assert!(tool_params.is_empty());

    let inference_params = result.get("inference_params").unwrap().as_str().unwrap();
    let inference_params: Value = serde_json::from_str(inference_params).unwrap();
    let inference_params = inference_params.get("chat_completion").unwrap();
    assert!(inference_params.get("temperature").is_none());
    assert!(inference_params.get("seed").is_none());
    let max_tokens = if provider.model_name.starts_with("o1") {
        1000
    } else if provider.model_name.starts_with("gemini-2.5-pro") {
        500
    } else {
        100
    };
    assert_eq!(
        inference_params
            .get("max_tokens")
            .unwrap()
            .as_u64()
            .unwrap(),
        max_tokens
    );

    if !is_batch {
        let processing_time_ms = result.get("processing_time_ms").unwrap().as_u64().unwrap();
        assert!(processing_time_ms > 0);
    }

    // Check the ModelInference Table
    let result = select_model_inference_clickhouse(&clickhouse, inference_id)
        .await
        .unwrap();

    println!("ClickHouse - ModelInference: {result:#?}");

    let model_inference_id = result.get("id").unwrap().as_str().unwrap();
    assert!(Uuid::parse_str(model_inference_id).is_ok());

    let inference_id_result = result.get("inference_id").unwrap().as_str().unwrap();
    let inference_id_result = Uuid::parse_str(inference_id_result).unwrap();
    assert_eq!(inference_id_result, inference_id);

    let model_name = result.get("model_name").unwrap().as_str().unwrap();
    assert_eq!(model_name, provider.model_name);
    let model_provider_name = result.get("model_provider_name").unwrap().as_str().unwrap();
    assert_eq!(model_provider_name, provider.model_provider_name);

    let raw_request = result.get("raw_request").unwrap().as_str().unwrap();
    assert!(raw_request.to_lowercase().contains("animal"));
    assert!(
        serde_json::from_str::<Value>(raw_request).is_ok(),
        "raw_request is not a valid JSON"
    );

    let raw_response = result.get("raw_response").unwrap().as_str().unwrap();
    assert!(raw_response.to_lowercase().contains("crab"));
    assert!(serde_json::from_str::<Value>(raw_response).is_ok());

    let input_tokens = result.get("input_tokens").unwrap();
    let output_tokens = result.get("output_tokens").unwrap();
    assert!(input_tokens.as_u64().unwrap() > 0);
    assert!(output_tokens.as_u64().unwrap() > 0);
    if !is_batch && !should_be_cached {
        let response_time_ms = result.get("response_time_ms").unwrap().as_u64().unwrap();
        assert!(response_time_ms > 0);
        assert!(result.get("ttft_ms").unwrap().is_null());
    }
    let system = result.get("system").unwrap().as_str().unwrap();
    assert_eq!(
        system,
        "You are a helpful and friendly assistant named Dr. Mehta"
    );
    let output = result.get("output").unwrap().as_str().unwrap();
    assert!(
        output.to_lowercase().contains("crab"),
        "Unexpected output: {output}",
    );
    let output: Vec<ContentBlock> = serde_json::from_str(output).unwrap();
    assert_eq!(output.len(), 1);

    if !is_batch {
        // Check the InferenceTag Table
        let result = select_inference_tags_clickhouse(
            &clickhouse,
            hardcoded_function_name,
            "foo",
            "bar",
            inference_id,
        )
        .await
        .unwrap();
        let id = result.get("inference_id").unwrap().as_str().unwrap();
        let id = Uuid::parse_str(id).unwrap();
        assert_eq!(id, inference_id);
    }
    assert_eq!(
        result.get("cached").unwrap().as_bool().unwrap(),
        should_be_cached
    );
}

pub async fn test_streaming_invalid_request_with_provider(
    provider: E2ETestProvider,
    client: &tensorzero::Client,
) {
    // A top_p of -100 and temperature of -100 should produce errors on all providers
    let extra_headers = get_extra_headers();

    let mut inference_params = InferenceParams::default();
    inference_params.chat_completion.temperature = Some(-100.0);
    inference_params.chat_completion.top_p = Some(-100.0);

    let params = ClientInferenceParams {
        function_name: Some("basic_test".to_string()),
        variant_name: Some(provider.variant_name.clone()),
        params: inference_params,
        input: ClientInput {
            system: Some(json!({"assistant_name": "Dr. Mehta"})),
            messages: vec![ClientInputMessage {
                role: Role::User,
                content: vec![ClientInputMessageContent::Text(TextKind::Text {
                    text: "What is the name of the capital city of Japan?".to_string(),
                })],
            }],
        },
<<<<<<< HEAD
        stream: Some(true),
        extra_headers,
        ..Default::default()
    };
=======
        "input":
            {
               "system": {"assistant_name": format!("Dr. Mehta")},
               "messages": [
                {
                    "role": "user",
                    "content": "What is the name of the capital city of Japan?"
                }
            ]},
        "stream": true,
        "extra_body": [
            {
                "variant_name": "aws-sagemaker-openai",
                "pointer": "/messages/0/content",
                "value": 123,
            },
        ],
        "extra_headers": extra_headers.headers,
    });
>>>>>>> 4c0e22ec

    // We expect this request to fail because of the invalid parameters
    let result = client.inference(params).await;
    let err = result.unwrap_err();
    let err_msg = err.to_string();

    assert!(
        err_msg.contains("top_p")
            || err_msg.contains("topP")
            || err_msg.contains("temperature")
            || err_msg.contains("400 Bad Request"),
        "Unexpected error message: {err_msg}"
    );

    // Sleep to allow time for data to be inserted into ClickHouse (trailing writes from API)
    tokio::time::sleep(std::time::Duration::from_millis(100)).await;
}

<<<<<<< HEAD
pub async fn test_simple_streaming_inference_request_with_provider(
    provider: E2ETestProvider,
    client: &tensorzero::Client,
) {
=======
pub async fn test_simple_streaming_inference_request_with_provider(provider: E2ETestProvider) {
    // We use a serverless Sagemaker endpoint, which doesn't support streaming
    if provider.variant_name == "aws-sagemaker-tgi" {
        return;
    }
>>>>>>> 4c0e22ec
    let episode_id = Uuid::now_v7();
    let tag_value = Uuid::now_v7().to_string();
    // Generate random u32
    let seed = rand::rng().random_range(0..u32::MAX);

    let original_content = test_simple_streaming_inference_request_with_provider_cache(
        &provider, episode_id, seed, &tag_value, false, client,
    )
    .await;
    tokio::time::sleep(std::time::Duration::from_millis(100)).await;
    let cached_content = test_simple_streaming_inference_request_with_provider_cache(
        &provider, episode_id, seed, &tag_value, true, client,
    )
    .await;
    assert_eq!(original_content, cached_content);
}

pub async fn test_simple_streaming_inference_request_with_provider_cache(
    provider: &E2ETestProvider,
    episode_id: Uuid,
    seed: u32,
    tag_value: &str,
    check_cache: bool,
    client: &tensorzero::Client,
) -> String {
    let response = client
        .inference(ClientInferenceParams {
            function_name: Some("basic_test".to_string()),
            variant_name: Some(provider.variant_name.clone()),
            episode_id: Some(episode_id),
            input: ClientInput {
                system: Some(json!({"assistant_name": format!("Dr. Mehta #{seed}")})),
                messages: vec![ClientInputMessage {
                    role: Role::User,
                    content: vec![ClientInputMessageContent::Text(TextKind::Text {
                        text: "What is the name of the capital city of Japan?".to_string(),
                    })],
                }],
            },
            tags: [("key".to_string(), tag_value.to_string())]
                .into_iter()
                .collect(),
            cache_options: CacheParamsOptions {
                enabled: CacheEnabledMode::On,
                max_age_s: Some(10),
            },
            extra_headers: get_extra_headers(),
            stream: Some(true),
            ..Default::default()
        })
        .await
        .unwrap();

    let tensorzero::InferenceOutput::Streaming(mut streaming_response) = response else {
        panic!("Expected streaming response");
    };

    let mut chunks = vec![];

    while let Some(chunk) = streaming_response.next().await {
        let chunk = chunk.unwrap();
        let chunk_json = serde_json::to_value(&chunk).unwrap();
        chunks.push(serde_json::to_string(&chunk_json).unwrap());
    }

    assert!(!chunks.is_empty());

    let mut inference_id: Option<Uuid> = None;
    let mut full_content = String::new();
    let mut input_tokens = 0;
    let mut output_tokens = 0;
    let mut finish_reason: Option<String> = None;
    for chunk_str in chunks.clone() {
        let chunk_json: Value = serde_json::from_str(&chunk_str).unwrap();

        println!("API response chunk: {chunk_json:#?}");

        let chunk_inference_id = chunk_json.get("inference_id").unwrap().as_str().unwrap();
        let chunk_inference_id = Uuid::parse_str(chunk_inference_id).unwrap();
        match inference_id {
            Some(inference_id) => {
                assert_eq!(inference_id, chunk_inference_id);
            }
            None => {
                inference_id = Some(chunk_inference_id);
            }
        }

        let chunk_episode_id = chunk_json.get("episode_id").unwrap().as_str().unwrap();
        let chunk_episode_id = Uuid::parse_str(chunk_episode_id).unwrap();
        assert_eq!(chunk_episode_id, episode_id);

        let content_blocks = chunk_json.get("content").unwrap().as_array().unwrap();
        if !content_blocks.is_empty() {
            let content_block = content_blocks.first().unwrap();
            let content = content_block.get("text").unwrap().as_str().unwrap();
            full_content.push_str(content);
        }

        // When we get a cache hit, the usage should be explicitly set to 0
        if check_cache {
            let usage = chunk_json.get("usage").unwrap();
            assert_eq!(usage.get("input_tokens").unwrap().as_u64().unwrap(), 0);
            assert_eq!(usage.get("output_tokens").unwrap().as_u64().unwrap(), 0);
        }

        if let Some(usage) = chunk_json.get("usage") {
            input_tokens += usage.get("input_tokens").unwrap().as_u64().unwrap();
            output_tokens += usage.get("output_tokens").unwrap().as_u64().unwrap();
        }

        if let Some(chunk_finish_reason) = chunk_json.get("finish_reason") {
            assert!(finish_reason.is_none());
            finish_reason = Some(chunk_finish_reason.as_str().unwrap().to_string());
        }
    }

    let inference_id = inference_id.unwrap();
    assert!(full_content.to_lowercase().contains("tokyo"));

    // NB: Azure doesn't support input/output tokens during streaming
    if provider.variant_name.contains("azure") || check_cache {
        assert_eq!(input_tokens, 0);
        assert_eq!(output_tokens, 0);
    } else {
        assert!(input_tokens > 0);
        assert!(output_tokens > 0);
    }

    assert!(finish_reason.is_some());

    // Sleep to allow time for data to be inserted into ClickHouse (trailing writes from API)
    tokio::time::sleep(std::time::Duration::from_millis(100)).await;

    // Check ClickHouse - ChatInference Table
    let clickhouse = get_clickhouse().await;
    let result = select_chat_inference_clickhouse(&clickhouse, inference_id)
        .await
        .unwrap();

    println!("ClickHouse - ChatInference: {result:#?}");

    let id = result.get("id").unwrap().as_str().unwrap();
    let id_uuid = Uuid::parse_str(id).unwrap();
    assert_eq!(id_uuid, inference_id);

    let function_name = result.get("function_name").unwrap().as_str().unwrap();
    assert_eq!(function_name, "basic_test");

    let variant_name = result.get("variant_name").unwrap().as_str().unwrap();
    assert_eq!(variant_name, provider.variant_name);

    let episode_id_result = result.get("episode_id").unwrap().as_str().unwrap();
    let episode_id_result = Uuid::parse_str(episode_id_result).unwrap();
    assert_eq!(episode_id_result, episode_id);

    let input: Value =
        serde_json::from_str(result.get("input").unwrap().as_str().unwrap()).unwrap();
    let correct_input = json!({
        "system": {"assistant_name": format!("Dr. Mehta #{seed}")},
        "messages": [
            {
                "role": "user",
                "content": [{"type": "text", "value": "What is the name of the capital city of Japan?"}]
            }
        ]
    });
    assert_eq!(input, correct_input);

    let output = result.get("output").unwrap().as_str().unwrap();
    let output: Vec<Value> = serde_json::from_str(output).unwrap();
    assert_eq!(output.len(), 1);
    let content_block = output.first().unwrap();
    let content_block_type = content_block.get("type").unwrap().as_str().unwrap();
    assert_eq!(content_block_type, "text");
    let clickhouse_content = content_block.get("text").unwrap().as_str().unwrap();
    assert_eq!(clickhouse_content, full_content);

    let tool_params = result.get("tool_params").unwrap().as_str().unwrap();
    assert!(tool_params.is_empty());

    let inference_params = result.get("inference_params").unwrap().as_str().unwrap();
    let inference_params: Value = serde_json::from_str(inference_params).unwrap();
    let inference_params = inference_params.get("chat_completion").unwrap();
    assert!(inference_params.get("temperature").is_none());
    assert!(inference_params.get("seed").is_none());
    let expected_max_tokens = if provider.model_name.starts_with("o1") {
        1000
    } else if provider.model_name.starts_with("gemini-2.5-pro") {
        500
    } else {
        100
    };
    assert_eq!(
        inference_params
            .get("max_tokens")
            .unwrap()
            .as_u64()
            .unwrap(),
        expected_max_tokens
    );

    let processing_time_ms = result.get("processing_time_ms").unwrap().as_u64().unwrap();
    assert!(processing_time_ms > 0);

    let tags = result.get("tags").unwrap().as_object().unwrap();
    assert_eq!(tags.get("key").unwrap().as_str().unwrap(), tag_value);

    // Check ClickHouse - ModelInference Table
    let result = select_model_inference_clickhouse(&clickhouse, inference_id)
        .await
        .unwrap();

    println!("ClickHouse - ModelInference: {result:#?}");

    let model_inference_id = result.get("id").unwrap().as_str().unwrap();
    assert!(Uuid::parse_str(model_inference_id).is_ok());

    let inference_id_result = result.get("inference_id").unwrap().as_str().unwrap();
    let inference_id_result = Uuid::parse_str(inference_id_result).unwrap();
    assert_eq!(inference_id_result, inference_id);

    let model_name = result.get("model_name").unwrap().as_str().unwrap();
    assert_eq!(model_name, provider.model_name);
    let model_provider_name = result.get("model_provider_name").unwrap().as_str().unwrap();
    assert_eq!(model_provider_name, provider.model_provider_name);

    let raw_request = result.get("raw_request").unwrap().as_str().unwrap();
    assert!(raw_request.to_lowercase().contains("japan"));
    assert!(
        serde_json::from_str::<Value>(raw_request).is_ok(),
        "raw_request is not a valid JSON"
    );

    let raw_response = result.get("raw_response").unwrap().as_str().unwrap();

    // Check if raw_response is valid JSONL
    for line in raw_response.lines() {
        assert!(serde_json::from_str::<Value>(line).is_ok());
    }

    let input_tokens = result.get("input_tokens").unwrap();
    let output_tokens = result.get("output_tokens").unwrap();

    // NB: Azure doesn't support input/output tokens during streaming
    if provider.variant_name.contains("azure") {
        assert!(input_tokens.is_null());
        assert!(output_tokens.is_null());
    } else {
        assert!(input_tokens.as_u64().unwrap() > 0);
        assert!(output_tokens.as_u64().unwrap() > 0);
    }

    let response_time_ms = result.get("response_time_ms").unwrap().as_u64().unwrap();
    if check_cache {
        assert_eq!(response_time_ms, 0);
    } else {
        assert!(response_time_ms > 0);
    }

    let ttft_ms = result.get("ttft_ms").unwrap().as_u64().unwrap();
    if check_cache {
        assert_eq!(ttft_ms, 0);
    } else {
        assert!(ttft_ms >= 1);
    }
    assert!(ttft_ms <= response_time_ms);

    let system = result.get("system").unwrap().as_str().unwrap();
    assert_eq!(
        system,
        format!("You are a helpful and friendly assistant named Dr. Mehta #{seed}")
    );
    let input_messages = result.get("input_messages").unwrap().as_str().unwrap();
    let input_messages: Vec<RequestMessage> = serde_json::from_str(input_messages).unwrap();
    let expected_input_messages = vec![RequestMessage {
        role: Role::User,
        content: vec!["What is the name of the capital city of Japan?"
            .to_string()
            .into()],
    }];
    assert_eq!(input_messages, expected_input_messages);
    let output = result.get("output").unwrap().as_str().unwrap();
    let output: Vec<ContentBlock> = serde_json::from_str(output).unwrap();
    assert_eq!(output.len(), 1);

    // Check the InferenceTag Table
    let result =
        select_inference_tags_clickhouse(&clickhouse, "basic_test", "key", tag_value, inference_id)
            .await
            .unwrap();
    let id = result.get("inference_id").unwrap().as_str().unwrap();
    let id = Uuid::parse_str(id).unwrap();
    assert_eq!(id, inference_id);

    full_content
}

pub async fn test_inference_params_inference_request_with_provider(
    provider: E2ETestProvider,
    client: &tensorzero::Client,
) {
    // Gemini 2.5 Pro gives us 'Penalty is not enabled for models/gemini-2.5-pro-preview-05-06'
    if provider.model_name.starts_with("gemini-2.5-pro") {
        return;
    }
    let episode_id = Uuid::now_v7();
    let extra_headers = get_extra_headers();

    let mut inference_params = InferenceParams::default();
    inference_params.chat_completion.temperature = Some(0.9);
    inference_params.chat_completion.seed = Some(1337);
    inference_params.chat_completion.max_tokens = Some(120);
    inference_params.chat_completion.top_p = Some(0.9);
    inference_params.chat_completion.presence_penalty = Some(0.1);
    inference_params.chat_completion.frequency_penalty = Some(0.2);

    let params = ClientInferenceParams {
        function_name: Some("basic_test".to_string()),
        variant_name: Some(provider.variant_name.clone()),
        episode_id: Some(episode_id),
        input: ClientInput {
            system: Some(json!({"assistant_name": "Dr. Mehta"})),
            messages: vec![ClientInputMessage {
                role: Role::User,
                content: vec![ClientInputMessageContent::Text(TextKind::Text {
                    text: "What is the name of the capital city of Japan?".to_string(),
                })],
            }],
        },
        params: inference_params,
        stream: Some(false),
        credentials: provider
            .credentials
            .clone()
            .into_iter()
            .map(|(k, v)| (k, ClientSecretString(SecretString::new(v.into()))))
            .collect(),
        extra_headers,
        ..Default::default()
    };

    let response = client.inference(params).await.unwrap();

    match response {
        tensorzero::InferenceOutput::NonStreaming(response) => {
            let response_json = serde_json::to_value(&response).unwrap();
            println!("API response: {response_json:#?}");
            check_inference_params_response(response_json, &provider, Some(episode_id), false)
                .await;
        }
        _ => panic!("Expected non-streaming response"),
    }
}

// This function is also used by batch tests. If you adjust the prompt checked by this function
// ("What is the name of the capital city of Japan?"), make sure to update the batch tests to start batch
// jobs with the correct prompt.
pub async fn check_inference_params_response(
    response_json: Value,
    provider: &E2ETestProvider,
    episode_id: Option<Uuid>,
    is_batch: bool,
) {
    let hardcoded_function_name = "basic_test";
    let inference_id = response_json.get("inference_id").unwrap().as_str().unwrap();
    let inference_id = Uuid::parse_str(inference_id).unwrap();

    if let Some(episode_id) = episode_id {
        let episode_id_response = response_json.get("episode_id").unwrap().as_str().unwrap();
        let episode_id_response = Uuid::parse_str(episode_id_response).unwrap();
        assert_eq!(episode_id_response, episode_id);
    }

    let variant_name = response_json.get("variant_name").unwrap().as_str().unwrap();
    assert_eq!(variant_name, provider.variant_name);

    let content = response_json.get("content").unwrap().as_array().unwrap();
    assert_eq!(content.len(), 1);
    let content_block = content.first().unwrap();
    let content_block_type = content_block.get("type").unwrap().as_str().unwrap();
    assert_eq!(content_block_type, "text");
    let content = content_block.get("text").unwrap().as_str().unwrap();
    assert!(content.to_lowercase().contains("tokyo"));

    let usage = response_json.get("usage").unwrap();
    let input_tokens = usage.get("input_tokens").unwrap().as_u64().unwrap();
    assert!(input_tokens > 0);
    let output_tokens = usage.get("output_tokens").unwrap().as_u64().unwrap();
    assert!(output_tokens > 0);

    // Sleep to allow time for data to be inserted into ClickHouse (trailing writes from API)
    tokio::time::sleep(std::time::Duration::from_millis(100)).await;

    // Check if ClickHouse is ok - ChatInference Table
    let clickhouse = get_clickhouse().await;
    let result = select_chat_inference_clickhouse(&clickhouse, inference_id)
        .await
        .unwrap();

    println!("ClickHouse - ChatInference: {result:#?}");

    let id = result.get("id").unwrap().as_str().unwrap();
    let id = Uuid::parse_str(id).unwrap();
    assert_eq!(id, inference_id);

    let function_name = result.get("function_name").unwrap().as_str().unwrap();
    assert_eq!(function_name, hardcoded_function_name);

    let variant_name = result.get("variant_name").unwrap().as_str().unwrap();
    assert_eq!(variant_name, provider.variant_name);

    if let Some(episode_id) = episode_id {
        let retrieved_episode_id = result.get("episode_id").unwrap().as_str().unwrap();
        let retrieved_episode_id = Uuid::parse_str(retrieved_episode_id).unwrap();
        assert_eq!(retrieved_episode_id, episode_id);
    }

    let input: Value =
        serde_json::from_str(result.get("input").unwrap().as_str().unwrap()).unwrap();

    // The type might be "text" or "raw_text" depending on whether we're using the client or direct HTTP
    let mut input_to_compare = input.clone();
    if let Some(messages) = input_to_compare.get_mut("messages") {
        if let Some(message) = messages.as_array_mut().and_then(|m| m.get_mut(0)) {
            if let Some(content) = message.get_mut("content") {
                if let Some(content_item) = content.as_array_mut().and_then(|c| c.get_mut(0)) {
                    if content_item.get("type").is_some() {
                        // Don't validate the "type" field, as it could be "text" or "raw_text"
                        content_item["type"] = json!("ANY_TYPE");
                    }
                }
            }
        }
    }

    let mut correct_input = json!({
        "system": {"assistant_name": "Dr. Mehta"},
        "messages": [
            {
                "role": "user",
                "content": [{"type": "raw_text", "value": "What is the name of the capital city of Japan?"}]
            }
        ]
    });

    // Set the same placeholder type in the expected input
    if let Some(messages) = correct_input.get_mut("messages") {
        if let Some(message) = messages.as_array_mut().and_then(|m| m.get_mut(0)) {
            if let Some(content) = message.get_mut("content") {
                if let Some(content_item) = content.as_array_mut().and_then(|c| c.get_mut(0)) {
                    content_item["type"] = json!("ANY_TYPE");
                }
            }
        }
    }

    assert_eq!(input_to_compare, correct_input);

    let content_blocks = result.get("output").unwrap().as_str().unwrap();
    let content_blocks: Vec<Value> = serde_json::from_str(content_blocks).unwrap();
    assert_eq!(content_blocks.len(), 1);
    let content_block = content_blocks.first().unwrap();
    let content_block_type = content_block.get("type").unwrap().as_str().unwrap();
    assert_eq!(content_block_type, "text");
    let clickhouse_content = content_block.get("text").unwrap().as_str().unwrap();
    assert_eq!(clickhouse_content, content);

    let tool_params = result.get("tool_params").unwrap().as_str().unwrap();
    assert!(tool_params.is_empty());

    let inference_params = result.get("inference_params").unwrap().as_str().unwrap();
    let inference_params: Value = serde_json::from_str(inference_params).unwrap();
    let inference_params = inference_params.get("chat_completion").unwrap();
    let temperature = inference_params
        .get("temperature")
        .unwrap()
        .as_f64()
        .unwrap();
    assert_eq!(temperature, 0.9);
    let seed = inference_params.get("seed").unwrap().as_u64().unwrap();
    assert_eq!(seed, 1337);
    let max_tokens = inference_params
        .get("max_tokens")
        .unwrap()
        .as_u64()
        .unwrap();
    assert_eq!(max_tokens, 120);
    let top_p = inference_params.get("top_p").unwrap().as_f64().unwrap();
    assert_eq!(top_p, 0.9);
    let presence_penalty = inference_params
        .get("presence_penalty")
        .unwrap()
        .as_f64()
        .unwrap();
    assert_eq!(presence_penalty, 0.1);
    let frequency_penalty = inference_params
        .get("frequency_penalty")
        .unwrap()
        .as_f64()
        .unwrap();
    assert_eq!(frequency_penalty, 0.2);

    if !is_batch {
        let processing_time_ms = result.get("processing_time_ms").unwrap().as_u64().unwrap();
        assert!(processing_time_ms > 0);
    } else {
        assert!(result.get("processing_time_ms").unwrap().is_null());
    }

    // Check the ModelInference Table
    let result = select_model_inference_clickhouse(&clickhouse, inference_id)
        .await
        .unwrap();

    println!("ClickHouse - ModelInference: {result:#?}");

    let model_inference_id = result.get("id").unwrap().as_str().unwrap();
    assert!(Uuid::parse_str(model_inference_id).is_ok());

    let inference_id_result = result.get("inference_id").unwrap().as_str().unwrap();
    let inference_id_result = Uuid::parse_str(inference_id_result).unwrap();
    assert_eq!(inference_id_result, inference_id);

    let model_name = result.get("model_name").unwrap().as_str().unwrap();
    assert_eq!(model_name, provider.model_name);
    let model_provider_name = result.get("model_provider_name").unwrap().as_str().unwrap();
    assert_eq!(model_provider_name, provider.model_provider_name);

    let raw_request = result.get("raw_request").unwrap().as_str().unwrap();
    assert!(raw_request.to_lowercase().contains("japan"));
    assert!(
        serde_json::from_str::<Value>(raw_request).is_ok(),
        "raw_request is not a valid JSON"
    );

    let raw_response = result.get("raw_response").unwrap().as_str().unwrap();
    assert!(raw_response.to_lowercase().contains("tokyo"));
    assert!(serde_json::from_str::<Value>(raw_response).is_ok());

    let input_tokens = result.get("input_tokens").unwrap().as_u64().unwrap();
    assert!(input_tokens > 0);
    let output_tokens = result.get("output_tokens").unwrap().as_u64().unwrap();
    assert!(output_tokens > 0);
    if !is_batch {
        let response_time_ms = result.get("response_time_ms").unwrap().as_u64().unwrap();
        assert!(response_time_ms > 0);
        assert!(result.get("ttft_ms").unwrap().is_null());
    } else {
        assert!(result.get("response_time_ms").unwrap().is_null());
        assert!(result.get("ttft_ms").unwrap().is_null());
    }
    let system = result.get("system").unwrap().as_str().unwrap();
    assert_eq!(
        system,
        "You are a helpful and friendly assistant named Dr. Mehta"
    );
    let input_messages = result.get("input_messages").unwrap().as_str().unwrap();
    let input_messages: Vec<RequestMessage> = serde_json::from_str(input_messages).unwrap();
    let expected_input_messages = vec![RequestMessage {
        role: Role::User,
        content: vec!["What is the name of the capital city of Japan?"
            .to_string()
            .into()],
    }];
    assert_eq!(input_messages, expected_input_messages);
    let output = result.get("output").unwrap().as_str().unwrap();
    let output: Vec<ContentBlock> = serde_json::from_str(output).unwrap();
    assert_eq!(output.len(), 1);
}

pub async fn test_inference_params_streaming_inference_request_with_provider(
    provider: E2ETestProvider,
    client: &tensorzero::Client,
) {
    // Gemini 2.5 Pro gives us 'Penalty is not enabled for models/gemini-2.5-pro-preview-05-06'
    if provider.model_name.starts_with("gemini-2.5-pro") {
        return;
    }
    let episode_id = Uuid::now_v7();
    let extra_headers = get_extra_headers();

    let mut inference_params = InferenceParams::default();
    inference_params.chat_completion.temperature = Some(0.9);
    inference_params.chat_completion.seed = Some(1337);
    inference_params.chat_completion.max_tokens = Some(120);
    inference_params.chat_completion.top_p = Some(0.9);
    inference_params.chat_completion.presence_penalty = Some(0.1);
    inference_params.chat_completion.frequency_penalty = Some(0.2);

    let params = ClientInferenceParams {
        function_name: Some("basic_test".to_string()),
        variant_name: Some(provider.variant_name.clone()),
        episode_id: Some(episode_id),
        input: ClientInput {
            system: Some(json!({"assistant_name": "Dr. Mehta"})),
            messages: vec![ClientInputMessage {
                role: Role::User,
                content: vec![ClientInputMessageContent::Text(TextKind::Text {
                    text: "What is the name of the capital city of Japan?".to_string(),
                })],
            }],
        },
        params: inference_params,
        stream: Some(true),
        credentials: provider
            .credentials
            .clone()
            .into_iter()
            .map(|(k, v)| (k, ClientSecretString(SecretString::new(v.into()))))
            .collect(),
        extra_headers,
        ..Default::default()
    };

    let response = client.inference(params).await.unwrap();

    let tensorzero::InferenceOutput::Streaming(mut stream) = response else {
        panic!("Expected streaming response");
    };

    let mut chunks = vec![];
    while let Some(event) = stream.next().await {
        let chunk = event.unwrap();
        chunks.push(serde_json::to_value(&chunk).unwrap());
    }

    let mut inference_id: Option<Uuid> = None;
    let mut full_content = String::new();
    let mut input_tokens = 0;
    let mut output_tokens = 0;
    for chunk_json in chunks.clone() {
        println!("API response chunk: {chunk_json:#?}");

        let chunk_inference_id = chunk_json.get("inference_id").unwrap().as_str().unwrap();
        let chunk_inference_id = Uuid::parse_str(chunk_inference_id).unwrap();
        match inference_id {
            Some(inference_id) => {
                assert_eq!(inference_id, chunk_inference_id);
            }
            None => {
                inference_id = Some(chunk_inference_id);
            }
        }

        let chunk_episode_id = chunk_json.get("episode_id").unwrap().as_str().unwrap();
        let chunk_episode_id = Uuid::parse_str(chunk_episode_id).unwrap();
        assert_eq!(chunk_episode_id, episode_id);

        let content_blocks = chunk_json.get("content").unwrap().as_array().unwrap();
        if !content_blocks.is_empty() {
            let content_block = content_blocks.first().unwrap();
            let content = content_block.get("text").unwrap().as_str().unwrap();
            full_content.push_str(content);
        }

        if let Some(usage) = chunk_json.get("usage") {
            input_tokens += usage.get("input_tokens").unwrap().as_u64().unwrap();
            output_tokens += usage.get("output_tokens").unwrap().as_u64().unwrap();
        }
    }

    let inference_id = inference_id.unwrap();
    assert!(full_content.to_lowercase().contains("tokyo"));

    // NB: Azure doesn't support input/output tokens during streaming
    if provider.variant_name.contains("azure") {
        assert_eq!(input_tokens, 0);
        assert_eq!(output_tokens, 0);
    } else {
        assert!(input_tokens > 0);
        assert!(output_tokens > 0);
    }

    // Sleep to allow time for data to be inserted into ClickHouse (trailing writes from API)
    tokio::time::sleep(std::time::Duration::from_millis(100)).await;

    // Check ClickHouse - ChatInference Table
    let clickhouse = get_clickhouse().await;
    let result = select_chat_inference_clickhouse(&clickhouse, inference_id)
        .await
        .unwrap();

    println!("ClickHouse - ChatInference: {result:#?}");

    let id = result.get("id").unwrap().as_str().unwrap();
    let id_uuid = Uuid::parse_str(id).unwrap();
    assert_eq!(id_uuid, inference_id);

    let function_name = result.get("function_name").unwrap().as_str().unwrap();
    assert_eq!(function_name, "basic_test");

    let variant_name = result.get("variant_name").unwrap().as_str().unwrap();
    assert_eq!(variant_name, provider.variant_name);

    let episode_id_result = result.get("episode_id").unwrap().as_str().unwrap();
    let episode_id_result = Uuid::parse_str(episode_id_result).unwrap();
    assert_eq!(episode_id_result, episode_id);

    let input: Value =
        serde_json::from_str(result.get("input").unwrap().as_str().unwrap()).unwrap();
    let correct_input = json!({
        "system": {"assistant_name": "Dr. Mehta"},
        "messages": [
            {
                "role": "user",
                "content": [{"type": "text", "value": "What is the name of the capital city of Japan?"}]
            }
        ]
    });
    assert_eq!(input, correct_input);

    let output = result.get("output").unwrap().as_str().unwrap();
    let output: Vec<Value> = serde_json::from_str(output).unwrap();
    assert_eq!(output.len(), 1);
    let content_block = output.first().unwrap();
    let content_block_type = content_block.get("type").unwrap().as_str().unwrap();
    assert_eq!(content_block_type, "text");
    let clickhouse_content = content_block.get("text").unwrap().as_str().unwrap();
    assert_eq!(clickhouse_content, full_content);

    let tool_params = result.get("tool_params").unwrap().as_str().unwrap();
    assert!(tool_params.is_empty());

    let inference_params = result.get("inference_params").unwrap().as_str().unwrap();
    let inference_params: Value = serde_json::from_str(inference_params).unwrap();
    let inference_params = inference_params.get("chat_completion").unwrap();
    let temperature = inference_params
        .get("temperature")
        .unwrap()
        .as_f64()
        .unwrap();
    assert_eq!(temperature, 0.9);
    let seed = inference_params.get("seed").unwrap().as_u64().unwrap();
    assert_eq!(seed, 1337);
    let max_tokens = inference_params
        .get("max_tokens")
        .unwrap()
        .as_u64()
        .unwrap();
    assert_eq!(max_tokens, 120);
    let top_p = inference_params.get("top_p").unwrap().as_f64().unwrap();
    assert_eq!(top_p, 0.9);
    let presence_penalty = inference_params
        .get("presence_penalty")
        .unwrap()
        .as_f64()
        .unwrap();
    assert_eq!(presence_penalty, 0.1);
    let frequency_penalty = inference_params
        .get("frequency_penalty")
        .unwrap()
        .as_f64()
        .unwrap();
    assert_eq!(frequency_penalty, 0.2);

    let processing_time_ms = result.get("processing_time_ms").unwrap().as_u64().unwrap();
    assert!(processing_time_ms > 0);

    // Check ClickHouse - ModelInference Table
    let result = select_model_inference_clickhouse(&clickhouse, inference_id)
        .await
        .unwrap();

    println!("ClickHouse - ModelInference: {result:#?}");

    let model_inference_id = result.get("id").unwrap().as_str().unwrap();
    assert!(Uuid::parse_str(model_inference_id).is_ok());

    let inference_id_result = result.get("inference_id").unwrap().as_str().unwrap();
    let inference_id_result = Uuid::parse_str(inference_id_result).unwrap();
    assert_eq!(inference_id_result, inference_id);

    let model_name = result.get("model_name").unwrap().as_str().unwrap();
    assert_eq!(model_name, provider.model_name);
    let model_provider_name = result.get("model_provider_name").unwrap().as_str().unwrap();
    assert_eq!(model_provider_name, provider.model_provider_name);

    let raw_request = result.get("raw_request").unwrap().as_str().unwrap();
    assert!(raw_request.to_lowercase().contains("japan"));
    assert!(
        serde_json::from_str::<Value>(raw_request).is_ok(),
        "raw_request is not a valid JSON"
    );

    let raw_response = result.get("raw_response").unwrap().as_str().unwrap();

    // Check if raw_response is valid JSONL
    for line in raw_response.lines() {
        assert!(serde_json::from_str::<Value>(line).is_ok());
    }

    let input_tokens = result.get("input_tokens").unwrap();
    let output_tokens = result.get("output_tokens").unwrap();

    // NB: Azure doesn't support input/output tokens during streaming
    if provider.variant_name.contains("azure") {
        assert!(input_tokens.is_null());
        assert!(output_tokens.is_null());
    } else {
        assert!(input_tokens.as_u64().unwrap() > 0);
        assert!(output_tokens.as_u64().unwrap() > 0);
    }

    let response_time_ms = result.get("response_time_ms").unwrap().as_u64().unwrap();
    assert!(response_time_ms > 0);

    let ttft_ms = result.get("ttft_ms").unwrap().as_u64().unwrap();
    assert!(ttft_ms >= 1);
    assert!(ttft_ms <= response_time_ms);

    let system = result.get("system").unwrap().as_str().unwrap();
    assert_eq!(
        system,
        "You are a helpful and friendly assistant named Dr. Mehta"
    );
    let input_messages = result.get("input_messages").unwrap().as_str().unwrap();
    let input_messages: Vec<RequestMessage> = serde_json::from_str(input_messages).unwrap();
    let expected_input_messages = vec![RequestMessage {
        role: Role::User,
        content: vec!["What is the name of the capital city of Japan?"
            .to_string()
            .into()],
    }];
    assert_eq!(input_messages, expected_input_messages);
    let output = result.get("output").unwrap().as_str().unwrap();
    let output: Vec<ContentBlock> = serde_json::from_str(output).unwrap();
    assert_eq!(output.len(), 1);
}

pub async fn test_tool_use_tool_choice_auto_used_inference_request_with_provider(
    provider: E2ETestProvider,
    client: &tensorzero::Client,
) {
    let episode_id = Uuid::now_v7();

    let response = client
        .inference(ClientInferenceParams {
            function_name: Some("weather_helper".to_string()),
            variant_name: Some(provider.variant_name.clone()),
            episode_id: Some(episode_id),
            input: ClientInput {
                system: Some(json!({"assistant_name": "Dr. Mehta"})),
                messages: vec![ClientInputMessage {
                    role: Role::User,
                    content: vec![ClientInputMessageContent::Text(TextKind::Text {
                        text: "What is the weather like in Tokyo (in Celsius)? Use the `get_temperature` tool.".to_string(),
                    })],
                }],
            },
            tags: [("test_type".to_string(), "auto_used".to_string())]
                .into_iter()
                .collect(),
            extra_headers: get_extra_headers(),
            ..Default::default()
        })
        .await
        .unwrap();

    let response_json = match response {
        tensorzero::InferenceOutput::NonStreaming(response) => {
            serde_json::to_value(&response).unwrap()
        }
        tensorzero::InferenceOutput::Streaming(_) => {
            panic!("Unexpected streaming response");
        }
    };

    println!("API response: {response_json:#?}");
    check_tool_use_tool_choice_auto_used_inference_response(
        response_json,
        &provider,
        Some(episode_id),
        false,
    )
    .await;
}

pub async fn check_tool_use_tool_choice_auto_used_inference_response(
    response_json: Value,
    provider: &E2ETestProvider,
    episode_id: Option<Uuid>,
    is_batch: bool,
) {
    let inference_id = response_json.get("inference_id").unwrap().as_str().unwrap();
    let inference_id = Uuid::parse_str(inference_id).unwrap();

    if let Some(episode_id) = episode_id {
        let episode_id_response = response_json.get("episode_id").unwrap().as_str().unwrap();
        let episode_id_response = Uuid::parse_str(episode_id_response).unwrap();
        assert_eq!(episode_id_response, episode_id);
    }

    let variant_name = response_json.get("variant_name").unwrap().as_str().unwrap();
    assert_eq!(variant_name, provider.variant_name);

    let content = response_json.get("content").unwrap().as_array().unwrap();
    assert!(!content.is_empty()); // could be > 1 if the model returns text as well
    let content_block = content
        .iter()
        .find(|block| block["type"] == "tool_call")
        .unwrap();
    let content_block_type = content_block.get("type").unwrap().as_str().unwrap();
    assert_eq!(content_block_type, "tool_call");

    assert!(content_block.get("id").unwrap().as_str().is_some());

    let raw_name = content_block.get("raw_name").unwrap().as_str().unwrap();
    assert_eq!(raw_name, "get_temperature");
    let name = content_block.get("name").unwrap().as_str().unwrap();
    assert_eq!(name, "get_temperature");

    let raw_arguments = content_block
        .get("raw_arguments")
        .unwrap()
        .as_str()
        .unwrap();
    let raw_arguments: Value = serde_json::from_str(raw_arguments).unwrap();
    let raw_arguments = raw_arguments.as_object().unwrap();
    assert!(raw_arguments.len() == 2);
    let location = raw_arguments.get("location").unwrap().as_str().unwrap();
    assert_eq!(location.to_lowercase(), "tokyo");
    let units = raw_arguments.get("units").unwrap().as_str().unwrap();
    assert!(units == "celsius");

    let arguments = content_block.get("arguments").unwrap();
    let arguments = arguments.as_object().unwrap();
    assert!(arguments.len() == 2);
    let location = arguments.get("location").unwrap().as_str().unwrap();
    assert_eq!(location.to_lowercase(), "tokyo");
    let units = arguments.get("units").unwrap().as_str().unwrap();
    assert!(units == "celsius");

    let usage = response_json.get("usage").unwrap();
    let usage = usage.as_object().unwrap();
    let input_tokens = usage.get("input_tokens").unwrap().as_u64().unwrap();
    let output_tokens = usage.get("output_tokens").unwrap().as_u64().unwrap();
    assert!(input_tokens > 0);
    assert!(output_tokens > 0);

    // Sleep to allow time for data to be inserted into ClickHouse (trailing writes from API)
    tokio::time::sleep(std::time::Duration::from_millis(100)).await;

    // Check if ClickHouse is correct - ChatInference table
    let clickhouse = get_clickhouse().await;
    let result = select_chat_inference_clickhouse(&clickhouse, inference_id)
        .await
        .unwrap();

    println!("ClickHouse - ChatInference: {result:#?}");

    let id = result.get("id").unwrap().as_str().unwrap();
    let id_uuid = Uuid::parse_str(id).unwrap();
    assert_eq!(id_uuid, inference_id);

    let function_name = result.get("function_name").unwrap().as_str().unwrap();
    assert_eq!(function_name, "weather_helper");

    let variant_name = result.get("variant_name").unwrap().as_str().unwrap();
    assert_eq!(variant_name, provider.variant_name);

    if let Some(episode_id) = episode_id {
        let episode_id_result = result.get("episode_id").unwrap().as_str().unwrap();
        let episode_id_result = Uuid::parse_str(episode_id_result).unwrap();
        assert_eq!(episode_id_result, episode_id);
    }

    let input: Value =
        serde_json::from_str(result.get("input").unwrap().as_str().unwrap()).unwrap();
    let correct_input: Value = json!(
        {
            "system": {
                "assistant_name": "Dr. Mehta"
            },
            "messages": [
                {
                    "role": "user",
                    "content": [{"type": "text", "value": "What is the weather like in Tokyo (in Celsius)? Use the `get_temperature` tool."}]
                }
            ]
        }
    );
    assert_eq!(input, correct_input);

    let output_clickhouse: Vec<Value> =
        serde_json::from_str(result.get("output").unwrap().as_str().unwrap()).unwrap();
    assert_eq!(output_clickhouse, *content);

    let tool_params: Value =
        serde_json::from_str(result.get("tool_params").unwrap().as_str().unwrap()).unwrap();
    assert_eq!(tool_params["tool_choice"], "auto");
    assert_eq!(tool_params["parallel_tool_calls"], Value::Null);

    let tools_available = tool_params["tools_available"].as_array().unwrap();
    assert_eq!(tools_available.len(), 1);
    let tool = tools_available.first().unwrap();
    assert_eq!(tool["name"], "get_temperature");
    assert_eq!(
        tool["description"],
        "Get the current temperature in a given location"
    );
    assert_eq!(tool["strict"], false);

    let tool_parameters = tool["parameters"].as_object().unwrap();
    assert_eq!(tool_parameters["type"], "object");
    assert!(tool_parameters.get("properties").is_some());
    assert!(tool_parameters.get("required").is_some());
    assert_eq!(tool_parameters["additionalProperties"], false);

    let properties = tool_parameters["properties"].as_object().unwrap();
    assert!(properties.contains_key("location"));
    assert!(properties.contains_key("units"));

    let location = properties["location"].as_object().unwrap();
    assert_eq!(location["type"], "string");
    assert_eq!(
        location["description"],
        "The location to get the temperature for (e.g. \"New York\")"
    );

    let units = properties["units"].as_object().unwrap();
    assert_eq!(units["type"], "string");
    assert_eq!(
        units["description"],
        "The units to get the temperature in (must be \"fahrenheit\" or \"celsius\")"
    );
    let units_enum = units["enum"].as_array().unwrap();
    assert_eq!(units_enum.len(), 2);
    assert!(units_enum.contains(&json!("fahrenheit")));
    assert!(units_enum.contains(&json!("celsius")));

    let required = tool_parameters["required"].as_array().unwrap();
    assert!(required.contains(&json!("location")));

    // Check if ClickHouse is correct - ModelInference Table
    let result = select_model_inference_clickhouse(&clickhouse, inference_id)
        .await
        .unwrap();

    println!("ClickHouse - ModelInference: {result:#?}");

    let id = result.get("id").unwrap().as_str().unwrap();
    assert!(Uuid::parse_str(id).is_ok());

    let inference_id_result = result.get("inference_id").unwrap().as_str().unwrap();
    let inference_id_result = Uuid::parse_str(inference_id_result).unwrap();
    assert_eq!(inference_id_result, inference_id);

    let model_name = result.get("model_name").unwrap().as_str().unwrap();
    assert_eq!(model_name, provider.model_name);
    let model_provider_name = result.get("model_provider_name").unwrap().as_str().unwrap();
    assert_eq!(model_provider_name, provider.model_provider_name);

    let raw_request = result.get("raw_request").unwrap().as_str().unwrap();
    assert!(raw_request.to_lowercase().contains("tokyo"));
    assert!(raw_request.to_lowercase().contains("celsius"));
    assert!(
        serde_json::from_str::<Value>(raw_request).is_ok(),
        "raw_request is not a valid JSON"
    );

    let raw_response = result.get("raw_response").unwrap().as_str().unwrap();
    assert!(raw_response.to_lowercase().contains("tokyo"));
    assert!(raw_response.contains("get_temperature"));

    let input_tokens = result.get("input_tokens").unwrap().as_u64().unwrap();
    assert!(input_tokens > 0);
    let output_tokens = result.get("output_tokens").unwrap().as_u64().unwrap();
    assert!(output_tokens > 0);
    if !is_batch {
        let response_time_ms = result.get("response_time_ms").unwrap().as_u64().unwrap();
        assert!(response_time_ms > 0);
        assert!(result.get("ttft_ms").unwrap().is_null());
    }

    let system = result.get("system").unwrap().as_str().unwrap();
    assert_eq!(
        system,
        "You are a helpful and friendly assistant named Dr. Mehta.\n\nPeople will ask you questions about the weather.\n\nIf asked about the weather, just respond with the tool call. Use the \"get_temperature\" tool.\n\nIf provided with a tool result, use it to respond to the user (e.g. \"The weather in New York is 55 degrees Fahrenheit.\")."
    );
    let input_messages = result.get("input_messages").unwrap().as_str().unwrap();
    let input_messages: Vec<RequestMessage> = serde_json::from_str(input_messages).unwrap();
    let expected_input_messages = vec![RequestMessage {
        role: Role::User,
        content: vec![
            "What is the weather like in Tokyo (in Celsius)? Use the `get_temperature` tool."
                .to_string()
                .into(),
        ],
    }];
    assert_eq!(input_messages, expected_input_messages);
    let output = result.get("output").unwrap().as_str().unwrap();
    let output: Vec<ContentBlock> = serde_json::from_str(output).unwrap();
    let tool_call_blocks: Vec<_> = output
        .iter()
        .filter(|block| matches!(block, ContentBlock::ToolCall(_)))
        .collect();

    // Assert exactly one tool call
    assert_eq!(tool_call_blocks.len(), 1, "Expected exactly one tool call");

    let tool_call_block = tool_call_blocks[0];
    match tool_call_block {
        ContentBlock::ToolCall(tool_call) => {
            assert_eq!(tool_call.name, "get_temperature");
            let arguments =
                serde_json::from_str::<Value>(&tool_call.arguments.to_lowercase()).unwrap();
            let expected_arguments = json!({
                "location": "tokyo",
                "units": "celsius"
            });
            assert_eq!(arguments, expected_arguments);
        }
        _ => panic!("Unreachable"),
    }
}

pub async fn test_tool_use_tool_choice_auto_used_streaming_inference_request_with_provider(
    provider: E2ETestProvider,
    client: &tensorzero::Client,
) {
    // Together doesn't correctly produce streaming tool call chunks (it produces text chunks with the raw tool call).
    if provider.model_provider_name == "together" {
        return;
    }

    // OpenAI O1 doesn't support streaming responses
    if provider.model_provider_name == "openai" && provider.model_name.starts_with("o1") {
        return;
    }

    let episode_id = Uuid::now_v7();

    let stream = client.inference(tensorzero::ClientInferenceParams {
        function_name: Some("weather_helper".to_string()),
        model_name: None,
        variant_name: Some(provider.variant_name.clone()),
        episode_id: Some(episode_id),
        input: tensorzero::ClientInput {
            system: Some(json!({"assistant_name": "Dr. Mehta"})),
            messages: vec![tensorzero::ClientInputMessage {
                role: Role::User,
                content: vec![tensorzero::ClientInputMessageContent::Text(TextKind::Text { text: "What is the weather like in Tokyo (in Celsius)? Use the `get_temperature` tool.".to_string() })],
            }],
        },
        stream: Some(true),
        ..Default::default()
    }).await.unwrap();

    let tensorzero::InferenceOutput::Streaming(mut stream) = stream else {
        panic!("Expected streaming response");
    };

    let mut chunks = vec![];
    while let Some(event) = stream.next().await {
        let chunk = event.unwrap();
        chunks.push(serde_json::to_value(&chunk).unwrap());
    }

    let mut inference_id = None;
    let mut tool_id: Option<String> = None;
    let mut arguments = String::new();
    let mut input_tokens = 0;
    let mut output_tokens = 0;

    for chunk_json in chunks {
        println!("API response chunk: {chunk_json:#?}");

        let chunk_inference_id = chunk_json.get("inference_id").unwrap().as_str().unwrap();
        let chunk_inference_id = Uuid::parse_str(chunk_inference_id).unwrap();
        match inference_id {
            None => inference_id = Some(chunk_inference_id),
            Some(inference_id) => assert_eq!(inference_id, chunk_inference_id),
        }

        let chunk_episode_id = chunk_json.get("episode_id").unwrap().as_str().unwrap();
        let chunk_episode_id = Uuid::parse_str(chunk_episode_id).unwrap();
        assert_eq!(chunk_episode_id, episode_id);

        for block in chunk_json.get("content").unwrap().as_array().unwrap() {
            assert!(block.get("id").is_some());

            let block_type = block.get("type").unwrap().as_str().unwrap();

            match block_type {
                "tool_call" => {
                    assert_eq!(
                        block.get("raw_name").unwrap().as_str().unwrap(),
                        "get_temperature"
                    );

                    let block_tool_id = block.get("id").unwrap().as_str().unwrap();
                    match &tool_id {
                        None => tool_id = Some(block_tool_id.to_string()),
                        Some(tool_id) => assert_eq!(tool_id, block_tool_id),
                    }

                    let chunk_arguments = block.get("raw_arguments").unwrap().as_str().unwrap();
                    arguments.push_str(chunk_arguments);
                }
                "text" => {
                    // Sometimes the model will also return some text
                    // (e.g. "Sure, here's the weather in Tokyo:" + tool call)
                    // We mostly care about the tool call, so we'll ignore the text.
                }
                _ => {
                    panic!("Unexpected block type: {block_type}");
                }
            }
        }

        if let Some(usage) = chunk_json.get("usage").and_then(|u| u.as_object()) {
            input_tokens += usage.get("input_tokens").unwrap().as_u64().unwrap();
            output_tokens += usage.get("output_tokens").unwrap().as_u64().unwrap();
        }
    }

    // NB: Azure doesn't return usage during streaming
    if provider.variant_name.contains("azure") {
        assert_eq!(input_tokens, 0);
        assert_eq!(output_tokens, 0);
    } else if provider.variant_name.contains("together") {
        // Do nothing: Together is flaky. Sometimes it returns non-zero usage, sometimes it returns zero usage...
    } else {
        assert!(input_tokens > 0);
        assert!(output_tokens > 0);
    }

    let inference_id = inference_id.unwrap();
    let tool_id = tool_id.unwrap();
    assert!(serde_json::from_str::<Value>(&arguments).is_ok());

    // Sleep for 1 second to allow time for data to be inserted into ClickHouse (trailing writes from API)
    tokio::time::sleep(std::time::Duration::from_millis(100)).await;

    // Check ClickHouse - ChatInference Table
    let clickhouse = get_clickhouse().await;
    let result = select_chat_inference_clickhouse(&clickhouse, inference_id)
        .await
        .unwrap();

    println!("ClickHouse - ChatInference: {result:#?}");

    let id = result.get("id").unwrap().as_str().unwrap();
    let id_uuid = Uuid::parse_str(id).unwrap();
    assert_eq!(id_uuid, inference_id);

    let function_name = result.get("function_name").unwrap().as_str().unwrap();
    assert_eq!(function_name, "weather_helper");

    let variant_name = result.get("variant_name").unwrap().as_str().unwrap();
    assert_eq!(variant_name, provider.variant_name);

    let episode_id_result = result.get("episode_id").unwrap().as_str().unwrap();
    let episode_id_result = Uuid::parse_str(episode_id_result).unwrap();
    assert_eq!(episode_id_result, episode_id);

    let input: Value =
        serde_json::from_str(result.get("input").unwrap().as_str().unwrap()).unwrap();
    let correct_input: Value = json!(
        {
            "system": {
                "assistant_name": "Dr. Mehta"
            },
            "messages": [
                {
                    "role": "user",
                    "content": [{"type": "text", "value": "What is the weather like in Tokyo (in Celsius)? Use the `get_temperature` tool."}]
                }
            ]
        }
    );
    assert_eq!(input, correct_input);

    let output_clickhouse: Vec<Value> =
        serde_json::from_str(result.get("output").unwrap().as_str().unwrap()).unwrap();
    assert!(!output_clickhouse.is_empty()); // could be > 1 if the model returns text as well
    let content_block = output_clickhouse.first().unwrap();
    let content_block_type = content_block.get("type").unwrap().as_str().unwrap();
    assert_eq!(content_block_type, "tool_call");
    assert_eq!(content_block.get("id").unwrap().as_str().unwrap(), tool_id);
    assert_eq!(
        content_block.get("name").unwrap().as_str().unwrap(),
        "get_temperature"
    );
    assert_eq!(
        content_block.get("arguments").unwrap().as_object().unwrap(),
        &serde_json::from_str::<serde_json::Map<String, Value>>(&arguments).unwrap()
    );
    assert_eq!(
        content_block.get("raw_name").unwrap().as_str().unwrap(),
        "get_temperature"
    );
    assert_eq!(
        content_block
            .get("raw_arguments")
            .unwrap()
            .as_str()
            .unwrap(),
        arguments
    );

    let tool_params: Value =
        serde_json::from_str(result.get("tool_params").unwrap().as_str().unwrap()).unwrap();
    assert_eq!(tool_params["tool_choice"], "auto");
    assert_eq!(tool_params["parallel_tool_calls"], Value::Null);

    let tools_available = tool_params["tools_available"].as_array().unwrap();
    assert_eq!(tools_available.len(), 1);
    let tool = tools_available.first().unwrap();
    assert_eq!(tool["name"], "get_temperature");
    assert_eq!(
        tool["description"],
        "Get the current temperature in a given location"
    );
    assert_eq!(tool["strict"], false);

    let tool_parameters = tool["parameters"].as_object().unwrap();
    assert_eq!(tool_parameters["type"], "object");
    assert!(tool_parameters.get("properties").is_some());
    assert!(tool_parameters.get("required").is_some());
    assert_eq!(tool_parameters["additionalProperties"], false);

    let properties = tool_parameters["properties"].as_object().unwrap();
    assert!(properties.contains_key("location"));
    assert!(properties.contains_key("units"));

    let location = properties["location"].as_object().unwrap();
    assert_eq!(location["type"], "string");
    assert_eq!(
        location["description"],
        "The location to get the temperature for (e.g. \"New York\")"
    );

    let units = properties["units"].as_object().unwrap();
    assert_eq!(units["type"], "string");
    assert_eq!(
        units["description"],
        "The units to get the temperature in (must be \"fahrenheit\" or \"celsius\")"
    );
    let units_enum = units["enum"].as_array().unwrap();
    assert_eq!(units_enum.len(), 2);
    assert!(units_enum.contains(&json!("fahrenheit")));
    assert!(units_enum.contains(&json!("celsius")));

    let required = tool_parameters["required"].as_array().unwrap();
    assert!(required.contains(&json!("location")));

    // Check if ClickHouse is correct - ModelInference Table
    let result = select_model_inference_clickhouse(&clickhouse, inference_id)
        .await
        .unwrap();

    println!("ClickHouse - ModelInference: {result:#?}");

    let id = result.get("id").unwrap().as_str().unwrap();
    assert!(Uuid::parse_str(id).is_ok());

    let inference_id_result = result.get("inference_id").unwrap().as_str().unwrap();
    let inference_id_result = Uuid::parse_str(inference_id_result).unwrap();
    assert_eq!(inference_id_result, inference_id);

    let model_name = result.get("model_name").unwrap().as_str().unwrap();
    assert_eq!(model_name, provider.model_name);
    let model_provider_name = result.get("model_provider_name").unwrap().as_str().unwrap();
    assert_eq!(model_provider_name, provider.model_provider_name);

    let raw_request = result.get("raw_request").unwrap().as_str().unwrap();
    assert!(raw_request.contains("get_temperature"));
    assert!(raw_request.to_lowercase().contains("tokyo"));
    assert!(
        serde_json::from_str::<Value>(raw_request).is_ok(),
        "raw_request is not a valid JSON"
    );

    let raw_response = result.get("raw_response").unwrap().as_str().unwrap();
    assert!(raw_response.contains("get_temperature"));
    // Check if raw_response is valid JSONL
    for line in raw_response.lines() {
        assert!(serde_json::from_str::<Value>(line).is_ok());
    }

    let input_tokens = result.get("input_tokens").unwrap();
    let output_tokens = result.get("output_tokens").unwrap();

    // NB: Azure doesn't support input/output tokens during streaming
    if provider.variant_name.contains("azure") {
        assert!(input_tokens.is_null());
        assert!(output_tokens.is_null());
    } else if provider.variant_name.contains("together") {
        // Do nothing: Together is flaky. Sometimes it returns non-zero usage, sometimes it returns zero usage...
    } else {
        assert!(input_tokens.as_u64().unwrap() > 0);
        assert!(output_tokens.as_u64().unwrap() > 0);
    }

    let response_time_ms = result.get("response_time_ms").unwrap().as_u64().unwrap();
    assert!(response_time_ms > 0);

    let ttft_ms = result.get("ttft_ms").unwrap().as_u64().unwrap();
    assert!(ttft_ms >= 1);
    assert!(ttft_ms <= response_time_ms);

    let system = result.get("system").unwrap().as_str().unwrap();
    assert_eq!(
        system,
        "You are a helpful and friendly assistant named Dr. Mehta.\n\nPeople will ask you questions about the weather.\n\nIf asked about the weather, just respond with the tool call. Use the \"get_temperature\" tool.\n\nIf provided with a tool result, use it to respond to the user (e.g. \"The weather in New York is 55 degrees Fahrenheit.\")."
    );
    let input_messages = result.get("input_messages").unwrap().as_str().unwrap();
    let input_messages: Vec<RequestMessage> = serde_json::from_str(input_messages).unwrap();
    let expected_input_messages = vec![RequestMessage {
        role: Role::User,
        content: vec![
            "What is the weather like in Tokyo (in Celsius)? Use the `get_temperature` tool."
                .to_string()
                .into(),
        ],
    }];
    assert_eq!(input_messages, expected_input_messages);
    let output = result.get("output").unwrap().as_str().unwrap();
    let output: Vec<ContentBlock> = serde_json::from_str(output).unwrap();
    let tool_call_blocks: Vec<_> = output
        .iter()
        .filter(|block| matches!(block, ContentBlock::ToolCall(_)))
        .collect();

    // Assert exactly one tool call
    assert_eq!(tool_call_blocks.len(), 1, "Expected exactly one tool call");

    let tool_call_block = tool_call_blocks[0];
    match tool_call_block {
        ContentBlock::ToolCall(tool_call) => {
            assert_eq!(tool_call.name, "get_temperature");
            let arguments =
                serde_json::from_str::<Value>(&tool_call.arguments.to_lowercase()).unwrap();
            let expected_arguments = json!({
                "location": "tokyo",
                "units": "celsius"
            });
            assert_eq!(arguments, expected_arguments);
        }
        _ => panic!("Unreachable"),
    }
}

/// This test is similar to `test_tool_use_tool_choice_auto_used_inference_request_with_provider`, but it steers the model to not use the tool.
/// This ensures that ToolChoice::Auto is working as expected.
pub async fn test_tool_use_tool_choice_auto_unused_inference_request_with_provider(
    provider: E2ETestProvider,
    client: &tensorzero::Client,
) {
    let episode_id = Uuid::now_v7();

    let response = client
        .inference(tensorzero::ClientInferenceParams {
            function_name: Some("weather_helper".to_string()),
            model_name: None,
            variant_name: Some(provider.variant_name.clone()),
            episode_id: Some(episode_id),
            input: tensorzero::ClientInput {
                system: Some(json!({"assistant_name": "Dr. Mehta"})),
                messages: vec![tensorzero::ClientInputMessage {
                    role: Role::User,
                    content: vec![tensorzero::ClientInputMessageContent::Text(
                        TextKind::Text {
                            text: "What is your name?".to_string(),
                        },
                    )],
                }],
            },
            stream: Some(false),
            ..Default::default()
        })
        .await
        .unwrap();

    match response {
        tensorzero::InferenceOutput::NonStreaming(response) => {
            let response_json = serde_json::to_value(&response).unwrap();

            println!("API response: {response_json:#?}");

            check_tool_use_tool_choice_auto_unused_inference_response(
                response_json,
                &provider,
                Some(episode_id),
                false,
            )
            .await;
        }
        tensorzero::InferenceOutput::Streaming(_) => {
            panic!("Unexpected streaming response");
        }
    }
}

pub async fn check_tool_use_tool_choice_auto_unused_inference_response(
    response_json: Value,
    provider: &E2ETestProvider,
    episode_id: Option<Uuid>,
    is_batch: bool,
) {
    let inference_id = response_json.get("inference_id").unwrap().as_str().unwrap();
    let inference_id = Uuid::parse_str(inference_id).unwrap();

    if let Some(episode_id) = episode_id {
        let episode_id_response = response_json.get("episode_id").unwrap().as_str().unwrap();
        let episode_id_response = Uuid::parse_str(episode_id_response).unwrap();
        assert_eq!(episode_id_response, episode_id);
    }

    let variant_name = response_json.get("variant_name").unwrap().as_str().unwrap();
    assert_eq!(variant_name, provider.variant_name);

    let content = response_json.get("content").unwrap().as_array().unwrap();
    assert!(!content.iter().any(|block| block["type"] == "tool_call"));
    let content_block = content
        .iter()
        .find(|block| block["type"] == "text")
        .unwrap();
    let content_block_text = content_block.get("text").unwrap().as_str().unwrap();
    assert!(content_block_text.to_lowercase().contains("mehta"));

    let usage = response_json.get("usage").unwrap();
    let usage = usage.as_object().unwrap();
    let input_tokens = usage.get("input_tokens").unwrap().as_u64().unwrap();
    let output_tokens = usage.get("output_tokens").unwrap().as_u64().unwrap();
    assert!(input_tokens > 0);
    assert!(output_tokens > 0);

    // Sleep to allow time for data to be inserted into ClickHouse (trailing writes from API)
    tokio::time::sleep(std::time::Duration::from_millis(100)).await;

    // Check if ClickHouse is correct - ChatInference table
    let clickhouse = get_clickhouse().await;
    let result = select_chat_inference_clickhouse(&clickhouse, inference_id)
        .await
        .unwrap();

    println!("ClickHouse - ChatInference: {result:#?}");

    let id = result.get("id").unwrap().as_str().unwrap();
    let id_uuid = Uuid::parse_str(id).unwrap();
    assert_eq!(id_uuid, inference_id);

    let function_name = result.get("function_name").unwrap().as_str().unwrap();
    assert_eq!(function_name, "weather_helper");

    let variant_name = result.get("variant_name").unwrap().as_str().unwrap();
    assert_eq!(variant_name, provider.variant_name);

    if let Some(episode_id) = episode_id {
        let episode_id_result = result.get("episode_id").unwrap().as_str().unwrap();
        let episode_id_result = Uuid::parse_str(episode_id_result).unwrap();
        assert_eq!(episode_id_result, episode_id);
    }

    let input: Value =
        serde_json::from_str(result.get("input").unwrap().as_str().unwrap()).unwrap();
    let correct_input: Value = json!(
        {
            "system": {
                "assistant_name": "Dr. Mehta"
            },
            "messages": [
                {
                    "role": "user",
                    "content": [{"type": "text", "value": "What is your name?"}]
                }
            ]
        }
    );
    assert_eq!(input, correct_input);

    let output_clickhouse: Vec<Value> =
        serde_json::from_str(result.get("output").unwrap().as_str().unwrap()).unwrap();
    assert_eq!(output_clickhouse, *content);

    let tool_params: Value =
        serde_json::from_str(result.get("tool_params").unwrap().as_str().unwrap()).unwrap();
    assert_eq!(tool_params["tool_choice"], "auto");
    assert_eq!(tool_params["parallel_tool_calls"], Value::Null);

    let tools_available = tool_params["tools_available"].as_array().unwrap();
    assert_eq!(tools_available.len(), 1);
    let tool = tools_available.first().unwrap();
    assert_eq!(tool["name"], "get_temperature");
    assert_eq!(
        tool["description"],
        "Get the current temperature in a given location"
    );
    assert_eq!(tool["strict"], false);

    let tool_parameters = tool["parameters"].as_object().unwrap();
    assert_eq!(tool_parameters["type"], "object");
    assert!(tool_parameters.get("properties").is_some());
    assert!(tool_parameters.get("required").is_some());
    assert_eq!(tool_parameters["additionalProperties"], false);

    let properties = tool_parameters["properties"].as_object().unwrap();
    assert!(properties.contains_key("location"));
    assert!(properties.contains_key("units"));

    let location = properties["location"].as_object().unwrap();
    assert_eq!(location["type"], "string");
    assert_eq!(
        location["description"],
        "The location to get the temperature for (e.g. \"New York\")"
    );
    if !is_batch {
        let processing_time_ms = result.get("processing_time_ms").unwrap().as_u64().unwrap();
        assert!(processing_time_ms > 0);
    } else {
        assert!(result.get("processing_time_ms").unwrap().is_null());
    }

    let units = properties["units"].as_object().unwrap();
    assert_eq!(units["type"], "string");
    assert_eq!(
        units["description"],
        "The units to get the temperature in (must be \"fahrenheit\" or \"celsius\")"
    );
    let units_enum = units["enum"].as_array().unwrap();
    assert_eq!(units_enum.len(), 2);
    assert!(units_enum.contains(&json!("fahrenheit")));
    assert!(units_enum.contains(&json!("celsius")));

    let required = tool_parameters["required"].as_array().unwrap();
    assert!(required.contains(&json!("location")));

    // Check if ClickHouse is correct - ModelInference Table
    let result = select_model_inference_clickhouse(&clickhouse, inference_id)
        .await
        .unwrap();

    println!("ClickHouse - ModelInference: {result:#?}");

    let id = result.get("id").unwrap().as_str().unwrap();
    assert!(Uuid::parse_str(id).is_ok());

    let inference_id_result = result.get("inference_id").unwrap().as_str().unwrap();
    let inference_id_result = Uuid::parse_str(inference_id_result).unwrap();
    assert_eq!(inference_id_result, inference_id);

    let model_name = result.get("model_name").unwrap().as_str().unwrap();
    assert_eq!(model_name, provider.model_name);
    let model_provider_name = result.get("model_provider_name").unwrap().as_str().unwrap();
    assert_eq!(model_provider_name, provider.model_provider_name);

    let raw_request = result.get("raw_request").unwrap().as_str().unwrap();
    assert!(raw_request.to_lowercase().contains("what is your name"));
    assert!(
        serde_json::from_str::<Value>(raw_request).is_ok(),
        "raw_request is not a valid JSON"
    );
    if !is_batch {
        let response_time_ms = result.get("response_time_ms").unwrap().as_u64().unwrap();
        assert!(response_time_ms > 0);
        assert!(result.get("ttft_ms").unwrap().is_null());
    } else {
        assert!(result.get("response_time_ms").unwrap().is_null());
        assert!(result.get("ttft_ms").unwrap().is_null());
    }

    let raw_response = result.get("raw_response").unwrap().as_str().unwrap();
    assert!(raw_response.to_lowercase().contains("mehta"));

    let input_tokens = result.get("input_tokens").unwrap().as_u64().unwrap();
    assert!(input_tokens > 0);
    let output_tokens = result.get("output_tokens").unwrap().as_u64().unwrap();
    assert!(output_tokens > 0);
    if !is_batch {
        let response_time_ms = result.get("response_time_ms").unwrap().as_u64().unwrap();
        assert!(response_time_ms > 0);
        assert!(result.get("ttft_ms").unwrap().is_null());
    } else {
        assert!(result.get("response_time_ms").unwrap().is_null());
        assert!(result.get("ttft_ms").unwrap().is_null());
    }

    let system = result.get("system").unwrap().as_str().unwrap();
    assert_eq!(
        system,
        "You are a helpful and friendly assistant named Dr. Mehta.\n\nPeople will ask you questions about the weather.\n\nIf asked about the weather, just respond with the tool call. Use the \"get_temperature\" tool.\n\nIf provided with a tool result, use it to respond to the user (e.g. \"The weather in New York is 55 degrees Fahrenheit.\")."
    );
    let input_messages = result.get("input_messages").unwrap().as_str().unwrap();
    let input_messages: Vec<RequestMessage> = serde_json::from_str(input_messages).unwrap();
    let expected_input_messages = vec![RequestMessage {
        role: Role::User,
        content: vec!["What is your name?".to_string().into()],
    }];
    assert_eq!(input_messages, expected_input_messages);
    let output = result.get("output").unwrap().as_str().unwrap();
    let output: Vec<ContentBlock> = serde_json::from_str(output).unwrap();
    let first = output.first().unwrap();
    match first {
        ContentBlock::Text(_text) => {}
        _ => {
            panic!("Expected a text block, got {first:?}");
        }
    }
}

/// This test is similar to `test_tool_use_tool_choice_auto_used_streaming_inference_request_with_provider`, but it steers the model to not use the tool.
/// This ensures that ToolChoice::Auto is working as expected.
pub async fn test_tool_use_tool_choice_auto_unused_streaming_inference_request_with_provider(
    provider: E2ETestProvider,
    client: &tensorzero::Client,
) {
    // Together doesn't correctly produce streaming tool call chunks (it produces text chunks with the raw tool call).
    if provider.model_provider_name == "together" {
        return;
    }

    // OpenAI O1 doesn't support streaming responses
    if provider.model_provider_name == "openai" && provider.model_name.starts_with("o1") {
        return;
    }
    let episode_id = Uuid::now_v7();
    let extra_headers = get_extra_headers();

    let response = client
        .inference(tensorzero::ClientInferenceParams {
            function_name: Some("weather_helper".to_string()),
            model_name: None,
            variant_name: Some(provider.variant_name.clone()),
            episode_id: Some(episode_id),
            input: tensorzero::ClientInput {
                system: Some(json!({"assistant_name": "Dr. Mehta"})),
                messages: vec![tensorzero::ClientInputMessage {
                    role: Role::User,
                    content: vec![tensorzero::ClientInputMessageContent::Text(
                        TextKind::Text {
                            text: "What is your name?".to_string(),
                        },
                    )],
                }],
            },
            stream: Some(true),
            credentials: provider
                .credentials
                .clone()
                .into_iter()
                .map(|(k, v)| (k, ClientSecretString(SecretString::new(v.into()))))
                .collect(),
            extra_headers,
            ..Default::default()
        })
        .await
        .unwrap();

    let tensorzero::InferenceOutput::Streaming(mut stream) = response else {
        panic!("Expected streaming response");
    };

    let mut chunks = vec![];
    while let Some(event) = stream.next().await {
        let chunk = event.unwrap();
        chunks.push(serde_json::to_value(&chunk).unwrap());
    }

    let mut inference_id = None;
    let mut full_text = String::new();
    let mut input_tokens = 0;
    let mut output_tokens = 0;

    for chunk_json in chunks {
        println!("API response chunk: {chunk_json:#?}");

        let chunk_inference_id = chunk_json.get("inference_id").unwrap().as_str().unwrap();
        let chunk_inference_id = Uuid::parse_str(chunk_inference_id).unwrap();
        match inference_id {
            None => inference_id = Some(chunk_inference_id),
            Some(inference_id) => assert_eq!(inference_id, chunk_inference_id),
        }

        let chunk_episode_id = chunk_json.get("episode_id").unwrap().as_str().unwrap();
        let chunk_episode_id = Uuid::parse_str(chunk_episode_id).unwrap();
        assert_eq!(chunk_episode_id, episode_id);

        for block in chunk_json.get("content").unwrap().as_array().unwrap() {
            assert!(block.get("id").is_some());

            let block_type = block.get("type").unwrap().as_str().unwrap();

            match block_type {
                "tool_call" => {
                    panic!("Tool call found in streaming inference response");
                }
                "text" => {
                    full_text.push_str(block.get("text").unwrap().as_str().unwrap());
                }
                _ => {
                    panic!("Unexpected block type: {block_type}");
                }
            }
        }

        if let Some(usage) = chunk_json.get("usage").and_then(|u| u.as_object()) {
            input_tokens += usage.get("input_tokens").unwrap().as_u64().unwrap();
            output_tokens += usage.get("output_tokens").unwrap().as_u64().unwrap();
        }
    }

    // NB: Azure doesn't return usage during streaming
    if provider.variant_name.contains("azure") {
        assert_eq!(input_tokens, 0);
        assert_eq!(output_tokens, 0);
    } else {
        assert!(input_tokens > 0);
        assert!(output_tokens > 0);
    }

    let inference_id = inference_id.unwrap();

    assert!(full_text.to_lowercase().contains("mehta"));

    // Sleep for 1 second to allow time for data to be inserted into ClickHouse (trailing writes from API)
    tokio::time::sleep(std::time::Duration::from_millis(100)).await;

    // Check ClickHouse - ChatInference Table
    let clickhouse = get_clickhouse().await;
    let result = select_chat_inference_clickhouse(&clickhouse, inference_id)
        .await
        .unwrap();

    println!("ClickHouse - ChatInference: {result:#?}");

    let id = result.get("id").unwrap().as_str().unwrap();
    let id_uuid = Uuid::parse_str(id).unwrap();
    assert_eq!(id_uuid, inference_id);

    let function_name = result.get("function_name").unwrap().as_str().unwrap();
    assert_eq!(function_name, "weather_helper");

    let variant_name = result.get("variant_name").unwrap().as_str().unwrap();
    assert_eq!(variant_name, provider.variant_name);

    let episode_id_result = result.get("episode_id").unwrap().as_str().unwrap();
    let episode_id_result = Uuid::parse_str(episode_id_result).unwrap();
    assert_eq!(episode_id_result, episode_id);

    let input: Value =
        serde_json::from_str(result.get("input").unwrap().as_str().unwrap()).unwrap();
    let correct_input: Value = json!(
        {
            "system": {
                "assistant_name": "Dr. Mehta"
            },
            "messages": [
                {
                    "role": "user",
                    "content": [{"type": "text", "value": "What is your name?"}]
                }
            ]
        }
    );
    assert_eq!(input, correct_input);

    let output_clickhouse: Vec<Value> =
        serde_json::from_str(result.get("output").unwrap().as_str().unwrap()).unwrap();

    assert!(!output_clickhouse
        .iter()
        .any(|block| block["type"] == "tool_call"));

    let content_block = output_clickhouse.first().unwrap();
    let content_block_type = content_block.get("type").unwrap().as_str().unwrap();
    assert_eq!(content_block_type, "text");
    assert!(content_block
        .get("text")
        .unwrap()
        .as_str()
        .unwrap()
        .to_lowercase()
        .contains("mehta"));

    let tool_params: Value =
        serde_json::from_str(result.get("tool_params").unwrap().as_str().unwrap()).unwrap();
    assert_eq!(tool_params["tool_choice"], "auto");
    assert_eq!(tool_params["parallel_tool_calls"], Value::Null);

    let tools_available = tool_params["tools_available"].as_array().unwrap();
    assert_eq!(tools_available.len(), 1);
    let tool = tools_available.first().unwrap();
    assert_eq!(tool["name"], "get_temperature");
    assert_eq!(
        tool["description"],
        "Get the current temperature in a given location"
    );
    assert_eq!(tool["strict"], false);

    let tool_parameters = tool["parameters"].as_object().unwrap();
    assert_eq!(tool_parameters["type"], "object");
    assert!(tool_parameters.get("properties").is_some());
    assert!(tool_parameters.get("required").is_some());
    assert_eq!(tool_parameters["additionalProperties"], false);

    let properties = tool_parameters["properties"].as_object().unwrap();
    assert!(properties.contains_key("location"));
    assert!(properties.contains_key("units"));

    let location = properties["location"].as_object().unwrap();
    assert_eq!(location["type"], "string");
    assert_eq!(
        location["description"],
        "The location to get the temperature for (e.g. \"New York\")"
    );

    let units = properties["units"].as_object().unwrap();
    assert_eq!(units["type"], "string");
    assert_eq!(
        units["description"],
        "The units to get the temperature in (must be \"fahrenheit\" or \"celsius\")"
    );
    let units_enum = units["enum"].as_array().unwrap();
    assert_eq!(units_enum.len(), 2);
    assert!(units_enum.contains(&json!("fahrenheit")));
    assert!(units_enum.contains(&json!("celsius")));

    let required = tool_parameters["required"].as_array().unwrap();
    assert!(required.contains(&json!("location")));

    // Check if ClickHouse is correct - ModelInference Table
    let result = select_model_inference_clickhouse(&clickhouse, inference_id)
        .await
        .unwrap();

    println!("ClickHouse - ModelInference: {result:#?}");

    let id = result.get("id").unwrap().as_str().unwrap();
    assert!(Uuid::parse_str(id).is_ok());

    let inference_id_result = result.get("inference_id").unwrap().as_str().unwrap();
    let inference_id_result = Uuid::parse_str(inference_id_result).unwrap();
    assert_eq!(inference_id_result, inference_id);

    let model_name = result.get("model_name").unwrap().as_str().unwrap();
    assert_eq!(model_name, provider.model_name);
    let model_provider_name = result.get("model_provider_name").unwrap().as_str().unwrap();
    assert_eq!(model_provider_name, provider.model_provider_name);

    let raw_request = result.get("raw_request").unwrap().as_str().unwrap();
    assert!(raw_request.to_lowercase().contains("what is your name"));
    assert!(
        serde_json::from_str::<Value>(raw_request).is_ok(),
        "raw_request is not a valid JSON"
    );

    let raw_response = result.get("raw_response").unwrap().as_str().unwrap();
    // Check if raw_response is valid JSONL
    for line in raw_response.lines() {
        assert!(serde_json::from_str::<Value>(line).is_ok());
    }

    let input_tokens = result.get("input_tokens").unwrap();
    let output_tokens = result.get("output_tokens").unwrap();

    // NB: Azure doesn't support input/output tokens during streaming
    if provider.variant_name.contains("azure") {
        assert!(input_tokens.is_null());
        assert!(output_tokens.is_null());
    } else {
        assert!(input_tokens.as_u64().unwrap() > 0);
        assert!(output_tokens.as_u64().unwrap() > 0);
    }

    let response_time_ms = result.get("response_time_ms").unwrap().as_u64().unwrap();
    assert!(response_time_ms > 0);

    let ttft_ms = result.get("ttft_ms").unwrap().as_u64().unwrap();
    assert!(ttft_ms >= 1);
    assert!(ttft_ms <= response_time_ms);

    let system = result.get("system").unwrap().as_str().unwrap();
    assert_eq!(
        system,
        "You are a helpful and friendly assistant named Dr. Mehta.\n\nPeople will ask you questions about the weather.\n\nIf asked about the weather, just respond with the tool call. Use the \"get_temperature\" tool.\n\nIf provided with a tool result, use it to respond to the user (e.g. \"The weather in New York is 55 degrees Fahrenheit.\")."
    );
    let input_messages = result.get("input_messages").unwrap().as_str().unwrap();
    let input_messages: Vec<RequestMessage> = serde_json::from_str(input_messages).unwrap();
    let expected_input_messages = vec![RequestMessage {
        role: Role::User,
        content: vec!["What is your name?".to_string().into()],
    }];
    assert_eq!(input_messages, expected_input_messages);
    let output = result.get("output").unwrap().as_str().unwrap();
    let output: Vec<ContentBlock> = serde_json::from_str(output).unwrap();
    let first = output.first().unwrap();
    match first {
        ContentBlock::Text(_text) => {}
        _ => {
            panic!("Expected a text block, got {first:?}");
        }
    }
}

pub async fn test_tool_use_tool_choice_required_inference_request_with_provider(
    provider: E2ETestProvider,
    client: &tensorzero::Client,
) {
    // Azure, Together, and SGLang don't support `tool_choice: "required"`
    if provider.model_provider_name == "azure"
        || provider.model_provider_name == "together"
        || provider.model_provider_name == "sglang"
    {
        return;
    }

    let episode_id = Uuid::now_v7();
    let extra_headers = get_extra_headers();

    let response = client
        .inference(tensorzero::ClientInferenceParams {
            function_name: Some("weather_helper".to_string()),
            model_name: None,
            variant_name: Some(provider.variant_name.clone()),
            episode_id: Some(episode_id),
            input: tensorzero::ClientInput {
                system: Some(json!({"assistant_name": "Dr. Mehta"})),
                messages: vec![tensorzero::ClientInputMessage {
                    role: Role::User,
                    content: vec![tensorzero::ClientInputMessageContent::Text(
                        TextKind::Text {
                            text: "What is your name?".to_string(),
                        },
                    )],
                }],
            },
            stream: Some(false),
            credentials: provider
                .credentials
                .clone()
                .into_iter()
                .map(|(k, v)| (k, ClientSecretString(SecretString::new(v.into()))))
                .collect(),
            extra_headers,
            dynamic_tool_params: tensorzero::DynamicToolParams {
                tool_choice: Some(tensorzero_internal::tool::ToolChoice::Required),
                ..Default::default()
            },
            ..Default::default()
        })
        .await
        .unwrap();

    match response {
        tensorzero::InferenceOutput::NonStreaming(response) => {
            let response_json = serde_json::to_value(&response).unwrap();
            println!("API response: {response_json:#?}");
            check_tool_use_tool_choice_required_inference_response(
                response_json,
                &provider,
                Some(episode_id),
                false,
            )
            .await;
        }
        _ => panic!("Expected non-streaming response"),
    }
}

pub async fn check_tool_use_tool_choice_required_inference_response(
    response_json: Value,
    provider: &E2ETestProvider,
    episode_id: Option<Uuid>,
    is_batch: bool,
) {
    let inference_id = response_json.get("inference_id").unwrap().as_str().unwrap();
    let inference_id = Uuid::parse_str(inference_id).unwrap();

    if let Some(episode_id) = episode_id {
        let episode_id_response = response_json.get("episode_id").unwrap().as_str().unwrap();
        let episode_id_response = Uuid::parse_str(episode_id_response).unwrap();
        assert_eq!(episode_id_response, episode_id);
    }

    let variant_name = response_json.get("variant_name").unwrap().as_str().unwrap();
    assert_eq!(variant_name, provider.variant_name);

    let content = response_json.get("content").unwrap().as_array().unwrap();
    assert!(!content.is_empty()); // could be > 1 if the model returns text as well
    let content_block = content
        .iter()
        .find(|block| block["type"] == "tool_call")
        .unwrap();
    let content_block_type = content_block.get("type").unwrap().as_str().unwrap();
    assert_eq!(content_block_type, "tool_call");

    assert!(content_block.get("id").unwrap().as_str().is_some());

    let raw_name = content_block.get("raw_name").unwrap().as_str().unwrap();
    assert_eq!(raw_name, "get_temperature");
    let name = content_block.get("name").unwrap().as_str().unwrap();
    assert_eq!(name, "get_temperature");

    let raw_arguments = content_block
        .get("raw_arguments")
        .unwrap()
        .as_str()
        .unwrap();
    let raw_arguments: Value = serde_json::from_str(raw_arguments).unwrap();
    let raw_arguments = raw_arguments.as_object().unwrap();
    assert!(raw_arguments.len() == 1 || raw_arguments.len() == 2);
    assert!(raw_arguments.get("location").unwrap().as_str().is_some());
    if raw_arguments.len() == 2 {
        let units = raw_arguments.get("units").unwrap().as_str().unwrap();
        assert!(units == "celsius" || units == "fahrenheit");
    }

    let arguments = content_block.get("arguments").unwrap();
    let arguments = arguments.as_object().unwrap();
    assert!(arguments.len() == 1 || arguments.len() == 2);
    assert!(arguments.get("location").unwrap().as_str().is_some());
    if arguments.len() == 2 {
        let units = arguments.get("units").unwrap().as_str().unwrap();
        assert!(units == "celsius" || units == "fahrenheit");
    }

    let usage = response_json.get("usage").unwrap();
    let usage = usage.as_object().unwrap();
    let input_tokens = usage.get("input_tokens").unwrap().as_u64().unwrap();
    let output_tokens = usage.get("output_tokens").unwrap().as_u64().unwrap();
    assert!(input_tokens > 0);
    assert!(output_tokens > 0);

    // Sleep to allow time for data to be inserted into ClickHouse (trailing writes from API)
    tokio::time::sleep(std::time::Duration::from_millis(100)).await;

    // Check if ClickHouse is correct - ChatInference table
    let clickhouse = get_clickhouse().await;
    let result = select_chat_inference_clickhouse(&clickhouse, inference_id)
        .await
        .unwrap();

    println!("ClickHouse - ChatInference: {result:#?}");

    let id = result.get("id").unwrap().as_str().unwrap();
    let id_uuid = Uuid::parse_str(id).unwrap();
    assert_eq!(id_uuid, inference_id);

    let function_name = result.get("function_name").unwrap().as_str().unwrap();
    assert_eq!(function_name, "weather_helper");

    let variant_name = result.get("variant_name").unwrap().as_str().unwrap();
    assert_eq!(variant_name, provider.variant_name);

    if let Some(episode_id) = episode_id {
        let episode_id_result = result.get("episode_id").unwrap().as_str().unwrap();
        let episode_id_result = Uuid::parse_str(episode_id_result).unwrap();
        assert_eq!(episode_id_result, episode_id);
    }

    let input: Value =
        serde_json::from_str(result.get("input").unwrap().as_str().unwrap()).unwrap();
    let correct_input: Value = json!(
        {
            "system": {
                "assistant_name": "Dr. Mehta"
            },
            "messages": [
                {
                    "role": "user",
                    "content": [{"type": "text", "value": "What is your name?"}]
                }
            ]
        }
    );
    assert_eq!(input, correct_input);

    let output_clickhouse: Vec<Value> =
        serde_json::from_str(result.get("output").unwrap().as_str().unwrap()).unwrap();
    assert_eq!(output_clickhouse, *content);

    let tool_params: Value =
        serde_json::from_str(result.get("tool_params").unwrap().as_str().unwrap()).unwrap();
    assert_eq!(tool_params["tool_choice"], "required");
    assert_eq!(tool_params["parallel_tool_calls"], Value::Null);

    let tools_available = tool_params["tools_available"].as_array().unwrap();
    assert_eq!(tools_available.len(), 1);
    let tool = tools_available.first().unwrap();
    assert_eq!(tool["name"], "get_temperature");
    assert_eq!(
        tool["description"],
        "Get the current temperature in a given location"
    );
    assert_eq!(tool["strict"], false);

    let tool_parameters = tool["parameters"].as_object().unwrap();
    assert_eq!(tool_parameters["type"], "object");
    assert!(tool_parameters.get("properties").is_some());
    assert!(tool_parameters.get("required").is_some());
    assert_eq!(tool_parameters["additionalProperties"], false);

    let properties = tool_parameters["properties"].as_object().unwrap();
    assert!(properties.contains_key("location"));
    assert!(properties.contains_key("units"));

    let location = properties["location"].as_object().unwrap();
    assert_eq!(location["type"], "string");
    assert_eq!(
        location["description"],
        "The location to get the temperature for (e.g. \"New York\")"
    );

    let units = properties["units"].as_object().unwrap();
    assert_eq!(units["type"], "string");
    assert_eq!(
        units["description"],
        "The units to get the temperature in (must be \"fahrenheit\" or \"celsius\")"
    );
    let units_enum = units["enum"].as_array().unwrap();
    assert_eq!(units_enum.len(), 2);
    assert!(units_enum.contains(&json!("fahrenheit")));
    assert!(units_enum.contains(&json!("celsius")));

    let required = tool_parameters["required"].as_array().unwrap();
    assert!(required.contains(&json!("location")));

    // Check if ClickHouse is correct - ModelInference Table
    let result = select_model_inference_clickhouse(&clickhouse, inference_id)
        .await
        .unwrap();

    println!("ClickHouse - ModelInference: {result:#?}");

    let id = result.get("id").unwrap().as_str().unwrap();
    assert!(Uuid::parse_str(id).is_ok());

    let inference_id_result = result.get("inference_id").unwrap().as_str().unwrap();
    let inference_id_result = Uuid::parse_str(inference_id_result).unwrap();
    assert_eq!(inference_id_result, inference_id);

    let model_name = result.get("model_name").unwrap().as_str().unwrap();
    assert_eq!(model_name, provider.model_name);
    let model_provider_name = result.get("model_provider_name").unwrap().as_str().unwrap();
    assert_eq!(model_provider_name, provider.model_provider_name);

    let raw_request = result.get("raw_request").unwrap().as_str().unwrap();
    assert!(raw_request.to_lowercase().contains("what is your name"));
    assert!(
        serde_json::from_str::<Value>(raw_request).is_ok(),
        "raw_request is not a valid JSON"
    );

    let raw_response = result.get("raw_response").unwrap().as_str().unwrap();
    assert!(raw_response.contains("get_temperature"));

    let input_tokens = result.get("input_tokens").unwrap().as_u64().unwrap();
    assert!(input_tokens > 0);
    let output_tokens = result.get("output_tokens").unwrap().as_u64().unwrap();
    assert!(output_tokens > 0);
    if !is_batch {
        let response_time_ms = result.get("response_time_ms").unwrap().as_u64().unwrap();
        assert!(response_time_ms > 0);
        assert!(result.get("ttft_ms").unwrap().is_null());
    } else {
        assert!(result.get("response_time_ms").unwrap().is_null());
        assert!(result.get("ttft_ms").unwrap().is_null());
    }

    let system = result.get("system").unwrap().as_str().unwrap();
    assert_eq!(
        system,
        "You are a helpful and friendly assistant named Dr. Mehta.\n\nPeople will ask you questions about the weather.\n\nIf asked about the weather, just respond with the tool call. Use the \"get_temperature\" tool.\n\nIf provided with a tool result, use it to respond to the user (e.g. \"The weather in New York is 55 degrees Fahrenheit.\")."
    );
    let input_messages = result.get("input_messages").unwrap().as_str().unwrap();
    let input_messages: Vec<RequestMessage> = serde_json::from_str(input_messages).unwrap();
    let expected_input_messages = vec![RequestMessage {
        role: Role::User,
        content: vec!["What is your name?".to_string().into()],
    }];
    assert_eq!(input_messages, expected_input_messages);
    let output = result.get("output").unwrap().as_str().unwrap();
    let output: Vec<ContentBlock> = serde_json::from_str(output).unwrap();
    let tool_call_blocks: Vec<_> = output
        .iter()
        .filter(|block| matches!(block, ContentBlock::ToolCall(_)))
        .collect();

    // Assert exactly one tool call
    assert_eq!(tool_call_blocks.len(), 1, "Expected exactly one tool call");

    let tool_call_block = tool_call_blocks[0];
    match tool_call_block {
        ContentBlock::ToolCall(tool_call) => {
            assert_eq!(tool_call.name, "get_temperature");
            serde_json::from_str::<Value>(&tool_call.arguments.to_lowercase()).unwrap();
        }
        _ => panic!("Unreachable"),
    }
}

pub async fn test_tool_use_tool_choice_required_streaming_inference_request_with_provider(
    provider: E2ETestProvider,
    client: &tensorzero::Client,
) {
    // Azure, Together, and SGLang don't support `tool_choice: "required"`
    if provider.model_provider_name == "azure"
        || provider.model_provider_name == "together"
        || provider.model_provider_name == "sglang"
    {
        return;
    }

    // OpenAI O1 doesn't support streaming responses
    if provider.model_provider_name == "openai" && provider.model_name.starts_with("o1") {
        return;
    }

    let episode_id = Uuid::now_v7();
    let extra_headers = get_extra_headers();

    let response = client
        .inference(tensorzero::ClientInferenceParams {
            function_name: Some("weather_helper".to_string()),
            model_name: None,
            variant_name: Some(provider.variant_name.clone()),
            episode_id: Some(episode_id),
            input: tensorzero::ClientInput {
                system: Some(json!({"assistant_name": "Dr. Mehta"})),
                messages: vec![tensorzero::ClientInputMessage {
                    role: Role::User,
                    content: vec![tensorzero::ClientInputMessageContent::Text(
                        TextKind::Text {
                            text: "What is your name?".to_string(),
                        },
                    )],
                }],
            },
            stream: Some(true),
            credentials: provider
                .credentials
                .clone()
                .into_iter()
                .map(|(k, v)| (k, ClientSecretString(SecretString::new(v.into()))))
                .collect(),
            extra_headers,
            dynamic_tool_params: tensorzero::DynamicToolParams {
                tool_choice: Some(tensorzero_internal::tool::ToolChoice::Required),
                ..Default::default()
            },
            ..Default::default()
        })
        .await
        .unwrap();

    let tensorzero::InferenceOutput::Streaming(mut stream) = response else {
        panic!("Expected streaming response");
    };

    let mut chunks = vec![];
    while let Some(event) = stream.next().await {
        let chunk = event.unwrap();
        chunks.push(serde_json::to_value(&chunk).unwrap());
    }

    let mut inference_id = None;
    let mut tool_id: Option<String> = None;
    let mut arguments = String::new();
    let mut input_tokens = 0;
    let mut output_tokens = 0;

    for chunk_json in chunks {
        println!("API response chunk: {chunk_json:#?}");

        let chunk_inference_id = chunk_json.get("inference_id").unwrap().as_str().unwrap();
        let chunk_inference_id = Uuid::parse_str(chunk_inference_id).unwrap();
        match inference_id {
            None => inference_id = Some(chunk_inference_id),
            Some(inference_id) => assert_eq!(inference_id, chunk_inference_id),
        }

        let chunk_episode_id = chunk_json.get("episode_id").unwrap().as_str().unwrap();
        let chunk_episode_id = Uuid::parse_str(chunk_episode_id).unwrap();
        assert_eq!(chunk_episode_id, episode_id);

        for block in chunk_json.get("content").unwrap().as_array().unwrap() {
            assert!(block.get("id").is_some());

            let block_type = block.get("type").unwrap().as_str().unwrap();

            match block_type {
                "tool_call" => {
                    assert_eq!(
                        block.get("raw_name").unwrap().as_str().unwrap(),
                        "get_temperature"
                    );

                    let block_tool_id = block.get("id").unwrap().as_str().unwrap();
                    match &tool_id {
                        None => tool_id = Some(block_tool_id.to_string()),
                        Some(tool_id) => assert_eq!(tool_id, block_tool_id),
                    }

                    let chunk_arguments = block.get("raw_arguments").unwrap().as_str().unwrap();
                    arguments.push_str(chunk_arguments);
                }
                "text" => {
                    // Sometimes the model will also return some text
                    // (e.g. "Sure, here's the weather in Tokyo:" + tool call)
                    // We mostly care about the tool call, so we'll ignore the text.
                }
                _ => {
                    panic!("Unexpected block type: {block_type}");
                }
            }
        }

        if let Some(usage) = chunk_json.get("usage").and_then(|u| u.as_object()) {
            input_tokens += usage.get("input_tokens").unwrap().as_u64().unwrap();
            output_tokens += usage.get("output_tokens").unwrap().as_u64().unwrap();
        }
    }

    // NB: Azure doesn't return usage during streaming
    if provider.variant_name.contains("azure") {
        assert_eq!(input_tokens, 0);
        assert_eq!(output_tokens, 0);
    } else {
        assert!(input_tokens > 0);
        assert!(output_tokens > 0);
    }

    let inference_id = inference_id.unwrap();
    let tool_id = tool_id.unwrap();
    assert!(serde_json::from_str::<Value>(&arguments).is_ok());

    // Sleep for 1 second to allow time for data to be inserted into ClickHouse (trailing writes from API)
    tokio::time::sleep(std::time::Duration::from_millis(100)).await;

    // Check ClickHouse - ChatInference Table
    let clickhouse = get_clickhouse().await;
    let result = select_chat_inference_clickhouse(&clickhouse, inference_id)
        .await
        .unwrap();

    println!("ClickHouse - ChatInference: {result:#?}");

    let id = result.get("id").unwrap().as_str().unwrap();
    let id_uuid = Uuid::parse_str(id).unwrap();
    assert_eq!(id_uuid, inference_id);

    let function_name = result.get("function_name").unwrap().as_str().unwrap();
    assert_eq!(function_name, "weather_helper");

    let variant_name = result.get("variant_name").unwrap().as_str().unwrap();
    assert_eq!(variant_name, provider.variant_name);

    let episode_id_result = result.get("episode_id").unwrap().as_str().unwrap();
    let episode_id_result = Uuid::parse_str(episode_id_result).unwrap();
    assert_eq!(episode_id_result, episode_id);

    let input: Value =
        serde_json::from_str(result.get("input").unwrap().as_str().unwrap()).unwrap();
    let correct_input: Value = json!(
        {
            "system": {
                "assistant_name": "Dr. Mehta"
            },
            "messages": [
                {
                    "role": "user",
                    "content": [{"type": "text", "value": "What is your name?"}]
                }
            ]
        }
    );
    assert_eq!(input, correct_input);

    let output_clickhouse: Vec<Value> =
        serde_json::from_str(result.get("output").unwrap().as_str().unwrap()).unwrap();
    assert!(!output_clickhouse.is_empty()); // could be > 1 if the model returns text as well
    let content_block = output_clickhouse.first().unwrap();
    let content_block_type = content_block.get("type").unwrap().as_str().unwrap();
    assert_eq!(content_block_type, "tool_call");
    assert_eq!(content_block.get("id").unwrap().as_str().unwrap(), tool_id);
    assert_eq!(
        content_block.get("raw_name").unwrap().as_str().unwrap(),
        "get_temperature"
    );
    assert_eq!(
        content_block
            .get("raw_arguments")
            .unwrap()
            .as_str()
            .unwrap(),
        arguments
    );
    assert_eq!(
        content_block.get("name").unwrap().as_str().unwrap(),
        "get_temperature"
    );
    assert_eq!(
        content_block.get("arguments").unwrap().as_object().unwrap(),
        &serde_json::from_str::<serde_json::Map<String, Value>>(&arguments).unwrap()
    );

    let tool_params: Value =
        serde_json::from_str(result.get("tool_params").unwrap().as_str().unwrap()).unwrap();
    assert_eq!(tool_params["tool_choice"], "required");
    assert_eq!(tool_params["parallel_tool_calls"], Value::Null);

    let tools_available = tool_params["tools_available"].as_array().unwrap();
    assert_eq!(tools_available.len(), 1);
    let tool = tools_available.first().unwrap();
    assert_eq!(tool["name"], "get_temperature");
    assert_eq!(
        tool["description"],
        "Get the current temperature in a given location"
    );
    assert_eq!(tool["strict"], false);

    let tool_parameters = tool["parameters"].as_object().unwrap();
    assert_eq!(tool_parameters["type"], "object");
    assert!(tool_parameters.get("properties").is_some());
    assert!(tool_parameters.get("required").is_some());
    assert_eq!(tool_parameters["additionalProperties"], false);

    let properties = tool_parameters["properties"].as_object().unwrap();
    assert!(properties.contains_key("location"));
    assert!(properties.contains_key("units"));

    let location = properties["location"].as_object().unwrap();
    assert_eq!(location["type"], "string");
    assert_eq!(
        location["description"],
        "The location to get the temperature for (e.g. \"New York\")"
    );

    let units = properties["units"].as_object().unwrap();
    assert_eq!(units["type"], "string");
    assert_eq!(
        units["description"],
        "The units to get the temperature in (must be \"fahrenheit\" or \"celsius\")"
    );
    let units_enum = units["enum"].as_array().unwrap();
    assert_eq!(units_enum.len(), 2);
    assert!(units_enum.contains(&json!("fahrenheit")));
    assert!(units_enum.contains(&json!("celsius")));

    let required = tool_parameters["required"].as_array().unwrap();
    assert!(required.contains(&json!("location")));

    // Check if ClickHouse is correct - ModelInference Table
    let result = select_model_inference_clickhouse(&clickhouse, inference_id)
        .await
        .unwrap();

    println!("ClickHouse - ModelInference: {result:#?}");

    let id = result.get("id").unwrap().as_str().unwrap();
    assert!(Uuid::parse_str(id).is_ok());

    let inference_id_result = result.get("inference_id").unwrap().as_str().unwrap();
    let inference_id_result = Uuid::parse_str(inference_id_result).unwrap();
    assert_eq!(inference_id_result, inference_id);

    let model_name = result.get("model_name").unwrap().as_str().unwrap();
    assert_eq!(model_name, provider.model_name);
    let model_provider_name = result.get("model_provider_name").unwrap().as_str().unwrap();
    assert_eq!(model_provider_name, provider.model_provider_name);

    let raw_request = result.get("raw_request").unwrap().as_str().unwrap();
    assert!(raw_request.to_lowercase().contains("what is your name"));
    assert!(
        serde_json::from_str::<Value>(raw_request).is_ok(),
        "raw_request is not a valid JSON"
    );

    let raw_response = result.get("raw_response").unwrap().as_str().unwrap();
    assert!(raw_response.contains("get_temperature"));
    // Check if raw_response is valid JSONL
    for line in raw_response.lines() {
        assert!(serde_json::from_str::<Value>(line).is_ok());
    }

    let input_tokens = result.get("input_tokens").unwrap().as_u64().unwrap();
    let output_tokens = result.get("output_tokens").unwrap().as_u64().unwrap();

    // NB: Azure doesn't support input/output tokens during streaming
    if provider.variant_name.contains("azure") {
        assert_eq!(input_tokens, 0);
        assert_eq!(output_tokens, 0);
    } else {
        assert!(input_tokens > 0);
        assert!(output_tokens > 0);
    }

    let response_time_ms = result.get("response_time_ms").unwrap().as_u64().unwrap();
    assert!(response_time_ms > 0);

    let ttft_ms = result.get("ttft_ms").unwrap().as_u64().unwrap();
    assert!(ttft_ms >= 1);
    assert!(ttft_ms <= response_time_ms);

    let system = result.get("system").unwrap().as_str().unwrap();
    assert_eq!(
        system,
        "You are a helpful and friendly assistant named Dr. Mehta.\n\nPeople will ask you questions about the weather.\n\nIf asked about the weather, just respond with the tool call. Use the \"get_temperature\" tool.\n\nIf provided with a tool result, use it to respond to the user (e.g. \"The weather in New York is 55 degrees Fahrenheit.\")."
    );
    let input_messages = result.get("input_messages").unwrap().as_str().unwrap();
    let input_messages: Vec<RequestMessage> = serde_json::from_str(input_messages).unwrap();
    let expected_input_messages = vec![RequestMessage {
        role: Role::User,
        content: vec!["What is your name?".to_string().into()],
    }];
    assert_eq!(input_messages, expected_input_messages);
    let output = result.get("output").unwrap().as_str().unwrap();
    let output: Vec<ContentBlock> = serde_json::from_str(output).unwrap();
    let tool_call_blocks: Vec<_> = output
        .iter()
        .filter(|block| matches!(block, ContentBlock::ToolCall(_)))
        .collect();

    // Assert exactly one tool call
    assert_eq!(tool_call_blocks.len(), 1, "Expected exactly one tool call");

    let tool_call_block = tool_call_blocks[0];
    match tool_call_block {
        ContentBlock::ToolCall(tool_call) => {
            assert_eq!(tool_call.name, "get_temperature");
            serde_json::from_str::<Value>(&tool_call.arguments.to_lowercase()).unwrap();
        }
        _ => panic!("Unreachable"),
    }
}

pub async fn test_tool_use_tool_choice_none_inference_request_with_provider(
    provider: E2ETestProvider,
    client: &tensorzero::Client,
) {
    // NOTE: The xAI API occasionally returns mangled output most of the time when this test runs.
    // The bug has been reported to the xAI team.
    //
    // https://gist.github.com/virajmehta/2911580b09713fc58aabfeb9ad62cf3b
    // We have disabled this test for that provider for now.
    if provider.model_provider_name == "xai" {
        return;
    }

    let episode_id = Uuid::now_v7();
    let extra_headers = get_extra_headers();

    let response = client.inference(tensorzero::ClientInferenceParams {
        function_name: Some("weather_helper".to_string()),
        model_name: None,
        variant_name: Some(provider.variant_name.clone()),
        episode_id: Some(episode_id),
        input: tensorzero::ClientInput {
            system: Some(json!({"assistant_name": "Dr. Mehta"})),
            messages: vec![tensorzero::ClientInputMessage {
                role: Role::User,
                content: vec![tensorzero::ClientInputMessageContent::Text(TextKind::Text {
                    text: "What is the weather like in Tokyo (in Celsius)? Use the `get_temperature` tool.".to_string()
                })],
            }],
        },
        stream: Some(false),
        credentials: provider
            .credentials
            .clone()
            .into_iter()
            .map(|(k, v)| (k, ClientSecretString(SecretString::new(v.into()))))
            .collect(),
        extra_headers,
        dynamic_tool_params: tensorzero::DynamicToolParams {
            tool_choice: Some(tensorzero_internal::tool::ToolChoice::None),
            ..Default::default()
        },
        ..Default::default()
    }).await.unwrap();

    match response {
        tensorzero::InferenceOutput::NonStreaming(response) => {
            let response_json = serde_json::to_value(&response).unwrap();
            println!("API response: {response_json:#?}");
            check_tool_use_tool_choice_none_inference_response(
                response_json,
                &provider,
                Some(episode_id),
                false,
            )
            .await;
        }
        _ => panic!("Expected non-streaming response"),
    }
}

// Test that the model doesn't emit a tool call when tool_choice is none
pub async fn check_tool_use_tool_choice_none_inference_response(
    response_json: Value,
    provider: &E2ETestProvider,
    episode_id: Option<Uuid>,
    is_batch: bool,
) {
    let inference_id = response_json.get("inference_id").unwrap().as_str().unwrap();
    let inference_id = Uuid::parse_str(inference_id).unwrap();

    if let Some(episode_id) = episode_id {
        let episode_id_response = response_json.get("episode_id").unwrap().as_str().unwrap();
        let episode_id_response = Uuid::parse_str(episode_id_response).unwrap();
        assert_eq!(episode_id_response, episode_id);
    }

    let variant_name = response_json.get("variant_name").unwrap().as_str().unwrap();
    assert_eq!(variant_name, provider.variant_name);

    let content = response_json.get("content").unwrap().as_array().unwrap();
    assert!(!content.iter().any(|block| block["type"] == "tool_call"));
    let content_block = content
        .iter()
        // Gemini 2.5 Pro will sometimes emit 'executableCode' blocks, which we turn into 'unknown' blocks
        .find(|block| block["type"] == "text" || block["type"] == "unknown")
        .unwrap();
    if content_block["type"] == "unknown" {
        assert!(content_block.get("data").is_some());
    } else {
        assert!(content_block.get("text").unwrap().as_str().is_some());
    }

    let usage = response_json.get("usage").unwrap();
    let usage = usage.as_object().unwrap();
    let input_tokens = usage.get("input_tokens").unwrap().as_u64().unwrap();
    let output_tokens = usage.get("output_tokens").unwrap().as_u64().unwrap();
    assert!(input_tokens > 0);
    assert!(output_tokens > 0);

    // Sleep to allow time for data to be inserted into ClickHouse (trailing writes from API)
    tokio::time::sleep(std::time::Duration::from_millis(100)).await;

    // Check if ClickHouse is correct - ChatInference table
    let clickhouse = get_clickhouse().await;
    let result = select_chat_inference_clickhouse(&clickhouse, inference_id)
        .await
        .unwrap();

    println!("ClickHouse - ChatInference: {result:#?}");

    let id = result.get("id").unwrap().as_str().unwrap();
    let id_uuid = Uuid::parse_str(id).unwrap();
    assert_eq!(id_uuid, inference_id);

    let function_name = result.get("function_name").unwrap().as_str().unwrap();
    assert_eq!(function_name, "weather_helper");

    let variant_name = result.get("variant_name").unwrap().as_str().unwrap();
    assert_eq!(variant_name, provider.variant_name);

    if let Some(episode_id) = episode_id {
        let episode_id_result = result.get("episode_id").unwrap().as_str().unwrap();
        let episode_id_result = Uuid::parse_str(episode_id_result).unwrap();
        assert_eq!(episode_id_result, episode_id);
    }

    let input: Value =
        serde_json::from_str(result.get("input").unwrap().as_str().unwrap()).unwrap();
    let correct_input: Value = json!(
        {
            "system": {
                "assistant_name": "Dr. Mehta"
            },
            "messages": [
                {
                    "role": "user",
                    "content": [{"type": "text", "value": "What is the weather like in Tokyo (in Celsius)? Use the `get_temperature` tool."}]
                }
            ]
        }
    );
    assert_eq!(input, correct_input);

    let output_clickhouse: Vec<Value> =
        serde_json::from_str(result.get("output").unwrap().as_str().unwrap()).unwrap();
    assert_eq!(output_clickhouse, *content);

    let tool_params: Value =
        serde_json::from_str(result.get("tool_params").unwrap().as_str().unwrap()).unwrap();
    assert_eq!(tool_params["tool_choice"], "none");
    assert_eq!(tool_params["parallel_tool_calls"], Value::Null);

    let tools_available = tool_params["tools_available"].as_array().unwrap();
    assert_eq!(tools_available.len(), 1);
    let tool = tools_available.first().unwrap();
    assert_eq!(tool["name"], "get_temperature");
    assert_eq!(
        tool["description"],
        "Get the current temperature in a given location"
    );
    assert_eq!(tool["strict"], false);

    let tool_parameters = tool["parameters"].as_object().unwrap();
    assert_eq!(tool_parameters["type"], "object");
    assert!(tool_parameters.get("properties").is_some());
    assert!(tool_parameters.get("required").is_some());
    assert_eq!(tool_parameters["additionalProperties"], false);

    let properties = tool_parameters["properties"].as_object().unwrap();
    assert!(properties.contains_key("location"));
    assert!(properties.contains_key("units"));

    let location = properties["location"].as_object().unwrap();
    assert_eq!(location["type"], "string");
    assert_eq!(
        location["description"],
        "The location to get the temperature for (e.g. \"New York\")"
    );

    let units = properties["units"].as_object().unwrap();
    assert_eq!(units["type"], "string");
    assert_eq!(
        units["description"],
        "The units to get the temperature in (must be \"fahrenheit\" or \"celsius\")"
    );
    let units_enum = units["enum"].as_array().unwrap();
    assert_eq!(units_enum.len(), 2);
    assert!(units_enum.contains(&json!("fahrenheit")));
    assert!(units_enum.contains(&json!("celsius")));

    let required = tool_parameters["required"].as_array().unwrap();
    assert!(required.contains(&json!("location")));

    // Check if ClickHouse is correct - ModelInference Table
    let result = select_model_inference_clickhouse(&clickhouse, inference_id)
        .await
        .unwrap();

    println!("ClickHouse - ModelInference: {result:#?}");

    let id = result.get("id").unwrap().as_str().unwrap();
    assert!(Uuid::parse_str(id).is_ok());

    let inference_id_result = result.get("inference_id").unwrap().as_str().unwrap();
    let inference_id_result = Uuid::parse_str(inference_id_result).unwrap();
    assert_eq!(inference_id_result, inference_id);

    let model_name = result.get("model_name").unwrap().as_str().unwrap();
    assert_eq!(model_name, provider.model_name);
    let model_provider_name = result.get("model_provider_name").unwrap().as_str().unwrap();
    assert_eq!(model_provider_name, provider.model_provider_name);

    let raw_request = result.get("raw_request").unwrap().as_str().unwrap();
    assert!(raw_request.to_lowercase().contains("tokyo"));
    assert!(raw_request.to_lowercase().contains("celsius"));
    assert!(
        serde_json::from_str::<Value>(raw_request).is_ok(),
        "raw_request is not a valid JSON"
    );

    assert!(result.get("raw_response").unwrap().as_str().is_some());

    let input_tokens = result.get("input_tokens").unwrap().as_u64().unwrap();
    assert!(input_tokens > 0);
    let output_tokens = result.get("output_tokens").unwrap().as_u64().unwrap();
    assert!(output_tokens > 0);
    if !is_batch {
        let response_time_ms = result.get("response_time_ms").unwrap().as_u64().unwrap();
        assert!(response_time_ms > 0);
        assert!(result.get("ttft_ms").unwrap().is_null());
    }

    let system = result.get("system").unwrap().as_str().unwrap();
    assert_eq!(
        system,
        "You are a helpful and friendly assistant named Dr. Mehta.\n\nPeople will ask you questions about the weather.\n\nIf asked about the weather, just respond with the tool call. Use the \"get_temperature\" tool.\n\nIf provided with a tool result, use it to respond to the user (e.g. \"The weather in New York is 55 degrees Fahrenheit.\")."
    );
    let input_messages = result.get("input_messages").unwrap().as_str().unwrap();
    let input_messages: Vec<RequestMessage> = serde_json::from_str(input_messages).unwrap();
    let expected_input_messages = vec![RequestMessage {
        role: Role::User,
        content: vec![
            "What is the weather like in Tokyo (in Celsius)? Use the `get_temperature` tool."
                .to_string()
                .into(),
        ],
    }];
    assert_eq!(input_messages, expected_input_messages);
    let output = result.get("output").unwrap().as_str().unwrap();
    let output: Vec<ContentBlock> = serde_json::from_str(output).unwrap();
    let first = output.first().unwrap();
    match first {
        ContentBlock::Text(_) | ContentBlock::Unknown { .. } => {}
        _ => {
            panic!("Expected a text or unknown block, got {first:?}");
        }
    }
}

pub async fn test_tool_use_tool_choice_none_streaming_inference_request_with_provider(
    provider: E2ETestProvider,
    client: &tensorzero::Client,
) {
    // Gemini 2.5 Pro will produce 'executableCode' blocks for this test, which we don't support
    // in streaming mode (since we don't have "unknown" streaming chunks)
    if provider.model_name.starts_with("gemini-2.5-pro") {
        return;
    }
    // OpenAI O1 doesn't support streaming responses
    if provider.model_provider_name == "openai" && provider.model_name.starts_with("o1") {
        return;
    }

    // NOTE: the xAI API now returns mangled output most of the time when this test runs.
    // The bug has been reported to the xAI team.
    //
    // https://gist.github.com/virajmehta/2911580b09713fc58aabfeb9ad62cf3b
    // We have disabled this test for that provider for now.
    if provider.model_provider_name == "xai" {
        return;
    }
    let episode_id = Uuid::now_v7();
    let extra_headers = get_extra_headers();

    let response = client.inference(tensorzero::ClientInferenceParams {
        function_name: Some("weather_helper".to_string()),
        model_name: None,
        variant_name: Some(provider.variant_name.clone()),
        episode_id: Some(episode_id),
        input: tensorzero::ClientInput {
            system: Some(json!({"assistant_name": "Dr. Mehta"})),
            messages: vec![tensorzero::ClientInputMessage {
                role: Role::User,
                content: vec![tensorzero::ClientInputMessageContent::Text(TextKind::Text {
                    text: "What is the weather like in Tokyo (in Celsius)? Use the `get_temperature` tool.".to_string()
                })],
            }],
        },
        stream: Some(true),
        credentials: provider
            .credentials
            .clone()
            .into_iter()
            .map(|(k, v)| (k, ClientSecretString(SecretString::new(v.into()))))
            .collect(),
        extra_headers,
        dynamic_tool_params: tensorzero::DynamicToolParams {
            tool_choice: Some(tensorzero_internal::tool::ToolChoice::None),
            ..Default::default()
        },
        ..Default::default()
    }).await.unwrap();

    let tensorzero::InferenceOutput::Streaming(mut stream) = response else {
        panic!("Expected streaming response");
    };

    let mut chunks = vec![];
    while let Some(event) = stream.next().await {
        let chunk = event.unwrap();
        chunks.push(serde_json::to_value(&chunk).unwrap());
    }

    let mut inference_id = None;
    let mut full_text = String::new();
    let mut input_tokens = 0;
    let mut output_tokens = 0;

    for chunk_json in chunks {
        println!("API response chunk: {chunk_json:#?}");

        let chunk_inference_id = chunk_json.get("inference_id").unwrap().as_str().unwrap();
        let chunk_inference_id = Uuid::parse_str(chunk_inference_id).unwrap();
        match inference_id {
            None => inference_id = Some(chunk_inference_id),
            Some(inference_id) => assert_eq!(inference_id, chunk_inference_id),
        }

        let chunk_episode_id = chunk_json.get("episode_id").unwrap().as_str().unwrap();
        let chunk_episode_id = Uuid::parse_str(chunk_episode_id).unwrap();
        assert_eq!(chunk_episode_id, episode_id);

        for block in chunk_json.get("content").unwrap().as_array().unwrap() {
            assert!(block.get("id").is_some());

            let block_type = block.get("type").unwrap().as_str().unwrap();

            match block_type {
                "tool_call" => {
                    panic!("Tool call found in streaming inference response");
                }
                "text" => {
                    full_text.push_str(block.get("text").unwrap().as_str().unwrap());
                }
                _ => {
                    panic!("Unexpected block type: {block_type}");
                }
            }
        }

        if let Some(usage) = chunk_json.get("usage").and_then(|u| u.as_object()) {
            input_tokens += usage.get("input_tokens").unwrap().as_u64().unwrap();
            output_tokens += usage.get("output_tokens").unwrap().as_u64().unwrap();
        }
    }

    // NB: Azure doesn't return usage during streaming
    if provider.variant_name.contains("azure") {
        assert_eq!(input_tokens, 0);
        assert_eq!(output_tokens, 0);
    } else {
        assert!(input_tokens > 0);
        assert!(output_tokens > 0);
    }

    let inference_id = inference_id.unwrap();

    // Sleep for 1 second to allow time for data to be inserted into ClickHouse (trailing writes from API)
    tokio::time::sleep(std::time::Duration::from_millis(100)).await;

    // Check ClickHouse - ChatInference Table
    let clickhouse = get_clickhouse().await;
    let result = select_chat_inference_clickhouse(&clickhouse, inference_id)
        .await
        .unwrap();

    println!("ClickHouse - ChatInference: {result:#?}");

    let id = result.get("id").unwrap().as_str().unwrap();
    let id_uuid = Uuid::parse_str(id).unwrap();
    assert_eq!(id_uuid, inference_id);

    let function_name = result.get("function_name").unwrap().as_str().unwrap();
    assert_eq!(function_name, "weather_helper");

    let variant_name = result.get("variant_name").unwrap().as_str().unwrap();
    assert_eq!(variant_name, provider.variant_name);

    let episode_id_result = result.get("episode_id").unwrap().as_str().unwrap();
    let episode_id_result = Uuid::parse_str(episode_id_result).unwrap();
    assert_eq!(episode_id_result, episode_id);

    let input: Value =
        serde_json::from_str(result.get("input").unwrap().as_str().unwrap()).unwrap();
    let correct_input: Value = json!(
        {
            "system": {
                "assistant_name": "Dr. Mehta"
            },
            "messages": [
                {
                    "role": "user",
                    "content": [{"type": "text", "value": "What is the weather like in Tokyo (in Celsius)? Use the `get_temperature` tool."}]
                }
            ]
        }
    );
    assert_eq!(input, correct_input);

    let output_clickhouse: Vec<Value> =
        serde_json::from_str(result.get("output").unwrap().as_str().unwrap()).unwrap();

    assert!(!output_clickhouse
        .iter()
        .any(|block| block["type"] == "tool_call"));

    let content_block = output_clickhouse.first().unwrap();
    let content_block_type = content_block.get("type").unwrap().as_str().unwrap();
    assert_eq!(content_block_type, "text");
    assert!(content_block.get("text").unwrap().as_str().is_some());

    let tool_params: Value =
        serde_json::from_str(result.get("tool_params").unwrap().as_str().unwrap()).unwrap();
    assert_eq!(tool_params["tool_choice"], "none");
    assert_eq!(tool_params["parallel_tool_calls"], Value::Null);

    let tools_available = tool_params["tools_available"].as_array().unwrap();
    assert_eq!(tools_available.len(), 1);

    let tool = tools_available
        .iter()
        .find(|tool| tool["name"] == "get_temperature")
        .unwrap();
    assert_eq!(
        tool["description"],
        "Get the current temperature in a given location"
    );
    assert_eq!(tool["strict"], false);

    let tool_parameters = tool["parameters"].as_object().unwrap();
    assert_eq!(tool_parameters["type"], "object");
    assert!(tool_parameters.get("properties").is_some());
    assert!(tool_parameters.get("required").is_some());
    assert_eq!(tool_parameters["additionalProperties"], false);

    let properties = tool_parameters["properties"].as_object().unwrap();
    assert!(properties.contains_key("location"));
    assert!(properties.contains_key("units"));

    let location = properties["location"].as_object().unwrap();
    assert_eq!(location["type"], "string");
    assert_eq!(
        location["description"],
        "The location to get the temperature for (e.g. \"New York\")"
    );

    let units = properties["units"].as_object().unwrap();
    assert_eq!(units["type"], "string");
    assert_eq!(
        units["description"],
        "The units to get the temperature in (must be \"fahrenheit\" or \"celsius\")"
    );
    let units_enum = units["enum"].as_array().unwrap();
    assert_eq!(units_enum.len(), 2);
    assert!(units_enum.contains(&json!("fahrenheit")));
    assert!(units_enum.contains(&json!("celsius")));

    let required = tool_parameters["required"].as_array().unwrap();
    assert!(required.contains(&json!("location")));

    // Check if ClickHouse is correct - ModelInference Table
    let result = select_model_inference_clickhouse(&clickhouse, inference_id)
        .await
        .unwrap();

    println!("ClickHouse - ModelInference: {result:#?}");

    let id = result.get("id").unwrap().as_str().unwrap();
    assert!(Uuid::parse_str(id).is_ok());

    let inference_id_result = result.get("inference_id").unwrap().as_str().unwrap();
    let inference_id_result = Uuid::parse_str(inference_id_result).unwrap();
    assert_eq!(inference_id_result, inference_id);

    let model_name = result.get("model_name").unwrap().as_str().unwrap();
    assert_eq!(model_name, provider.model_name);
    let model_provider_name = result.get("model_provider_name").unwrap().as_str().unwrap();
    assert_eq!(model_provider_name, provider.model_provider_name);

    let raw_request = result.get("raw_request").unwrap().as_str().unwrap();
    assert!(raw_request
        .to_lowercase()
        .contains("what is the weather like in tokyo (in celsius)"));
    assert!(
        serde_json::from_str::<Value>(raw_request).is_ok(),
        "raw_request is not a valid JSON"
    );

    let raw_response = result.get("raw_response").unwrap().as_str().unwrap();
    // Check if raw_response is valid JSONL
    for line in raw_response.lines() {
        assert!(serde_json::from_str::<Value>(line).is_ok());
    }

    let input_tokens = result.get("input_tokens").unwrap();
    let output_tokens = result.get("output_tokens").unwrap();

    // NB: Azure doesn't support input/output tokens during streaming
    if provider.variant_name.contains("azure") {
        assert!(input_tokens.is_null());
        assert!(output_tokens.is_null());
    } else {
        assert!(input_tokens.as_u64().unwrap() > 0);
        assert!(output_tokens.as_u64().unwrap() > 0);
    }

    let response_time_ms = result.get("response_time_ms").unwrap().as_u64().unwrap();
    assert!(response_time_ms > 0);

    let ttft_ms = result.get("ttft_ms").unwrap().as_u64().unwrap();
    assert!(ttft_ms >= 1);
    assert!(ttft_ms <= response_time_ms);

    let system = result.get("system").unwrap().as_str().unwrap();
    assert_eq!(
        system,
        "You are a helpful and friendly assistant named Dr. Mehta.\n\nPeople will ask you questions about the weather.\n\nIf asked about the weather, just respond with the tool call. Use the \"get_temperature\" tool.\n\nIf provided with a tool result, use it to respond to the user (e.g. \"The weather in New York is 55 degrees Fahrenheit.\")."
    );
    let input_messages = result.get("input_messages").unwrap().as_str().unwrap();
    let input_messages: Vec<RequestMessage> = serde_json::from_str(input_messages).unwrap();
    let expected_input_messages = vec![RequestMessage {
        role: Role::User,
        content: vec![
            "What is the weather like in Tokyo (in Celsius)? Use the `get_temperature` tool."
                .to_string()
                .into(),
        ],
    }];
    assert_eq!(input_messages, expected_input_messages);
    let output = result.get("output").unwrap().as_str().unwrap();
    let output: Vec<ContentBlock> = serde_json::from_str(output).unwrap();
    let first = output.first().unwrap();
    match first {
        ContentBlock::Text(_text) => {}
        _ => {
            panic!("Expected a text block, got {first:?}");
        }
    }
}

pub async fn test_tool_use_tool_choice_specific_inference_request_with_provider(
    provider: E2ETestProvider,
    client: &tensorzero::Client,
) {
    // GCP Vertex AI, Mistral, and Together don't support ToolChoice::Specific.
    // (Together AI claims to support it, but we can't get it to behave strictly.)
    // In those cases, we use ToolChoice::Any with a single tool under the hood.
    // Even then, they seem to hallucinate a new tool.
    if provider.model_provider_name.contains("gcp_vertex")
        || provider.model_provider_name == "mistral"
        || provider.model_provider_name == "together"
    {
        return;
    }

    // OpenAI O1 doesn't support streaming responses
    if provider.model_provider_name == "openai" && provider.model_name.starts_with("o1") {
        return;
    }

    let extra_headers = get_extra_headers();

    let episode_id = Uuid::now_v7();

    let response = client.inference(tensorzero::ClientInferenceParams {
        function_name: Some("weather_helper".to_string()),
        model_name: None,
        variant_name: Some(provider.variant_name.clone()),
        episode_id: Some(episode_id),
        input: tensorzero::ClientInput {
            system: Some(json!({"assistant_name": "Dr. Mehta"})),
            messages: vec![tensorzero::ClientInputMessage {
                role: Role::User,
                content: vec![tensorzero::ClientInputMessageContent::Text(TextKind::Text {
                    text: "What is the temperature like in Tokyo (in Celsius)? Use the `get_temperature` tool.".to_string()
                })],
            }],
        },
        stream: Some(false),
        credentials: provider
            .credentials
            .clone()
            .into_iter()
            .map(|(k, v)| (k, ClientSecretString(SecretString::new(v.into()))))
            .collect(),
        extra_headers,
        dynamic_tool_params: tensorzero::DynamicToolParams {
            tool_choice: Some(tensorzero_internal::tool::ToolChoice::Specific("self_destruct".to_string())),
            additional_tools: Some(vec![tensorzero::Tool {
                name: "self_destruct".to_string(),
                description: "Do not call this function under any circumstances.".to_string(),
                parameters: json!({
                    "type": "object",
                    "properties": {
                        "fast": {
                            "type": "boolean",
                            "description": "Whether to use a fast method to self-destruct."
                        },
                    },
                    "required": ["fast"],
                    "additionalProperties": false
                }),
                strict: false,
            }]),
            ..Default::default()
        },
        ..Default::default()
    }).await.unwrap();

    match response {
        tensorzero::InferenceOutput::NonStreaming(response) => {
            let response_json = serde_json::to_value(&response).unwrap();
            println!("API response: {response_json:#?}");
            check_tool_use_tool_choice_specific_inference_response(
                response_json,
                &provider,
                Some(episode_id),
                false,
            )
            .await;
        }
        _ => panic!("Expected non-streaming response"),
    }
}

pub async fn check_tool_use_tool_choice_specific_inference_response(
    response_json: Value,
    provider: &E2ETestProvider,
    episode_id: Option<Uuid>,
    is_batch: bool,
) {
    let inference_id = response_json.get("inference_id").unwrap().as_str().unwrap();
    let inference_id = Uuid::parse_str(inference_id).unwrap();

    if let Some(episode_id) = episode_id {
        let episode_id_response = response_json.get("episode_id").unwrap().as_str().unwrap();
        let episode_id_response = Uuid::parse_str(episode_id_response).unwrap();
        assert_eq!(episode_id_response, episode_id);
    }

    let variant_name = response_json.get("variant_name").unwrap().as_str().unwrap();
    assert_eq!(variant_name, provider.variant_name);

    let content = response_json.get("content").unwrap().as_array().unwrap();
    assert!(!content.is_empty()); // could be > 1 if the model returns text as well
    let content_block = content
        .iter()
        .find(|block| block["type"] == "tool_call")
        .unwrap();
    let content_block_type = content_block.get("type").unwrap().as_str().unwrap();
    assert_eq!(content_block_type, "tool_call");

    assert!(content_block.get("id").unwrap().as_str().is_some());

    let raw_name = content_block.get("raw_name").unwrap().as_str().unwrap();
    let name = content_block.get("name").unwrap().as_str().unwrap();
    // We explicitly do not check the tool name, as xAI decides to call 'get_temperature'
    // instead of 'self_destruct'
    assert_eq!(name, raw_name);

    let raw_arguments = content_block
        .get("raw_arguments")
        .unwrap()
        .as_str()
        .unwrap();
    let raw_arguments: Value = serde_json::from_str(raw_arguments).unwrap();
    let raw_arguments = raw_arguments.as_object().unwrap();

    let arguments = content_block.get("arguments").unwrap();
    let arguments = arguments.as_object().unwrap();

    assert_eq!(arguments, raw_arguments);

    let usage = response_json.get("usage").unwrap();
    let usage = usage.as_object().unwrap();
    let input_tokens = usage.get("input_tokens").unwrap().as_u64().unwrap();
    let output_tokens = usage.get("output_tokens").unwrap().as_u64().unwrap();
    assert!(input_tokens > 0);
    assert!(output_tokens > 0);

    // Sleep to allow time for data to be inserted into ClickHouse (trailing writes from API)
    tokio::time::sleep(std::time::Duration::from_millis(100)).await;

    // Check if ClickHouse is correct - ChatInference table
    let clickhouse = get_clickhouse().await;
    let result = select_chat_inference_clickhouse(&clickhouse, inference_id)
        .await
        .unwrap();

    println!("ClickHouse - ChatInference: {result:#?}");

    let id = result.get("id").unwrap().as_str().unwrap();
    let id_uuid = Uuid::parse_str(id).unwrap();
    assert_eq!(id_uuid, inference_id);

    let function_name = result.get("function_name").unwrap().as_str().unwrap();
    assert_eq!(function_name, "weather_helper");

    let variant_name = result.get("variant_name").unwrap().as_str().unwrap();
    assert_eq!(variant_name, provider.variant_name);

    if let Some(episode_id) = episode_id {
        let episode_id_result = result.get("episode_id").unwrap().as_str().unwrap();
        let episode_id_result = Uuid::parse_str(episode_id_result).unwrap();
        assert_eq!(episode_id_result, episode_id);
    }

    let input: Value =
        serde_json::from_str(result.get("input").unwrap().as_str().unwrap()).unwrap();
    let correct_input: Value = json!(
        {
            "system": {
                "assistant_name": "Dr. Mehta"
            },
            "messages": [
                {
                    "role": "user",
                    "content": [{"type": "text", "value": "What is the temperature like in Tokyo (in Celsius)? Use the `get_temperature` tool."}]
                }
            ]
        }
    );
    assert_eq!(input, correct_input);

    let output_clickhouse: Vec<Value> =
        serde_json::from_str(result.get("output").unwrap().as_str().unwrap()).unwrap();
    assert_eq!(output_clickhouse, *content);

    let tool_params: Value =
        serde_json::from_str(result.get("tool_params").unwrap().as_str().unwrap()).unwrap();
    assert_eq!(
        tool_params["tool_choice"],
        json!({"specific": "self_destruct"})
    );
    assert_eq!(tool_params["parallel_tool_calls"], Value::Null);

    let tools_available = tool_params["tools_available"].as_array().unwrap();
    assert_eq!(tools_available.len(), 2);
    let tool = tools_available
        .iter()
        .find(|tool| tool["name"] == "get_temperature")
        .unwrap();
    assert_eq!(tool["name"], "get_temperature");
    assert_eq!(
        tool["description"],
        "Get the current temperature in a given location"
    );
    assert_eq!(tool["strict"], false);

    let tool_parameters = tool["parameters"].as_object().unwrap();
    assert_eq!(tool_parameters["type"], "object");
    assert!(tool_parameters.get("properties").is_some());
    assert!(tool_parameters.get("required").is_some());
    assert_eq!(tool_parameters["additionalProperties"], false);

    let properties = tool_parameters["properties"].as_object().unwrap();
    assert!(properties.contains_key("location"));
    assert!(properties.contains_key("units"));

    let location = properties["location"].as_object().unwrap();
    assert_eq!(location["type"], "string");
    assert_eq!(
        location["description"],
        "The location to get the temperature for (e.g. \"New York\")"
    );

    let units = properties["units"].as_object().unwrap();
    assert_eq!(units["type"], "string");
    assert_eq!(
        units["description"],
        "The units to get the temperature in (must be \"fahrenheit\" or \"celsius\")"
    );
    let units_enum = units["enum"].as_array().unwrap();
    assert_eq!(units_enum.len(), 2);
    assert!(units_enum.contains(&json!("fahrenheit")));
    assert!(units_enum.contains(&json!("celsius")));

    let required = tool_parameters["required"].as_array().unwrap();
    assert!(required.contains(&json!("location")));

    let tool = tools_available
        .iter()
        .find(|tool| tool["name"] == "self_destruct")
        .unwrap();
    assert_eq!(
        tool["description"],
        "Do not call this function under any circumstances."
    );
    assert_eq!(tool["strict"], false);

    let tool_parameters = tool["parameters"].as_object().unwrap();
    assert_eq!(tool_parameters["type"], "object");
    assert!(tool_parameters.get("properties").is_some());
    assert!(tool_parameters
        .get("required")
        .unwrap()
        .as_array()
        .unwrap()
        .contains(&json!("fast")));
    assert_eq!(tool_parameters["additionalProperties"], false);

    let properties = tool_parameters["properties"].as_object().unwrap();
    println!("Properties: {properties:#?}");
    assert!(properties.get("fast").is_some());

    // Check if ClickHouse is correct - ModelInference Table
    let result = select_model_inference_clickhouse(&clickhouse, inference_id)
        .await
        .unwrap();

    println!("ClickHouse - ModelInference: {result:#?}");

    let id = result.get("id").unwrap().as_str().unwrap();
    assert!(Uuid::parse_str(id).is_ok());

    let inference_id_result = result.get("inference_id").unwrap().as_str().unwrap();
    let inference_id_result = Uuid::parse_str(inference_id_result).unwrap();
    assert_eq!(inference_id_result, inference_id);

    let model_name = result.get("model_name").unwrap().as_str().unwrap();
    assert_eq!(model_name, provider.model_name);
    let model_provider_name = result.get("model_provider_name").unwrap().as_str().unwrap();
    assert_eq!(model_provider_name, provider.model_provider_name);

    let raw_request = result.get("raw_request").unwrap().as_str().unwrap();
    assert!(raw_request.contains("self_destruct"));
    assert!(raw_request.to_lowercase().contains("tokyo"));
    assert!(
        serde_json::from_str::<Value>(raw_request).is_ok(),
        "raw_request is not a valid JSON"
    );

    // We explicitly do *not* check `raw_response`, as model providers differ in whether or
    //not they actually call `self_destruct` (OpenAI will, but xAI does not).

    let input_tokens = result.get("input_tokens").unwrap().as_u64().unwrap();
    assert!(input_tokens > 0);
    let output_tokens = result.get("output_tokens").unwrap().as_u64().unwrap();
    assert!(output_tokens > 0);
    if !is_batch {
        let response_time_ms = result.get("response_time_ms").unwrap().as_u64().unwrap();
        assert!(response_time_ms > 0);
        assert!(result.get("ttft_ms").unwrap().is_null());
    }

    let system = result.get("system").unwrap().as_str().unwrap();
    assert_eq!(
        system,
        "You are a helpful and friendly assistant named Dr. Mehta.\n\nPeople will ask you questions about the weather.\n\nIf asked about the weather, just respond with the tool call. Use the \"get_temperature\" tool.\n\nIf provided with a tool result, use it to respond to the user (e.g. \"The weather in New York is 55 degrees Fahrenheit.\")."
    );
    let input_messages = result.get("input_messages").unwrap().as_str().unwrap();
    let input_messages: Vec<RequestMessage> = serde_json::from_str(input_messages).unwrap();
    let expected_input_messages = vec![RequestMessage {
        role: Role::User,
        content: vec![
            "What is the temperature like in Tokyo (in Celsius)? Use the `get_temperature` tool."
                .to_string()
                .into(),
        ],
    }];
    assert_eq!(input_messages, expected_input_messages);
    let output = result.get("output").unwrap().as_str().unwrap();
    let output: Vec<ContentBlock> = serde_json::from_str(output).unwrap();
    let tool_call_blocks: Vec<_> = output
        .iter()
        .filter(|block| matches!(block, ContentBlock::ToolCall(_)))
        .collect();

    // Assert at most one tool call (a model could decide to call no tools if to reads the `self_destruct` description).
    assert!(
        tool_call_blocks.len() <= 1,
        "Expected at most one tool call, found {}",
        tool_call_blocks.len()
    );

    let tool_call_block = tool_call_blocks.first();
    match tool_call_block {
        Some(ContentBlock::ToolCall(tool_call)) => {
            // Don't check which tool was called, as xAI can sometimes call a tool other than `self_destruct`.
            serde_json::from_str::<Value>(&tool_call.arguments.to_lowercase()).unwrap();
        }
        None => {}
        _ => panic!("Unreachable"),
    }
}

pub async fn test_tool_use_tool_choice_specific_streaming_inference_request_with_provider(
    provider: E2ETestProvider,
    client: &tensorzero::Client,
) {
    // GCP Vertex AI, Mistral, and Together don't support ToolChoice::Specific.
    // (Together AI claims to support it, but we can't get it to behave strictly.)
    // In those cases, we use ToolChoice::Any with a single tool under the hood.
    // Even then, they seem to hallucinate a new tool.
    if provider.model_provider_name.contains("gcp_vertex")
        || provider.model_provider_name == "mistral"
        || provider.model_provider_name == "together"
    {
        return;
    }

    // OpenAI O1 doesn't support streaming responses
    if provider.model_provider_name == "openai" && provider.model_name.starts_with("o1") {
        return;
    }

    let episode_id = Uuid::now_v7();
    let extra_headers = get_extra_headers();

    let response = client.inference(tensorzero::ClientInferenceParams {
        function_name: Some("weather_helper".to_string()),
        model_name: None,
        variant_name: Some(provider.variant_name.clone()),
        episode_id: Some(episode_id),
        input: tensorzero::ClientInput {
            system: Some(json!({"assistant_name": "Dr. Mehta"})),
            messages: vec![tensorzero::ClientInputMessage {
                role: Role::User,
                content: vec![tensorzero::ClientInputMessageContent::Text(TextKind::Text {
                    text: "What is the temperature like in Tokyo (in Celsius)? Use the `get_temperature` tool.".to_string()
                })],
            }],
        },
        stream: Some(true),
        credentials: provider
            .credentials
            .clone()
            .into_iter()
            .map(|(k, v)| (k, ClientSecretString(SecretString::new(v.into()))))
            .collect(),
        extra_headers,
        dynamic_tool_params: tensorzero::DynamicToolParams {
            tool_choice: Some(tensorzero_internal::tool::ToolChoice::Specific("self_destruct".to_string())),
            additional_tools: Some(vec![tensorzero::Tool {
                name: "self_destruct".to_string(),
                description: "Do not call this function under any circumstances.".to_string(),
                parameters: json!({
                    "type": "object",
                    "properties": {
                        "fast": {
                            "type": "boolean",
                            "description": "Whether to use a fast method to self-destruct."
                        },
                    },
                    "required": ["fast"],
                    "additionalProperties": false
                }),
                strict: false,
            }]),
            ..Default::default()
        },
        ..Default::default()
    }).await.unwrap();

    let tensorzero::InferenceOutput::Streaming(mut stream) = response else {
        panic!("Expected streaming response");
    };

    let mut chunks = vec![];
    while let Some(event) = stream.next().await {
        let chunk = event.unwrap();
        chunks.push(serde_json::to_value(&chunk).unwrap());
    }

    let mut inference_id = None;
    let mut tool_id: Option<String> = None;
    let mut arguments = String::new();
    let mut input_tokens = 0;
    let mut output_tokens = 0;

    for chunk_json in chunks {
        println!("API response chunk: {chunk_json:#?}");

        let chunk_inference_id = chunk_json.get("inference_id").unwrap().as_str().unwrap();
        let chunk_inference_id = Uuid::parse_str(chunk_inference_id).unwrap();
        match inference_id {
            None => inference_id = Some(chunk_inference_id),
            Some(inference_id) => assert_eq!(inference_id, chunk_inference_id),
        }

        let chunk_episode_id = chunk_json.get("episode_id").unwrap().as_str().unwrap();
        let chunk_episode_id = Uuid::parse_str(chunk_episode_id).unwrap();
        assert_eq!(chunk_episode_id, episode_id);

        for block in chunk_json.get("content").unwrap().as_array().unwrap() {
            assert!(block.get("id").is_some());

            let block_type = block.get("type").unwrap().as_str().unwrap();

            match block_type {
                "tool_call" => {
                    // We explicitly do not check the tool name, as xAI decides to call 'get_temperature'
                    // instead of 'self_destruct'
                    let block_tool_id = block.get("id").unwrap().as_str().unwrap();
                    match &tool_id {
                        None => tool_id = Some(block_tool_id.to_string()),
                        Some(tool_id) => assert_eq!(
                            tool_id, block_tool_id,
                            "Provider returned multiple tool calls"
                        ),
                    }

                    let chunk_arguments = block.get("raw_arguments").unwrap().as_str().unwrap();
                    arguments.push_str(chunk_arguments);
                }
                "text" => {
                    // Sometimes the model will also return some text
                    // (e.g. "Sure, here's the weather in Tokyo:" + tool call)
                    // We mostly care about the tool call, so we'll ignore the text.
                }
                _ => {
                    panic!("Unexpected block type: {block_type}");
                }
            }
        }

        if let Some(usage) = chunk_json.get("usage").and_then(|u| u.as_object()) {
            input_tokens += usage.get("input_tokens").unwrap().as_u64().unwrap();
            output_tokens += usage.get("output_tokens").unwrap().as_u64().unwrap();
        }
    }

    // NB: Azure doesn't return usage during streaming
    if provider.variant_name.contains("azure") {
        assert_eq!(input_tokens, 0);
        assert_eq!(output_tokens, 0);
    } else {
        assert!(input_tokens > 0);
        assert!(output_tokens > 0);
    }

    let inference_id = inference_id.unwrap();
    let tool_id = tool_id.unwrap();
    assert!(
        serde_json::from_str::<Value>(&arguments).is_ok(),
        "Arguments: {arguments}"
    );

    // Sleep for 1 second to allow time for data to be inserted into ClickHouse (trailing writes from API)
    tokio::time::sleep(std::time::Duration::from_millis(100)).await;

    // Check ClickHouse - ChatInference Table
    let clickhouse = get_clickhouse().await;
    let result = select_chat_inference_clickhouse(&clickhouse, inference_id)
        .await
        .unwrap();

    println!("ClickHouse - ChatInference: {result:#?}");

    let id = result.get("id").unwrap().as_str().unwrap();
    let id_uuid = Uuid::parse_str(id).unwrap();
    assert_eq!(id_uuid, inference_id);

    let function_name = result.get("function_name").unwrap().as_str().unwrap();
    assert_eq!(function_name, "weather_helper");

    let variant_name = result.get("variant_name").unwrap().as_str().unwrap();
    assert_eq!(variant_name, provider.variant_name);

    let episode_id_result = result.get("episode_id").unwrap().as_str().unwrap();
    let episode_id_result = Uuid::parse_str(episode_id_result).unwrap();
    assert_eq!(episode_id_result, episode_id);

    let input: Value =
        serde_json::from_str(result.get("input").unwrap().as_str().unwrap()).unwrap();
    let correct_input: Value = json!(
        {
            "system": {
                "assistant_name": "Dr. Mehta"
            },
            "messages": [
                {
                    "role": "user",
                    "content": [{"type": "text", "value": "What is the temperature like in Tokyo (in Celsius)? Use the `get_temperature` tool."}]
                }
            ]
        }
    );
    assert_eq!(input, correct_input);

    let output_clickhouse: Vec<Value> =
        serde_json::from_str(result.get("output").unwrap().as_str().unwrap()).unwrap();
    assert!(!output_clickhouse.is_empty()); // could be > 1 if the model returns text as well
    let content_block = output_clickhouse.first().unwrap();
    let content_block_type = content_block.get("type").unwrap().as_str().unwrap();
    assert_eq!(content_block_type, "tool_call");
    assert_eq!(content_block.get("id").unwrap().as_str().unwrap(), tool_id);
    // We explicitly do not check the tool name, as xAI decides to call 'get_temperature'
    // instead of 'self_destruct'
    assert_eq!(
        content_block.get("raw_name").unwrap().as_str().unwrap(),
        content_block.get("name").unwrap().as_str().unwrap()
    );
    assert_eq!(
        content_block
            .get("raw_arguments")
            .unwrap()
            .as_str()
            .unwrap(),
        arguments
    );
    assert_eq!(
        content_block
            .get("raw_arguments")
            .unwrap()
            .as_str()
            .unwrap(),
        arguments
    );

    let tool_params: Value =
        serde_json::from_str(result.get("tool_params").unwrap().as_str().unwrap()).unwrap();
    assert_eq!(
        tool_params["tool_choice"],
        json!({"specific": "self_destruct"})
    );
    assert_eq!(tool_params["parallel_tool_calls"], Value::Null);

    let tools_available = tool_params["tools_available"].as_array().unwrap();
    assert_eq!(tools_available.len(), 2);
    let tool = tools_available
        .iter()
        .find(|t| t["name"] == "get_temperature")
        .unwrap();
    assert_eq!(tool["name"], "get_temperature");
    assert_eq!(
        tool["description"],
        "Get the current temperature in a given location"
    );
    assert_eq!(tool["strict"], false);

    let tool_parameters = tool["parameters"].as_object().unwrap();
    assert_eq!(tool_parameters["type"], "object");
    assert!(tool_parameters.get("properties").is_some());
    assert!(tool_parameters.get("required").is_some());
    assert_eq!(tool_parameters["additionalProperties"], false);

    let properties = tool_parameters["properties"].as_object().unwrap();
    assert!(properties.contains_key("location"));
    assert!(properties.contains_key("units"));

    let location = properties["location"].as_object().unwrap();
    assert_eq!(location["type"], "string");
    assert_eq!(
        location["description"],
        "The location to get the temperature for (e.g. \"New York\")"
    );

    let units = properties["units"].as_object().unwrap();
    assert_eq!(units["type"], "string");
    assert_eq!(
        units["description"],
        "The units to get the temperature in (must be \"fahrenheit\" or \"celsius\")"
    );
    let units_enum = units["enum"].as_array().unwrap();
    assert_eq!(units_enum.len(), 2);
    assert!(units_enum.contains(&json!("fahrenheit")));
    assert!(units_enum.contains(&json!("celsius")));

    let required = tool_parameters["required"].as_array().unwrap();
    assert!(required.contains(&json!("location")));

    let tool = tools_available
        .iter()
        .find(|t| t["name"] == "self_destruct")
        .unwrap();

    assert_eq!(
        tool["description"],
        "Do not call this function under any circumstances."
    );
    assert_eq!(tool["strict"], false);

    let tool_parameters = tool["parameters"].as_object().unwrap();
    assert_eq!(tool_parameters["type"], "object");
    assert!(tool_parameters.get("properties").is_some());
    assert!(tool_parameters
        .get("required")
        .unwrap()
        .as_array()
        .unwrap()
        .contains(&json!("fast")));
    assert_eq!(tool_parameters["additionalProperties"], false);

    let properties = tool_parameters["properties"].as_object().unwrap();
    assert!(properties.contains_key("fast"));

    // Check if ClickHouse is correct - ModelInference Table
    let result = select_model_inference_clickhouse(&clickhouse, inference_id)
        .await
        .unwrap();

    println!("ClickHouse - ModelInference: {result:#?}");

    let id = result.get("id").unwrap().as_str().unwrap();
    assert!(Uuid::parse_str(id).is_ok());

    let inference_id_result = result.get("inference_id").unwrap().as_str().unwrap();
    let inference_id_result = Uuid::parse_str(inference_id_result).unwrap();
    assert_eq!(inference_id_result, inference_id);

    let model_name = result.get("model_name").unwrap().as_str().unwrap();
    assert_eq!(model_name, provider.model_name);
    let model_provider_name = result.get("model_provider_name").unwrap().as_str().unwrap();
    assert_eq!(model_provider_name, provider.model_provider_name);

    let raw_request = result.get("raw_request").unwrap().as_str().unwrap();
    assert!(raw_request.contains("self_destruct"));
    assert!(raw_request.to_lowercase().contains("tokyo"));
    assert!(
        serde_json::from_str::<Value>(raw_request).is_ok(),
        "raw_request is not a valid JSON"
    );

    let raw_response = result.get("raw_response").unwrap().as_str().unwrap();
    // We explicitly do *not* check the content of `raw_response`, as model providers differ in whether or
    // not they actually call `self_destruct` (OpenAI will, but xAI does not).

    for line in raw_response.lines() {
        assert!(serde_json::from_str::<Value>(line).is_ok());
    }

    let input_tokens = result.get("input_tokens").unwrap();
    let output_tokens = result.get("output_tokens").unwrap();

    // NB: Azure doesn't support input/output tokens during streaming
    if provider.variant_name.contains("azure") {
        assert!(input_tokens.is_null());
        assert!(output_tokens.is_null());
    } else {
        assert!(input_tokens.as_u64().unwrap() > 0);
        assert!(output_tokens.as_u64().unwrap() > 0);
    }

    let response_time_ms = result.get("response_time_ms").unwrap().as_u64().unwrap();
    assert!(response_time_ms > 0);

    let ttft_ms = result.get("ttft_ms").unwrap().as_u64().unwrap();
    assert!(ttft_ms >= 1);
    assert!(ttft_ms <= response_time_ms);

    let system = result.get("system").unwrap().as_str().unwrap();
    assert_eq!(
        system,
        "You are a helpful and friendly assistant named Dr. Mehta.\n\nPeople will ask you questions about the weather.\n\nIf asked about the weather, just respond with the tool call. Use the \"get_temperature\" tool.\n\nIf provided with a tool result, use it to respond to the user (e.g. \"The weather in New York is 55 degrees Fahrenheit.\")."
    );
    let input_messages = result.get("input_messages").unwrap().as_str().unwrap();
    let input_messages: Vec<RequestMessage> = serde_json::from_str(input_messages).unwrap();
    let expected_input_messages = vec![RequestMessage {
        role: Role::User,
        content: vec![
            "What is the temperature like in Tokyo (in Celsius)? Use the `get_temperature` tool."
                .to_string()
                .into(),
        ],
    }];
    assert_eq!(input_messages, expected_input_messages);
    let output = result.get("output").unwrap().as_str().unwrap();
    let output: Vec<ContentBlock> = serde_json::from_str(output).unwrap();
    let tool_call_blocks: Vec<_> = output
        .iter()
        .filter(|block| matches!(block, ContentBlock::ToolCall(_)))
        .collect();

    // Assert at most one tool call (a model could decide to call no tools if to reads the `self_destruct` description).
    assert!(
        tool_call_blocks.len() <= 1,
        "Expected at most one tool call, found {}",
        tool_call_blocks.len()
    );

    let tool_call_block = tool_call_blocks.first();
    match tool_call_block {
        Some(ContentBlock::ToolCall(tool_call)) => {
            // Don't check which tool was called, as xAI can sometimes call a tool other than `self_destruct`.
            serde_json::from_str::<Value>(&tool_call.arguments.to_lowercase()).unwrap();
        }
        None => {}
        _ => panic!("Unreachable"),
    }
}

pub async fn test_tool_use_allowed_tools_inference_request_with_provider(
    provider: E2ETestProvider,
    client: &tensorzero::Client,
) {
    let episode_id = Uuid::now_v7();
    let extra_headers = get_extra_headers();

    let response = client.inference(tensorzero::ClientInferenceParams {
        function_name: Some("basic_test".to_string()),
        model_name: None,
        variant_name: Some(provider.variant_name.clone()),
        episode_id: Some(episode_id),
        input: tensorzero::ClientInput {
            system: Some(json!({"assistant_name": "Dr. Mehta"})),
            messages: vec![tensorzero::ClientInputMessage {
                role: Role::User,
                content: vec![tensorzero::ClientInputMessageContent::Text(TextKind::Text {
                    text: "What can you tell me about the weather in Tokyo (e.g. temperature, humidity, wind)? Use the provided tools and return what you can (not necessarily everything).".to_string()
                })],
            }],
        },
        stream: Some(false),
        credentials: provider
            .credentials
            .clone()
            .into_iter()
            .map(|(k, v)| (k, ClientSecretString(SecretString::new(v.into()))))
            .collect(),
        extra_headers,
        dynamic_tool_params: tensorzero::DynamicToolParams {
            tool_choice: Some(tensorzero_internal::tool::ToolChoice::Required),
            allowed_tools: Some(vec!["get_humidity".to_string()]),
            ..Default::default()
        },
        ..Default::default()
    }).await.unwrap();

    match response {
        tensorzero::InferenceOutput::NonStreaming(response) => {
            let response_json = serde_json::to_value(&response).unwrap();
            println!("API response: {response_json:#?}");
            check_tool_use_tool_choice_allowed_tools_inference_response(
                response_json,
                &provider,
                Some(episode_id),
                false,
            )
            .await;
        }
        _ => panic!("Expected non-streaming response"),
    }
}

pub async fn check_tool_use_tool_choice_allowed_tools_inference_response(
    response_json: Value,
    provider: &E2ETestProvider,
    episode_id: Option<Uuid>,
    is_batch: bool,
) {
    let inference_id = response_json.get("inference_id").unwrap().as_str().unwrap();
    let inference_id = Uuid::parse_str(inference_id).unwrap();

    if let Some(episode_id) = episode_id {
        let episode_id_response = response_json.get("episode_id").unwrap().as_str().unwrap();
        let episode_id_response = Uuid::parse_str(episode_id_response).unwrap();
        assert_eq!(episode_id_response, episode_id);
    }

    let variant_name = response_json.get("variant_name").unwrap().as_str().unwrap();
    assert_eq!(variant_name, provider.variant_name);

    let content = response_json.get("content").unwrap().as_array().unwrap();
    assert!(!content.is_empty()); // could be > 1 if the model returns text as well
    let content_block = content
        .iter()
        .find(|block| block["type"] == "tool_call")
        .unwrap();
    let content_block_type = content_block.get("type").unwrap().as_str().unwrap();
    assert_eq!(content_block_type, "tool_call");

    assert!(content_block.get("id").unwrap().as_str().is_some());

    let raw_name = content_block.get("raw_name").unwrap().as_str().unwrap();
    assert_eq!(raw_name, "get_humidity");
    let name = content_block.get("name").unwrap().as_str().unwrap();
    assert_eq!(name, "get_humidity");

    let raw_arguments = content_block
        .get("raw_arguments")
        .unwrap()
        .as_str()
        .unwrap();
    let raw_arguments: Value = serde_json::from_str(raw_arguments).unwrap();
    let raw_arguments = raw_arguments.as_object().unwrap();
    assert!(raw_arguments.len() == 1);
    assert!(raw_arguments.get("location").unwrap().as_str().is_some());

    let arguments = content_block.get("arguments").unwrap();
    let arguments = arguments.as_object().unwrap();
    assert!(arguments.len() == 1);
    assert!(arguments.get("location").unwrap().as_str().is_some());

    let usage = response_json.get("usage").unwrap();
    let usage = usage.as_object().unwrap();
    let input_tokens = usage.get("input_tokens").unwrap().as_u64().unwrap();
    let output_tokens = usage.get("output_tokens").unwrap().as_u64().unwrap();
    assert!(input_tokens > 0);
    assert!(output_tokens > 0);

    // Sleep to allow time for data to be inserted into ClickHouse (trailing writes from API)
    tokio::time::sleep(std::time::Duration::from_millis(100)).await;

    // Check if ClickHouse is correct - ChatInference table
    let clickhouse = get_clickhouse().await;
    let result = select_chat_inference_clickhouse(&clickhouse, inference_id)
        .await
        .unwrap();

    println!("ClickHouse - ChatInference: {result:#?}");

    let id = result.get("id").unwrap().as_str().unwrap();
    let id_uuid = Uuid::parse_str(id).unwrap();
    assert_eq!(id_uuid, inference_id);

    let function_name = result.get("function_name").unwrap().as_str().unwrap();
    assert_eq!(function_name, "basic_test");

    let variant_name = result.get("variant_name").unwrap().as_str().unwrap();
    assert_eq!(variant_name, provider.variant_name);

    if let Some(episode_id) = episode_id {
        let episode_id_result = result.get("episode_id").unwrap().as_str().unwrap();
        let episode_id_result = Uuid::parse_str(episode_id_result).unwrap();
        assert_eq!(episode_id_result, episode_id);
    }

    let input: Value =
        serde_json::from_str(result.get("input").unwrap().as_str().unwrap()).unwrap();
    let correct_input: Value = json!(
        {
            "system": {
                "assistant_name": "Dr. Mehta"
            },
            "messages": [
                {
                    "role": "user",
                    "content": [{"type": "text", "value": "What can you tell me about the weather in Tokyo (e.g. temperature, humidity, wind)? Use the provided tools and return what you can (not necessarily everything)."}]
                }
            ]
        }
    );
    assert_eq!(input, correct_input);

    let output_clickhouse: Vec<Value> =
        serde_json::from_str(result.get("output").unwrap().as_str().unwrap()).unwrap();
    assert_eq!(output_clickhouse, *content);

    let tool_params: Value =
        serde_json::from_str(result.get("tool_params").unwrap().as_str().unwrap()).unwrap();
    assert_eq!(tool_params["tool_choice"], "required");
    assert_eq!(tool_params["parallel_tool_calls"], Value::Null);

    let tools_available = tool_params["tools_available"].as_array().unwrap();
    assert_eq!(tools_available.len(), 1);

    let tool = tools_available
        .iter()
        .find(|tool| tool["name"] == "get_humidity")
        .unwrap();
    assert_eq!(
        tool["description"],
        "Get the current humidity in a given location"
    );
    assert_eq!(tool["strict"], false);

    let tool_parameters = tool["parameters"].as_object().unwrap();
    assert_eq!(tool_parameters["type"], "object");
    assert!(tool_parameters.get("properties").is_some());
    assert!(tool_parameters
        .get("required")
        .unwrap()
        .as_array()
        .unwrap()
        .contains(&json!("location")));
    assert_eq!(tool_parameters["additionalProperties"], false);

    let properties = tool_parameters["properties"].as_object().unwrap();
    println!("Properties: {properties:#?}");
    assert!(properties.get("location").is_some());

    // Check if ClickHouse is correct - ModelInference Table
    let result = select_model_inference_clickhouse(&clickhouse, inference_id)
        .await
        .unwrap();

    println!("ClickHouse - ModelInference: {result:#?}");

    let id = result.get("id").unwrap().as_str().unwrap();
    assert!(Uuid::parse_str(id).is_ok());

    let inference_id_result = result.get("inference_id").unwrap().as_str().unwrap();
    let inference_id_result = Uuid::parse_str(inference_id_result).unwrap();
    assert_eq!(inference_id_result, inference_id);

    let model_name = result.get("model_name").unwrap().as_str().unwrap();
    assert_eq!(model_name, provider.model_name);
    let model_provider_name = result.get("model_provider_name").unwrap().as_str().unwrap();
    assert_eq!(model_provider_name, provider.model_provider_name);

    let raw_request = result.get("raw_request").unwrap().as_str().unwrap();
    assert!(raw_request.contains("get_humidity"));
    assert!(
        serde_json::from_str::<Value>(raw_request).is_ok(),
        "raw_request is not a valid JSON"
    );

    let raw_response = result.get("raw_response").unwrap().as_str().unwrap();
    assert!(raw_response.contains("get_humidity"));

    let input_tokens = result.get("input_tokens").unwrap().as_u64().unwrap();
    assert!(input_tokens > 0);
    let output_tokens = result.get("output_tokens").unwrap().as_u64().unwrap();
    assert!(output_tokens > 0);
    if !is_batch {
        let response_time_ms = result.get("response_time_ms").unwrap().as_u64().unwrap();
        assert!(response_time_ms > 0);
        assert!(result.get("ttft_ms").unwrap().is_null());
    }

    let system = result.get("system").unwrap().as_str().unwrap();
    assert_eq!(
        system,
        "You are a helpful and friendly assistant named Dr. Mehta"
    );
    let input_messages = result.get("input_messages").unwrap().as_str().unwrap();
    let input_messages: Vec<RequestMessage> = serde_json::from_str(input_messages).unwrap();
    let expected_input_messages = vec![RequestMessage {
        role: Role::User,
        content: vec![
            "What can you tell me about the weather in Tokyo (e.g. temperature, humidity, wind)? Use the provided tools and return what you can (not necessarily everything)."
                .to_string()
                .into(),
        ],
    }];
    assert_eq!(input_messages, expected_input_messages);
    let output = result.get("output").unwrap().as_str().unwrap();
    let output: Vec<ContentBlock> = serde_json::from_str(output).unwrap();
    let tool_call_blocks: Vec<_> = output
        .iter()
        .filter(|block| matches!(block, ContentBlock::ToolCall(_)))
        .collect();

    // Assert exactly one tool call
    assert_eq!(tool_call_blocks.len(), 1, "Expected exactly one tool call");

    let tool_call_block = tool_call_blocks[0];
    match tool_call_block {
        ContentBlock::ToolCall(tool_call) => {
            assert_eq!(tool_call.name, "get_humidity");
            serde_json::from_str::<Value>(&tool_call.arguments.to_lowercase()).unwrap();
        }
        _ => panic!("Unreachable"),
    }
}

pub async fn test_tool_use_allowed_tools_streaming_inference_request_with_provider(
    provider: E2ETestProvider,
    client: &tensorzero::Client,
) {
    // Together doesn't correctly produce streaming tool call chunks (it produces text chunks with the raw tool call).
    if provider.model_provider_name == "together" {
        return;
    }
    // OpenAI O1 doesn't support streaming responses
    if provider.model_provider_name == "openai" && provider.model_name.starts_with("o1") {
        return;
    }

    let episode_id = Uuid::now_v7();
    let extra_headers = get_extra_headers();

    let response = client.inference(tensorzero::ClientInferenceParams {
        function_name: Some("basic_test".to_string()),
        model_name: None,
        variant_name: Some(provider.variant_name.clone()),
        episode_id: Some(episode_id),
        input: tensorzero::ClientInput {
            system: Some(json!({"assistant_name": "Dr. Mehta"})),
            messages: vec![tensorzero::ClientInputMessage {
                role: Role::User,
                content: vec![tensorzero::ClientInputMessageContent::Text(TextKind::Text {
                    text: "What can you tell me about the weather in Tokyo (e.g. temperature, humidity, wind)? Use the provided tools and return what you can (not necessarily everything).".to_string()
                })],
            }],
        },
        stream: Some(true),
        credentials: provider
            .credentials
            .clone()
            .into_iter()
            .map(|(k, v)| (k, ClientSecretString(SecretString::new(v.into()))))
            .collect(),
        extra_headers,
        dynamic_tool_params: tensorzero::DynamicToolParams {
            tool_choice: Some(tensorzero_internal::tool::ToolChoice::Required),
            allowed_tools: Some(vec!["get_humidity".to_string()]),
            ..Default::default()
        },
        ..Default::default()
    }).await.unwrap();

    let tensorzero::InferenceOutput::Streaming(mut stream) = response else {
        panic!("Expected streaming response");
    };

    let mut chunks = vec![];
    while let Some(event) = stream.next().await {
        let chunk = event.unwrap();
        chunks.push(serde_json::to_value(&chunk).unwrap());
    }

    let mut inference_id = None;
    let mut tool_id: Option<String> = None;
    let mut arguments = String::new();
    let mut input_tokens = 0;
    let mut output_tokens = 0;

    for chunk_json in chunks {
        println!("API response chunk: {chunk_json:#?}");

        let chunk_inference_id = chunk_json.get("inference_id").unwrap().as_str().unwrap();
        let chunk_inference_id = Uuid::parse_str(chunk_inference_id).unwrap();
        match inference_id {
            None => inference_id = Some(chunk_inference_id),
            Some(inference_id) => assert_eq!(inference_id, chunk_inference_id),
        }

        let chunk_episode_id = chunk_json.get("episode_id").unwrap().as_str().unwrap();
        let chunk_episode_id = Uuid::parse_str(chunk_episode_id).unwrap();
        assert_eq!(chunk_episode_id, episode_id);

        for block in chunk_json.get("content").unwrap().as_array().unwrap() {
            assert!(block.get("id").is_some());

            let block_type = block.get("type").unwrap().as_str().unwrap();

            match block_type {
                "tool_call" => {
                    assert_eq!(
                        block.get("raw_name").unwrap().as_str().unwrap(),
                        "get_humidity"
                    );

                    let block_tool_id = block.get("id").unwrap().as_str().unwrap();
                    match &tool_id {
                        None => tool_id = Some(block_tool_id.to_string()),
                        Some(tool_id) => assert_eq!(tool_id, block_tool_id),
                    }

                    let chunk_arguments = block.get("raw_arguments").unwrap().as_str().unwrap();
                    arguments.push_str(chunk_arguments);
                }
                "text" => {
                    // Sometimes the model will also return some text
                    // (e.g. "Sure, here's the weather in Tokyo:" + tool call)
                    // We mostly care about the tool call, so we'll ignore the text.
                }
                _ => {
                    panic!("Unexpected block type: {block_type}");
                }
            }
        }

        if let Some(usage) = chunk_json.get("usage").and_then(|u| u.as_object()) {
            input_tokens += usage.get("input_tokens").unwrap().as_u64().unwrap();
            output_tokens += usage.get("output_tokens").unwrap().as_u64().unwrap();
        }
    }

    // NB: Azure doesn't return usage during streaming
    if provider.variant_name.contains("azure") {
        assert_eq!(input_tokens, 0);
        assert_eq!(output_tokens, 0);
    } else if provider.variant_name.contains("together") {
        // Do nothing: Together is flaky. Sometimes it returns non-zero usage, sometimes it returns zero usage...
    } else {
        assert!(input_tokens > 0);
        assert!(output_tokens > 0);
    }

    let inference_id = inference_id.unwrap();
    let tool_id = tool_id.unwrap();
    assert!(serde_json::from_str::<Value>(&arguments).is_ok());

    // Sleep for 1 second to allow time for data to be inserted into ClickHouse (trailing writes from API)
    tokio::time::sleep(std::time::Duration::from_millis(100)).await;

    // Check ClickHouse - ChatInference Table
    let clickhouse = get_clickhouse().await;
    let result = select_chat_inference_clickhouse(&clickhouse, inference_id)
        .await
        .unwrap();

    println!("ClickHouse - ChatInference: {result:#?}");

    let id = result.get("id").unwrap().as_str().unwrap();
    let id_uuid = Uuid::parse_str(id).unwrap();
    assert_eq!(id_uuid, inference_id);

    let function_name = result.get("function_name").unwrap().as_str().unwrap();
    assert_eq!(function_name, "basic_test");

    let variant_name = result.get("variant_name").unwrap().as_str().unwrap();
    assert_eq!(variant_name, provider.variant_name);

    let episode_id_result = result.get("episode_id").unwrap().as_str().unwrap();
    let episode_id_result = Uuid::parse_str(episode_id_result).unwrap();
    assert_eq!(episode_id_result, episode_id);

    let input: Value =
        serde_json::from_str(result.get("input").unwrap().as_str().unwrap()).unwrap();
    let correct_input: Value = json!(
        {
            "system": {
                "assistant_name": "Dr. Mehta"
            },
            "messages": [
                {
                    "role": "user",
                    "content": [{"type": "text", "value": "What can you tell me about the weather in Tokyo (e.g. temperature, humidity, wind)? Use the provided tools and return what you can (not necessarily everything)."}]
                }
            ]
        }
    );
    assert_eq!(input, correct_input);

    let output_clickhouse: Vec<Value> =
        serde_json::from_str(result.get("output").unwrap().as_str().unwrap()).unwrap();
    assert!(!output_clickhouse.is_empty()); // could be > 1 if the model returns text as well
    let content_block = output_clickhouse.first().unwrap();
    let content_block_type = content_block.get("type").unwrap().as_str().unwrap();
    assert_eq!(content_block_type, "tool_call");
    assert_eq!(content_block.get("id").unwrap().as_str().unwrap(), tool_id);
    assert_eq!(
        content_block.get("raw_name").unwrap().as_str().unwrap(),
        "get_humidity"
    );
    assert_eq!(
        content_block
            .get("raw_arguments")
            .unwrap()
            .as_str()
            .unwrap(),
        arguments
    );
    assert_eq!(
        content_block.get("name").unwrap().as_str().unwrap(),
        "get_humidity"
    );
    assert_eq!(
        content_block.get("arguments").unwrap().as_object().unwrap(),
        &serde_json::from_str::<serde_json::Map<String, Value>>(&arguments).unwrap()
    );

    let tool_params: Value =
        serde_json::from_str(result.get("tool_params").unwrap().as_str().unwrap()).unwrap();
    assert_eq!(tool_params["tool_choice"], "required");
    assert_eq!(tool_params["parallel_tool_calls"], Value::Null);

    let tools_available = tool_params["tools_available"].as_array().unwrap();
    assert_eq!(tools_available.len(), 1);
    let tool = tools_available.first().unwrap();
    assert_eq!(tool["name"], "get_humidity");
    assert_eq!(
        tool["description"],
        "Get the current humidity in a given location"
    );
    assert_eq!(tool["strict"], false);

    let tool_parameters = tool["parameters"].as_object().unwrap();
    assert_eq!(tool_parameters["type"], "object");
    assert!(tool_parameters.get("properties").is_some());
    assert!(tool_parameters.get("required").is_some());
    assert_eq!(tool_parameters["additionalProperties"], false);

    let properties = tool_parameters["properties"].as_object().unwrap();
    assert!(properties.contains_key("location"));

    let location = properties["location"].as_object().unwrap();
    assert_eq!(location["type"], "string");
    assert_eq!(
        location["description"],
        "The location to get the humidity for (e.g. \"New York\")"
    );

    let required = tool_parameters["required"].as_array().unwrap();
    assert!(required.contains(&json!("location")));

    // Check if ClickHouse is correct - ModelInference Table
    let result = select_model_inference_clickhouse(&clickhouse, inference_id)
        .await
        .unwrap();

    println!("ClickHouse - ModelInference: {result:#?}");

    let id = result.get("id").unwrap().as_str().unwrap();
    assert!(Uuid::parse_str(id).is_ok());

    let inference_id_result = result.get("inference_id").unwrap().as_str().unwrap();
    let inference_id_result = Uuid::parse_str(inference_id_result).unwrap();
    assert_eq!(inference_id_result, inference_id);

    let model_name = result.get("model_name").unwrap().as_str().unwrap();
    assert_eq!(model_name, provider.model_name);
    let model_provider_name = result.get("model_provider_name").unwrap().as_str().unwrap();
    assert_eq!(model_provider_name, provider.model_provider_name);

    let raw_request = result.get("raw_request").unwrap().as_str().unwrap();
    assert!(raw_request.contains("get_humidity"));
    assert!(raw_request.to_lowercase().contains("tokyo"));
    assert!(
        serde_json::from_str::<Value>(raw_request).is_ok(),
        "raw_request is not a valid JSON"
    );

    let raw_response = result.get("raw_response").unwrap().as_str().unwrap();
    assert!(raw_response.contains("get_humidity"));
    // Check if raw_response is valid JSONL
    for line in raw_response.lines() {
        assert!(serde_json::from_str::<Value>(line).is_ok());
    }

    let input_tokens = result.get("input_tokens").unwrap();
    let output_tokens = result.get("output_tokens").unwrap();

    // NB: Azure doesn't support input/output tokens during streaming
    if provider.variant_name.contains("azure") {
        assert!(input_tokens.is_null());
        assert!(output_tokens.is_null());
    } else if provider.variant_name.contains("together") {
        // Do nothing: Together is flaky. Sometimes it returns non-zero usage, sometimes it returns zero usage...
    } else {
        assert!(input_tokens.as_u64().unwrap() > 0);
        assert!(output_tokens.as_u64().unwrap() > 0);
    }

    let response_time_ms = result.get("response_time_ms").unwrap().as_u64().unwrap();
    assert!(response_time_ms > 0);

    let ttft_ms = result.get("ttft_ms").unwrap().as_u64().unwrap();
    assert!(ttft_ms >= 1);
    assert!(ttft_ms <= response_time_ms);

    let system = result.get("system").unwrap().as_str().unwrap();
    assert_eq!(
        system,
        "You are a helpful and friendly assistant named Dr. Mehta"
    );
    let input_messages = result.get("input_messages").unwrap().as_str().unwrap();
    let input_messages: Vec<RequestMessage> = serde_json::from_str(input_messages).unwrap();
    let expected_input_messages = vec![RequestMessage {
        role: Role::User,
        content: vec![
            "What can you tell me about the weather in Tokyo (e.g. temperature, humidity, wind)? Use the provided tools and return what you can (not necessarily everything)."
                .to_string()
                .into(),
        ],
    }];
    assert_eq!(input_messages, expected_input_messages);
    let output = result.get("output").unwrap().as_str().unwrap();
    let output: Vec<ContentBlock> = serde_json::from_str(output).unwrap();
    let tool_call_blocks: Vec<_> = output
        .iter()
        .filter(|block| matches!(block, ContentBlock::ToolCall(_)))
        .collect();

    // Assert exactly one tool call
    assert_eq!(tool_call_blocks.len(), 1, "Expected exactly one tool call");

    let tool_call_block = tool_call_blocks[0];
    match tool_call_block {
        ContentBlock::ToolCall(tool_call) => {
            assert_eq!(tool_call.name, "get_humidity");
            serde_json::from_str::<Value>(&tool_call.arguments.to_lowercase()).unwrap();
        }
        _ => panic!("Unreachable"),
    }
}

pub async fn test_tool_multi_turn_inference_request_with_provider(
    provider: E2ETestProvider,
    client: &tensorzero::Client,
) {
    // NOTE: The xAI API returns an error for multi-turn tool use when the assistant message only has tool_calls but no content.
    // The xAI team has acknowledged the issue and is working on a fix.
    // We skip this test for xAI until the fix is deployed.
    // https://gist.github.com/GabrielBianconi/47a4247cfd8b6689e7228f654806272d
    if provider.model_provider_name == "xai" {
        return;
    }

    // OpenAI O1 doesn't support streaming responses
    if provider.model_provider_name == "openai" && provider.model_name.starts_with("o1") {
        return;
    }

    let episode_id = Uuid::now_v7();

    let response = client.inference(tensorzero::ClientInferenceParams {
        function_name: Some("weather_helper".to_string()),
        model_name: None,
        variant_name: Some(provider.variant_name.clone()),
        episode_id: Some(episode_id),
        input: tensorzero::ClientInput {
            system: Some(json!({"assistant_name": "Dr. Mehta"})),
            messages: vec![
                tensorzero::ClientInputMessage {
                    role: Role::User,
                    content: vec![tensorzero::ClientInputMessageContent::Text(TextKind::Text {
                        text: "What is the weather like in Tokyo (in Celsius)? Use the `get_temperature` tool.".to_string()
                    })],
                },
                tensorzero::ClientInputMessage {
                    role: Role::Assistant,
                    content: vec![tensorzero::ClientInputMessageContent::ToolCall(tensorzero_internal::tool::ToolCallInput {
                        id: "123456789".to_string(),
                        name: Some("get_temperature".to_string()),
                        raw_name: None,
                        arguments: Some(json!({"location": "Tokyo", "units": "celsius"})),
                        raw_arguments: None,
                    })],
                },
                tensorzero::ClientInputMessage {
                    role: Role::User,
                    content: vec![tensorzero::ClientInputMessageContent::ToolResult(tensorzero_internal::tool::ToolResult {
                        id: "123456789".to_string(),
                        name: "get_temperature".to_string(),
                        result: "70".to_string(),
                    })],
                }
            ],
        },
        stream: Some(false),
        ..Default::default()
    }).await.unwrap();

    match response {
        tensorzero::InferenceOutput::NonStreaming(response) => {
            let response_json = serde_json::to_value(&response).unwrap();
            println!("API response: {response_json:#?}");
            check_tool_use_multi_turn_inference_response(
                response_json,
                &provider,
                Some(episode_id),
                false,
            )
            .await;
        }
        _ => panic!("Expected non-streaming response"),
    }
}

pub async fn check_tool_use_multi_turn_inference_response(
    response_json: Value,
    provider: &E2ETestProvider,
    episode_id: Option<Uuid>,
    is_batch: bool,
) {
    let inference_id = response_json.get("inference_id").unwrap().as_str().unwrap();
    let inference_id = Uuid::parse_str(inference_id).unwrap();

    if let Some(episode_id) = episode_id {
        let episode_id_response = response_json.get("episode_id").unwrap().as_str().unwrap();
        let episode_id_response = Uuid::parse_str(episode_id_response).unwrap();
        assert_eq!(episode_id_response, episode_id);
    }

    let variant_name = response_json.get("variant_name").unwrap().as_str().unwrap();
    assert_eq!(variant_name, provider.variant_name);

    let content = response_json.get("content").unwrap().as_array().unwrap();
    assert_eq!(content.len(), 1);
    let content_block = content.first().unwrap();
    let content_block_type = content_block.get("type").unwrap().as_str().unwrap();
    assert_eq!(content_block_type, "text");
    let content = content_block.get("text").unwrap().as_str().unwrap();
    assert!(content.to_lowercase().contains("tokyo"));

    let usage = response_json.get("usage").unwrap();
    let input_tokens = usage.get("input_tokens").unwrap().as_u64().unwrap();
    assert!(input_tokens > 0);
    let output_tokens = usage.get("output_tokens").unwrap().as_u64().unwrap();
    assert!(output_tokens > 0);

    // Sleep to allow time for data to be inserted into ClickHouse (trailing writes from API)
    tokio::time::sleep(std::time::Duration::from_millis(100)).await;

    // Check if ClickHouse is ok - ChatInference Table
    let clickhouse = get_clickhouse().await;
    let result = select_chat_inference_clickhouse(&clickhouse, inference_id)
        .await
        .unwrap();

    println!("ClickHouse - ChatInference: {result:#?}");

    let id = result.get("id").unwrap().as_str().unwrap();
    let id = Uuid::parse_str(id).unwrap();
    assert_eq!(id, inference_id);

    let function_name = result.get("function_name").unwrap().as_str().unwrap();
    assert_eq!(function_name, "weather_helper");

    let variant_name = result.get("variant_name").unwrap().as_str().unwrap();
    assert_eq!(variant_name, provider.variant_name);

    if let Some(episode_id) = episode_id {
        let retrieved_episode_id = result.get("episode_id").unwrap().as_str().unwrap();
        let retrieved_episode_id = Uuid::parse_str(retrieved_episode_id).unwrap();
        assert_eq!(retrieved_episode_id, episode_id);
    }

    let input: Value =
        serde_json::from_str(result.get("input").unwrap().as_str().unwrap()).unwrap();
    let correct_input = json!({
        "system": {"assistant_name": "Dr. Mehta"},
        "messages": [
            {
                "role": "user",
                "content": [{"type": "text", "value": "What is the weather like in Tokyo (in Celsius)? Use the `get_temperature` tool."}]
            },
            {
                "role": "assistant",
                "content": [{"type": "tool_call", "id": "123456789", "name": "get_temperature", "arguments": "{\"location\":\"Tokyo\",\"units\":\"celsius\"}"}]
            },
            {
                "role": "user",
                "content": [{"type": "tool_result", "id": "123456789", "name": "get_temperature", "result": "70"}]
            }
        ]
    });
    assert_eq!(input, correct_input);

    let content_blocks = result.get("output").unwrap().as_str().unwrap();
    let content_blocks: Vec<Value> = serde_json::from_str(content_blocks).unwrap();
    assert_eq!(content_blocks.len(), 1);
    let content_block = content_blocks.first().unwrap();
    let content_block_type = content_block.get("type").unwrap().as_str().unwrap();
    assert_eq!(content_block_type, "text");
    let clickhouse_content = content_block.get("text").unwrap().as_str().unwrap();
    assert_eq!(clickhouse_content, content);

    let tool_params: Value =
        serde_json::from_str(result.get("tool_params").unwrap().as_str().unwrap()).unwrap();
    assert_eq!(tool_params["tool_choice"], "auto");
    assert_eq!(tool_params["parallel_tool_calls"], Value::Null);

    let tools_available = tool_params["tools_available"].as_array().unwrap();
    assert_eq!(tools_available.len(), 1);
    let tool = tools_available.first().unwrap();
    assert_eq!(tool["name"], "get_temperature");
    assert_eq!(
        tool["description"],
        "Get the current temperature in a given location"
    );
    assert_eq!(tool["strict"], false);

    let inference_params = result.get("inference_params").unwrap().as_str().unwrap();
    let inference_params: Value = serde_json::from_str(inference_params).unwrap();
    let inference_params = inference_params.get("chat_completion").unwrap();
    assert!(inference_params.get("temperature").is_none());
    assert!(inference_params.get("seed").is_none());
    let max_tokens = if provider.model_name.starts_with("o1") {
        1000
    } else if provider.model_name.starts_with("gemini-2.5-pro") {
        500
    } else {
        100
    };
    assert_eq!(
        inference_params
            .get("max_tokens")
            .unwrap()
            .as_u64()
            .unwrap(),
        max_tokens,
    );

    let processing_time_ms = result.get("processing_time_ms").unwrap().as_u64().unwrap();
    assert!(processing_time_ms > 0);

    // Check the ModelInference Table
    let result = select_model_inference_clickhouse(&clickhouse, inference_id)
        .await
        .unwrap();

    println!("ClickHouse - ModelInference: {result:#?}");

    let model_inference_id = result.get("id").unwrap().as_str().unwrap();
    assert!(Uuid::parse_str(model_inference_id).is_ok());

    let inference_id_result = result.get("inference_id").unwrap().as_str().unwrap();
    let inference_id_result = Uuid::parse_str(inference_id_result).unwrap();
    assert_eq!(inference_id_result, inference_id);

    let model_name = result.get("model_name").unwrap().as_str().unwrap();
    assert_eq!(model_name, provider.model_name);
    let model_provider_name = result.get("model_provider_name").unwrap().as_str().unwrap();
    assert_eq!(model_provider_name, provider.model_provider_name);

    let raw_request = result.get("raw_request").unwrap().as_str().unwrap();
    assert!(raw_request.contains("get_temperature"));
    assert!(raw_request.to_lowercase().contains("tokyo"));
    assert!(
        serde_json::from_str::<Value>(raw_request).is_ok(),
        "raw_request is not a valid JSON"
    );

    let raw_response = result.get("raw_response").unwrap().as_str().unwrap();
    assert!(raw_response.to_lowercase().contains("tokyo"));
    assert!(serde_json::from_str::<Value>(raw_response).is_ok());

    let input_tokens = result.get("input_tokens").unwrap().as_u64().unwrap();
    assert!(input_tokens > 0);
    let output_tokens = result.get("output_tokens").unwrap().as_u64().unwrap();
    assert!(output_tokens > 0);
    if !is_batch {
        let response_time_ms = result.get("response_time_ms").unwrap().as_u64().unwrap();
        assert!(response_time_ms > 0);
        assert!(result.get("ttft_ms").unwrap().is_null());
    }

    let system = result.get("system").unwrap().as_str().unwrap();
    assert_eq!(
        system,
        "You are a helpful and friendly assistant named Dr. Mehta.\n\nPeople will ask you questions about the weather.\n\nIf asked about the weather, just respond with the tool call. Use the \"get_temperature\" tool.\n\nIf provided with a tool result, use it to respond to the user (e.g. \"The weather in New York is 55 degrees Fahrenheit.\")."
    );
    let input_messages = result.get("input_messages").unwrap().as_str().unwrap();
    let input_messages: Vec<RequestMessage> = serde_json::from_str(input_messages).unwrap();
    let expected_input_messages = vec![
        RequestMessage {
            role: Role::User,
            content: vec![
                "What is the weather like in Tokyo (in Celsius)? Use the `get_temperature` tool."
                    .to_string()
                    .into(),
            ],
        },
        RequestMessage {
            role: Role::Assistant,
            content: vec![ContentBlock::ToolCall(ToolCall {
                id: "123456789".to_string(),
                name: "get_temperature".to_string(),
                arguments: "{\"location\":\"Tokyo\",\"units\":\"celsius\"}".to_string(),
            })],
        },
        RequestMessage {
            role: Role::User,
            content: vec![ContentBlock::ToolResult(ToolResult {
                id: "123456789".to_string(),
                name: "get_temperature".to_string(),
                result: "70".to_string(),
            })],
        },
    ];
    assert_eq!(input_messages, expected_input_messages);
    let output = result.get("output").unwrap().as_str().unwrap();
    let output: Vec<ContentBlock> = serde_json::from_str(output).unwrap();
    assert_eq!(output.len(), 1);
    let first = output.first().unwrap();
    match first {
        ContentBlock::Text(text) => {
            assert!(text.text.to_lowercase().contains("tokyo"));
        }
        _ => {
            panic!("Expected a text block, got {first:?}");
        }
    }
}

pub async fn test_tool_multi_turn_streaming_inference_request_with_provider(
    provider: E2ETestProvider,
    client: &tensorzero::Client,
) {
    // Together doesn't correctly produce streaming tool call chunks (it produces text chunks with the raw tool call).
    if provider.model_provider_name == "together" {
        return;
    }

    // NOTE: The xAI API returns an error for multi-turn tool use when the assistant message only has tool_calls but no content.
    // The xAI team has acknowledged the issue and is working on a fix.
    // We skip this test for xAI until the fix is deployed.
    // https://gist.github.com/GabrielBianconi/47a4247cfd8b6689e7228f654806272d
    if provider.model_provider_name == "xai" {
        return;
    }

    // OpenAI O1 doesn't support streaming responses
    if provider.model_provider_name == "openai" && provider.model_name.starts_with("o1") {
        return;
    }

    let episode_id = Uuid::now_v7();

    let response = client.inference(tensorzero::ClientInferenceParams {
        function_name: Some("weather_helper".to_string()),
        model_name: None,
        variant_name: Some(provider.variant_name.clone()),
        episode_id: Some(episode_id),
        input: tensorzero::ClientInput {
            system: Some(json!({"assistant_name": "Dr. Mehta"})),
            messages: vec![
                tensorzero::ClientInputMessage {
                    role: Role::User,
                    content: vec![tensorzero::ClientInputMessageContent::Text(TextKind::Text {
                        text: "What is the weather like in Tokyo (in Celsius)? Use the `get_temperature` tool.".to_string()
                    })],
                },
                tensorzero::ClientInputMessage {
                    role: Role::Assistant,
                    content: vec![tensorzero::ClientInputMessageContent::ToolCall(tensorzero_internal::tool::ToolCallInput {
                        id: "123456789".to_string(),
                        name: Some("get_temperature".to_string()),
                        raw_name: None,
                        arguments: None,
                        raw_arguments: Some("{\"location\": \"Tokyo\", \"units\": \"celsius\"}".to_string()),
                    })],
                },
                tensorzero::ClientInputMessage {
                    role: Role::User,
                    content: vec![tensorzero::ClientInputMessageContent::ToolResult(tensorzero_internal::tool::ToolResult {
                        id: "123456789".to_string(),
                        name: "get_temperature".to_string(),
                        result: "30".to_string(),
                    })],
                }
            ],
        },
        stream: Some(true),
        ..Default::default()
    }).await.unwrap();

    let tensorzero::InferenceOutput::Streaming(mut stream) = response else {
        panic!("Expected streaming response");
    };

    let mut chunks = vec![];
    while let Some(event) = stream.next().await {
        let chunk = event.unwrap();
        chunks.push(serde_json::to_value(&chunk).unwrap());
    }

    let mut inference_id: Option<Uuid> = None;
    let mut full_content = String::new();
    let mut input_tokens = 0;
    let mut output_tokens = 0;
    for chunk_json in chunks.clone() {
        println!("API response chunk: {chunk_json:#?}");

        let chunk_inference_id = chunk_json.get("inference_id").unwrap().as_str().unwrap();
        let chunk_inference_id = Uuid::parse_str(chunk_inference_id).unwrap();
        match inference_id {
            Some(inference_id) => {
                assert_eq!(inference_id, chunk_inference_id);
            }
            None => {
                inference_id = Some(chunk_inference_id);
            }
        }

        let chunk_episode_id = chunk_json.get("episode_id").unwrap().as_str().unwrap();
        let chunk_episode_id = Uuid::parse_str(chunk_episode_id).unwrap();
        assert_eq!(chunk_episode_id, episode_id);

        let content_blocks = chunk_json.get("content").unwrap().as_array().unwrap();
        if !content_blocks.is_empty() {
            let content_block = content_blocks.first().unwrap();
            let content = content_block.get("text").unwrap().as_str().unwrap();
            full_content.push_str(content);
        }

        if let Some(usage) = chunk_json.get("usage") {
            input_tokens += usage.get("input_tokens").unwrap().as_u64().unwrap();
            output_tokens += usage.get("output_tokens").unwrap().as_u64().unwrap();
        }
    }

    let inference_id = inference_id.unwrap();
    assert!(full_content.to_lowercase().contains("tokyo"));

    // NB: Azure doesn't support input/output tokens during streaming
    if provider.variant_name.contains("azure") {
        assert_eq!(input_tokens, 0);
        assert_eq!(output_tokens, 0);
    } else {
        assert!(input_tokens > 0);
        assert!(output_tokens > 0);
    }

    // Sleep to allow time for data to be inserted into ClickHouse (trailing writes from API)
    tokio::time::sleep(std::time::Duration::from_millis(100)).await;

    // Check ClickHouse - ChatInference Table
    let clickhouse = get_clickhouse().await;
    let result = select_chat_inference_clickhouse(&clickhouse, inference_id)
        .await
        .unwrap();

    println!("ClickHouse - ChatInference: {result:#?}");

    let id = result.get("id").unwrap().as_str().unwrap();
    let id_uuid = Uuid::parse_str(id).unwrap();
    assert_eq!(id_uuid, inference_id);

    let function_name = result.get("function_name").unwrap().as_str().unwrap();
    assert_eq!(function_name, "weather_helper");

    let variant_name = result.get("variant_name").unwrap().as_str().unwrap();
    assert_eq!(variant_name, provider.variant_name);

    let episode_id_result = result.get("episode_id").unwrap().as_str().unwrap();
    let episode_id_result = Uuid::parse_str(episode_id_result).unwrap();
    assert_eq!(episode_id_result, episode_id);

    let input: Value =
        serde_json::from_str(result.get("input").unwrap().as_str().unwrap()).unwrap();
    let correct_input = json!({
        "system": {"assistant_name": "Dr. Mehta"},
        "messages": [
            {
                "role": "user",
                "content": [{"type": "text", "value": "What is the weather like in Tokyo (in Celsius)? Use the `get_temperature` tool."}]
            },
            {
                "role": "assistant",
                "content": [
                    {
                        "type": "tool_call",
                        "id": "123456789",
                        "name": "get_temperature",
                        "arguments": "{\"location\": \"Tokyo\", \"units\": \"celsius\"}"
                    }
                ]
            },
            {
                "role": "user",
                "content": [
                    {
                        "type": "tool_result",
                        "id": "123456789",
                        "name": "get_temperature",
                        "result": "30"
                    }
                ]
            }
        ]
    });
    assert_eq!(input, correct_input);

    let output = result.get("output").unwrap().as_str().unwrap();
    let output: Vec<Value> = serde_json::from_str(output).unwrap();
    assert_eq!(output.len(), 1);
    let content_block = output.first().unwrap();
    let content_block_type = content_block.get("type").unwrap().as_str().unwrap();
    assert_eq!(content_block_type, "text");
    let clickhouse_content = content_block.get("text").unwrap().as_str().unwrap();
    assert_eq!(clickhouse_content, full_content);

    let tool_params: Value =
        serde_json::from_str(result.get("tool_params").unwrap().as_str().unwrap()).unwrap();
    assert_eq!(tool_params["tool_choice"], "auto");
    assert_eq!(tool_params["parallel_tool_calls"], Value::Null);

    let inference_params = result.get("inference_params").unwrap().as_str().unwrap();
    let inference_params: Value = serde_json::from_str(inference_params).unwrap();
    let inference_params = inference_params.get("chat_completion").unwrap();
    assert!(inference_params.get("temperature").is_none());
    assert!(inference_params.get("seed").is_none());
    let max_tokens = if provider.model_name.starts_with("gemini-2.5-pro") {
        500
    } else {
        100
    };
    assert_eq!(
        inference_params
            .get("max_tokens")
            .unwrap()
            .as_u64()
            .unwrap(),
        max_tokens
    );

    let processing_time_ms = result.get("processing_time_ms").unwrap().as_u64().unwrap();
    assert!(processing_time_ms > 0);

    // Check ClickHouse - ModelInference Table
    let result = select_model_inference_clickhouse(&clickhouse, inference_id)
        .await
        .unwrap();

    println!("ClickHouse - ModelInference: {result:#?}");

    let model_inference_id = result.get("id").unwrap().as_str().unwrap();
    assert!(Uuid::parse_str(model_inference_id).is_ok());

    let inference_id_result = result.get("inference_id").unwrap().as_str().unwrap();
    let inference_id_result = Uuid::parse_str(inference_id_result).unwrap();
    assert_eq!(inference_id_result, inference_id);

    let model_name = result.get("model_name").unwrap().as_str().unwrap();
    assert_eq!(model_name, provider.model_name);
    let model_provider_name = result.get("model_provider_name").unwrap().as_str().unwrap();
    assert_eq!(model_provider_name, provider.model_provider_name);

    let raw_request = result.get("raw_request").unwrap().as_str().unwrap();
    assert!(raw_request.contains("get_temperature"));
    assert!(raw_request.to_lowercase().contains("tokyo"));
    assert!(
        serde_json::from_str::<Value>(raw_request).is_ok(),
        "raw_request is not a valid JSON"
    );

    let raw_response = result.get("raw_response").unwrap().as_str().unwrap();

    // Check if raw_response is valid JSONL
    for line in raw_response.lines() {
        assert!(serde_json::from_str::<Value>(line).is_ok());
    }

    let input_tokens = result.get("input_tokens").unwrap();
    let output_tokens = result.get("output_tokens").unwrap();

    // NB: Azure doesn't support input/output tokens during streaming
    if provider.variant_name.contains("azure") {
        assert!(input_tokens.is_null());
        assert!(output_tokens.is_null());
    } else {
        assert!(input_tokens.as_u64().unwrap() > 0);
        assert!(output_tokens.as_u64().unwrap() > 0);
    }

    let response_time_ms = result.get("response_time_ms").unwrap().as_u64().unwrap();
    assert!(response_time_ms > 0);

    let ttft_ms = result.get("ttft_ms").unwrap().as_u64().unwrap();
    assert!(ttft_ms >= 1);
    assert!(ttft_ms <= response_time_ms);

    let system = result.get("system").unwrap().as_str().unwrap();
    assert_eq!(
        system,
        "You are a helpful and friendly assistant named Dr. Mehta.\n\nPeople will ask you questions about the weather.\n\nIf asked about the weather, just respond with the tool call. Use the \"get_temperature\" tool.\n\nIf provided with a tool result, use it to respond to the user (e.g. \"The weather in New York is 55 degrees Fahrenheit.\")."
    );
    let input_messages = result.get("input_messages").unwrap().as_str().unwrap();
    let input_messages: Vec<RequestMessage> = serde_json::from_str(input_messages).unwrap();
    let expected_input_messages = vec![
        RequestMessage {
            role: Role::User,
            content: vec![
                "What is the weather like in Tokyo (in Celsius)? Use the `get_temperature` tool."
                    .to_string()
                    .into(),
            ],
        },
        RequestMessage {
            role: Role::Assistant,
            content: vec![ContentBlock::ToolCall(ToolCall {
                id: "123456789".to_string(),
                name: "get_temperature".to_string(),
                arguments: "{\"location\": \"Tokyo\", \"units\": \"celsius\"}".to_string(),
            })],
        },
        RequestMessage {
            role: Role::User,
            content: vec![ContentBlock::ToolResult(ToolResult {
                id: "123456789".to_string(),
                name: "get_temperature".to_string(),
                result: "30".to_string(),
            })],
        },
    ];
    assert_eq!(input_messages, expected_input_messages);
    let output = result.get("output").unwrap().as_str().unwrap();
    let output: Vec<ContentBlock> = serde_json::from_str(output).unwrap();
    assert_eq!(output.len(), 1);
    let first = output.first().unwrap();
    match first {
        ContentBlock::Text(text) => {
            assert!(text.text.to_lowercase().contains("tokyo"));
        }
        _ => {
            panic!("Expected a text block, got {first:?}");
        }
    }
}

pub async fn test_dynamic_tool_use_inference_request_with_provider(
    provider: E2ETestProvider,
    client: &tensorzero::Client,
) {
    let episode_id = Uuid::now_v7();

    let response = client.inference(tensorzero::ClientInferenceParams {
        function_name: Some("basic_test".to_string()),
        model_name: None,
        variant_name: Some(provider.variant_name.clone()),
        episode_id: Some(episode_id),
        input: tensorzero::ClientInput {
            system: Some(json!({"assistant_name": "Dr. Mehta"})),
            messages: vec![tensorzero::ClientInputMessage {
                role: Role::User,
                content: vec![
                    tensorzero::ClientInputMessageContent::Text(
                        TextKind::Text {
                            text: "What is the weather like in Tokyo (in Celsius)? Use the provided `get_temperature` tool. Do not say anything else, just call the function.".to_string()
                        }
                    )
                ],
            }],
        },
        stream: Some(false),
        dynamic_tool_params: tensorzero::DynamicToolParams {
            additional_tools: Some(vec![tensorzero::Tool {
                name: "get_temperature".to_string(),
                description: "Get the current temperature in a given location".to_string(),
                parameters: json!({
                    "$schema": "http://json-schema.org/draft-07/schema#",
                    "type": "object",
                    "properties": {
                        "location": {
                            "type": "string",
                            "description": "The location to get the temperature for (e.g. \"New York\")"
                        },
                        "units": {
                            "type": "string",
                            "description": "The units to get the temperature in (must be \"fahrenheit\" or \"celsius\")",
                            "enum": ["fahrenheit", "celsius"]
                        }
                    },
                    "required": ["location"],
                    "additionalProperties": false
                }),
                strict: false,
            }]),
            ..Default::default()
        },
        ..Default::default()
    }).await.unwrap();

    match response {
        tensorzero::InferenceOutput::NonStreaming(response) => {
            let response_json = serde_json::to_value(&response).unwrap();

            println!("API response: {response_json:#?}");

            check_dynamic_tool_use_inference_response(
                response_json,
                &provider,
                Some(episode_id),
                false,
            )
            .await;
        }
        tensorzero::InferenceOutput::Streaming(_) => {
            panic!("Unexpected streaming response");
        }
    }
}

pub async fn check_dynamic_tool_use_inference_response(
    response_json: Value,
    provider: &E2ETestProvider,
    episode_id: Option<Uuid>,
    is_batch: bool,
) {
    let hardcoded_function_name = "basic_test";
    let inference_id = response_json.get("inference_id").unwrap().as_str().unwrap();
    let inference_id = Uuid::parse_str(inference_id).unwrap();

    if let Some(episode_id) = episode_id {
        let episode_id_response = response_json.get("episode_id").unwrap().as_str().unwrap();
        let episode_id_response = Uuid::parse_str(episode_id_response).unwrap();
        assert_eq!(episode_id_response, episode_id);
    }

    let variant_name = response_json.get("variant_name").unwrap().as_str().unwrap();
    assert_eq!(variant_name, provider.variant_name);

    let content = response_json.get("content").unwrap().as_array().unwrap();
    assert!(!content.is_empty()); // could be > 1 if the model returns text as well
    let content_block = content
        .iter()
        .find(|block| block["type"] == "tool_call")
        .unwrap();
    let content_block_type = content_block.get("type").unwrap().as_str().unwrap();
    assert_eq!(content_block_type, "tool_call");

    assert!(content_block.get("id").unwrap().as_str().is_some());

    let raw_name = content_block.get("raw_name").unwrap().as_str().unwrap();
    assert_eq!(raw_name, "get_temperature");
    let name = content_block.get("name").unwrap().as_str().unwrap();
    assert_eq!(name, "get_temperature");

    let raw_arguments = content_block
        .get("raw_arguments")
        .unwrap()
        .as_str()
        .unwrap();
    let raw_arguments: Value = serde_json::from_str(raw_arguments).unwrap();
    let raw_arguments = raw_arguments.as_object().unwrap();
    assert!(raw_arguments.len() == 2);
    let location = raw_arguments.get("location").unwrap().as_str().unwrap();
    assert_eq!(location.to_lowercase(), "tokyo");
    let units = raw_arguments.get("units").unwrap().as_str().unwrap();
    assert!(units == "celsius");

    let arguments = content_block.get("arguments").unwrap();
    let arguments = arguments.as_object().unwrap();
    assert!(arguments.len() == 2);
    let location = arguments.get("location").unwrap().as_str().unwrap();
    assert_eq!(location.to_lowercase(), "tokyo");
    let units = arguments.get("units").unwrap().as_str().unwrap();
    assert!(units == "celsius");

    let usage = response_json.get("usage").unwrap();
    let usage = usage.as_object().unwrap();
    let input_tokens = usage.get("input_tokens").unwrap().as_u64().unwrap();
    let output_tokens = usage.get("output_tokens").unwrap().as_u64().unwrap();
    assert!(input_tokens > 0);
    assert!(output_tokens > 0);

    // Sleep to allow time for data to be inserted into ClickHouse (trailing writes from API)
    tokio::time::sleep(std::time::Duration::from_millis(100)).await;

    // Check if ClickHouse is correct - ChatInference table
    let clickhouse = get_clickhouse().await;
    let result = select_chat_inference_clickhouse(&clickhouse, inference_id)
        .await
        .unwrap();

    println!("ClickHouse - ChatInference: {result:#?}");

    let id = result.get("id").unwrap().as_str().unwrap();
    let id_uuid = Uuid::parse_str(id).unwrap();
    assert_eq!(id_uuid, inference_id);

    let function_name = result.get("function_name").unwrap().as_str().unwrap();
    assert_eq!(function_name, hardcoded_function_name);

    let variant_name = result.get("variant_name").unwrap().as_str().unwrap();
    assert_eq!(variant_name, provider.variant_name);

    if let Some(episode_id) = episode_id {
        let episode_id_result = result.get("episode_id").unwrap().as_str().unwrap();
        let episode_id_result = Uuid::parse_str(episode_id_result).unwrap();
        assert_eq!(episode_id_result, episode_id);
    }

    let input: Value =
        serde_json::from_str(result.get("input").unwrap().as_str().unwrap()).unwrap();
    let correct_input: Value = json!(
        {
            "system": {
                "assistant_name": "Dr. Mehta"
            },
            "messages": [
                {
                    "role": "user",
                    "content": [{"type": "text", "value": "What is the weather like in Tokyo (in Celsius)? Use the provided `get_temperature` tool. Do not say anything else, just call the function."}]
                }
            ]
        }
    );
    assert_eq!(input, correct_input);

    let output_clickhouse: Vec<Value> =
        serde_json::from_str(result.get("output").unwrap().as_str().unwrap()).unwrap();
    assert_eq!(output_clickhouse, *content);

    let tool_params: Value =
        serde_json::from_str(result.get("tool_params").unwrap().as_str().unwrap()).unwrap();
    assert_eq!(tool_params["tool_choice"], "auto");
    assert_eq!(tool_params["parallel_tool_calls"], Value::Null);

    let tools_available = tool_params["tools_available"].as_array().unwrap();
    assert_eq!(tools_available.len(), 1);
    let tool = tools_available.first().unwrap();
    assert_eq!(tool["name"], "get_temperature");
    assert_eq!(
        tool["description"],
        "Get the current temperature in a given location"
    );
    assert_eq!(tool["strict"], false);

    let tool_parameters = tool["parameters"].as_object().unwrap();
    assert_eq!(tool_parameters["type"], "object");
    assert!(tool_parameters.get("properties").is_some());
    assert!(tool_parameters.get("required").is_some());

    let properties = tool_parameters["properties"].as_object().unwrap();
    assert!(properties.contains_key("location"));
    assert!(properties.contains_key("units"));

    let location = properties["location"].as_object().unwrap();
    assert_eq!(location["type"], "string");
    assert_eq!(
        location["description"],
        "The location to get the temperature for (e.g. \"New York\")"
    );

    let units = properties["units"].as_object().unwrap();
    assert_eq!(units["type"], "string");
    assert_eq!(
        units["description"],
        "The units to get the temperature in (must be \"fahrenheit\" or \"celsius\")"
    );
    let units_enum = units["enum"].as_array().unwrap();
    assert_eq!(units_enum.len(), 2);
    assert!(units_enum.contains(&json!("fahrenheit")));
    assert!(units_enum.contains(&json!("celsius")));

    let required = tool_parameters["required"].as_array().unwrap();
    assert!(required.contains(&json!("location")));

    // Check if ClickHouse is correct - ModelInference Table
    let result = select_model_inference_clickhouse(&clickhouse, inference_id)
        .await
        .unwrap();

    println!("ClickHouse - ModelInference: {result:#?}");

    let id = result.get("id").unwrap().as_str().unwrap();
    assert!(Uuid::parse_str(id).is_ok());

    let inference_id_result = result.get("inference_id").unwrap().as_str().unwrap();
    let inference_id_result = Uuid::parse_str(inference_id_result).unwrap();
    assert_eq!(inference_id_result, inference_id);

    let model_name = result.get("model_name").unwrap().as_str().unwrap();
    assert_eq!(model_name, provider.model_name);
    let model_provider_name = result.get("model_provider_name").unwrap().as_str().unwrap();
    assert_eq!(model_provider_name, provider.model_provider_name);

    let raw_request = result.get("raw_request").unwrap().as_str().unwrap();
    assert!(raw_request.contains("get_temperature"));
    assert!(raw_request.to_lowercase().contains("tokyo"));
    assert!(
        serde_json::from_str::<Value>(raw_request).is_ok(),
        "raw_request is not a valid JSON"
    );

    let raw_response = result.get("raw_response").unwrap().as_str().unwrap();
    assert!(raw_response.to_lowercase().contains("tokyo"));
    assert!(raw_response.contains("get_temperature"));

    let input_tokens = result.get("input_tokens").unwrap().as_u64().unwrap();
    assert!(input_tokens > 0);
    let output_tokens = result.get("output_tokens").unwrap().as_u64().unwrap();
    assert!(output_tokens > 0);
    if !is_batch {
        let response_time_ms = result.get("response_time_ms").unwrap().as_u64().unwrap();
        assert!(response_time_ms > 0);
        assert!(result.get("ttft_ms").unwrap().is_null());
    }

    let system = result.get("system").unwrap().as_str().unwrap();
    assert_eq!(
        system,
        "You are a helpful and friendly assistant named Dr. Mehta"
    );
    let input_messages = result.get("input_messages").unwrap().as_str().unwrap();
    let input_messages: Vec<RequestMessage> = serde_json::from_str(input_messages).unwrap();
    let expected_input_messages = vec![RequestMessage {
        role: Role::User,
        content: vec!["What is the weather like in Tokyo (in Celsius)? Use the provided `get_temperature` tool. Do not say anything else, just call the function."
            .to_string()
            .into()],
    }];
    assert_eq!(input_messages, expected_input_messages);
    let output = result.get("output").unwrap().as_str().unwrap();
    let output: Vec<ContentBlock> = serde_json::from_str(output).unwrap();
    let tool_call_blocks: Vec<_> = output
        .iter()
        .filter(|block| matches!(block, ContentBlock::ToolCall(_)))
        .collect();

    // Assert exactly one tool call
    assert_eq!(tool_call_blocks.len(), 1, "Expected exactly one tool call");

    let tool_call_block = tool_call_blocks[0];
    match tool_call_block {
        ContentBlock::ToolCall(tool_call) => {
            assert_eq!(tool_call.name, "get_temperature");
            serde_json::from_str::<Value>(&tool_call.arguments.to_lowercase()).unwrap();
        }
        _ => panic!("Unreachable"),
    }
}

pub async fn test_dynamic_tool_use_streaming_inference_request_with_provider(
    provider: E2ETestProvider,
    client: &tensorzero::Client,
) {
    // OpenAI O1 doesn't support streaming responses
    if provider.model_provider_name == "openai" && provider.model_name.starts_with("o1") {
        return;
    }

    let episode_id = Uuid::now_v7();

    let input_function_name = "basic_test";

    let stream = client.inference(tensorzero::ClientInferenceParams {
        function_name: Some(input_function_name.to_string()),
        model_name: None,
        variant_name: Some(provider.variant_name.clone()),
        episode_id: Some(episode_id),
        input: tensorzero::ClientInput {
            system: Some(json!({"assistant_name": "Dr. Mehta"})),
            messages: vec![tensorzero::ClientInputMessage {
                role: Role::User,
                content: vec![tensorzero::ClientInputMessageContent::Text(TextKind::Text { text: "What is the weather like in Tokyo (in Celsius)? Use the provided `get_temperature` tool. Do not say anything else, just call the function.".to_string() })],
            }],
        },
        stream: Some(true),
        dynamic_tool_params: tensorzero::DynamicToolParams {
            additional_tools: Some(vec![tensorzero::Tool {
                name: "get_temperature".to_string(),
                description: "Get the current temperature in a given location".to_string(),
                parameters: json!({
                    "$schema": "http://json-schema.org/draft-07/schema#",
                    "type": "object",
                    "properties": {
                        "location": {
                            "type": "string",
                            "description": "The location to get the temperature for (e.g. \"New York\")"
                        },
                        "units": {
                            "type": "string",
                            "description": "The units to get the temperature in (must be \"fahrenheit\" or \"celsius\")",
                            "enum": ["fahrenheit", "celsius"]
                        }
                    },
                    "required": ["location"],
                    "additionalProperties": false
                }),
                strict: false,
            }]),
            ..Default::default()
        },
        ..Default::default()
    }).await.unwrap();

    let tensorzero::InferenceOutput::Streaming(mut stream) = stream else {
        panic!("Expected streaming response");
    };

    let mut chunks = vec![];
    while let Some(event) = stream.next().await {
        let chunk = event.unwrap();
        chunks.push(serde_json::to_value(&chunk).unwrap());
    }

    let mut inference_id = None;
    let mut tool_id: Option<String> = None;
    let mut arguments = String::new();
    let mut input_tokens = 0;
    let mut output_tokens = 0;

    for chunk_json in chunks {
        println!("API response chunk: {chunk_json:#?}");

        let chunk_inference_id = chunk_json.get("inference_id").unwrap().as_str().unwrap();
        let chunk_inference_id = Uuid::parse_str(chunk_inference_id).unwrap();
        match inference_id {
            None => inference_id = Some(chunk_inference_id),
            Some(inference_id) => assert_eq!(inference_id, chunk_inference_id),
        }

        let chunk_episode_id = chunk_json.get("episode_id").unwrap().as_str().unwrap();
        let chunk_episode_id = Uuid::parse_str(chunk_episode_id).unwrap();
        assert_eq!(chunk_episode_id, episode_id);

        for block in chunk_json.get("content").unwrap().as_array().unwrap() {
            assert!(block.get("id").is_some());

            let block_type = block.get("type").unwrap().as_str().unwrap();

            match block_type {
                "tool_call" => {
                    assert_eq!(
                        block.get("raw_name").unwrap().as_str().unwrap(),
                        "get_temperature"
                    );

                    let block_tool_id = block.get("id").unwrap().as_str().unwrap();
                    match &tool_id {
                        None => tool_id = Some(block_tool_id.to_string()),
                        Some(tool_id) => assert_eq!(tool_id, block_tool_id),
                    }

                    let chunk_arguments = block.get("raw_arguments").unwrap().as_str().unwrap();
                    arguments.push_str(chunk_arguments);
                }
                "text" => {
                    // Sometimes the model will also return some text
                    // (e.g. "Sure, here's the weather in Tokyo:" + tool call)
                    // We mostly care about the tool call, so we'll ignore the text.
                }
                _ => {
                    panic!("Unexpected block type: {block_type}");
                }
            }
        }

        if let Some(usage) = chunk_json.get("usage").and_then(|u| u.as_object()) {
            input_tokens += usage.get("input_tokens").unwrap().as_u64().unwrap();
            output_tokens += usage.get("output_tokens").unwrap().as_u64().unwrap();
        }
    }

    // NB: Azure doesn't return usage during streaming
    if provider.variant_name.contains("azure") {
        assert_eq!(input_tokens, 0);
        assert_eq!(output_tokens, 0);
    } else if provider.variant_name.contains("together") {
        // Do nothing: Together is flaky. Sometimes it returns non-zero usage, sometimes it returns zero usage...
    } else {
        assert!(input_tokens > 0);
        assert!(output_tokens > 0);
    }

    let inference_id = inference_id.unwrap();
    let tool_id = tool_id.unwrap();
    assert!(serde_json::from_str::<Value>(&arguments).is_ok());

    // Sleep for 1 second to allow time for data to be inserted into ClickHouse (trailing writes from API)
    tokio::time::sleep(std::time::Duration::from_millis(100)).await;

    // Check ClickHouse - ChatInference Table
    let clickhouse = get_clickhouse().await;
    let result = select_chat_inference_clickhouse(&clickhouse, inference_id)
        .await
        .unwrap();

    println!("ClickHouse - ChatInference: {result:#?}");

    let id = result.get("id").unwrap().as_str().unwrap();
    let id_uuid = Uuid::parse_str(id).unwrap();
    assert_eq!(id_uuid, inference_id);

    let function_name = result.get("function_name").unwrap().as_str().unwrap();
    assert_eq!(function_name, input_function_name);

    let variant_name = result.get("variant_name").unwrap().as_str().unwrap();
    assert_eq!(variant_name, provider.variant_name);

    let episode_id_result = result.get("episode_id").unwrap().as_str().unwrap();
    let episode_id_result = Uuid::parse_str(episode_id_result).unwrap();
    assert_eq!(episode_id_result, episode_id);

    let input: Value =
        serde_json::from_str(result.get("input").unwrap().as_str().unwrap()).unwrap();
    let correct_input: Value = json!(
        {
            "system": {
                "assistant_name": "Dr. Mehta"
            },
            "messages": [
                {
                    "role": "user",
                    "content": [{"type": "text", "value": "What is the weather like in Tokyo (in Celsius)? Use the provided `get_temperature` tool. Do not say anything else, just call the function."}]
                }
            ]
        }
    );
    assert_eq!(input, correct_input);

    let output_clickhouse: Vec<Value> =
        serde_json::from_str(result.get("output").unwrap().as_str().unwrap()).unwrap();
    assert!(!output_clickhouse.is_empty()); // could be > 1 if the model returns text as well
    let content_block = output_clickhouse.first().unwrap();
    let content_block_type = content_block.get("type").unwrap().as_str().unwrap();
    assert_eq!(content_block_type, "tool_call");
    assert_eq!(content_block.get("id").unwrap().as_str().unwrap(), tool_id);
    assert_eq!(
        content_block.get("raw_name").unwrap().as_str().unwrap(),
        "get_temperature"
    );
    assert_eq!(
        content_block.get("name").unwrap().as_str().unwrap(),
        "get_temperature"
    );
    assert_eq!(
        content_block
            .get("raw_arguments")
            .unwrap()
            .as_str()
            .unwrap(),
        arguments
    );
    assert_eq!(
        content_block.get("arguments").unwrap().as_object().unwrap(),
        &serde_json::from_str::<serde_json::Map<String, Value>>(&arguments).unwrap()
    );

    let tool_params: Value =
        serde_json::from_str(result.get("tool_params").unwrap().as_str().unwrap()).unwrap();
    assert_eq!(tool_params["tool_choice"], "auto");
    assert_eq!(tool_params["parallel_tool_calls"], Value::Null);

    let tools_available = tool_params["tools_available"].as_array().unwrap();
    assert_eq!(tools_available.len(), 1);
    let tool = tools_available.first().unwrap();
    assert_eq!(tool["name"], "get_temperature");
    assert_eq!(
        tool["description"],
        "Get the current temperature in a given location"
    );
    assert_eq!(tool["strict"], false);

    let tool_parameters = tool["parameters"].as_object().unwrap();
    assert_eq!(tool_parameters["type"], "object");
    assert!(tool_parameters.get("properties").is_some());
    assert!(tool_parameters.get("required").is_some());

    let properties = tool_parameters["properties"].as_object().unwrap();
    assert!(properties.contains_key("location"));
    assert!(properties.contains_key("units"));

    let location = properties["location"].as_object().unwrap();
    assert_eq!(location["type"], "string");
    assert_eq!(
        location["description"],
        "The location to get the temperature for (e.g. \"New York\")"
    );

    let units = properties["units"].as_object().unwrap();
    assert_eq!(units["type"], "string");
    assert_eq!(
        units["description"],
        "The units to get the temperature in (must be \"fahrenheit\" or \"celsius\")"
    );
    let units_enum = units["enum"].as_array().unwrap();
    assert_eq!(units_enum.len(), 2);
    assert!(units_enum.contains(&json!("fahrenheit")));
    assert!(units_enum.contains(&json!("celsius")));

    let required = tool_parameters["required"].as_array().unwrap();
    assert!(required.contains(&json!("location")));

    // Check if ClickHouse is correct - ModelInference Table
    let result = select_model_inference_clickhouse(&clickhouse, inference_id)
        .await
        .unwrap();

    println!("ClickHouse - ModelInference: {result:#?}");

    let id = result.get("id").unwrap().as_str().unwrap();
    assert!(Uuid::parse_str(id).is_ok());

    let inference_id_result = result.get("inference_id").unwrap().as_str().unwrap();
    let inference_id_result = Uuid::parse_str(inference_id_result).unwrap();
    assert_eq!(inference_id_result, inference_id);

    let model_name = result.get("model_name").unwrap().as_str().unwrap();
    assert_eq!(model_name, provider.model_name);
    let model_provider_name = result.get("model_provider_name").unwrap().as_str().unwrap();
    assert_eq!(model_provider_name, provider.model_provider_name);

    let raw_request = result.get("raw_request").unwrap().as_str().unwrap();
    assert!(raw_request.contains("get_temperature"));
    assert!(raw_request.to_lowercase().contains("tokyo"));
    assert!(
        serde_json::from_str::<Value>(raw_request).is_ok(),
        "raw_request is not a valid JSON"
    );

    let raw_response = result.get("raw_response").unwrap().as_str().unwrap();
    assert!(raw_response.contains("get_temperature"));
    // Check if raw_response is valid JSONL
    for line in raw_response.lines() {
        assert!(serde_json::from_str::<Value>(line).is_ok());
    }

    let input_tokens = result.get("input_tokens").unwrap();
    let output_tokens = result.get("output_tokens").unwrap();

    // NB: Azure doesn't support input/output tokens during streaming
    if provider.variant_name.contains("azure") {
        assert!(input_tokens.is_null());
        assert!(output_tokens.is_null());
    } else if provider.variant_name.contains("together") {
        // Do nothing: Together is flaky. Sometimes it returns non-zero usage, sometimes it returns zero usage...
    } else {
        assert!(input_tokens.as_u64().unwrap() > 0);
        assert!(output_tokens.as_u64().unwrap() > 0);
    }

    let response_time_ms = result.get("response_time_ms").unwrap().as_u64().unwrap();
    assert!(response_time_ms > 0);

    let ttft_ms = result.get("ttft_ms").unwrap().as_u64().unwrap();
    assert!(ttft_ms >= 1);
    assert!(ttft_ms <= response_time_ms);

    let system = result.get("system").unwrap().as_str().unwrap();
    assert_eq!(
        system,
        "You are a helpful and friendly assistant named Dr. Mehta"
    );
    let input_messages = result.get("input_messages").unwrap().as_str().unwrap();
    let input_messages: Vec<RequestMessage> = serde_json::from_str(input_messages).unwrap();
    let expected_input_messages = vec![RequestMessage {
        role: Role::User,
        content: vec!["What is the weather like in Tokyo (in Celsius)? Use the provided `get_temperature` tool. Do not say anything else, just call the function."
            .to_string()
            .into()],
    }];
    assert_eq!(input_messages, expected_input_messages);
    let output = result.get("output").unwrap().as_str().unwrap();
    let output: Vec<ContentBlock> = serde_json::from_str(output).unwrap();
    let tool_call_blocks: Vec<_> = output
        .iter()
        .filter(|block| matches!(block, ContentBlock::ToolCall(_)))
        .collect();

    // Assert exactly one tool call
    assert_eq!(tool_call_blocks.len(), 1, "Expected exactly one tool call");

    let tool_call_block = tool_call_blocks[0];
    match tool_call_block {
        ContentBlock::ToolCall(tool_call) => {
            assert_eq!(tool_call.name, "get_temperature");
            serde_json::from_str::<Value>(&tool_call.arguments.to_lowercase()).unwrap();
        }
        _ => panic!("Unreachable"),
    }
}

pub async fn test_parallel_tool_use_inference_request_with_provider(
    provider: E2ETestProvider,
    client: &tensorzero::Client,
) {
    let episode_id = Uuid::now_v7();

    let response = client.inference(tensorzero::ClientInferenceParams {
        function_name: Some("weather_helper_parallel".to_string()),
        model_name: None,
        variant_name: Some(provider.variant_name.clone()),
        episode_id: Some(episode_id),
        input: tensorzero::ClientInput {
            system: Some(json!({"assistant_name": "Dr. Mehta"})),
            messages: vec![tensorzero::ClientInputMessage {
                role: Role::User,
                content: vec![tensorzero::ClientInputMessageContent::Text(TextKind::Text {
                    text: "What is the weather like in Tokyo (in Celsius)? Use both the provided `get_temperature` and `get_humidity` tools. Do not say anything else, just call the two functions.".to_string()
                })],
            }],
        },
        stream: Some(false),
        dynamic_tool_params: tensorzero::DynamicToolParams {
            parallel_tool_calls: Some(true),
            ..Default::default()
        },
        ..Default::default()
    }).await.unwrap();

    match response {
        tensorzero::InferenceOutput::NonStreaming(response) => {
            let response_json = serde_json::to_value(&response).unwrap();
            println!("API response: {response_json:#?}");
            check_parallel_tool_use_inference_response(
                response_json,
                &provider,
                Some(episode_id),
                false,
                Value::Bool(true),
            )
            .await;
        }
        _ => panic!("Expected non-streaming response"),
    }
}

pub async fn check_parallel_tool_use_inference_response(
    response_json: Value,
    provider: &E2ETestProvider,
    episode_id: Option<Uuid>,
    is_batch: bool,
    parallel_param: Value,
) {
    let hardcoded_function_name = "weather_helper_parallel";
    let inference_id = response_json.get("inference_id").unwrap().as_str().unwrap();
    let inference_id = Uuid::parse_str(inference_id).unwrap();

    if let Some(episode_id) = episode_id {
        let episode_id_response = response_json.get("episode_id").unwrap().as_str().unwrap();
        let episode_id_response = Uuid::parse_str(episode_id_response).unwrap();
        assert_eq!(episode_id_response, episode_id);
    }

    let variant_name = response_json.get("variant_name").unwrap().as_str().unwrap();
    assert_eq!(variant_name, provider.variant_name);

    let content = response_json.get("content").unwrap().as_array().unwrap();

    // Validate the `get_temperature` tool call
    let content_block = content
        .iter()
        .find(|block| block["name"] == "get_temperature")
        .unwrap();
    let content_block_type = content_block.get("type").unwrap().as_str().unwrap();
    assert_eq!(content_block_type, "tool_call");

    assert!(content_block.get("id").unwrap().as_str().is_some());

    let raw_name = content_block.get("raw_name").unwrap().as_str().unwrap();
    assert_eq!(raw_name, "get_temperature");
    let name = content_block.get("name").unwrap().as_str().unwrap();
    assert_eq!(name, "get_temperature");
    let raw_arguments = content_block
        .get("raw_arguments")
        .unwrap()
        .as_str()
        .unwrap();
    let raw_arguments: Value = serde_json::from_str(raw_arguments).unwrap();
    let raw_arguments = raw_arguments.as_object().unwrap();
    assert!(raw_arguments.len() == 2);
    let location = raw_arguments.get("location").unwrap().as_str().unwrap();
    assert_eq!(location.to_lowercase(), "tokyo");
    let units = raw_arguments.get("units").unwrap().as_str().unwrap();
    assert!(units == "celsius");

    let arguments = content_block.get("arguments").unwrap().as_object().unwrap();
    assert!(arguments.len() == 2);
    let location = arguments.get("location").unwrap().as_str().unwrap();
    assert_eq!(location.to_lowercase(), "tokyo");
    let units = arguments.get("units").unwrap().as_str().unwrap();
    assert!(units == "celsius");

    // Validate the `get_humidity` tool call
    let content_block = content
        .iter()
        .find(|block| block["name"] == "get_humidity")
        .unwrap();
    let content_block_type = content_block.get("type").unwrap().as_str().unwrap();
    assert_eq!(content_block_type, "tool_call");

    assert!(content_block.get("id").unwrap().as_str().is_some());

    let raw_name = content_block.get("raw_name").unwrap().as_str().unwrap();
    assert_eq!(raw_name, "get_humidity");
    let name = content_block.get("name").unwrap().as_str().unwrap();
    assert_eq!(name, "get_humidity");

    let raw_arguments = content_block
        .get("raw_arguments")
        .unwrap()
        .as_str()
        .unwrap();
    let raw_arguments: Value = serde_json::from_str(raw_arguments).unwrap();
    let raw_arguments = raw_arguments.as_object().unwrap();
    assert!(raw_arguments.len() == 1);
    let location = raw_arguments.get("location").unwrap().as_str().unwrap();
    assert_eq!(location.to_lowercase(), "tokyo");

    let arguments = content_block.get("arguments").unwrap();
    let arguments = arguments.as_object().unwrap();
    assert!(arguments.len() == 1);
    let location = arguments.get("location").unwrap().as_str().unwrap();
    assert_eq!(location.to_lowercase(), "tokyo");

    let usage = response_json.get("usage").unwrap();
    let usage = usage.as_object().unwrap();
    let input_tokens = usage.get("input_tokens").unwrap().as_u64().unwrap();
    let output_tokens = usage.get("output_tokens").unwrap().as_u64().unwrap();
    assert!(input_tokens > 0);
    assert!(output_tokens > 0);

    // Sleep to allow time for data to be inserted into ClickHouse (trailing writes from API)
    tokio::time::sleep(std::time::Duration::from_millis(100)).await;

    // Check if ClickHouse is correct - ChatInference table
    let clickhouse = get_clickhouse().await;
    let result = select_chat_inference_clickhouse(&clickhouse, inference_id)
        .await
        .unwrap();

    println!("ClickHouse - ChatInference: {result:#?}");

    let id = result.get("id").unwrap().as_str().unwrap();
    let id_uuid = Uuid::parse_str(id).unwrap();
    assert_eq!(id_uuid, inference_id);

    let function_name = result.get("function_name").unwrap().as_str().unwrap();
    assert_eq!(function_name, hardcoded_function_name);

    let variant_name = result.get("variant_name").unwrap().as_str().unwrap();
    assert_eq!(variant_name, provider.variant_name);

    if let Some(episode_id) = episode_id {
        let episode_id_result = result.get("episode_id").unwrap().as_str().unwrap();
        let episode_id_result = Uuid::parse_str(episode_id_result).unwrap();
        assert_eq!(episode_id_result, episode_id);
    }

    let input: Value =
        serde_json::from_str(result.get("input").unwrap().as_str().unwrap()).unwrap();
    let correct_input: Value = json!(
        {
            "system": {
                "assistant_name": "Dr. Mehta"
            },
            "messages": [
                {
                    "role": "user",
                    "content": [{
                        "type": "text",
                        "value": "What is the weather like in Tokyo (in Celsius)? Use both the provided `get_temperature` and `get_humidity` tools. Do not say anything else, just call the two functions."
                    }]
                }
            ]
        }
    );
    assert_eq!(input, correct_input);

    let output_clickhouse: Vec<Value> =
        serde_json::from_str(result.get("output").unwrap().as_str().unwrap()).unwrap();
    assert_eq!(output_clickhouse, *content);

    let tool_params: Value =
        serde_json::from_str(result.get("tool_params").unwrap().as_str().unwrap()).unwrap();
    assert_eq!(tool_params["tool_choice"], "auto");
    assert_eq!(tool_params["parallel_tool_calls"], parallel_param);

    let tools_available = tool_params["tools_available"].as_array().unwrap();

    // Validate the `get_temperature` tool
    assert_eq!(tools_available.len(), 2);
    let tool = tools_available
        .iter()
        .find(|tool| tool["name"] == "get_temperature")
        .unwrap();
    assert_eq!(
        tool["description"],
        "Get the current temperature in a given location"
    );
    assert_eq!(tool["strict"], false);

    let tool_parameters = tool["parameters"].as_object().unwrap();
    assert_eq!(tool_parameters["type"], "object");
    assert!(tool_parameters.get("properties").is_some());
    assert!(tool_parameters.get("required").is_some());

    let properties = tool_parameters["properties"].as_object().unwrap();
    assert!(properties.contains_key("location"));
    assert!(properties.contains_key("units"));

    let location = properties["location"].as_object().unwrap();
    assert_eq!(location["type"], "string");
    assert_eq!(
        location["description"],
        "The location to get the temperature for (e.g. \"New York\")"
    );

    let units = properties["units"].as_object().unwrap();
    assert_eq!(units["type"], "string");
    assert_eq!(
        units["description"],
        "The units to get the temperature in (must be \"fahrenheit\" or \"celsius\")"
    );
    let units_enum = units["enum"].as_array().unwrap();
    assert_eq!(units_enum.len(), 2);
    assert!(units_enum.contains(&json!("fahrenheit")));
    assert!(units_enum.contains(&json!("celsius")));

    let required = tool_parameters["required"].as_array().unwrap();
    assert!(required.contains(&json!("location")));

    // Validate the `get_humidity` tool
    let tool = tools_available
        .iter()
        .find(|tool| tool["name"] == "get_humidity")
        .unwrap();
    assert_eq!(
        tool["description"],
        "Get the current humidity in a given location"
    );
    assert_eq!(tool["strict"], false);

    let tool_parameters = tool["parameters"].as_object().unwrap();
    assert_eq!(tool_parameters["type"], "object");
    assert!(tool_parameters.get("properties").is_some());
    assert!(tool_parameters.get("required").is_some());

    let properties = tool_parameters["properties"].as_object().unwrap();
    assert!(properties.contains_key("location"));

    let location = properties["location"].as_object().unwrap();
    assert_eq!(location["type"], "string");
    assert_eq!(
        location["description"],
        "The location to get the humidity for (e.g. \"New York\")"
    );

    let required = tool_parameters["required"].as_array().unwrap();
    assert!(required.contains(&json!("location")));

    // Check if ClickHouse is correct - ModelInference Table
    let result = select_model_inference_clickhouse(&clickhouse, inference_id)
        .await
        .unwrap();

    println!("ClickHouse - ModelInference: {result:#?}");

    let id = result.get("id").unwrap().as_str().unwrap();
    assert!(Uuid::parse_str(id).is_ok());

    let inference_id_result = result.get("inference_id").unwrap().as_str().unwrap();
    let inference_id_result = Uuid::parse_str(inference_id_result).unwrap();
    assert_eq!(inference_id_result, inference_id);

    let model_name = result.get("model_name").unwrap().as_str().unwrap();
    assert_eq!(model_name, provider.model_name);
    let model_provider_name = result.get("model_provider_name").unwrap().as_str().unwrap();
    assert_eq!(model_provider_name, provider.model_provider_name);

    let raw_request = result.get("raw_request").unwrap().as_str().unwrap();
    assert!(raw_request.contains("get_temperature"));
    assert!(raw_request.to_lowercase().contains("tokyo"));
    assert!(
        serde_json::from_str::<Value>(raw_request).is_ok(),
        "raw_request is not a valid JSON"
    );

    let raw_response = result.get("raw_response").unwrap().as_str().unwrap();
    assert!(raw_response.contains("get_temperature"));
    assert!(raw_response.to_lowercase().contains("tokyo"));

    let input_tokens = result.get("input_tokens").unwrap().as_u64().unwrap();
    assert!(input_tokens > 0);
    let output_tokens = result.get("output_tokens").unwrap().as_u64().unwrap();
    assert!(output_tokens > 0);
    if !is_batch {
        let response_time_ms = result.get("response_time_ms").unwrap().as_u64().unwrap();
        assert!(response_time_ms > 0);
        assert!(result.get("ttft_ms").unwrap().is_null());
    }

    let system = result.get("system").unwrap().as_str().unwrap();
    assert_eq!(
        system,
        "You are a helpful and friendly assistant named Dr. Mehta.\n\nPeople will ask you questions about the weather.\n\nIf asked about the weather, just respond with two tool calls. Use BOTH the \"get_temperature\" and \"get_humidity\" tools.\n\nIf provided with a tool result, use it to respond to the user (e.g. \"The weather in New York is 55 degrees Fahrenheit with 50% humidity.\")."
    );
    let input_messages = result.get("input_messages").unwrap().as_str().unwrap();
    let input_messages: Vec<RequestMessage> = serde_json::from_str(input_messages).unwrap();
    let expected_input_messages = vec![RequestMessage {
        role: Role::User,
        content: vec!["What is the weather like in Tokyo (in Celsius)? Use both the provided `get_temperature` and `get_humidity` tools. Do not say anything else, just call the two functions."
            .to_string()
            .into()],
    }];
    assert_eq!(input_messages, expected_input_messages);
    let output = result.get("output").unwrap().as_str().unwrap();
    let output: Vec<ContentBlock> = serde_json::from_str(output).unwrap();

    let is_openrouter = provider.model_provider_name == "openrouter";
    if is_openrouter {
        // For OpenRouter, check that there are at least 2 tool calls
        // (OpenRouter may include an empty text block)
        let tool_calls = output
            .iter()
            .filter(|block| matches!(block, ContentBlock::ToolCall(_)))
            .count();
        assert_eq!(
            tool_calls, 2,
            "Expected 2 tool calls for OpenRouter, got {tool_calls}"
        );
    } else {
        // For other providers, expect exactly 2 blocks total
        assert_eq!(
            output.len(),
            2,
            "Expected exactly 2 output blocks, got {}",
            output.len()
        );
    }

    let mut tool_call_names = vec![];
    for block in output {
        match block {
            ContentBlock::ToolCall(tool_call) => {
                tool_call_names.push(tool_call.name);
                serde_json::from_str::<Value>(&tool_call.arguments).unwrap();
            }
            ContentBlock::Text(text) if text.text.is_empty() && is_openrouter => {
                // Skip empty text blocks for OpenRouter
                continue;
            }
            _ => {
                panic!("Expected a tool call or empty text (for OpenRouter), got {block:?}");
            }
        }
    }
    assert!(tool_call_names.contains(&"get_temperature".to_string()));
    assert!(tool_call_names.contains(&"get_humidity".to_string()));
}

pub async fn test_parallel_tool_use_streaming_inference_request_with_provider(
    provider: E2ETestProvider,
) {
    // Together doesn't correctly produce streaming tool call chunks (it produces text chunks with the raw tool call).
    if provider.model_provider_name == "together" {
        return;
    }

    let episode_id = Uuid::now_v7();

    let payload = json!({
        "function_name": "weather_helper_parallel",
        "episode_id": episode_id,
        "input":{
            "system": {"assistant_name": "Dr. Mehta"},
            "messages": [
                {
                    "role": "user",
                    "content": "What is the weather like in Tokyo (in Celsius)? Use both the provided `get_temperature` and `get_humidity` tools. Do not say anything else, just call the two functions."
                }
            ]},
        "parallel_tool_calls": true,
        "stream": true,
        "variant_name": provider.variant_name,
    });

    let mut event_source = Client::new()
        .post(get_gateway_endpoint("/inference"))
        .json(&payload)
        .eventsource()
        .unwrap();

    let mut chunks = vec![];
    let mut found_done_chunk = false;
    while let Some(event) = event_source.next().await {
        let event = event.unwrap();
        match event {
            Event::Open => continue,
            Event::Message(message) => {
                if message.data == "[DONE]" {
                    found_done_chunk = true;
                    break;
                }
                chunks.push(message.data);
            }
        }
    }
    assert!(found_done_chunk);

    let mut inference_id = None;
    let mut get_temperature_tool_id: Option<String> = None;
    let mut get_temperature_arguments = String::new();
    let mut get_humidity_tool_id: Option<String> = None;
    let mut get_humidity_arguments = String::new();
    let mut input_tokens = 0;
    let mut output_tokens = 0;

    for chunk in chunks {
        let chunk_json: Value = serde_json::from_str(&chunk).unwrap();

        println!("API response chunk: {chunk_json:#?}");

        let chunk_inference_id = chunk_json.get("inference_id").unwrap().as_str().unwrap();
        let chunk_inference_id = Uuid::parse_str(chunk_inference_id).unwrap();
        match inference_id {
            None => inference_id = Some(chunk_inference_id),
            Some(inference_id) => assert_eq!(inference_id, chunk_inference_id),
        }

        let chunk_episode_id = chunk_json.get("episode_id").unwrap().as_str().unwrap();
        let chunk_episode_id = Uuid::parse_str(chunk_episode_id).unwrap();
        assert_eq!(chunk_episode_id, episode_id);

        for block in chunk_json.get("content").unwrap().as_array().unwrap() {
            assert!(block.get("id").is_some());

            let block_type = block.get("type").unwrap().as_str().unwrap();

            match block_type {
                "tool_call" => {
                    let block_tool_id = block.get("id").unwrap().as_str().unwrap();
                    let tool_name = block.get("raw_name").unwrap().as_str().unwrap();
                    let chunk_arguments = block.get("raw_arguments").unwrap().as_str().unwrap();

                    match tool_name {
                        "get_temperature" => {
                            match &get_temperature_tool_id {
                                None => get_temperature_tool_id = Some(block_tool_id.to_string()),
                                Some(tool_id) => assert_eq!(tool_id, block_tool_id),
                            };
                            get_temperature_arguments.push_str(chunk_arguments);
                        }
                        "get_humidity" => {
                            match &get_humidity_tool_id {
                                None => get_humidity_tool_id = Some(block_tool_id.to_string()),
                                Some(tool_id) => assert_eq!(tool_id, block_tool_id),
                            };
                            get_humidity_arguments.push_str(chunk_arguments);
                        }
                        _ => {
                            panic!("Unexpected tool name: {tool_name}");
                        }
                    }
                }
                "text" => {
                    // Sometimes the model will also return some text
                    // (e.g. "Sure, here's the weather in Tokyo:" + tool call)
                    // We mostly care about the tool call, so we'll ignore the text.
                }
                _ => {
                    panic!("Unexpected block type: {block_type}");
                }
            }
        }

        if let Some(usage) = chunk_json.get("usage").and_then(|u| u.as_object()) {
            input_tokens += usage.get("input_tokens").unwrap().as_u64().unwrap();
            output_tokens += usage.get("output_tokens").unwrap().as_u64().unwrap();
        }
    }

    // NB: Azure doesn't return usage during streaming
    if provider.variant_name.contains("azure") {
        assert_eq!(input_tokens, 0);
        assert_eq!(output_tokens, 0);
    } else if provider.variant_name.contains("together") {
        // Do nothing: Together is flaky. Sometimes it returns non-zero usage, sometimes it returns zero usage...
    } else {
        assert!(input_tokens > 0);
        assert!(output_tokens > 0);
    }

    let inference_id = inference_id.unwrap();
    let get_temperature_tool_id = get_temperature_tool_id.unwrap();
    let get_humidity_tool_id = get_humidity_tool_id.unwrap();
    assert!(serde_json::from_str::<Value>(&get_temperature_arguments).is_ok());
    assert!(serde_json::from_str::<Value>(&get_humidity_arguments).is_ok());

    // Sleep for 1 second to allow time for data to be inserted into ClickHouse (trailing writes from API)
    tokio::time::sleep(std::time::Duration::from_millis(100)).await;

    // Check ClickHouse - Inference Table
    let clickhouse = get_clickhouse().await;
    let result = select_chat_inference_clickhouse(&clickhouse, inference_id)
        .await
        .unwrap();

    println!("ClickHouse - ChatInference: {result:#?}");

    let id = result.get("id").unwrap().as_str().unwrap();
    let id_uuid = Uuid::parse_str(id).unwrap();
    assert_eq!(id_uuid, inference_id);

    let function_name = result.get("function_name").unwrap().as_str().unwrap();
    assert_eq!(function_name, "weather_helper_parallel");

    let variant_name = result.get("variant_name").unwrap().as_str().unwrap();
    assert_eq!(variant_name, provider.variant_name);

    let episode_id_result = result.get("episode_id").unwrap().as_str().unwrap();
    let episode_id_result = Uuid::parse_str(episode_id_result).unwrap();
    assert_eq!(episode_id_result, episode_id);

    let input: Value =
        serde_json::from_str(result.get("input").unwrap().as_str().unwrap()).unwrap();
    let correct_input: Value = json!(
        {
            "system": {
                "assistant_name": "Dr. Mehta"
            },
            "messages": [
                {
                    "role": "user",
                    "content": [{"type": "text", "value": "What is the weather like in Tokyo (in Celsius)? Use both the provided `get_temperature` and `get_humidity` tools. Do not say anything else, just call the two functions."}]
                }
            ]
        }
    );
    assert_eq!(input, correct_input);

    let output_clickhouse: Vec<Value> =
        serde_json::from_str(result.get("output").unwrap().as_str().unwrap()).unwrap();
    assert!(!output_clickhouse.is_empty()); // could be > 1 if the model returns text as well

    // Validate the `get_temperature` tool call
    let content_block = output_clickhouse
        .iter()
        .find(|block| block["name"] == "get_temperature")
        .unwrap();
    let content_block_type = content_block.get("type").unwrap().as_str().unwrap();
    assert_eq!(content_block_type, "tool_call");
    assert_eq!(
        content_block.get("id").unwrap().as_str().unwrap(),
        get_temperature_tool_id
    );
    assert_eq!(
        content_block
            .get("raw_arguments")
            .unwrap()
            .as_str()
            .unwrap(),
        get_temperature_arguments
    );
    assert_eq!(
        content_block.get("raw_name").unwrap().as_str().unwrap(),
        "get_temperature"
    );
    assert_eq!(
        content_block.get("arguments").unwrap().as_object().unwrap(),
        &serde_json::from_str::<serde_json::Map<String, Value>>(&get_temperature_arguments)
            .unwrap()
    );

    // Validate the `get_humidity` tool call
    let content_block = output_clickhouse
        .iter()
        .find(|block| block["name"] == "get_humidity")
        .unwrap();
    let content_block_type = content_block.get("type").unwrap().as_str().unwrap();
    assert_eq!(content_block_type, "tool_call");
    assert_eq!(
        content_block.get("id").unwrap().as_str().unwrap(),
        get_humidity_tool_id
    );
    assert_eq!(
        content_block
            .get("raw_arguments")
            .unwrap()
            .as_str()
            .unwrap(),
        get_humidity_arguments
    );
    assert_eq!(
        content_block.get("arguments").unwrap().as_object().unwrap(),
        &serde_json::from_str::<serde_json::Map<String, Value>>(&get_humidity_arguments).unwrap()
    );
    assert_eq!(
        content_block.get("raw_name").unwrap().as_str().unwrap(),
        "get_humidity"
    );

    let tool_params: Value =
        serde_json::from_str(result.get("tool_params").unwrap().as_str().unwrap()).unwrap();
    assert_eq!(tool_params["tool_choice"], "auto");
    assert_eq!(tool_params["parallel_tool_calls"], true);

    let tools_available = tool_params["tools_available"].as_array().unwrap();
    assert_eq!(tools_available.len(), 2);

    let tool = tools_available
        .iter()
        .find(|tool| tool["name"] == "get_temperature")
        .unwrap();
    assert_eq!(
        tool["description"],
        "Get the current temperature in a given location"
    );
    assert_eq!(tool["strict"], false);

    let tool_parameters = tool["parameters"].as_object().unwrap();
    assert_eq!(tool_parameters["type"], "object");
    assert!(tool_parameters.get("properties").is_some());
    assert!(tool_parameters.get("required").is_some());
    assert_eq!(tool_parameters["additionalProperties"], false);

    let properties = tool_parameters["properties"].as_object().unwrap();
    assert!(properties.contains_key("location"));
    assert!(properties.contains_key("units"));

    let location = properties["location"].as_object().unwrap();
    assert_eq!(location["type"], "string");
    assert_eq!(
        location["description"],
        "The location to get the temperature for (e.g. \"New York\")"
    );

    let units = properties["units"].as_object().unwrap();
    assert_eq!(units["type"], "string");
    assert_eq!(
        units["description"],
        "The units to get the temperature in (must be \"fahrenheit\" or \"celsius\")"
    );
    let units_enum = units["enum"].as_array().unwrap();
    assert_eq!(units_enum.len(), 2);
    assert!(units_enum.contains(&json!("fahrenheit")));
    assert!(units_enum.contains(&json!("celsius")));

    let required = tool_parameters["required"].as_array().unwrap();
    assert!(required.contains(&json!("location")));

    let tool = tools_available
        .iter()
        .find(|tool| tool["name"] == "get_humidity")
        .unwrap();
    assert_eq!(
        tool["description"],
        "Get the current humidity in a given location"
    );
    assert_eq!(tool["strict"], false);

    let tool_parameters = tool["parameters"].as_object().unwrap();
    assert_eq!(tool_parameters["type"], "object");
    assert!(tool_parameters.get("properties").is_some());
    assert!(tool_parameters.get("required").is_some());
    assert_eq!(tool_parameters["additionalProperties"], false);

    let properties = tool_parameters["properties"].as_object().unwrap();
    assert!(properties.contains_key("location"));

    let location = properties["location"].as_object().unwrap();
    assert_eq!(location["type"], "string");
    assert_eq!(
        location["description"],
        "The location to get the humidity for (e.g. \"New York\")"
    );

    let required = tool_parameters["required"].as_array().unwrap();
    assert!(required.contains(&json!("location")));

    // Check if ClickHouse is correct - ModelInference Table
    let result = select_model_inference_clickhouse(&clickhouse, inference_id)
        .await
        .unwrap();

    println!("ClickHouse - ModelInference: {result:#?}");

    let id = result.get("id").unwrap().as_str().unwrap();
    assert!(Uuid::parse_str(id).is_ok());

    let inference_id_result = result.get("inference_id").unwrap().as_str().unwrap();
    let inference_id_result = Uuid::parse_str(inference_id_result).unwrap();
    assert_eq!(inference_id_result, inference_id);

    let model_name = result.get("model_name").unwrap().as_str().unwrap();
    assert_eq!(model_name, provider.model_name);
    let model_provider_name = result.get("model_provider_name").unwrap().as_str().unwrap();
    assert_eq!(model_provider_name, provider.model_provider_name);

    let raw_request = result.get("raw_request").unwrap().as_str().unwrap();
    assert!(raw_request.to_lowercase().contains("get_temperature"));
    assert!(raw_request.to_lowercase().contains("get_humidity"));
    assert!(raw_request.to_lowercase().contains("tokyo"));
    assert!(raw_request.to_lowercase().contains("celsius"));
    assert!(
        serde_json::from_str::<Value>(raw_request).is_ok(),
        "raw_request is not a valid JSON"
    );

    let raw_response = result.get("raw_response").unwrap().as_str().unwrap();
    assert!(raw_response.contains("get_temperature"));
    // Check if raw_response is valid JSONL
    for line in raw_response.lines() {
        assert!(serde_json::from_str::<Value>(line).is_ok());
    }

    let input_tokens = result.get("input_tokens").unwrap();
    let output_tokens = result.get("output_tokens").unwrap();

    // NB: Azure doesn't support input/output tokens during streaming
    if provider.variant_name.contains("azure") {
        assert!(input_tokens.is_null());
        assert!(output_tokens.is_null());
    } else if provider.variant_name.contains("together") {
        // Do nothing: Together is flaky. Sometimes it returns non-zero usage, sometimes it returns zero usage...
    } else {
        assert!(input_tokens.as_u64().unwrap() > 0);
        assert!(output_tokens.as_u64().unwrap() > 0);
    }

    let response_time_ms = result.get("response_time_ms").unwrap().as_u64().unwrap();
    assert!(response_time_ms > 0);

    let ttft_ms = result.get("ttft_ms").unwrap().as_u64().unwrap();
    assert!(ttft_ms >= 1);
    assert!(ttft_ms <= response_time_ms);

    let system = result.get("system").unwrap().as_str().unwrap();
    assert_eq!(
        system,
        "You are a helpful and friendly assistant named Dr. Mehta.\n\nPeople will ask you questions about the weather.\n\nIf asked about the weather, just respond with two tool calls. Use BOTH the \"get_temperature\" and \"get_humidity\" tools.\n\nIf provided with a tool result, use it to respond to the user (e.g. \"The weather in New York is 55 degrees Fahrenheit with 50% humidity.\")."
    );
    let input_messages = result.get("input_messages").unwrap().as_str().unwrap();
    let input_messages: Vec<RequestMessage> = serde_json::from_str(input_messages).unwrap();
    let expected_input_messages = vec![RequestMessage {
        role: Role::User,
        content: vec!["What is the weather like in Tokyo (in Celsius)? Use both the provided `get_temperature` and `get_humidity` tools. Do not say anything else, just call the two functions."
            .to_string()
            .into()],
    }];
    assert_eq!(input_messages, expected_input_messages);
    let output = result.get("output").unwrap().as_str().unwrap();
    let output: Vec<ContentBlock> = serde_json::from_str(output).unwrap();
    assert_eq!(output.len(), 2);
    let mut tool_call_names = vec![];
    for block in output {
        match block {
            ContentBlock::ToolCall(tool_call) => {
                tool_call_names.push(tool_call.name);
                serde_json::from_str::<Value>(&tool_call.arguments).unwrap();
            }
            _ => {
                panic!("Expected a tool call, got {block:?}");
            }
        }
    }
    assert!(tool_call_names.contains(&"get_temperature".to_string()));
    assert!(tool_call_names.contains(&"get_humidity".to_string()));
}

pub async fn test_json_mode_inference_request_with_provider(
    provider: E2ETestProvider,
    client: &tensorzero::Client,
) {
    let episode_id = Uuid::now_v7();

    let response = client
        .inference(tensorzero::ClientInferenceParams {
            function_name: Some("json_success".to_string()),
            variant_name: Some(provider.variant_name.clone()),
            episode_id: Some(episode_id),
            input: tensorzero::ClientInput {
                system: Some(json!({"assistant_name": "Dr. Mehta"})),
                messages: vec![tensorzero::ClientInputMessage {
                    role: Role::User,
                    content: vec![tensorzero::ClientInputMessageContent::Text(
                        TextKind::Arguments {
                            arguments: {
                                let mut map = serde_json::Map::new();
                                map.insert("country".to_string(), json!("Japan"));
                                map
                            },
                        },
                    )],
                }],
            },
            stream: Some(false),
            ..Default::default()
        })
        .await
        .unwrap();

    match response {
        tensorzero::InferenceOutput::NonStreaming(response) => {
            let response_json = serde_json::to_value(&response).unwrap();
            println!("API response: {response_json:#?}");
            check_json_mode_inference_response(response_json, &provider, Some(episode_id), false)
                .await;
        }
        _ => panic!("Expected non-streaming response"),
    }
}

pub async fn check_json_mode_inference_response(
    response_json: Value,
    provider: &E2ETestProvider,
    episode_id: Option<Uuid>,
    is_batch: bool,
) {
    let inference_id = response_json.get("inference_id").unwrap().as_str().unwrap();
    let inference_id = Uuid::parse_str(inference_id).unwrap();

    if let Some(episode_id) = episode_id {
        let episode_id_response = response_json.get("episode_id").unwrap().as_str().unwrap();
        let episode_id_response = Uuid::parse_str(episode_id_response).unwrap();
        assert_eq!(episode_id_response, episode_id);
    }

    let variant_name = response_json.get("variant_name").unwrap().as_str().unwrap();
    assert_eq!(variant_name, provider.variant_name);

    let output = response_json.get("output").unwrap().as_object().unwrap();
    let parsed_output = output.get("parsed").unwrap().as_object().unwrap();
    assert!(parsed_output
        .get("answer")
        .unwrap()
        .as_str()
        .unwrap()
        .to_lowercase()
        .contains("tokyo"));
    let raw_output = output.get("raw").unwrap().as_str().unwrap();
    let raw_output: Value = serde_json::from_str(raw_output).unwrap();
    assert_eq!(&raw_output, output.get("parsed").unwrap());

    let usage = response_json.get("usage").unwrap();
    let input_tokens = usage.get("input_tokens").unwrap().as_u64().unwrap();
    assert!(input_tokens > 0);
    let output_tokens = usage.get("output_tokens").unwrap().as_u64().unwrap();
    assert!(output_tokens > 0);

    // Sleep to allow time for data to be inserted into ClickHouse (trailing writes from API)
    tokio::time::sleep(std::time::Duration::from_millis(100)).await;

    // Check if ClickHouse is ok - JsonInference Table
    let clickhouse = get_clickhouse().await;
    let result = select_json_inference_clickhouse(&clickhouse, inference_id)
        .await
        .unwrap();

    println!("ClickHouse - JsonInference: {result:#?}");

    let id = result.get("id").unwrap().as_str().unwrap();
    let id = Uuid::parse_str(id).unwrap();
    assert_eq!(id, inference_id);

    let function_name = result.get("function_name").unwrap().as_str().unwrap();
    assert_eq!(function_name, "json_success");

    let variant_name = result.get("variant_name").unwrap().as_str().unwrap();
    assert_eq!(variant_name, provider.variant_name);

    if let Some(episode_id) = episode_id {
        let retrieved_episode_id = result.get("episode_id").unwrap().as_str().unwrap();
        let retrieved_episode_id = Uuid::parse_str(retrieved_episode_id).unwrap();
        assert_eq!(retrieved_episode_id, episode_id);
    }

    let input: Value =
        serde_json::from_str(result.get("input").unwrap().as_str().unwrap()).unwrap();
    let correct_input = json!({
        "system": {"assistant_name": "Dr. Mehta"},
        "messages": [
            {
                "role": "user",
                "content": [{"type": "text", "value": {"country": "Japan"}}]
            }
        ]
    });
    assert_eq!(input, correct_input);

    let output_clickhouse = result.get("output").unwrap().as_str().unwrap();
    let output_clickhouse: Value = serde_json::from_str(output_clickhouse).unwrap();
    let output_clickhouse = output_clickhouse.as_object().unwrap();
    assert_eq!(output_clickhouse, output);

    let inference_params = result.get("inference_params").unwrap().as_str().unwrap();
    let inference_params: Value = serde_json::from_str(inference_params).unwrap();
    let inference_params = inference_params.get("chat_completion").unwrap();
    assert!(inference_params.get("temperature").is_none());
    assert!(inference_params.get("seed").is_none());
    let max_tokens = if provider.model_name.starts_with("o1") {
        1000
    } else if provider.model_name.starts_with("gemini-2.5-pro") {
        500
    } else {
        100
    };
    assert_eq!(
        inference_params
            .get("max_tokens")
            .unwrap()
            .as_u64()
            .unwrap(),
        max_tokens
    );

    if !is_batch {
        let processing_time_ms = result.get("processing_time_ms").unwrap().as_u64().unwrap();
        assert!(processing_time_ms > 0);
    }
    let retrieved_output_schema = result.get("output_schema").unwrap().as_str().unwrap();
    let retrieved_output_schema: Value = serde_json::from_str(retrieved_output_schema).unwrap();
    let expected_output_schema = json!({
        "type": "object",
        "properties": {
          "answer": {
            "type": "string"
          }
        },
        "required": ["answer"],
        "additionalProperties": false
      }
    );
    assert_eq!(retrieved_output_schema, expected_output_schema);

    // Check the ModelInference Table
    let result = select_model_inference_clickhouse(&clickhouse, inference_id)
        .await
        .unwrap();

    println!("ClickHouse - ModelInference: {result:#?}");

    let model_inference_id = result.get("id").unwrap().as_str().unwrap();
    assert!(Uuid::parse_str(model_inference_id).is_ok());

    let inference_id_result = result.get("inference_id").unwrap().as_str().unwrap();
    let inference_id_result = Uuid::parse_str(inference_id_result).unwrap();
    assert_eq!(inference_id_result, inference_id);

    let model_name = result.get("model_name").unwrap().as_str().unwrap();
    assert_eq!(model_name, provider.model_name);
    let model_provider_name = result.get("model_provider_name").unwrap().as_str().unwrap();
    assert_eq!(model_provider_name, provider.model_provider_name);

    let raw_request = result.get("raw_request").unwrap().as_str().unwrap();
    assert!(raw_request.to_lowercase().contains("japan"));
    assert!(
        serde_json::from_str::<Value>(raw_request).is_ok(),
        "raw_request is not a valid JSON"
    );

    let raw_response = result.get("raw_response").unwrap().as_str().unwrap();
    assert!(raw_response.to_lowercase().contains("tokyo"));
    assert!(serde_json::from_str::<Value>(raw_response).is_ok());

    let input_tokens = result.get("input_tokens").unwrap().as_u64().unwrap();
    assert!(input_tokens > 0);
    let output_tokens = result.get("output_tokens").unwrap().as_u64().unwrap();
    assert!(output_tokens > 0);
    if !is_batch {
        let response_time_ms = result.get("response_time_ms").unwrap().as_u64().unwrap();
        assert!(response_time_ms > 0);
        assert!(result.get("ttft_ms").unwrap().is_null());
    }

    let system = result.get("system").unwrap().as_str().unwrap();
    assert_eq!(
        system,
        "You are a helpful and friendly assistant named Dr. Mehta.\n\nPlease answer the questions in a JSON with key \"answer\".\n\nDo not include any other text than the JSON object. Do not include \"```json\" or \"```\" or anything else.\n\nExample Response:\n\n{\n    \"answer\": \"42\"\n}"
    );
    let input_messages = result.get("input_messages").unwrap().as_str().unwrap();
    let input_messages: Vec<RequestMessage> = serde_json::from_str(input_messages).unwrap();
    let expected_input_messages = vec![RequestMessage {
        role: Role::User,
        content: vec!["What is the name of the capital city of Japan?"
            .to_string()
            .into()],
    }];
    assert_eq!(input_messages, expected_input_messages);
    let output = result.get("output").unwrap().as_str().unwrap();
    let output: Vec<ContentBlock> = serde_json::from_str(output).unwrap();

    let is_openrouter = provider.model_provider_name == "openrouter";
    if is_openrouter {
        // OpenRouter may return both an empty text block and a tool_call block
        assert!(
            output.len() <= 2,
            "Expected at most 2 output blocks for OpenRouter, got {}",
            output.len()
        );
    } else {
        // For other providers, expect exactly one block
        assert_eq!(
            output.len(),
            1,
            "Expected exactly 1 output block, got {}",
            output.len()
        );
    }

    // Check for valid content in the output
    let mut found_valid_content = false;
    for output_block in &output {
        match output_block {
            ContentBlock::Text(text) if text.text.is_empty() && is_openrouter => {
                // Skip empty text blocks from OpenRouter
                continue;
            }
            ContentBlock::Text(text) => {
                let _: Value = serde_json::from_str(&text.text).unwrap();
                assert!(text.text.to_lowercase().contains("tokyo"));
                found_valid_content = true;
            }
            ContentBlock::ToolCall(tool_call) => {
                // OpenRouter may use tool_call format
                assert_eq!(tool_call.name, "respond");
                let arguments: Value = serde_json::from_str(&tool_call.arguments).unwrap();
                let answer = arguments.get("answer").unwrap().as_str().unwrap();
                assert!(answer.to_lowercase().contains("tokyo"));
                found_valid_content = true;
            }
            _ => {
                panic!("Expected a text block or tool_call (for OpenRouter), got {output_block:?}");
            }
        }
    }

    // OpenRouter must have at least one valid content block
    if is_openrouter {
        assert!(
            found_valid_content,
            "No valid JSON content found in OpenRouter response"
        );
    }
}

pub async fn test_dynamic_json_mode_inference_request_with_provider(provider: E2ETestProvider) {
    let episode_id = Uuid::now_v7();
    let extra_headers = get_extra_headers();
    let output_schema = json!({
      "type": "object",
      "properties": {
        "response": {
          "type": "string"
        }
      },
      "required": ["response"],
      "additionalProperties": false
    });
    let serialized_output_schema = serde_json::to_string(&output_schema).unwrap();

    let payload = json!({
        "function_name": "dynamic_json",
        "variant_name": provider.variant_name,
        "episode_id": episode_id,
        "input":
            {
               "system": {"assistant_name": "Dr. Mehta", "schema": serialized_output_schema},
               "messages": [
                {
                    "role": "user",
                    "content": [{"type": "text", "arguments": {"country": "Japan"}}]
                }
            ]},
        "stream": false,
        "output_schema": output_schema.clone(),
        "extra_headers": extra_headers.headers,
    });

    let response = Client::new()
        .post(get_gateway_endpoint("/inference"))
        .json(&payload)
        .send()
        .await
        .unwrap();

    // Check that the API response is ok
    assert_eq!(response.status(), StatusCode::OK);
    let response_json = response.json::<Value>().await.unwrap();

    println!("API response: {response_json:#?}");

    check_dynamic_json_mode_inference_response(
        response_json,
        &provider,
        Some(episode_id),
        Some(output_schema),
        false,
    )
    .await;
}

pub async fn check_dynamic_json_mode_inference_response(
    response_json: Value,
    provider: &E2ETestProvider,
    episode_id: Option<Uuid>,
    output_schema: Option<Value>,
    is_batch: bool,
) {
    let inference_id = response_json.get("inference_id").unwrap().as_str().unwrap();
    let inference_id = Uuid::parse_str(inference_id).unwrap();

    if let Some(episode_id) = episode_id {
        let episode_id_response = response_json.get("episode_id").unwrap().as_str().unwrap();
        let episode_id_response = Uuid::parse_str(episode_id_response).unwrap();
        assert_eq!(episode_id_response, episode_id);
    }

    let variant_name = response_json.get("variant_name").unwrap().as_str().unwrap();
    assert_eq!(variant_name, provider.variant_name);

    let output = response_json.get("output").unwrap().as_object().unwrap();
    let parsed_output = output.get("parsed").unwrap().as_object().unwrap();
    assert!(parsed_output
        .get("response")
        .unwrap()
        .as_str()
        .unwrap()
        .to_lowercase()
        .contains("tokyo"));
    let raw_output = output.get("raw").unwrap().as_str().unwrap();
    let raw_output: Value = serde_json::from_str(raw_output).unwrap();
    assert_eq!(&raw_output, output.get("parsed").unwrap());

    let usage = response_json.get("usage").unwrap();
    let input_tokens = usage.get("input_tokens").unwrap().as_u64().unwrap();
    assert!(input_tokens > 0);
    let output_tokens = usage.get("output_tokens").unwrap().as_u64().unwrap();
    assert!(output_tokens > 0);

    // Sleep to allow time for data to be inserted into ClickHouse (trailing writes from API)
    tokio::time::sleep(std::time::Duration::from_millis(100)).await;

    // Check if ClickHouse is ok - JsonInference Table
    let clickhouse = get_clickhouse().await;
    let result = select_json_inference_clickhouse(&clickhouse, inference_id)
        .await
        .unwrap();

    println!("ClickHouse - JsonInference: {result:#?}");

    let id = result.get("id").unwrap().as_str().unwrap();
    let id = Uuid::parse_str(id).unwrap();
    assert_eq!(id, inference_id);

    let function_name = result.get("function_name").unwrap().as_str().unwrap();
    assert_eq!(function_name, "dynamic_json");

    let variant_name = result.get("variant_name").unwrap().as_str().unwrap();
    assert_eq!(variant_name, provider.variant_name);

    if let Some(episode_id) = episode_id {
        let retrieved_episode_id = result.get("episode_id").unwrap().as_str().unwrap();
        let retrieved_episode_id = Uuid::parse_str(retrieved_episode_id).unwrap();
        assert_eq!(retrieved_episode_id, episode_id);
    }

    if let Some(output_schema) = &output_schema {
        let serialized_output_schema = serde_json::to_string(&output_schema).unwrap();
        let input: Value =
            serde_json::from_str(result.get("input").unwrap().as_str().unwrap()).unwrap();
        let correct_input = json!({
            "system": {"assistant_name": "Dr. Mehta", "schema": serialized_output_schema},
            "messages": [
                {
                    "role": "user",
                    "content": [{"type": "text", "value": {"country": "Japan"}}]
                }
            ]
        });
        assert_eq!(input, correct_input);
    }

    let output_clickhouse = result.get("output").unwrap().as_str().unwrap();
    let output_clickhouse: Value = serde_json::from_str(output_clickhouse).unwrap();
    let output_clickhouse = output_clickhouse.as_object().unwrap();
    assert_eq!(output_clickhouse, output);

    let inference_params = result.get("inference_params").unwrap().as_str().unwrap();
    let inference_params: Value = serde_json::from_str(inference_params).unwrap();
    let inference_params = inference_params.get("chat_completion").unwrap();
    assert!(inference_params.get("temperature").is_none());
    assert!(inference_params.get("seed").is_none());
    let max_tokens = if provider.model_name.starts_with("o1") {
        1000
    } else if provider.model_name.starts_with("gemini-2.5-pro") {
        500
    } else {
        100
    };
    assert_eq!(
        inference_params
            .get("max_tokens")
            .unwrap()
            .as_u64()
            .unwrap(),
        max_tokens
    );

    let processing_time_ms = result.get("processing_time_ms").unwrap().as_u64().unwrap();
    assert!(processing_time_ms > 0);

    if let Some(output_schema) = &output_schema {
        let retrieved_output_schema = result.get("output_schema").unwrap().as_str().unwrap();
        let retrieved_output_schema: Value = serde_json::from_str(retrieved_output_schema).unwrap();
        assert_eq!(retrieved_output_schema, *output_schema);
    }

    // Check the ModelInference Table
    let result = select_model_inference_clickhouse(&clickhouse, inference_id)
        .await
        .unwrap();

    println!("ClickHouse - ModelInference: {result:#?}");

    let model_inference_id = result.get("id").unwrap().as_str().unwrap();
    assert!(Uuid::parse_str(model_inference_id).is_ok());

    let inference_id_result = result.get("inference_id").unwrap().as_str().unwrap();
    let inference_id_result = Uuid::parse_str(inference_id_result).unwrap();
    assert_eq!(inference_id_result, inference_id);

    let model_name = result.get("model_name").unwrap().as_str().unwrap();
    assert_eq!(model_name, provider.model_name);
    let model_provider_name = result.get("model_provider_name").unwrap().as_str().unwrap();
    assert_eq!(model_provider_name, provider.model_provider_name);

    let raw_request = result.get("raw_request").unwrap().as_str().unwrap();
    assert!(raw_request.to_lowercase().contains("japan"));
    assert!(
        serde_json::from_str::<Value>(raw_request).is_ok(),
        "raw_request is not a valid JSON"
    );

    let raw_response = result.get("raw_response").unwrap().as_str().unwrap();
    assert!(raw_response.to_lowercase().contains("tokyo"));
    assert!(serde_json::from_str::<Value>(raw_response).is_ok());

    let input_tokens = result.get("input_tokens").unwrap().as_u64().unwrap();
    assert!(input_tokens > 0);
    let output_tokens = result.get("output_tokens").unwrap().as_u64().unwrap();
    assert!(output_tokens > 0);
    if !is_batch {
        let response_time_ms = result.get("response_time_ms").unwrap().as_u64().unwrap();
        assert!(response_time_ms > 0);
        assert!(result.get("ttft_ms").unwrap().is_null());
    }

    let system = result.get("system").unwrap().as_str().unwrap();
    assert_eq!(
        system,
        "You are a helpful and friendly assistant named Dr. Mehta.\n\nDo not include any other text than the JSON object.  Do not include \"```json\" or \"```\" or anything else.\n\nPlease answer the questions in a JSON with the following schema:\n\n{\"type\":\"object\",\"properties\":{\"response\":{\"type\":\"string\"}},\"required\":[\"response\"],\"additionalProperties\":false}"
    );
    let input_messages = result.get("input_messages").unwrap().as_str().unwrap();
    let input_messages: Vec<RequestMessage> = serde_json::from_str(input_messages).unwrap();
    let expected_input_messages = vec![RequestMessage {
        role: Role::User,
        content: vec!["What is the name of the capital city of Japan?"
            .to_string()
            .into()],
    }];
    assert_eq!(input_messages, expected_input_messages);
    let output = result.get("output").unwrap().as_str().unwrap();
    let output: Vec<ContentBlock> = serde_json::from_str(output).unwrap();

    let is_openrouter = provider.model_provider_name == "openrouter";
    if is_openrouter {
        // OpenRouter may return both an empty text block and a tool_call block
        assert!(
            output.len() <= 2,
            "Expected at most 2 output blocks for OpenRouter, got {}",
            output.len()
        );
    } else {
        // For other providers, expect exactly one block
        assert_eq!(
            output.len(),
            1,
            "Expected exactly 1 output block, got {}",
            output.len()
        );
    }

    // Check for valid content in the output
    let mut found_valid_content = false;
    for output_block in &output {
        match output_block {
            ContentBlock::Text(text) if text.text.is_empty() && is_openrouter => {
                // Skip empty text blocks from OpenRouter
                continue;
            }
            ContentBlock::Text(text) => {
                let _: Value = serde_json::from_str(&text.text).unwrap();
                assert!(&text.text.to_lowercase().contains("tokyo"));
                found_valid_content = true;
            }
            ContentBlock::ToolCall(tool_call) => {
                // OpenRouter may use tool_call format
                assert_eq!(tool_call.name, "respond");
                let arguments: Value = serde_json::from_str(&tool_call.arguments).unwrap();
                let response = arguments.get("response").unwrap().as_str().unwrap();
                assert!(response.to_lowercase().contains("tokyo"));
                found_valid_content = true;
            }
            _ => {
                panic!("Expected a text block or tool_call (for OpenRouter), got {output_block:?}");
            }
        }
    }

    // OpenRouter must have at least one valid content block
    // We do this check because OpenRouter sometimes responds with empty content blocks
    if is_openrouter {
        assert!(
            found_valid_content,
            "No valid JSON content found in OpenRouter response"
        );
    }
}

pub async fn test_json_mode_streaming_inference_request_with_provider(provider: E2ETestProvider) {
    if provider.variant_name.contains("tgi") || provider.variant_name.contains("cot") {
        // TGI does not support streaming in JSON mode (because it doesn't support streaming tools)
        return;
    }
    // OpenAI O1 doesn't support streaming responses
    if provider.model_provider_name == "openai" && provider.model_name.starts_with("o1") {
        return;
    }
    let episode_id = Uuid::now_v7();
    let extra_headers = get_extra_headers();
    let payload = json!({
        "function_name": "json_success",
        "variant_name": provider.variant_name,
        "episode_id": episode_id,
        "input":
            {
               "system": {"assistant_name": "Dr. Mehta"},
               "messages": [
                {
                    "role": "user",
                    "content": [{"type": "text", "arguments": {"country": "Japan"}}]
                }
            ]},
        "stream": true,
        "extra_headers": extra_headers.headers,
    });

    let mut event_source = Client::new()
        .post(get_gateway_endpoint("/inference"))
        .json(&payload)
        .eventsource()
        .unwrap();

    let mut chunks = vec![];
    let mut found_done_chunk = false;
    while let Some(event) = event_source.next().await {
        let event = event.unwrap();
        match event {
            Event::Open => continue,
            Event::Message(message) => {
                if message.data == "[DONE]" {
                    found_done_chunk = true;
                    break;
                }
                chunks.push(message.data);
            }
        }
    }
    assert!(found_done_chunk);

    let mut inference_id: Option<Uuid> = None;
    let mut full_content = String::new();
    let mut input_tokens = 0;
    let mut output_tokens = 0;
    for chunk in chunks.clone() {
        let chunk_json: Value = serde_json::from_str(&chunk).unwrap();

        println!("API response chunk: {chunk_json:#?}");

        let chunk_inference_id = chunk_json.get("inference_id").unwrap().as_str().unwrap();
        let chunk_inference_id = Uuid::parse_str(chunk_inference_id).unwrap();
        match inference_id {
            Some(inference_id) => {
                assert_eq!(inference_id, chunk_inference_id);
            }
            None => {
                inference_id = Some(chunk_inference_id);
            }
        }

        let chunk_episode_id = chunk_json.get("episode_id").unwrap().as_str().unwrap();
        let chunk_episode_id = Uuid::parse_str(chunk_episode_id).unwrap();
        assert_eq!(chunk_episode_id, episode_id);
        if let Some(raw) = chunk_json.get("raw").and_then(|raw| raw.as_str()) {
            if !raw.is_empty() {
                full_content.push_str(raw);
            }
        }

        if let Some(usage) = chunk_json.get("usage") {
            input_tokens += usage.get("input_tokens").unwrap().as_u64().unwrap();
            output_tokens += usage.get("output_tokens").unwrap().as_u64().unwrap();
        }
    }

    let inference_id = inference_id.unwrap();
    assert!(full_content.to_lowercase().contains("tokyo"));

    // NB: Azure doesn't support input/output tokens during streaming
    if provider.variant_name.contains("azure") {
        assert_eq!(input_tokens, 0);
        assert_eq!(output_tokens, 0);
    } else {
        assert!(input_tokens > 0);
        assert!(output_tokens > 0);
    }

    // Sleep to allow time for data to be inserted into ClickHouse (trailing writes from API)
    tokio::time::sleep(std::time::Duration::from_millis(100)).await;

    // Check ClickHouse - JsonInference Table
    let clickhouse = get_clickhouse().await;
    let result = select_json_inference_clickhouse(&clickhouse, inference_id)
        .await
        .unwrap();

    println!("ClickHouse - JsonInference: {result:#?}");

    let id = result.get("id").unwrap().as_str().unwrap();
    let id_uuid = Uuid::parse_str(id).unwrap();
    assert_eq!(id_uuid, inference_id);

    let function_name = result.get("function_name").unwrap().as_str().unwrap();
    assert_eq!(function_name, "json_success");

    let variant_name = result.get("variant_name").unwrap().as_str().unwrap();
    assert_eq!(variant_name, provider.variant_name);

    let episode_id_result = result.get("episode_id").unwrap().as_str().unwrap();
    let episode_id_result = Uuid::parse_str(episode_id_result).unwrap();
    assert_eq!(episode_id_result, episode_id);

    let input: Value =
        serde_json::from_str(result.get("input").unwrap().as_str().unwrap()).unwrap();
    let correct_input = json!({
        "system": {"assistant_name": "Dr. Mehta"},
        "messages": [
            {
                "role": "user",
                "content": [{"type": "text", "value": {"country": "Japan"}}]
            }
        ]
    });
    assert_eq!(input, correct_input);

    let output = result.get("output").unwrap().as_str().unwrap();
    let output: Value = serde_json::from_str(output).unwrap();
    let output = output.as_object().unwrap();
    assert_eq!(output.keys().len(), 2);
    let clickhouse_parsed = output.get("parsed").unwrap().as_object().unwrap();
    let clickhouse_raw = output.get("parsed").unwrap().as_object().unwrap();
    assert_eq!(clickhouse_parsed, clickhouse_raw);
    let full_content_parsed: Value = serde_json::from_str(&full_content).unwrap();
    let full_content_parsed = full_content_parsed.as_object().unwrap();
    assert_eq!(clickhouse_parsed, full_content_parsed);

    let inference_params = result.get("inference_params").unwrap().as_str().unwrap();
    let inference_params: Value = serde_json::from_str(inference_params).unwrap();
    let inference_params = inference_params.get("chat_completion").unwrap();
    assert!(inference_params.get("temperature").is_none());
    assert!(inference_params.get("seed").is_none());
    let max_tokens = if provider.model_name.starts_with("gemini-2.5-pro") {
        500
    } else {
        100
    };
    assert_eq!(
        inference_params
            .get("max_tokens")
            .unwrap()
            .as_u64()
            .unwrap(),
        max_tokens
    );

    let processing_time_ms = result.get("processing_time_ms").unwrap().as_u64().unwrap();
    assert!(processing_time_ms > 0);

    let retrieved_output_schema = result.get("output_schema").unwrap().as_str().unwrap();
    let retrieved_output_schema: Value = serde_json::from_str(retrieved_output_schema).unwrap();
    let expected_output_schema = json!({
        "type": "object",
        "properties": {
          "answer": {
            "type": "string"
          }
        },
        "required": ["answer"],
        "additionalProperties": false
    });
    assert_eq!(retrieved_output_schema, expected_output_schema);

    // Check ClickHouse - ModelInference Table
    let result = select_model_inference_clickhouse(&clickhouse, inference_id)
        .await
        .unwrap();

    println!("ClickHouse - ModelInference: {result:#?}");

    let model_inference_id = result.get("id").unwrap().as_str().unwrap();
    assert!(Uuid::parse_str(model_inference_id).is_ok());

    let inference_id_result = result.get("inference_id").unwrap().as_str().unwrap();
    let inference_id_result = Uuid::parse_str(inference_id_result).unwrap();
    assert_eq!(inference_id_result, inference_id);

    let model_name = result.get("model_name").unwrap().as_str().unwrap();
    assert_eq!(model_name, provider.model_name);
    let model_provider_name = result.get("model_provider_name").unwrap().as_str().unwrap();
    assert_eq!(model_provider_name, provider.model_provider_name);

    let raw_request = result.get("raw_request").unwrap().as_str().unwrap();
    assert!(raw_request.to_lowercase().contains("japan"));
    assert!(raw_request.to_lowercase().contains("mehta"));
    assert!(
        serde_json::from_str::<Value>(raw_request).is_ok(),
        "raw_request is not a valid JSON"
    );

    let raw_response = result.get("raw_response").unwrap().as_str().unwrap();

    // Check if raw_response is valid JSONL
    for line in raw_response.lines() {
        assert!(serde_json::from_str::<Value>(line).is_ok());
    }

    let input_tokens = result.get("input_tokens").unwrap();
    let output_tokens = result.get("output_tokens").unwrap();

    // NB: Azure doesn't support input/output tokens during streaming
    if provider.variant_name.contains("azure") {
        assert!(input_tokens.is_null());
        assert!(output_tokens.is_null());
    } else {
        assert!(input_tokens.as_u64().unwrap() > 0);
        assert!(output_tokens.as_u64().unwrap() > 0);
    }

    let response_time_ms = result.get("response_time_ms").unwrap().as_u64().unwrap();
    assert!(response_time_ms > 0);

    let ttft_ms = result.get("ttft_ms").unwrap().as_u64().unwrap();
    assert!(ttft_ms >= 1);
    assert!(ttft_ms <= response_time_ms);

    let system = result.get("system").unwrap().as_str().unwrap();
    assert_eq!(
        system,
        "You are a helpful and friendly assistant named Dr. Mehta.\n\nPlease answer the questions in a JSON with key \"answer\".\n\nDo not include any other text than the JSON object. Do not include \"```json\" or \"```\" or anything else.\n\nExample Response:\n\n{\n    \"answer\": \"42\"\n}"
    );
    let input_messages = result.get("input_messages").unwrap().as_str().unwrap();
    let input_messages: Vec<RequestMessage> = serde_json::from_str(input_messages).unwrap();
    let expected_input_messages = vec![RequestMessage {
        role: Role::User,
        content: vec!["What is the name of the capital city of Japan?"
            .to_string()
            .into()],
    }];
    assert_eq!(input_messages, expected_input_messages);
    let output = result.get("output").unwrap().as_str().unwrap();
    let output: Vec<ContentBlock> = serde_json::from_str(output).unwrap();
    assert_eq!(output.len(), 1);
    match &output[0] {
        ContentBlock::Text(text) => {
            let parsed: Value = serde_json::from_str(&text.text).unwrap();
            let answer = parsed.get("answer").unwrap().as_str().unwrap();
            assert!(answer.to_lowercase().contains("tokyo"));
        }
        ContentBlock::ToolCall(tool_call) => {
            // Handles implicit tool calls
            assert_eq!(tool_call.name, "respond");
            let arguments: Value = serde_json::from_str(&tool_call.arguments).unwrap();
            let answer = arguments.get("answer").unwrap().as_str().unwrap();
            assert!(answer.to_lowercase().contains("tokyo"));
        }
        _ => {
            panic!("Expected a text block, got {:?}", output[0]);
        }
    }
}

pub async fn test_short_inference_request_with_provider(provider: E2ETestProvider) {
    // We currently host ollama on sagemaker, and use a wrapped 'openai' provider
    // in our tensorzero.toml. ollama doesn't support 'max_completion_tokens', so this test
    // currently fails. It's fine to skip it, since we really care about testing the sagemaker
    // wrapper code, not whatever container we happen to be wrapping.
    if provider.model_provider_name == "aws_sagemaker" {
        return;
    }

    // The 2.5 Pro model always seems to think before responding, even with
    // {"generationConfig": {"thinkingConfig": {"thinkingBudget": 0 }}
    // This prevents us from setting a low max_tokens, since the thinking tokens will
    // use up all of the output tokens before an actual response is generated.
    if provider.model_name.starts_with("gemini-2.5-pro") {
        return;
    }

    let episode_id = Uuid::now_v7();
    let extra_headers = get_extra_headers();

    let payload = json!({
        "function_name": "basic_test",
        "variant_name": provider.variant_name,
        "episode_id": episode_id,
        "input":
            {
               "system": {"assistant_name": "Dr. Mehta"},
               "messages": [
                {
                    "role": "user",
                    "content": "What is the name of the capital city of Japan?"
                }
            ]},
        "stream": false,
        "tags": {"foo": "bar"},
        "params": {
            "chat_completion": {
                "max_tokens": 1
            }
        },
        "extra_headers": extra_headers.headers,
    });
    if provider.variant_name.contains("openai") && provider.variant_name.contains("o1") {
        // Can't pin a single token for o1
        return;
    }

    let response = Client::new()
        .post(get_gateway_endpoint("/inference"))
        .json(&payload)
        .send()
        .await
        .unwrap();

    // Check that the API response is ok
    assert_eq!(response.status(), StatusCode::OK);
    let response_json = response.json::<Value>().await.unwrap();

    println!("API response: {response_json:#?}");

    check_short_inference_response(response_json, Some(episode_id), &provider, false).await;
    tokio::time::sleep(std::time::Duration::from_millis(100)).await;

    let episode_id = Uuid::now_v7();

    let payload = json!({
        "function_name": "basic_test",
        "variant_name": provider.variant_name,
        "episode_id": episode_id,
        "input":
            {
               "system": {"assistant_name": "Dr. Mehta"},
               "messages": [
                {
                    "role": "user",
                    "content": "What is the name of the capital city of Japan?"
                }
            ]},
        "stream": false,
        "tags": {"foo": "bar"},
        "cache_options": {"enabled": "on", "lookback_s": 10},
        "params": {
            "chat_completion": {
                "max_tokens": 1
            }
        },
        "extra_headers": extra_headers.headers,
    });

    let response = Client::new()
        .post(get_gateway_endpoint("/inference"))
        .json(&payload)
        .send()
        .await
        .unwrap();

    // Check that the API response is ok
    assert_eq!(response.status(), StatusCode::OK);
    let response_json = response.json::<Value>().await.unwrap();

    println!("API response: {response_json:#?}");

    check_short_inference_response(response_json, Some(episode_id), &provider, true).await;
}

async fn check_short_inference_response(
    response_json: Value,
    episode_id: Option<Uuid>,
    provider: &E2ETestProvider,
    should_be_cached: bool,
) {
    let hardcoded_function_name = "basic_test";
    let inference_id = response_json.get("inference_id").unwrap().as_str().unwrap();
    let inference_id = Uuid::parse_str(inference_id).unwrap();

    let episode_id_response = response_json.get("episode_id").unwrap().as_str().unwrap();
    let episode_id_response = Uuid::parse_str(episode_id_response).unwrap();
    if let Some(episode_id) = episode_id {
        assert_eq!(episode_id_response, episode_id);
    }

    let variant_name = response_json.get("variant_name").unwrap().as_str().unwrap();
    assert_eq!(variant_name, provider.variant_name);

    let content = response_json.get("content").unwrap().as_array().unwrap();
    assert_eq!(content.len(), 1);
    let content_block = content.first().unwrap();
    let content_block_type = content_block.get("type").unwrap().as_str().unwrap();
    assert_eq!(content_block_type, "text");
    let content = content_block.get("text").unwrap().as_str().unwrap();
    // We don't check the content here since there's only 1 token allowed

    let usage = response_json.get("usage").unwrap();
    let input_tokens = usage.get("input_tokens").unwrap().as_u64().unwrap();
    let output_tokens = usage.get("output_tokens").unwrap().as_u64().unwrap();
    if should_be_cached {
        assert_eq!(input_tokens, 0);
        assert_eq!(output_tokens, 0);
    } else {
        assert!(input_tokens > 0);
        assert_eq!(output_tokens, 1);
    }
    let finish_reason = response_json
        .get("finish_reason")
        .unwrap()
        .as_str()
        .unwrap();
    assert_eq!(finish_reason, "length");

    // Sleep to allow time for data to be inserted into ClickHouse (trailing writes from API)
    tokio::time::sleep(std::time::Duration::from_millis(100)).await;

    // Check if ClickHouse is ok - ChatInference Table
    let clickhouse = get_clickhouse().await;
    let result = select_chat_inference_clickhouse(&clickhouse, inference_id)
        .await
        .unwrap();

    println!("ClickHouse - ChatInference: {result:#?}");

    let id = result.get("id").unwrap().as_str().unwrap();
    let id = Uuid::parse_str(id).unwrap();
    assert_eq!(id, inference_id);

    let function_name = result.get("function_name").unwrap().as_str().unwrap();
    assert_eq!(function_name, hardcoded_function_name);

    let variant_name = result.get("variant_name").unwrap().as_str().unwrap();
    assert_eq!(variant_name, provider.variant_name);

    let retrieved_episode_id = result.get("episode_id").unwrap().as_str().unwrap();
    let retrieved_episode_id = Uuid::parse_str(retrieved_episode_id).unwrap();
    if let Some(episode_id) = episode_id {
        assert_eq!(retrieved_episode_id, episode_id);
    }

    let input: Value =
        serde_json::from_str(result.get("input").unwrap().as_str().unwrap()).unwrap();
    let correct_input = json!({
        "system": {"assistant_name": "Dr. Mehta"},
        "messages": [
            {
                "role": "user",
                "content": [{"type": "text", "value": "What is the name of the capital city of Japan?"}]
            }
        ]
    });
    assert_eq!(input, correct_input);

    let content_blocks = result.get("output").unwrap().as_str().unwrap();
    let content_blocks: Vec<Value> = serde_json::from_str(content_blocks).unwrap();
    assert_eq!(content_blocks.len(), 1);
    let content_block = content_blocks.first().unwrap();
    let content_block_type = content_block.get("type").unwrap().as_str().unwrap();
    assert_eq!(content_block_type, "text");
    let clickhouse_content = content_block.get("text").unwrap().as_str().unwrap();
    assert_eq!(clickhouse_content, content);

    let tags = result.get("tags").unwrap().as_object().unwrap();
    assert_eq!(tags.get("foo").unwrap().as_str().unwrap(), "bar");

    let tool_params = result.get("tool_params").unwrap().as_str().unwrap();
    assert!(tool_params.is_empty());

    let inference_params = result.get("inference_params").unwrap().as_str().unwrap();
    let inference_params: Value = serde_json::from_str(inference_params).unwrap();
    let inference_params = inference_params.get("chat_completion").unwrap();
    assert!(inference_params.get("temperature").is_none());
    assert!(inference_params.get("seed").is_none());
    assert_eq!(
        inference_params
            .get("max_tokens")
            .unwrap()
            .as_u64()
            .unwrap(),
        1
    );

    let processing_time_ms = result.get("processing_time_ms").unwrap().as_u64().unwrap();
    assert!(processing_time_ms > 0);

    // Check the ModelInference Table
    let result = select_model_inference_clickhouse(&clickhouse, inference_id)
        .await
        .unwrap();

    println!("ClickHouse - ModelInference: {result:#?}");

    let model_inference_id = result.get("id").unwrap().as_str().unwrap();
    assert!(Uuid::parse_str(model_inference_id).is_ok());

    let inference_id_result = result.get("inference_id").unwrap().as_str().unwrap();
    let inference_id_result = Uuid::parse_str(inference_id_result).unwrap();
    assert_eq!(inference_id_result, inference_id);

    let model_name = result.get("model_name").unwrap().as_str().unwrap();
    assert_eq!(model_name, provider.model_name);
    let model_provider_name = result.get("model_provider_name").unwrap().as_str().unwrap();
    assert_eq!(model_provider_name, provider.model_provider_name);

    let raw_request = result.get("raw_request").unwrap().as_str().unwrap();
    assert!(raw_request.to_lowercase().contains("japan"));
    assert!(
        serde_json::from_str::<Value>(raw_request).is_ok(),
        "raw_request is not a valid JSON"
    );

    let raw_response = result.get("raw_response").unwrap().as_str().unwrap();
    assert!(serde_json::from_str::<Value>(raw_response).is_ok());

    let input_tokens = result.get("input_tokens").unwrap();
    let output_tokens = result.get("output_tokens").unwrap();
    assert!(input_tokens.as_u64().unwrap() > 0);
    assert!(output_tokens.as_u64().unwrap() > 0);
    if !should_be_cached {
        let response_time_ms = result.get("response_time_ms").unwrap().as_u64().unwrap();
        assert!(response_time_ms > 0);
        assert!(result.get("ttft_ms").unwrap().is_null());
    }
    let system = result.get("system").unwrap().as_str().unwrap();
    assert_eq!(
        system,
        "You are a helpful and friendly assistant named Dr. Mehta"
    );
    let input_messages = result.get("input_messages").unwrap().as_str().unwrap();
    let input_messages: Vec<RequestMessage> = serde_json::from_str(input_messages).unwrap();
    let expected_input_messages = vec![RequestMessage {
        role: Role::User,
        content: vec!["What is the name of the capital city of Japan?"
            .to_string()
            .into()],
    }];
    assert_eq!(input_messages, expected_input_messages);
    let output = result.get("output").unwrap().as_str().unwrap();
    let output: Vec<ContentBlock> = serde_json::from_str(output).unwrap();
    assert_eq!(output.len(), 1);
    let finish_reason = result.get("finish_reason").unwrap().as_str().unwrap();
    assert_eq!(finish_reason, "length");

    // Check the InferenceTag Table
    select_inference_tags_clickhouse(
        &clickhouse,
        hardcoded_function_name,
        "foo",
        "bar",
        inference_id,
    )
    .await
    .unwrap();
    let id = result.get("inference_id").unwrap().as_str().unwrap();
    let id = Uuid::parse_str(id).unwrap();
    assert_eq!(id, inference_id);
    assert_eq!(
        result.get("cached").unwrap().as_bool().unwrap(),
        should_be_cached
    );
}

pub async fn test_multi_turn_parallel_tool_use_inference_request_with_provider(
    provider: E2ETestProvider,
) {
    // Together's model is too dumb to figure out multi-turn tool + parallel tool calls... It keeps calling the same tool over and over.
    if provider.model_provider_name == "together" {
        return;
    }

    let episode_id = Uuid::now_v7();

    let mut payload = json!({
        "function_name": "weather_helper_parallel",
        "episode_id": episode_id,
        "input":{
            "system": {"assistant_name": "Dr. Mehta"},
            "messages": [
                {
                    "role": "user",
                    "content": "What is the weather like in Tokyo (in Fahrenheit)? Use both the provided `get_temperature` and `get_humidity` tools. Do not say anything else, just call the two functions."
                }
            ]},
        "parallel_tool_calls": true,
        "stream": false,
        "variant_name": provider.variant_name,
    });

    let response = Client::new()
        .post(get_gateway_endpoint("/inference"))
        .json(&payload)
        .send()
        .await
        .unwrap();

    // Check if the API response is fine
    assert_eq!(response.status(), StatusCode::OK);
    let response_json = response.json::<Value>().await.unwrap();

    println!("API response: {response_json:#?}");

    // Extract the tool results from the response
    let mut redacted_tool_calls = Vec::new();
    let mut tool_results = Vec::new();

    for content_block in response_json.get("content").unwrap().as_array().unwrap() {
        let content_block_type = content_block.get("type").unwrap().as_str().unwrap();

        // Special handling for OpenRouter empty text blocks
        let is_openrouter = provider.model_provider_name == "openrouter";
        if content_block_type == "text" && is_openrouter {
            // For OpenRouter, skip empty text blocks
            let text = content_block.get("text").unwrap().as_str().unwrap();
            if text.is_empty() {
                continue;
            } else {
                panic!("Unexpected text block with non-empty content: {text}");
            }
        }

        assert_eq!(
            content_block_type, "tool_call",
            "Expected tool_call, got {content_block_type}"
        );

        if content_block.get("name").unwrap().as_str().unwrap() == "get_temperature" {
            tool_results.push(json!(
                {
                    "type": "tool_result",
                    "id": content_block.get("id").unwrap().as_str().unwrap(),
                    "name": "get_temperature",
                    "result": "70",
                }
            ))
        } else if content_block.get("name").unwrap().as_str().unwrap() == "get_humidity" {
            tool_results.push(json!(
                {
                    "type": "tool_result",
                    "id": content_block.get("id").unwrap().as_str().unwrap(),
                    "name": "get_humidity",
                    "result": "30",
                }
            ))
        } else {
            panic!(
                "Unknown tool call: {}",
                content_block.get("name").unwrap().as_str().unwrap()
            );
        }
        redacted_tool_calls.push(content_block);
    }

    // Build the payload for the second inference request
    let assistant_message = json!({
        "role": "assistant",
        "content": redacted_tool_calls,
    });

    let user_message = json!({
        "role": "user",
        "content": tool_results,
    });

    payload["input"]["messages"]
        .as_array_mut()
        .unwrap()
        .extend([assistant_message, user_message]);

    println!(
        "Second Payload: {}",
        serde_json::to_string_pretty(&payload).unwrap()
    );

    // Make the second inference request
    let response = Client::new()
        .post(get_gateway_endpoint("/inference"))
        .json(&payload)
        .send()
        .await
        .unwrap();

    // Check if the API response is fine
    assert_eq!(response.status(), StatusCode::OK);
    let response_json = response.json::<Value>().await.unwrap();

    println!("Second API response: {response_json:#?}");

    check_multi_turn_parallel_tool_use_inference_response(
        response_json,
        &provider,
        Some(episode_id),
        false,
    )
    .await;
}

pub async fn check_multi_turn_parallel_tool_use_inference_response(
    response_json: Value,
    provider: &E2ETestProvider,
    episode_id: Option<Uuid>,
    is_batch: bool,
) {
    let hardcoded_function_name = "weather_helper_parallel";
    let inference_id = response_json.get("inference_id").unwrap().as_str().unwrap();
    let inference_id = Uuid::parse_str(inference_id).unwrap();

    if let Some(episode_id) = episode_id {
        let episode_id_response = response_json.get("episode_id").unwrap().as_str().unwrap();
        let episode_id_response = Uuid::parse_str(episode_id_response).unwrap();
        assert_eq!(episode_id_response, episode_id);
    }

    let variant_name = response_json.get("variant_name").unwrap().as_str().unwrap();
    assert_eq!(variant_name, provider.variant_name);

    let content = response_json.get("content").unwrap().as_array().unwrap();

    // Validate that the assistant message is correct
    assert_eq!(content.len(), 1);
    let content_block = content.first().unwrap();
    let content_block_type = content_block.get("type").unwrap().as_str().unwrap();
    assert_eq!(content_block_type, "text");
    let content_text = content_block.get("text").unwrap().as_str().unwrap();
    assert!(content_text.to_lowercase().contains("70"));
    assert!(content_text.to_lowercase().contains("30"));

    // Sleep to allow time for data to be inserted into ClickHouse (trailing writes from API)
    tokio::time::sleep(std::time::Duration::from_millis(100)).await;

    // Check if ClickHouse is correct - ChatInference table
    let clickhouse = get_clickhouse().await;
    let result = select_chat_inference_clickhouse(&clickhouse, inference_id)
        .await
        .unwrap();

    println!("ClickHouse - ChatInference: {result:#?}");

    let id = result.get("id").unwrap().as_str().unwrap();
    let id_uuid = Uuid::parse_str(id).unwrap();
    assert_eq!(id_uuid, inference_id);

    let function_name = result.get("function_name").unwrap().as_str().unwrap();
    assert_eq!(function_name, hardcoded_function_name);

    let variant_name = result.get("variant_name").unwrap().as_str().unwrap();
    assert_eq!(variant_name, provider.variant_name);

    if let Some(episode_id) = episode_id {
        let episode_id_result = result.get("episode_id").unwrap().as_str().unwrap();
        let episode_id_result = Uuid::parse_str(episode_id_result).unwrap();
        assert_eq!(episode_id_result, episode_id);
    }

    let input: Value =
        serde_json::from_str(result.get("input").unwrap().as_str().unwrap()).unwrap();

    let last_input_message = input["messages"].as_array().unwrap().last().unwrap();
    assert_eq!(last_input_message["role"], "user");
    let last_input_message_content = last_input_message["content"].as_array().unwrap();
    assert_eq!(last_input_message_content.len(), 2);
    for tool_result in last_input_message_content {
        assert_eq!(tool_result["type"], "tool_result");
    }

    let output_clickhouse: Vec<Value> =
        serde_json::from_str(result.get("output").unwrap().as_str().unwrap()).unwrap();
    let output_content = serde_json::to_value(content).unwrap();
    println!("Output clickhouse: {output_clickhouse:#?}");
    println!("Output content: {output_content:#?}");
    assert_eq!(output_clickhouse, *output_content.as_array().unwrap());

    let tool_params: Value =
        serde_json::from_str(result.get("tool_params").unwrap().as_str().unwrap()).unwrap();
    assert_eq!(tool_params["tool_choice"], "auto");
    assert_eq!(tool_params["parallel_tool_calls"], true);

    // Check if ClickHouse is correct - ModelInference Table
    let result = select_model_inference_clickhouse(&clickhouse, inference_id)
        .await
        .unwrap();

    println!("ClickHouse - ModelInference: {result:#?}");

    let id = result.get("id").unwrap().as_str().unwrap();
    assert!(Uuid::parse_str(id).is_ok());

    let inference_id_result = result.get("inference_id").unwrap().as_str().unwrap();
    let inference_id_result = Uuid::parse_str(inference_id_result).unwrap();
    assert_eq!(inference_id_result, inference_id);

    let model_name = result.get("model_name").unwrap().as_str().unwrap();
    assert_eq!(model_name, provider.model_name);
    let model_provider_name = result.get("model_provider_name").unwrap().as_str().unwrap();
    assert_eq!(model_provider_name, provider.model_provider_name);

    let raw_request = result.get("raw_request").unwrap().as_str().unwrap();
    assert!(
        serde_json::from_str::<Value>(raw_request).is_ok(),
        "raw_request is not a valid JSON"
    );

    let raw_response = result.get("raw_response").unwrap().as_str().unwrap();
    assert!(raw_response.to_lowercase().contains("70"));
    assert!(raw_response.to_lowercase().contains("30"));

    let input_tokens = result.get("input_tokens").unwrap().as_u64().unwrap();
    assert!(input_tokens > 0);
    let output_tokens = result.get("output_tokens").unwrap().as_u64().unwrap();
    assert!(output_tokens > 0);
    if !is_batch {
        let response_time_ms = result.get("response_time_ms").unwrap().as_u64().unwrap();
        assert!(response_time_ms > 0);
        assert!(result.get("ttft_ms").unwrap().is_null());
    }

    let system = result.get("system").unwrap().as_str().unwrap();
    assert_eq!(
        system,
        "You are a helpful and friendly assistant named Dr. Mehta.\n\nPeople will ask you questions about the weather.\n\nIf asked about the weather, just respond with two tool calls. Use BOTH the \"get_temperature\" and \"get_humidity\" tools.\n\nIf provided with a tool result, use it to respond to the user (e.g. \"The weather in New York is 55 degrees Fahrenheit with 50% humidity.\")."
    );
    let input_messages = result.get("input_messages").unwrap().as_str().unwrap();
    let input_messages: Vec<RequestMessage> = serde_json::from_str(input_messages).unwrap();
    let last_input_message = input_messages.last().unwrap();
    assert_eq!(last_input_message.role, Role::User);
    let last_input_message_content = &last_input_message.content;
    assert_eq!(last_input_message_content.len(), 2);
    for tool_result in last_input_message_content {
        match tool_result {
            ContentBlock::ToolResult(tool_result) => {
                assert!(
                    tool_result.name == "get_temperature" || tool_result.name == "get_humidity"
                );
            }
            _ => {
                panic!("Expected a tool call, got {tool_result:?}");
            }
        }
    }
    let output = result.get("output").unwrap().as_str().unwrap();
    let output: Vec<ContentBlock> = serde_json::from_str(output).unwrap();
    assert_eq!(output.len(), 1);
    let output_content = output.first().unwrap();
    match output_content {
        ContentBlock::Text(text) => {
            assert!(text.text.to_lowercase().contains("70"));
            assert!(text.text.to_lowercase().contains("30"));
        }
        _ => {
            panic!("Expected a text block, got {output_content:?}");
        }
    }
}

pub async fn test_multi_turn_parallel_tool_use_streaming_inference_request_with_provider(
    provider: E2ETestProvider,
) {
    // Together's model is too dumb to figure out multi-turn tool + parallel tool calls... It keeps calling the same tool over and over.
    if provider.model_provider_name == "together" {
        return;
    }

    let episode_id = Uuid::now_v7();

    let mut payload = json!({
        "function_name": "weather_helper_parallel",
        "episode_id": episode_id,
        "input":{
            "system": {"assistant_name": "Dr. Mehta"},
            "messages": [
                {
                    "role": "user",
                    "content": "What is the weather like in Tokyo (in Fahrenheit)? Use both the provided `get_temperature` and `get_humidity` tools. Do not say anything else, just call the two functions."
                }
            ]},
        "parallel_tool_calls": true,
        "stream": false,
        "variant_name": provider.variant_name,
    });

    let response = Client::new()
        .post(get_gateway_endpoint("/inference"))
        .json(&payload)
        .send()
        .await
        .unwrap();

    // Check if the API response is fine
    assert_eq!(response.status(), StatusCode::OK);
    let response_json = response.json::<Value>().await.unwrap();

    println!("API response: {response_json:#?}");

    // Extract the tool results from the response
    let mut redacted_tool_calls = Vec::new();
    let mut tool_results = Vec::new();

    for content_block in response_json.get("content").unwrap().as_array().unwrap() {
        let content_block_type = content_block.get("type").unwrap().as_str().unwrap();

        // Special handling for OpenRouter empty text blocks
        let is_openrouter = provider.model_provider_name == "openrouter";
        if content_block_type == "text" && is_openrouter {
            // For OpenRouter, skip empty text blocks
            let text = content_block.get("text").unwrap().as_str().unwrap();
            if text.is_empty() {
                continue;
            } else {
                panic!("Unexpected text block with non-empty content: {text}");
            }
        }

        assert_eq!(
            content_block_type, "tool_call",
            "Expected tool_call, got {content_block_type}"
        );

        if content_block.get("name").unwrap().as_str().unwrap() == "get_temperature" {
            tool_results.push(json!(
                {
                    "type": "tool_result",
                    "id": content_block.get("id").unwrap().as_str().unwrap(),
                    "name": "get_temperature",
                    "result": "70",
                }
            ))
        } else if content_block.get("name").unwrap().as_str().unwrap() == "get_humidity" {
            tool_results.push(json!(
                {
                    "type": "tool_result",
                    "id": content_block.get("id").unwrap().as_str().unwrap(),
                    "name": "get_humidity",
                    "result": "30",
                }
            ))
        } else {
            panic!(
                "Unknown tool call: {}",
                content_block.get("name").unwrap().as_str().unwrap()
            );
        }

        let mut redacted_content_block = content_block.clone();
        redacted_content_block
            .as_object_mut()
            .unwrap()
            .remove("raw_name");
        redacted_content_block
            .as_object_mut()
            .unwrap()
            .remove("raw_arguments");
        redacted_content_block["arguments"] =
            Value::String(redacted_content_block.get("arguments").unwrap().to_string());
        redacted_tool_calls.push(redacted_content_block);
    }

    // Build the payload for the second inference request
    let assistant_message = json!({
        "role": "assistant",
        "content": redacted_tool_calls,
    });

    let user_message = json!({
        "role": "user",
        "content": tool_results,
    });

    // Update the payload with the user message
    payload["input"]["messages"]
        .as_array_mut()
        .unwrap()
        .extend([assistant_message, user_message]);

    println!(
        "Second Payload: {}",
        serde_json::to_string_pretty(&payload).unwrap()
    );

    // Make the payload stream=true
    payload["stream"] = json!(true);

    // Make the second inference request
    let mut event_source = Client::new()
        .post(get_gateway_endpoint("/inference"))
        .json(&payload)
        .eventsource()
        .unwrap();

    let mut chunks = vec![];
    let mut found_done_chunk = false;
    while let Some(event) = event_source.next().await {
        let event = event.unwrap();
        match event {
            Event::Open => continue,
            Event::Message(message) => {
                if message.data == "[DONE]" {
                    found_done_chunk = true;
                    break;
                }
                chunks.push(message.data);
            }
        }
    }
    assert!(found_done_chunk);

    let mut inference_id = None;
    let mut input_tokens = 0;
    let mut output_tokens = 0;

    let mut output_content = String::new();

    for chunk in chunks {
        let chunk_json: Value = serde_json::from_str(&chunk).unwrap();

        println!("API response chunk: {chunk_json:#?}");

        let chunk_inference_id = chunk_json.get("inference_id").unwrap().as_str().unwrap();
        let chunk_inference_id = Uuid::parse_str(chunk_inference_id).unwrap();
        match inference_id {
            None => inference_id = Some(chunk_inference_id),
            Some(inference_id) => assert_eq!(inference_id, chunk_inference_id),
        }

        let chunk_episode_id = chunk_json.get("episode_id").unwrap().as_str().unwrap();
        let chunk_episode_id = Uuid::parse_str(chunk_episode_id).unwrap();
        assert_eq!(chunk_episode_id, episode_id);

        for block in chunk_json.get("content").unwrap().as_array().unwrap() {
            assert!(block.get("id").is_some());

            let block_type = block.get("type").unwrap().as_str().unwrap();

            match block_type {
                "text" => {
                    output_content.push_str(block.get("text").unwrap().as_str().unwrap());
                }
                _ => {
                    panic!("Unexpected block type: {block_type}");
                }
            }
        }

        if let Some(usage) = chunk_json.get("usage").and_then(|u| u.as_object()) {
            input_tokens += usage.get("input_tokens").unwrap().as_u64().unwrap();
            output_tokens += usage.get("output_tokens").unwrap().as_u64().unwrap();
        }
    }

    // NB: Azure doesn't return usage during streaming
    if provider.variant_name.contains("azure") {
        assert_eq!(input_tokens, 0);
        assert_eq!(output_tokens, 0);
    } else if provider.variant_name.contains("together") {
        // Do nothing: Together is flaky. Sometimes it returns non-zero usage, sometimes it returns zero usage...
    } else {
        assert!(input_tokens > 0);
        assert!(output_tokens > 0);
    }

    // Check that the output contains the values
    println!("Output content: {output_content:#?}");
    assert!(output_content.contains("70"));
    assert!(output_content.contains("30"));

    // Check inference_id
    let inference_id = inference_id.unwrap();

    // Sleep for 1 second to allow time for data to be inserted into ClickHouse (trailing writes from API)
    tokio::time::sleep(std::time::Duration::from_millis(100)).await;

    // Check ClickHouse - Inference Table
    let clickhouse = get_clickhouse().await;
    let result = select_chat_inference_clickhouse(&clickhouse, inference_id)
        .await
        .unwrap();

    println!("ClickHouse - ChatInference: {result:#?}");

    let id = result.get("id").unwrap().as_str().unwrap();
    let id_uuid = Uuid::parse_str(id).unwrap();
    assert_eq!(id_uuid, inference_id);

    let function_name = result.get("function_name").unwrap().as_str().unwrap();
    assert_eq!(function_name, "weather_helper_parallel");

    let variant_name = result.get("variant_name").unwrap().as_str().unwrap();
    assert_eq!(variant_name, provider.variant_name);

    let episode_id_result = result.get("episode_id").unwrap().as_str().unwrap();
    let episode_id_result = Uuid::parse_str(episode_id_result).unwrap();
    assert_eq!(episode_id_result, episode_id);

    let input: Value =
        serde_json::from_str(result.get("input").unwrap().as_str().unwrap()).unwrap();

    let last_input_message = input["messages"].as_array().unwrap().last().unwrap();
    assert_eq!(last_input_message["role"], "user");
    let last_input_message_content = last_input_message["content"].as_array().unwrap();
    assert_eq!(last_input_message_content.len(), 2);
    for tool_result in last_input_message_content {
        assert_eq!(tool_result["type"], "tool_result");
    }

    let output_clickhouse: Vec<Value> =
        serde_json::from_str(result.get("output").unwrap().as_str().unwrap()).unwrap();
    println!("Output clickhouse: {output_clickhouse:#?}");
    println!("Output content: {output_content:#?}");
    assert_eq!(output_clickhouse[0]["text"], output_content);

    // Check if ClickHouse is correct - ModelInference Table
    let result = select_model_inference_clickhouse(&clickhouse, inference_id)
        .await
        .unwrap();

    println!("ClickHouse - ModelInference: {result:#?}");

    let id = result.get("id").unwrap().as_str().unwrap();
    assert!(Uuid::parse_str(id).is_ok());

    let inference_id_result = result.get("inference_id").unwrap().as_str().unwrap();
    let inference_id_result = Uuid::parse_str(inference_id_result).unwrap();
    assert_eq!(inference_id_result, inference_id);

    let model_name = result.get("model_name").unwrap().as_str().unwrap();
    assert_eq!(model_name, provider.model_name);
    let model_provider_name = result.get("model_provider_name").unwrap().as_str().unwrap();
    assert_eq!(model_provider_name, provider.model_provider_name);

    let raw_request = result.get("raw_request").unwrap().as_str().unwrap();
    assert!(raw_request.to_lowercase().contains("get_temperature"));
    assert!(raw_request.to_lowercase().contains("get_humidity"));
    assert!(raw_request.to_lowercase().contains("tokyo"));
    assert!(raw_request.to_lowercase().contains("celsius"));
    assert!(
        serde_json::from_str::<Value>(raw_request).is_ok(),
        "raw_request is not a valid JSON"
    );

    let raw_response = result.get("raw_response").unwrap().as_str().unwrap();
    assert!(raw_response.contains("70"));
    assert!(raw_response.contains("30"));
    // Check if raw_response is valid JSONL
    for line in raw_response.lines() {
        assert!(serde_json::from_str::<Value>(line).is_ok());
    }

    let input_tokens = result.get("input_tokens").unwrap();
    let output_tokens = result.get("output_tokens").unwrap();

    // NB: Azure doesn't support input/output tokens during streaming
    if provider.variant_name.contains("azure") {
        assert!(input_tokens.is_null());
        assert!(output_tokens.is_null());
    } else if provider.variant_name.contains("together") {
        // Do nothing: Together is flaky. Sometimes it returns non-zero usage, sometimes it returns zero usage...
    } else {
        assert!(input_tokens.as_u64().unwrap() > 0);
        assert!(output_tokens.as_u64().unwrap() > 0);
    }

    let response_time_ms = result.get("response_time_ms").unwrap().as_u64().unwrap();
    assert!(response_time_ms > 0);

    let ttft_ms = result.get("ttft_ms").unwrap().as_u64().unwrap();
    assert!(ttft_ms >= 1);
    assert!(ttft_ms <= response_time_ms);

    let system = result.get("system").unwrap().as_str().unwrap();
    assert_eq!(
        system,
        "You are a helpful and friendly assistant named Dr. Mehta.\n\nPeople will ask you questions about the weather.\n\nIf asked about the weather, just respond with two tool calls. Use BOTH the \"get_temperature\" and \"get_humidity\" tools.\n\nIf provided with a tool result, use it to respond to the user (e.g. \"The weather in New York is 55 degrees Fahrenheit with 50% humidity.\")."
    );
    let input_messages = result.get("input_messages").unwrap().as_str().unwrap();
    let input_messages: Vec<RequestMessage> = serde_json::from_str(input_messages).unwrap();
    let last_input_message = input_messages.last().unwrap();
    assert_eq!(last_input_message.role, Role::User);
    let last_input_message_content = &last_input_message.content;
    assert_eq!(last_input_message_content.len(), 2);
    for tool_result in last_input_message_content {
        match tool_result {
            ContentBlock::ToolResult(tool_result) => {
                assert!(
                    tool_result.name == "get_temperature" || tool_result.name == "get_humidity"
                );
            }
            _ => {
                panic!("Expected a tool call, got {tool_result:?}");
            }
        }
    }
    let output = result.get("output").unwrap().as_str().unwrap();
    let output: Vec<ContentBlock> = serde_json::from_str(output).unwrap();
    assert_eq!(output.len(), 1);
    let output_content = output.first().unwrap();
    match output_content {
        ContentBlock::Text(text) => {
            assert!(text.text.to_lowercase().contains("70"));
            assert!(text.text.to_lowercase().contains("30"));
        }
        _ => {
            panic!("Expected a text block, got {output_content:?}");
        }
    }
}

pub async fn test_json_mode_off_inference_request_with_provider(provider: E2ETestProvider) {
    let episode_id = Uuid::now_v7();
    let extra_headers = get_extra_headers();

    let payload = json!({
        "function_name": "json_success",
        "variant_name": provider.variant_name,
        "episode_id": episode_id,
        "input":
            {
               "system": {"assistant_name": "AskJeeves"},
               "messages": [
                   {
                       "role": "user",
                       "content": [{"type": "text", "arguments": {"country": "Japan"}}]
                   }
               ]
            },
        "params": {
            "chat_completion": {
                "json_mode": "off",
            }
        },
        "stream": false,
        "extra_headers": extra_headers.headers,
    });

    let response = Client::new()
        .post(get_gateway_endpoint("/inference"))
        .json(&payload)
        .send()
        .await
        .unwrap();

    // Check that the API response is ok
    assert_eq!(response.status(), StatusCode::OK);
    let response_json = response.json::<Value>().await.unwrap();

    // Assert the output isn't JSON
    let output = response_json.get("output").unwrap().as_object().unwrap();
    let parsed = output.get("parsed").unwrap().as_object();
    assert_eq!(parsed, None);
    let raw = output.get("raw").unwrap().as_str().unwrap();
    assert!(serde_json::from_str::<Value>(raw).is_err());

    // Assert that the answer is correct
    assert!(raw.to_lowercase().contains("tokyo"));

    // Check that inference_id is here
    let inference_id = response_json.get("inference_id").unwrap().as_str().unwrap();
    let inference_id = Uuid::parse_str(inference_id).unwrap();

    // Sleep for 1 second to allow time for data to be inserted into ClickHouse (trailing writes from API)
    tokio::time::sleep(std::time::Duration::from_secs(1)).await;

    // Check ClickHouse
    let clickhouse = get_clickhouse().await;

    // First, check Inference table
    let result = select_json_inference_clickhouse(&clickhouse, inference_id)
        .await
        .unwrap();

    let id = result.get("id").unwrap().as_str().unwrap();
    let id_uuid = Uuid::parse_str(id).unwrap();
    assert_eq!(id_uuid, inference_id);

    let input: Value =
        serde_json::from_str(result.get("input").unwrap().as_str().unwrap()).unwrap();
    let correct_input = json!({
        "system": {"assistant_name": "AskJeeves"},
        "messages": [
            {
                "role": "user",
                "content": [{"type": "text", "value": {"country": "Japan"}}]
            }
        ]
    });
    assert_eq!(input, correct_input);

    // Check that correctly parsed output is present
    let output = result.get("output").unwrap().as_str().unwrap();
    let output: Value = serde_json::from_str(output).unwrap();
    let raw = output.get("raw").unwrap().as_str().unwrap();
    assert!(raw.to_lowercase().contains("tokyo"));

    // Check that episode_id is here and correct
    let retrieved_episode_id = result.get("episode_id").unwrap().as_str().unwrap();
    let retrieved_episode_id = Uuid::parse_str(retrieved_episode_id).unwrap();
    assert_eq!(retrieved_episode_id, episode_id);

    // Check the variant name
    let variant_name = result.get("variant_name").unwrap().as_str().unwrap();
    assert_eq!(variant_name, provider.variant_name);

    // Check the processing time
    let processing_time_ms = result.get("processing_time_ms").unwrap().as_u64().unwrap();
    assert!(processing_time_ms > 0);

    // Check that we saved the correct json mode to ClickHouse
    let inference_params = result.get("inference_params").unwrap().as_str().unwrap();
    let inference_params: Value = serde_json::from_str(inference_params).unwrap();
    let clickhouse_json_mode = inference_params
        .get("chat_completion")
        .unwrap()
        .get("json_mode")
        .unwrap()
        .as_str()
        .unwrap();
    assert_eq!("off", clickhouse_json_mode);

    // Check the ModelInference Table
    let result = select_model_inference_clickhouse(&clickhouse, inference_id)
        .await
        .unwrap();

    let inference_id_result = result.get("inference_id").unwrap().as_str().unwrap();
    let inference_id_result = Uuid::parse_str(inference_id_result).unwrap();
    assert_eq!(inference_id_result, inference_id);

    let model_name = result.get("model_name").unwrap().as_str().unwrap();
    assert_eq!(model_name, provider.model_name);

    let model_provider_name = result.get("model_provider_name").unwrap().as_str().unwrap();
    assert_eq!(model_provider_name, provider.model_provider_name);

    let raw_request = result.get("raw_request").unwrap().as_str().unwrap();
    assert!(raw_request.to_lowercase().contains("japan"));

    // Check that raw_request is valid JSON
    let raw_request_val: Value =
        serde_json::from_str(raw_request).expect("raw_request should be valid JSON");

    // Check that we're not sending `response_format` or `generationConfig`
    if provider.model_provider_name == "google_ai_studio_gemini"
        || provider.model_provider_name == "gcp_vertex_gemini"
    {
        assert!(raw_request_val["generationConfig"]
            .get("response_mime_type")
            .is_none());
    } else {
        assert!(raw_request_val.get("response_format").is_none());
    }

    let input_tokens = result.get("input_tokens").unwrap().as_u64().unwrap();
    assert!(input_tokens > 5);

    let output_tokens = result.get("output_tokens").unwrap().as_u64().unwrap();
    assert!(output_tokens > 5);

    let response_time_ms = result.get("response_time_ms").unwrap().as_u64().unwrap();
    assert!(response_time_ms > 0);

    assert!(result.get("ttft_ms").unwrap().is_null());
}

pub async fn test_multiple_text_blocks_in_message_with_provider(provider: E2ETestProvider) {
    let episode_id = Uuid::now_v7();
    let extra_headers = get_extra_headers();
    let payload = json!({
        "function_name": "basic_test",
        "variant_name": provider.variant_name,
        "episode_id": episode_id,
        "input":
            {
               "system": {"assistant_name": "Dr. Mehta"},
               "messages": [
                {
                    "role": "user",
                    "content": [
                        {
                            "type": "text",
                            "text": "What is the name of the capital city"
                        },
                        {
                            "type": "text",
                            "text": "of Japan?"
                        }
                    ]
                }
            ]},
        "stream": false,
        "tags": {"foo": "bar"},
        "extra_headers": extra_headers.headers,
    });

    let response = Client::new()
        .post(get_gateway_endpoint("/inference"))
        .json(&payload)
        .send()
        .await
        .unwrap();

    // Check that the API response is ok
    assert_eq!(response.status(), StatusCode::OK);
    let response_json = response.json::<Value>().await.unwrap();

    println!("API response: {response_json:#?}");

    let episode_id_response = response_json.get("episode_id").unwrap().as_str().unwrap();
    let episode_id_response = Uuid::parse_str(episode_id_response).unwrap();
    assert_eq!(episode_id_response, episode_id);

    let variant_name = response_json.get("variant_name").unwrap().as_str().unwrap();
    assert_eq!(variant_name, provider.variant_name);

    let content = response_json.get("content").unwrap().as_array().unwrap();
    assert_eq!(content.len(), 1);
    let content_block = content.first().unwrap();
    let content_block_type = content_block.get("type").unwrap().as_str().unwrap();
    assert_eq!(content_block_type, "text");
    let content = content_block.get("text").unwrap().as_str().unwrap();
    assert!(content.to_lowercase().contains("tokyo"));
}<|MERGE_RESOLUTION|>--- conflicted
+++ resolved
@@ -21,7 +21,8 @@
 use std::future::IntoFuture;
 use tensorzero::{
     ClientInferenceParams, ClientInput, ClientInputMessage, ClientInputMessageContent,
-    ClientSecretString, InferenceOutput, InferenceResponse,
+    ClientSecretString, InferenceExtraBody, InferenceOutput, InferenceResponse,
+    UnfilteredInferenceExtraBody,
 };
 use tensorzero_internal::endpoints::inference::InferenceParams;
 
@@ -1444,13 +1445,10 @@
         }
         "openrouter" => {
             assert!(
-                res["error"].as_str().unwrap().contains("400 Bad Request")
-                    || res["error"].as_str().unwrap().contains("Invalid API Key")
-                    || res["error"]
-                        .as_str()
-                        .unwrap()
-                        .contains("No auth credentials found"),
-                "Unexpected error: {res}"
+                err_str.contains("400 Bad Request")
+                    || err_str.contains("Invalid API Key")
+                    || err_str.contains("No auth credentials found"),
+                "Unexpected error: {err_str}"
             );
         }
         "sglang" | "tgi" => {
@@ -2352,32 +2350,15 @@
                 })],
             }],
         },
-<<<<<<< HEAD
         stream: Some(true),
         extra_headers,
+        extra_body: UnfilteredInferenceExtraBody::new(vec![InferenceExtraBody::Variant {
+            variant_name: "aws-sagemaker-openai".to_string(),
+            pointer: "/messages/0/content".to_string(),
+            value: json!(123),
+        }]),
         ..Default::default()
     };
-=======
-        "input":
-            {
-               "system": {"assistant_name": format!("Dr. Mehta")},
-               "messages": [
-                {
-                    "role": "user",
-                    "content": "What is the name of the capital city of Japan?"
-                }
-            ]},
-        "stream": true,
-        "extra_body": [
-            {
-                "variant_name": "aws-sagemaker-openai",
-                "pointer": "/messages/0/content",
-                "value": 123,
-            },
-        ],
-        "extra_headers": extra_headers.headers,
-    });
->>>>>>> 4c0e22ec
 
     // We expect this request to fail because of the invalid parameters
     let result = client.inference(params).await;
@@ -2396,18 +2377,10 @@
     tokio::time::sleep(std::time::Duration::from_millis(100)).await;
 }
 
-<<<<<<< HEAD
 pub async fn test_simple_streaming_inference_request_with_provider(
     provider: E2ETestProvider,
     client: &tensorzero::Client,
 ) {
-=======
-pub async fn test_simple_streaming_inference_request_with_provider(provider: E2ETestProvider) {
-    // We use a serverless Sagemaker endpoint, which doesn't support streaming
-    if provider.variant_name == "aws-sagemaker-tgi" {
-        return;
-    }
->>>>>>> 4c0e22ec
     let episode_id = Uuid::now_v7();
     let tag_value = Uuid::now_v7().to_string();
     // Generate random u32
