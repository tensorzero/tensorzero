--- conflicted
+++ resolved
@@ -252,20 +252,15 @@
         }
         $crate::make_gateway_test_functions!(test_shorthand_inference_request);
 
-<<<<<<< HEAD
-        async fn test_simple_streaming_inference_request(client: tensorzero::Client) {
-=======
-        #[tokio::test]
-        async fn test_streaming_include_original_response() {
+        async fn test_streaming_include_original_response(client: tensorzero::Client) {
             let providers = $func().await.simple_inference;
             for provider in providers {
-                test_streaming_include_original_response_with_provider(provider).await;
+                test_streaming_include_original_response_with_provider(provider, &client).await;
             }
         }
-
-        #[tokio::test]
-        async fn test_simple_streaming_inference_request() {
->>>>>>> 00294ef8
+        $crate::make_gateway_test_functions!(test_streaming_include_original_response);
+
+        async fn test_simple_streaming_inference_request(client: tensorzero::Client) {
             let providers = $func().await.simple_inference;
             for provider in providers {
                 test_simple_streaming_inference_request_with_provider(provider, &client).await;
@@ -2700,21 +2695,21 @@
     let seed = rand::rng().random_range(0..u32::MAX);
 
     let original_content = test_simple_streaming_inference_request_with_provider_cache(
-<<<<<<< HEAD
-        &provider, episode_id, seed, &tag_value, false, client,
-=======
-        &provider, episode_id, seed, &tag_value, false, false,
+        &provider, episode_id, seed, &tag_value, false, false, client,
     )
     .await;
     tokio::time::sleep(std::time::Duration::from_millis(100)).await;
     let cached_content = test_simple_streaming_inference_request_with_provider_cache(
-        &provider, episode_id, seed, &tag_value, true, false,
+        &provider, episode_id, seed, &tag_value, true, false, client,
     )
     .await;
     assert_eq!(original_content, cached_content);
 }
 
-pub async fn test_streaming_include_original_response_with_provider(provider: E2ETestProvider) {
+pub async fn test_streaming_include_original_response_with_provider(
+    provider: E2ETestProvider,
+    client: &tensorzero::Client,
+) {
     // We use a serverless Sagemaker endpoint, which doesn't support streaming
     if provider.variant_name == "aws-sagemaker-tgi" {
         return;
@@ -2725,17 +2720,12 @@
     let seed = rand::rng().random_range(0..u32::MAX);
 
     let original_content = test_simple_streaming_inference_request_with_provider_cache(
-        &provider, episode_id, seed, &tag_value, false, true,
->>>>>>> 00294ef8
+        &provider, episode_id, seed, &tag_value, false, true, client,
     )
     .await;
     tokio::time::sleep(std::time::Duration::from_millis(100)).await;
     let cached_content = test_simple_streaming_inference_request_with_provider_cache(
-<<<<<<< HEAD
-        &provider, episode_id, seed, &tag_value, true, client,
-=======
-        &provider, episode_id, seed, &tag_value, true, true,
->>>>>>> 00294ef8
+        &provider, episode_id, seed, &tag_value, true, true, client,
     )
     .await;
     assert_eq!(original_content, cached_content);
@@ -2747,7 +2737,7 @@
     seed: u32,
     tag_value: &str,
     check_cache: bool,
-<<<<<<< HEAD
+    include_original_response: bool,
     client: &tensorzero::Client,
 ) -> String {
     let response = client
@@ -2776,38 +2766,8 @@
             ..Default::default()
         })
         .await
-=======
-    include_original_response: bool,
-) -> String {
-    let extra_headers = get_extra_headers();
-    let payload = json!({
-        "function_name": "basic_test",
-        "variant_name": provider.variant_name,
-        "episode_id": episode_id,
-        "input":
-            {
-               "system": {"assistant_name": format!("Dr. Mehta #{seed}")},
-               "messages": [
-                {
-                    "role": "user",
-                    "content": "What is the name of the capital city of Japan?"
-                }
-            ]},
-        "stream": true,
-        "include_original_response": include_original_response,
-        "tags": {"key": tag_value},
-        "cache_options": {"enabled": "on", "lookback_s": 10},
-        "extra_headers": extra_headers.headers,
-    });
-
-    let mut event_source = Client::new()
-        .post(get_gateway_endpoint("/inference"))
-        .json(&payload)
-        .eventsource()
->>>>>>> 00294ef8
-        .unwrap();
-
-    let tensorzero::InferenceOutput::Streaming(mut streaming_response) = response else {
+        .unwrap();
+    let InferenceOutput::Streaming(mut streaming_response) = response else {
         panic!("Expected streaming response");
     };
 
