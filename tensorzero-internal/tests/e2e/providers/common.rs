#![allow(clippy::print_stdout)]
use std::{collections::HashMap, net::SocketAddr};

use aws_config::Region;

use aws_sdk_bedrockruntime::error::SdkError;

use aws_sdk_s3::operation::get_object::GetObjectError;

use axum::extract::{Query, State};
use axum::{routing::get, Router};
use base64::prelude::*;
use futures::StreamExt;
use object_store::path::Path;

use rand::Rng;
use reqwest::{Client, StatusCode};
use reqwest_eventsource::{Event, RequestBuilderExt};
use serde_json::{json, Value};
use std::future::IntoFuture;
use tensorzero::{
    CacheParamsOptions, ClientInferenceParams, InferenceOutput, InferenceResponse, Input,
    InputMessage, InputMessageContent,
};

use tensorzero_internal::endpoints::object_storage::{
    get_object_handler, ObjectResponse, PathParams,
};

use tensorzero_internal::gateway_util::AppStateData;
use tensorzero_internal::inference::types::TextKind;
use tensorzero_internal::{
    cache::CacheEnabledMode,
    inference::types::{
        resolved_input::ImageWithPath,
        storage::{StorageKind, StoragePath},
        Base64Image, ContentBlock, ContentBlockChatOutput, Image, ImageKind, RequestMessage, Role,
        Text,
    },
    tool::{ToolCall, ToolResult},
};
use url::Url;
use uuid::Uuid;

use crate::common::get_gateway_endpoint;
use tensorzero_internal::clickhouse::test_helpers::{
    get_clickhouse, select_chat_inference_clickhouse, select_inference_tags_clickhouse,
    select_json_inference_clickhouse, select_model_inference_clickhouse, CLICKHOUSE_URL,
};

#[derive(Clone, Debug)]
pub struct E2ETestProvider {
    pub variant_name: String,
    pub model_name: String,
    pub model_provider_name: String,

    pub credentials: HashMap<String, String>,
}

/// Enforce that every provider implements a common set of tests.
///
/// To achieve that, each provider should call the `generate_provider_tests!` macro along with a
/// function that returns a `E2ETestProviders` struct.
///
/// If some test doesn't apply to a particular provider (e.g. provider doesn't support tool use),
/// then the provider should return an empty vector for the corresponding test.
pub struct E2ETestProviders {
    pub simple_inference: Vec<E2ETestProvider>,

    pub extra_body_inference: Vec<E2ETestProvider>,

    pub reasoning_inference: Vec<E2ETestProvider>,

    pub inference_params_dynamic_credentials: Vec<E2ETestProvider>,

    pub inference_params_inference: Vec<E2ETestProvider>,
    pub tool_use_inference: Vec<E2ETestProvider>,
    pub tool_multi_turn_inference: Vec<E2ETestProvider>,
    pub dynamic_tool_use_inference: Vec<E2ETestProvider>,
    pub parallel_tool_use_inference: Vec<E2ETestProvider>,
    pub json_mode_inference: Vec<E2ETestProvider>,

    pub image_inference: Vec<E2ETestProvider>,

    pub shorthand_inference: Vec<E2ETestProvider>,
    pub supports_batch_inference: bool,
}

pub async fn make_http_gateway() -> tensorzero::Client {
    tensorzero::ClientBuilder::new(tensorzero::ClientBuilderMode::HTTPGateway {
        url: get_gateway_endpoint("/"),
    })
    .build()
    .await
    .unwrap()
}

#[allow(dead_code)]
pub async fn make_embedded_gateway() -> tensorzero::Client {
    let mut config_path = std::path::PathBuf::from(env!("CARGO_MANIFEST_DIR"));
    config_path.push("tests/e2e/tensorzero.toml");
    tensorzero::ClientBuilder::new(tensorzero::ClientBuilderMode::EmbeddedGateway {
        config_file: Some(config_path),
        clickhouse_url: Some(CLICKHOUSE_URL.clone()),
        timeout: None,
    })
    .build()
    .await
    .unwrap()
}

#[allow(dead_code)]
pub async fn make_embedded_gateway_no_config() -> tensorzero::Client {
    tensorzero::ClientBuilder::new(tensorzero::ClientBuilderMode::EmbeddedGateway {
        config_file: None,
        clickhouse_url: Some(CLICKHOUSE_URL.clone()),
        timeout: None,
    })
    .build()
    .await
    .unwrap()
}

#[allow(dead_code)]
pub async fn make_embedded_gateway_with_config(config: &str) -> tensorzero::Client {
    let tmp_config = tempfile::NamedTempFile::new().unwrap();
    std::fs::write(tmp_config.path(), config).unwrap();
    tensorzero::ClientBuilder::new(tensorzero::ClientBuilderMode::EmbeddedGateway {
        config_file: Some(tmp_config.path().to_owned()),
        clickhouse_url: Some(CLICKHOUSE_URL.clone()),
        timeout: None,
    })
    .build()
    .await
    .unwrap()
}

// We use a multi-threaded runtime so that the embedded gateway can use 'block_on'.
// For consistency, we also use a multi-threaded runtime for the http gateway test.

#[macro_export]
macro_rules! make_gateway_test_functions {
    ($prefix:ident) => {
        paste::paste! {

            #[tokio::test(flavor = "multi_thread")]
            async fn [<$prefix _embedded_gateway>]() {
                $prefix ($crate::providers::common::make_embedded_gateway().await).await;
            }


            #[tokio::test(flavor = "multi_thread")]
            async fn [<$prefix _http_gateway>]() {
                $prefix ($crate::providers::common::make_http_gateway().await).await;
            }
        }
    };
}

#[macro_export]
macro_rules! generate_provider_tests {
    ($func:ident) => {
        use $crate::providers::common::test_dynamic_tool_use_inference_request_with_provider;
        use $crate::providers::common::test_dynamic_tool_use_streaming_inference_request_with_provider;
        use $crate::providers::common::test_inference_params_inference_request_with_provider;
        use $crate::providers::common::test_inference_params_streaming_inference_request_with_provider;
        use $crate::providers::common::test_json_mode_inference_request_with_provider;
        use $crate::providers::common::test_json_mode_streaming_inference_request_with_provider;
        use $crate::providers::common::test_image_inference_with_provider_filesystem;
        use $crate::providers::common::test_image_inference_with_provider_amazon_s3;
        use $crate::providers::common::test_dynamic_json_mode_inference_request_with_provider;
        use $crate::providers::common::test_parallel_tool_use_inference_request_with_provider;
        use $crate::providers::common::test_parallel_tool_use_streaming_inference_request_with_provider;
        use $crate::providers::common::test_simple_inference_request_with_provider;
        use $crate::providers::common::test_simple_streaming_inference_request_with_provider;
        use $crate::providers::common::test_tool_multi_turn_inference_request_with_provider;
        use $crate::providers::common::test_tool_multi_turn_streaming_inference_request_with_provider;
        use $crate::providers::common::test_tool_use_allowed_tools_inference_request_with_provider;
        use $crate::providers::common::test_tool_use_allowed_tools_streaming_inference_request_with_provider;
        use $crate::providers::common::test_tool_use_tool_choice_auto_unused_inference_request_with_provider;
        use $crate::providers::common::test_tool_use_tool_choice_auto_unused_streaming_inference_request_with_provider;
        use $crate::providers::common::test_tool_use_tool_choice_auto_used_inference_request_with_provider;
        use $crate::providers::common::test_tool_use_tool_choice_auto_used_streaming_inference_request_with_provider;
        use $crate::providers::common::test_tool_use_tool_choice_none_inference_request_with_provider;
        use $crate::providers::common::test_tool_use_tool_choice_none_streaming_inference_request_with_provider;
        use $crate::providers::common::test_tool_use_tool_choice_required_inference_request_with_provider;
        use $crate::providers::common::test_tool_use_tool_choice_required_streaming_inference_request_with_provider;
        use $crate::providers::common::test_tool_use_tool_choice_specific_inference_request_with_provider;
        use $crate::providers::common::test_image_url_inference_with_provider_filesystem;
        use $crate::providers::common::test_tool_use_tool_choice_specific_streaming_inference_request_with_provider;
        use $crate::providers::common::test_extra_body_with_provider;
        use $crate::providers::reasoning::test_reasoning_inference_request_simple_with_provider;
        use $crate::providers::reasoning::test_streaming_reasoning_inference_request_simple_with_provider;
        use $crate::providers::reasoning::test_reasoning_inference_request_with_provider_json_mode;
        use $crate::providers::reasoning::test_streaming_reasoning_inference_request_with_provider_json_mode;
        use $crate::providers::common::test_short_inference_request_with_provider;
        use $crate::providers::common::test_multi_turn_parallel_tool_use_inference_request_with_provider;
        use $crate::providers::common::test_multi_turn_parallel_tool_use_streaming_inference_request_with_provider;
        use $crate::providers::common::test_streaming_invalid_request_with_provider;


        #[tokio::test]
        async fn test_simple_inference_request() {
            let providers = $func().await.simple_inference;
            for provider in providers {
                test_simple_inference_request_with_provider(provider).await;
            }
        }


        #[tokio::test]
        async fn test_reasoning_inference_request_simple() {
            let providers = $func().await.reasoning_inference;
            for provider in providers {
                test_reasoning_inference_request_simple_with_provider(provider).await;
            }
        }


        #[tokio::test]
        async fn test_streaming_reasoning_inference_request_simple() {
            let providers = $func().await.reasoning_inference;
            for provider in providers {
                test_streaming_reasoning_inference_request_simple_with_provider(provider).await;
            }
        }


        #[tokio::test]
        async fn test_shorthand_inference_request() {
            let providers = $func().await.shorthand_inference;
            for provider in providers {
                test_simple_inference_request_with_provider(provider).await;
            }
        }

        #[tokio::test]
        async fn test_simple_streaming_inference_request() {
            let providers = $func().await.simple_inference;
            for provider in providers {
                test_simple_streaming_inference_request_with_provider(provider).await;
            }
        }

<<<<<<< HEAD
        #[tokio::test]
        async fn test_streaming_invalid_request() {
            let providers = $func().await.simple_inference;
            for provider in providers {
                test_streaming_invalid_request_with_provider(provider).await;
            }
        }

        #[cfg(feature = "e2e_tests")]
=======

>>>>>>> 8f9cf1e5
        #[tokio::test]
        async fn test_inference_params_inference_request() {
            let providers = $func().await.inference_params_dynamic_credentials;
            for provider in providers {
                test_inference_params_inference_request_with_provider(provider).await;
            }
        }


        #[tokio::test]
        async fn test_inference_params_streaming_inference_request() {
            let providers = $func().await.inference_params_dynamic_credentials;
            for provider in providers {
                test_inference_params_streaming_inference_request_with_provider(provider).await;
            }
        }


        #[tokio::test]
        async fn test_tool_use_tool_choice_auto_used_inference_request() {
            let providers = $func().await.tool_use_inference;
            for provider in providers {
                test_tool_use_tool_choice_auto_used_inference_request_with_provider(provider).await;
            }
        }


        #[tokio::test]
        async fn test_tool_use_tool_choice_auto_used_streaming_inference_request() {
            let providers = $func().await.tool_use_inference;
            for provider in providers {
                test_tool_use_tool_choice_auto_used_streaming_inference_request_with_provider(provider).await;
            }
        }


        #[tokio::test]
        async fn test_tool_use_tool_choice_auto_unused_inference_request() {
            let providers = $func().await.tool_use_inference;
            for provider in providers {
                test_tool_use_tool_choice_auto_unused_inference_request_with_provider(provider).await;
            }
        }


        #[tokio::test]
        async fn test_tool_use_tool_choice_auto_unused_streaming_inference_request() {
            let providers = $func().await.tool_use_inference;
            for provider in providers {
                test_tool_use_tool_choice_auto_unused_streaming_inference_request_with_provider(provider).await;
            }
        }


        #[tokio::test]
        async fn test_tool_use_tool_choice_required_inference_request() {
            let providers = $func().await.tool_use_inference;
            for provider in providers {
                test_tool_use_tool_choice_required_inference_request_with_provider(provider).await;
            }
        }


        #[tokio::test]
        async fn test_tool_use_tool_choice_required_streaming_inference_request() {
            let providers = $func().await.tool_use_inference;
            for provider in providers {
                test_tool_use_tool_choice_required_streaming_inference_request_with_provider(provider).await;
            }
        }


        #[tokio::test]
        async fn test_tool_use_tool_choice_none_inference_request() {
            let providers = $func().await.tool_use_inference;
            for provider in providers {
                test_tool_use_tool_choice_none_inference_request_with_provider(provider).await;
            }
        }


        #[tokio::test]
        async fn test_tool_use_tool_choice_none_streaming_inference_request() {
            let providers = $func().await.tool_use_inference;
            for provider in providers {
                test_tool_use_tool_choice_none_streaming_inference_request_with_provider(provider).await;
            }
        }


        #[tokio::test]
        async fn test_tool_use_tool_choice_specific_inference_request() {
            let providers = $func().await.tool_use_inference;
            for provider in providers {
                test_tool_use_tool_choice_specific_inference_request_with_provider(provider).await;
            }
        }


        #[tokio::test]
        async fn test_tool_use_tool_choice_specific_streaming_inference_request() {
            let providers = $func().await.tool_use_inference;
            for provider in providers {
                test_tool_use_tool_choice_specific_streaming_inference_request_with_provider(provider).await;
            }
        }


        #[tokio::test]
        async fn test_tool_use_allowed_tools_inference_request() {
            let providers = $func().await.tool_use_inference;
            for provider in providers {
                test_tool_use_allowed_tools_inference_request_with_provider(provider).await;
            }
        }


        #[tokio::test]
        async fn test_tool_use_allowed_tools_streaming_inference_request() {
            let providers = $func().await.tool_use_inference;
            for provider in providers {
                test_tool_use_allowed_tools_streaming_inference_request_with_provider(provider).await;
            }
        }


        #[tokio::test]
        async fn test_tool_multi_turn_inference_request() {
            let providers = $func().await.tool_multi_turn_inference;
            for provider in providers {
                test_tool_multi_turn_inference_request_with_provider(provider).await;
            }
        }


        #[tokio::test]
        async fn test_tool_multi_turn_streaming_inference_request() {
            let providers = $func().await.tool_multi_turn_inference;
            for provider in providers {
                test_tool_multi_turn_streaming_inference_request_with_provider(provider).await;
            }
        }

        async fn test_dynamic_tool_use_inference_request(client: tensorzero::Client) {
            let providers = $func().await.dynamic_tool_use_inference;
            for provider in providers {
                test_dynamic_tool_use_inference_request_with_provider(provider, &client).await;
            }
        }
        $crate::make_gateway_test_functions!(test_dynamic_tool_use_inference_request);

        async fn test_dynamic_tool_use_streaming_inference_request(client: tensorzero::Client) {
            let providers = $func().await.dynamic_tool_use_inference;
            for provider in providers {
                test_dynamic_tool_use_streaming_inference_request_with_provider(provider, &client).await;
            }
        }
        $crate::make_gateway_test_functions!(test_dynamic_tool_use_streaming_inference_request);


        #[tokio::test]
        async fn test_parallel_tool_use_inference_request() {
            let providers = $func().await.parallel_tool_use_inference;
            for provider in providers {
                test_parallel_tool_use_inference_request_with_provider(provider).await;
            }
        }


        #[tokio::test]
        async fn test_parallel_tool_use_streaming_inference_request() {
            let providers = $func().await.parallel_tool_use_inference;
            for provider in providers {
                test_parallel_tool_use_streaming_inference_request_with_provider(provider).await;
            }
        }


        #[tokio::test]
        async fn test_json_mode_inference_request() {
            let providers = $func().await.json_mode_inference;
            for provider in providers {
                test_json_mode_inference_request_with_provider(provider).await;
            }
        }


        #[tokio::test]
        async fn test_reasoning_inference_request_json_mode() {
            let providers = $func().await.reasoning_inference;
            for provider in providers {
                test_reasoning_inference_request_with_provider_json_mode(provider).await;
            }
        }


        #[tokio::test]
        async fn test_streaming_reasoning_inference_request_json_mode() {
            let providers = $func().await.reasoning_inference;
            for provider in providers {
                test_streaming_reasoning_inference_request_with_provider_json_mode(provider).await;
            }
        }


        #[tokio::test]
        async fn test_dynamic_json_mode_inference_request() {
            let providers = $func().await.json_mode_inference;
            for provider in providers {
                test_dynamic_json_mode_inference_request_with_provider(provider).await;
            }
        }


        #[tokio::test]
        async fn test_json_mode_streaming_inference_request() {
            let providers = $func().await.json_mode_inference;
            for provider in providers {
                test_json_mode_streaming_inference_request_with_provider(provider).await;
            }
        }


        #[tokio::test]
        async fn test_image_inference_store_filesystem() {
            let providers = $func().await.image_inference;
            for provider in providers {
                test_image_inference_with_provider_filesystem(provider).await;
            }
        }


        #[tokio::test]
        async fn test_image_url_inference_store_filesystem() {
            let providers = $func().await.image_inference;
            for provider in providers {
                test_image_url_inference_with_provider_filesystem(provider).await;
            }
        }


        #[tokio::test]
        async fn test_image_inference_store_amazon_s3() {
            let providers = $func().await.image_inference;
            for provider in providers {
                test_image_inference_with_provider_amazon_s3(provider).await;
            }
        }


        #[tokio::test]
        async fn test_extra_body() {
            let providers = $func().await.extra_body_inference;
            for provider in providers {
                test_extra_body_with_provider(provider).await;
            }
        }


        #[tokio::test]
        async fn test_short_inference_request() {
            let providers = $func().await.simple_inference;
            for provider in providers {
                test_short_inference_request_with_provider(provider).await;
            }
        }


        #[tokio::test]
        async fn test_multi_turn_parallel_tool_use_inference_request() {
            let providers = $func().await.parallel_tool_use_inference;
            for provider in providers {
                test_multi_turn_parallel_tool_use_inference_request_with_provider(provider).await;
            }
        }


        #[tokio::test]
        async fn test_multi_turn_parallel_tool_use_streaming_inference_request() {
            let providers = $func().await.parallel_tool_use_inference;
            for provider in providers {
                test_multi_turn_parallel_tool_use_streaming_inference_request_with_provider(provider).await;
            }
        }
    };
}

pub static FERRIS_PNG: &[u8] = include_bytes!("./ferris.png");

pub const IMAGE_FUNCTION_CONFIG: &str = r#"
[functions.image_test]
type = "chat"

[functions.image_test.variants.openai]
type = "chat_completion"
model = "openai::gpt-4o-mini-2024-07-18"

[functions.image_test.variants.anthropic]
type = "chat_completion"
model = "anthropic::claude-3-haiku-20240307"

[functions.image_test.variants.google_ai_studio]
type = "chat_completion"
model = "google_ai_studio_gemini::gemini-2.0-flash-lite"

[functions.image_test.variants.gcp_vertex]
type = "chat_completion"
model = "gemini-1.5-pro-001"

[models."gemini-1.5-pro-001"]
routing = ["gcp_vertex_gemini"]

[models."gemini-1.5-pro-001".providers.gcp_vertex_gemini]
type = "gcp_vertex_gemini"
model_id = "gemini-1.5-pro-001"
location = "us-central1"
project_id = "tensorzero-public"
"#;

pub async fn test_image_url_inference_with_provider_filesystem(provider: E2ETestProvider) {
    let temp_dir = tempfile::tempdir().unwrap();
    println!("Temporary image dir: {}", temp_dir.path().to_string_lossy());
    test_url_image_inference_with_provider_and_store(
        provider,
        StorageKind::Filesystem {
            path: temp_dir.path().to_string_lossy().to_string(),
        },
        &format!(
            r#"
        [object_storage]
        type = "filesystem"
        path = "{}"

        {IMAGE_FUNCTION_CONFIG}
        "#,
            temp_dir.path().to_string_lossy()
        ),
    )
    .await;

    // Check that image was stored in filesystem
    let result = std::fs::read(temp_dir.path().join(
        "observability/images/08bfa764c6dc25e658bab2b8039ddb494546c3bc5523296804efc4cab604df5d.png",
    ))
    .unwrap();
    assert_eq!(result, FERRIS_PNG);
}

async fn check_object_fetch(data: AppStateData, storage_path: &StoragePath) {
    check_object_fetch_via_embedded(data.clone(), storage_path).await;
    check_object_fetch_via_gateway(storage_path).await;
}

async fn check_object_fetch_via_embedded(data: AppStateData, storage_path: &StoragePath) {
    let res = get_object_handler(
        State(data),
        Query(PathParams {
            storage_path: serde_json::to_string(storage_path).unwrap(),
        }),
    )
    .await
    .unwrap();
    assert_eq!(
        res.0,
        ObjectResponse {
            data: BASE64_STANDARD.encode(FERRIS_PNG),
            reused_object_store: true,
        }
    );
}

async fn check_object_fetch_via_gateway(storage_path: &StoragePath) {
    // Try using the running HTTP gateway (which is *not* configured with an object store)
    // to fetch the `StoragePath`
    let client = reqwest::Client::new();
    let res = client
        .get(get_gateway_endpoint(&format!(
            "/internal/object_storage?storage_path={}",
            serde_json::to_string(storage_path).unwrap()
        )))
        .send()
        .await
        .unwrap();

    let response_json = res.json::<Value>().await.unwrap();
    assert_eq!(
        response_json,
        serde_json::json!({
            "data": BASE64_STANDARD.encode(FERRIS_PNG),
            "reused_object_store": false,
        })
    );
}

pub async fn test_image_inference_with_provider_filesystem(provider: E2ETestProvider) {
    let temp_dir = tempfile::tempdir().unwrap();
    println!("Temporary image dir: {}", temp_dir.path().to_string_lossy());
    let (client, storage_path) = test_base64_image_inference_with_provider_and_store(
        provider,
        &StorageKind::Filesystem {
            path: temp_dir.path().to_string_lossy().to_string(),
        },
        &format!(
            r#"
        [object_storage]
        type = "filesystem"
        path = "{}"

        {IMAGE_FUNCTION_CONFIG}
        "#,
            temp_dir.path().to_string_lossy()
        ),
        "",
    )
    .await;

    // Check that image was stored in filesystem
    let result = std::fs::read(temp_dir.path().join(
        "observability/images/08bfa764c6dc25e658bab2b8039ddb494546c3bc5523296804efc4cab604df5d.png",
    ))
    .unwrap();
    assert_eq!(result, FERRIS_PNG);
    check_object_fetch(client.get_app_state_data().unwrap().clone(), &storage_path).await;
}

pub async fn test_image_inference_with_provider_amazon_s3(provider: E2ETestProvider) {
    let test_bucket = "tensorzero-e2e-test-images";
    let test_bucket_region = "us-east-1";
    let config = aws_config::load_from_env()
        .await
        .to_builder()
        .region(Region::new(test_bucket_region))
        .build();

    let client = aws_sdk_s3::Client::new(&config);

    use rand::distr::Alphanumeric;
    use rand::distr::SampleString;

    let mut prefix = Alphanumeric.sample_string(&mut rand::rng(), 6);
    prefix += "-";

    let (tensorzero_client, expected_key, storage_path) =
        test_image_inference_with_provider_s3_compatible(
            provider,
            &StorageKind::S3Compatible {
                bucket_name: Some(test_bucket.to_string()),
                region: Some("us-east-1".to_string()),
                prefix: prefix.clone(),
                endpoint: None,
                allow_http: None,
            },
            &client,
            &format!(
                r#"
    [object_storage]
    type = "s3_compatible"
    region = "us-east-1"
    bucket_name = "{test_bucket}"
    prefix = "{prefix}"

    {IMAGE_FUNCTION_CONFIG}
    "#
            ),
            test_bucket,
            &prefix,
        )
        .await;

    check_object_fetch(
        tensorzero_client.get_app_state_data().unwrap().clone(),
        &storage_path,
    )
    .await;

    client
        .delete_object()
        .key(&expected_key)
        .bucket(test_bucket)
        .send()
        .await
        .unwrap();
}

pub async fn test_image_inference_with_provider_s3_compatible(
    provider: E2ETestProvider,
    storage_kind: &StorageKind,
    client: &aws_sdk_s3::Client,
    toml: &str,
    bucket_name: &str,
    prefix: &str,
) -> (tensorzero::Client, String, StoragePath) {
    let expected_key =
        format!("{prefix}observability/images/08bfa764c6dc25e658bab2b8039ddb494546c3bc5523296804efc4cab604df5d.png");

    // Check that object is deleted
    let err = client
        .get_object()
        .bucket(bucket_name)
        .key(&expected_key)
        .send()
        .await
        .expect_err("Image should not exist in s3 after deletion");

    if let SdkError::ServiceError(err) = err {
        let err = err.err();
        assert!(
            matches!(err, GetObjectError::NoSuchKey(_)),
            "Unexpected service error: {err:?}"
        );
    } else {
        panic!("Expected ServiceError: {err:?}");
    }

    let (tensorzero_client, storage_path) =
        test_base64_image_inference_with_provider_and_store(provider, storage_kind, toml, prefix)
            .await;

    let result = client
        .get_object()
        .bucket(bucket_name)
        .key(&expected_key)
        .send()
        .await
        .expect("Failed to get image from S3-compatible store");

    assert_eq!(result.body.collect().await.unwrap().to_vec(), FERRIS_PNG);

    (tensorzero_client, expected_key, storage_path)
}

async fn make_temp_image_server() -> (SocketAddr, tokio::sync::oneshot::Sender<()>) {
    let addr = SocketAddr::from(([0, 0, 0, 0], 0));
    let listener = tokio::net::TcpListener::bind(addr)
        .await
        .unwrap_or_else(|e| panic!("Failed to bind to {addr}: {e}"));
    let real_addr = listener.local_addr().unwrap();

    let app = Router::new().route("/ferris.png", get(|| async { FERRIS_PNG.to_vec() }));

    let (send, recv) = tokio::sync::oneshot::channel::<()>();
    let shutdown_fut = async move {
        let _ = recv.await;
    };

    tokio::spawn(
        axum::serve(listener, app)
            .with_graceful_shutdown(shutdown_fut)
            .into_future(),
    );

    (real_addr, send)
}

pub async fn test_url_image_inference_with_provider_and_store(
    provider: E2ETestProvider,
    kind: StorageKind,
    config_toml: &str,
) {
    let episode_id = Uuid::now_v7();

    // The '_shutdown_sender' will wake up the receiver on drop
    let (server_addr, _shutdown_sender) = make_temp_image_server().await;
    let image_url = Url::parse(&format!("http://{}/ferris.png", server_addr)).unwrap();

    let client = make_embedded_gateway_with_config(config_toml).await;

    for should_be_cached in [false, true] {
        let response = client
            .inference(ClientInferenceParams {
                model_name: Some(provider.model_name.clone()),
                episode_id: Some(episode_id),
                input: Input {
                    system: None,
                    messages: vec![InputMessage {
                        role: Role::User,
                        content: vec![
                            InputMessageContent::Text(TextKind::Text {
                                text: "Describe the contents of the image".to_string(),
                            }),
                            InputMessageContent::Image(Image::Url {
                                url: image_url.clone(),
                            }),
                        ],
                    }],
                },
                cache_options: CacheParamsOptions {
                    enabled: CacheEnabledMode::On,
                    max_age_s: Some(10),
                },
                ..Default::default()
            })
            .await
            .unwrap();

        let InferenceOutput::NonStreaming(response) = response else {
            panic!("Expected non-streaming inference response");
        };

        check_url_image_response(
            response,
            Some(episode_id),
            &provider,
            should_be_cached,
            &kind,
            &image_url,
        )
        .await;
        tokio::time::sleep(std::time::Duration::from_secs(1)).await;
    }
}

pub async fn test_base64_image_inference_with_provider_and_store(
    provider: E2ETestProvider,
    kind: &StorageKind,
    config_toml: &str,
    prefix: &str,
) -> (tensorzero::Client, StoragePath) {
    let episode_id = Uuid::now_v7();

    let image_data = BASE64_STANDARD.encode(FERRIS_PNG);

    let client = make_embedded_gateway_with_config(config_toml).await;
    let mut storage_path = None;

    for should_be_cached in [false, true] {
        let response = client
            .inference(ClientInferenceParams {
                function_name: Some("image_test".to_string()),
                variant_name: Some(provider.variant_name.clone()),
                episode_id: Some(episode_id),
                input: Input {
                    system: None,
                    messages: vec![InputMessage {
                        role: Role::User,
                        content: vec![
                            InputMessageContent::Text(TextKind::Text {
                                text: "Describe the contents of the image".to_string(),
                            }),
                            InputMessageContent::Image(Image::Base64 {
                                mime_type: ImageKind::Png,
                                data: image_data.clone(),
                            }),
                        ],
                    }],
                },
                cache_options: CacheParamsOptions {
                    enabled: CacheEnabledMode::On,
                    max_age_s: Some(10),
                },
                ..Default::default()
            })
            .await
            .unwrap();

        let InferenceOutput::NonStreaming(response) = response else {
            panic!("Expected non-streaming inference response");
        };

        let latest_storage_path = check_base64_image_response(
            response,
            Some(episode_id),
            &provider,
            should_be_cached,
            kind,
            prefix,
        )
        .await;
        tokio::time::sleep(std::time::Duration::from_secs(1)).await;
        storage_path = Some(latest_storage_path);
    }
    (client, storage_path.unwrap())
}

pub async fn test_extra_body_with_provider(provider: E2ETestProvider) {
    test_extra_body_with_provider_and_stream(&provider, false).await;
    test_extra_body_with_provider_and_stream(&provider, true).await;
}

pub async fn test_extra_body_with_provider_and_stream(provider: &E2ETestProvider, stream: bool) {
    let episode_id = Uuid::now_v7();

    let payload = json!({
        "function_name": "basic_test",
        "variant_name": provider.variant_name,
        "episode_id": episode_id,
        "params": {
            "chat_completion": {
                "temperature": 9000
            }
        },
        "input":
            {
               "system": {"assistant_name": "Dr. Mehta"},
               "messages": [
                {
                    "role": "user",
                    "content": "What is the name of the capital city of Japan?"
                }
            ]},
        "stream": stream,
        "tags": {"foo": "bar"},
    });

    let inference_id = if stream {
        let mut event_source = Client::new()
            .post(get_gateway_endpoint("/inference"))
            .json(&payload)
            .eventsource()
            .unwrap();

        let mut chunks = vec![];
        let mut found_done_chunk = false;
        while let Some(event) = event_source.next().await {
            let event = event.unwrap();
            match event {
                Event::Open => continue,
                Event::Message(message) => {
                    if message.data == "[DONE]" {
                        found_done_chunk = true;
                        break;
                    }
                    chunks.push(message.data);
                }
            }
        }
        assert!(found_done_chunk);

        let response_json = serde_json::from_str::<Value>(&chunks[0]).unwrap();
        let inference_id = response_json.get("inference_id").unwrap().as_str().unwrap();
        Uuid::parse_str(inference_id).unwrap()
    } else {
        let response = Client::new()
            .post(get_gateway_endpoint("/inference"))
            .json(&payload)
            .send()
            .await
            .unwrap();

        // Check that the API response is ok
        assert_eq!(response.status(), StatusCode::OK);
        let response_json = response.json::<Value>().await.unwrap();

        println!("API response: {response_json:#?}");

        let inference_id = response_json.get("inference_id").unwrap().as_str().unwrap();
        Uuid::parse_str(inference_id).unwrap()
    };

    // Sleep to allow time for data to be inserted into ClickHouse (trailing writes from API)
    tokio::time::sleep(std::time::Duration::from_millis(100)).await;

    // Check if ClickHouse is ok - ChatInference Table
    let clickhouse = get_clickhouse().await;

    // Check the ModelInference Table. We don't check the ChatInference table, since we only care about the contents
    // of the raw request sent to the model provider.
    let result = select_model_inference_clickhouse(&clickhouse, inference_id)
        .await
        .unwrap();

    println!("ClickHouse - ModelInference: {result:#?}");

    let model_inference_id = result.get("id").unwrap().as_str().unwrap();
    assert!(Uuid::parse_str(model_inference_id).is_ok());

    let inference_id_result = result.get("inference_id").unwrap().as_str().unwrap();
    let inference_id_result = Uuid::parse_str(inference_id_result).unwrap();
    assert_eq!(inference_id_result, inference_id);

    let model_name = result.get("model_name").unwrap().as_str().unwrap();
    assert_eq!(model_name, provider.model_name);
    let model_provider_name = result.get("model_provider_name").unwrap().as_str().unwrap();
    assert_eq!(model_provider_name, provider.model_provider_name);

    let raw_request = result.get("raw_request").unwrap().as_str().unwrap();
    let raw_request_val: serde_json::Value = serde_json::from_str::<Value>(raw_request).unwrap();
    let temp = if provider.variant_name.contains("aws-bedrock") {
        raw_request_val
            .get("inferenceConfig")
            .unwrap()
            .get("temperature")
    } else if provider
        .variant_name
        .contains("google-ai-studio-gemini-flash-8b")
        || provider.variant_name.contains("gcp-vertex-gemini-flash")
    {
        raw_request_val
            .get("generationConfig")
            .unwrap()
            .get("temperature")
    } else {
        raw_request_val.get("temperature")
    };
    assert_eq!(
        temp.expect("Missing temperature")
            .as_f64()
            .expect("Temperature is not a number"),
        0.123
    );
}

pub async fn test_simple_inference_request_with_provider(provider: E2ETestProvider) {
    let episode_id = Uuid::now_v7();

    let payload = json!({
        "function_name": "basic_test",
        "variant_name": provider.variant_name,
        "episode_id": episode_id,
        "input":
            {
               "system": {"assistant_name": "Dr. Mehta"},
               "messages": [
                {
                    "role": "user",
                    "content": "What is the name of the capital city of Japan?"
                }
            ]},
        "stream": false,
        "tags": {"foo": "bar"},
    });

    let response = Client::new()
        .post(get_gateway_endpoint("/inference"))
        .json(&payload)
        .send()
        .await
        .unwrap();

    // Check that the API response is ok
    assert_eq!(response.status(), StatusCode::OK);
    let response_json = response.json::<Value>().await.unwrap();

    println!("API response: {response_json:#?}");

    check_simple_inference_response(response_json, Some(episode_id), &provider, false, false).await;
    tokio::time::sleep(std::time::Duration::from_millis(100)).await;

    let episode_id = Uuid::now_v7();

    let payload = json!({
        "function_name": "basic_test",
        "variant_name": provider.variant_name,
        "episode_id": episode_id,
        "input":
            {
               "system": {"assistant_name": "Dr. Mehta"},
               "messages": [
                {
                    "role": "user",
                    "content": "What is the name of the capital city of Japan?"
                }
            ]},
        "stream": false,
        "tags": {"foo": "bar"},
        "cache_options": {"enabled": "on", "lookback_s": 10}
    });

    let response = Client::new()
        .post(get_gateway_endpoint("/inference"))
        .json(&payload)
        .send()
        .await
        .unwrap();

    // Check that the API response is ok
    assert_eq!(response.status(), StatusCode::OK);
    let response_json = response.json::<Value>().await.unwrap();

    println!("API response: {response_json:#?}");

    check_simple_inference_response(response_json, Some(episode_id), &provider, false, true).await;
}

pub async fn check_base64_image_response(
    response: InferenceResponse,
    episode_id: Option<Uuid>,
    provider: &E2ETestProvider,
    should_be_cached: bool,
    kind: &StorageKind,
    prefix: &str,
) -> StoragePath {
    let inference_id = response.inference_id();

    let episode_id_response = response.episode_id();
    if let Some(episode_id) = episode_id {
        assert_eq!(episode_id_response, episode_id);
    }

    let InferenceResponse::Chat(response) = response else {
        panic!("Expected chat inference response");
    };

    let content = response.content;
    assert_eq!(content.len(), 1);
    let content_block = content.first().unwrap();
    let ContentBlockChatOutput::Text(text) = content_block else {
        panic!("Expected text content block: {content_block:?}");
    };
    let content = &text.text;
    assert!(
        content.to_lowercase().contains("cartoon") || content.to_lowercase().contains("crab"),
        "Content should contain 'cartoon' or 'crab': {content}"
    );

    let usage = response.usage;
    let input_tokens = usage.input_tokens;
    let output_tokens = usage.output_tokens;
    if should_be_cached {
        assert_eq!(input_tokens, 0);
        assert_eq!(output_tokens, 0);
    } else {
        assert!(input_tokens > 0);
        assert!(output_tokens > 0);
    }

    // Sleep to allow time for data to be inserted into ClickHouse (trailing writes from API)
    tokio::time::sleep(std::time::Duration::from_secs(1)).await;

    // Check if ClickHouse is ok - ChatInference Table
    let clickhouse = get_clickhouse().await;
    let result = select_chat_inference_clickhouse(&clickhouse, inference_id)
        .await
        .unwrap();

    println!("ClickHouse - ChatInference: {result:#?}");

    let id = result.get("id").unwrap().as_str().unwrap();
    let id = Uuid::parse_str(id).unwrap();
    assert_eq!(id, inference_id);

    let function_name = result.get("function_name").unwrap().as_str().unwrap();
    assert_eq!(function_name, "image_test");

    let retrieved_episode_id = result.get("episode_id").unwrap().as_str().unwrap();
    let retrieved_episode_id = Uuid::parse_str(retrieved_episode_id).unwrap();
    if let Some(episode_id) = episode_id {
        assert_eq!(retrieved_episode_id, episode_id);
    }

    let input: Value =
        serde_json::from_str(result.get("input").unwrap().as_str().unwrap()).unwrap();

    let kind_json = serde_json::to_value(kind).unwrap();

    let correct_input = json!({
        "messages": [
            {
                "role": "user",
                "content": [
                    {"type": "text", "value": "Describe the contents of the image"},
                    {
                        "type": "image",
                        "image": {
                            "url": null,
                            "mime_type": "image/png",
                        },
                        "storage_path": {
                            "kind": kind_json,
                            "path": format!("{prefix}observability/images/08bfa764c6dc25e658bab2b8039ddb494546c3bc5523296804efc4cab604df5d.png"),
                        },
                    }
                ]
            }
        ]
    });
    assert_eq!(input, correct_input);

    // Check the ModelInference Table
    let result = select_model_inference_clickhouse(&clickhouse, inference_id)
        .await
        .unwrap();

    println!("ClickHouse - ModelInference: {result:#?}");

    let model_inference_id = result.get("id").unwrap().as_str().unwrap();
    assert!(Uuid::parse_str(model_inference_id).is_ok());

    let expected_storage_path = StoragePath {
        kind: kind.clone(),
        path: Path::parse(format!("{prefix}observability/images/08bfa764c6dc25e658bab2b8039ddb494546c3bc5523296804efc4cab604df5d.png")).unwrap(),
    };

    let input_messages = result.get("input_messages").unwrap().as_str().unwrap();
    let input_messages: Vec<RequestMessage> = serde_json::from_str(input_messages).unwrap();
    assert_eq!(
        input_messages,
        vec![RequestMessage {
            role: Role::User,
            content: vec![
                ContentBlock::Text(Text {
                    text: "Describe the contents of the image".to_string(),
                }),
                ContentBlock::Image(ImageWithPath {
                    image: Base64Image {
                        url: None,
                        data: None,
                        mime_type: ImageKind::Png,
                    },
                    storage_path: expected_storage_path.clone(),
                })
            ]
        },]
    );

    let inference_id_result = result.get("inference_id").unwrap().as_str().unwrap();
    let inference_id_result = Uuid::parse_str(inference_id_result).unwrap();
    assert_eq!(inference_id_result, inference_id);

    let model_name = result.get("model_name").unwrap().as_str().unwrap();
    assert_eq!(model_name, provider.model_name);
    let model_provider_name = result.get("model_provider_name").unwrap().as_str().unwrap();
    assert_eq!(model_provider_name, provider.model_provider_name);

    let raw_request = result.get("raw_request").unwrap().as_str().unwrap();
    assert!(
        raw_request.contains("<TENSORZERO_IMAGE_0>"),
        "Unexpected raw_request: {raw_request}"
    );
    assert!(
        serde_json::from_str::<Value>(raw_request).is_ok(),
        "raw_request is not a valid JSON"
    );
    assert_eq!(
        result.get("cached").unwrap().as_bool().unwrap(),
        should_be_cached
    );
    expected_storage_path
}

pub async fn check_url_image_response(
    response: InferenceResponse,
    episode_id: Option<Uuid>,
    provider: &E2ETestProvider,
    should_be_cached: bool,
    kind: &StorageKind,
    image_url: &Url,
) {
    let inference_id = response.inference_id();

    let episode_id_response = response.episode_id();
    if let Some(episode_id) = episode_id {
        assert_eq!(episode_id_response, episode_id);
    }

    let InferenceResponse::Chat(response) = response else {
        panic!("Expected chat inference response");
    };

    let content = response.content;
    assert_eq!(content.len(), 1);
    let content_block = content.first().unwrap();
    let ContentBlockChatOutput::Text(text) = content_block else {
        panic!("Expected text content block: {content_block:?}");
    };
    let content = &text.text;
    assert!(
        content.to_lowercase().contains("cartoon") || content.to_lowercase().contains("crab"),
        "Content should contain 'cartoon' or 'crab': {content}"
    );

    let usage = response.usage;
    let input_tokens = usage.input_tokens;
    let output_tokens = usage.output_tokens;
    if should_be_cached {
        assert_eq!(input_tokens, 0);
        assert_eq!(output_tokens, 0);
    } else {
        assert!(input_tokens > 0);
        assert!(output_tokens > 0);
    }

    // Sleep to allow time for data to be inserted into ClickHouse (trailing writes from API)
    tokio::time::sleep(std::time::Duration::from_secs(1)).await;

    // Check if ClickHouse is ok - ChatInference Table
    let clickhouse = get_clickhouse().await;
    let result = select_chat_inference_clickhouse(&clickhouse, inference_id)
        .await
        .unwrap();

    println!("ClickHouse - ChatInference: {result:#?}");

    let id = result.get("id").unwrap().as_str().unwrap();
    let id = Uuid::parse_str(id).unwrap();
    assert_eq!(id, inference_id);

    let function_name = result.get("function_name").unwrap().as_str().unwrap();
    assert_eq!(function_name, "tensorzero::default");

    let retrieved_episode_id = result.get("episode_id").unwrap().as_str().unwrap();
    let retrieved_episode_id = Uuid::parse_str(retrieved_episode_id).unwrap();
    if let Some(episode_id) = episode_id {
        assert_eq!(retrieved_episode_id, episode_id);
    }

    let input: Value =
        serde_json::from_str(result.get("input").unwrap().as_str().unwrap()).unwrap();

    let kind_json = serde_json::to_value(kind).unwrap();

    let correct_input = json!({
        "messages": [
            {
                "role": "user",
                "content": [
                    {"type": "text", "value": "Describe the contents of the image"},
                    {
                        "type": "image",
                        "image": {
                            "url": image_url.to_string(),
                            "mime_type": "image/png",
                        },
                        "storage_path": {
                            "kind": kind_json,
                            "path": "observability/images/08bfa764c6dc25e658bab2b8039ddb494546c3bc5523296804efc4cab604df5d.png"
                        },
                    }
                ]
            }
        ]
    });
    assert_eq!(input, correct_input);

    // Check the ModelInference Table
    let result = select_model_inference_clickhouse(&clickhouse, inference_id)
        .await
        .unwrap();

    println!("ClickHouse - ModelInference: {result:#?}");

    let model_inference_id = result.get("id").unwrap().as_str().unwrap();
    assert!(Uuid::parse_str(model_inference_id).is_ok());

    let input_messages = result.get("input_messages").unwrap().as_str().unwrap();
    let input_messages: Vec<RequestMessage> = serde_json::from_str(input_messages).unwrap();
    assert_eq!(
        input_messages,
        vec![
            RequestMessage {
                role: Role::User,
                content: vec![ContentBlock::Text(Text {
                    text: "Describe the contents of the image".to_string(),
                }), ContentBlock::Image(ImageWithPath {
                    image: Base64Image {
                        url: Some(image_url.clone()),
                        data: None,
                        mime_type: ImageKind::Png,
                    },
                    storage_path: StoragePath {
                        kind: kind.clone(),
                        path: Path::parse("observability/images/08bfa764c6dc25e658bab2b8039ddb494546c3bc5523296804efc4cab604df5d.png").unwrap(),
                    }
                })]
            },
        ]
    );

    let inference_id_result = result.get("inference_id").unwrap().as_str().unwrap();
    let inference_id_result = Uuid::parse_str(inference_id_result).unwrap();
    assert_eq!(inference_id_result, inference_id);

    let model_name = result.get("model_name").unwrap().as_str().unwrap();
    assert_eq!(model_name, provider.model_name);
    let model_provider_name = result.get("model_provider_name").unwrap().as_str().unwrap();
    assert_eq!(model_provider_name, provider.model_provider_name);

    let raw_request = result.get("raw_request").unwrap().as_str().unwrap();
    assert!(
        raw_request.contains("<TENSORZERO_IMAGE_0>"),
        "Unexpected raw_request: {raw_request}"
    );
    assert!(
        serde_json::from_str::<Value>(raw_request).is_ok(),
        "raw_request is not a valid JSON"
    );
    assert_eq!(
        result.get("cached").unwrap().as_bool().unwrap(),
        should_be_cached
    );
}

pub async fn check_simple_inference_response(
    response_json: Value,
    episode_id: Option<Uuid>,
    provider: &E2ETestProvider,
    is_batch: bool,
    should_be_cached: bool,
) {
    let hardcoded_function_name = "basic_test";
    let inference_id = response_json.get("inference_id").unwrap().as_str().unwrap();
    let inference_id = Uuid::parse_str(inference_id).unwrap();

    let episode_id_response = response_json.get("episode_id").unwrap().as_str().unwrap();
    let episode_id_response = Uuid::parse_str(episode_id_response).unwrap();
    if let Some(episode_id) = episode_id {
        assert_eq!(episode_id_response, episode_id);
    }

    let variant_name = response_json.get("variant_name").unwrap().as_str().unwrap();
    assert_eq!(variant_name, provider.variant_name);

    let content = response_json.get("content").unwrap().as_array().unwrap();
    assert_eq!(content.len(), 1);
    let content_block = content.first().unwrap();
    let content_block_type = content_block.get("type").unwrap().as_str().unwrap();
    assert_eq!(content_block_type, "text");
    let content = content_block.get("text").unwrap().as_str().unwrap();
    assert!(content.to_lowercase().contains("tokyo"));

    let usage = response_json.get("usage").unwrap();
    let input_tokens = usage.get("input_tokens").unwrap().as_u64().unwrap();
    let output_tokens = usage.get("output_tokens").unwrap().as_u64().unwrap();
    if should_be_cached {
        assert_eq!(input_tokens, 0);
        assert_eq!(output_tokens, 0);
    } else {
        assert!(input_tokens > 0);
        assert!(output_tokens > 0);
    }
    let finish_reason = response_json
        .get("finish_reason")
        .unwrap()
        .as_str()
        .unwrap();
    // Some providers return "stop" and others return "length"
    assert!(finish_reason == "stop" || finish_reason == "length");

    // Sleep to allow time for data to be inserted into ClickHouse (trailing writes from API)
    tokio::time::sleep(std::time::Duration::from_millis(100)).await;

    // Check if ClickHouse is ok - ChatInference Table
    let clickhouse = get_clickhouse().await;
    let result = select_chat_inference_clickhouse(&clickhouse, inference_id)
        .await
        .unwrap();

    println!("ClickHouse - ChatInference: {result:#?}");

    let id = result.get("id").unwrap().as_str().unwrap();
    let id = Uuid::parse_str(id).unwrap();
    assert_eq!(id, inference_id);

    let function_name = result.get("function_name").unwrap().as_str().unwrap();
    assert_eq!(function_name, hardcoded_function_name);

    let variant_name = result.get("variant_name").unwrap().as_str().unwrap();
    assert_eq!(variant_name, provider.variant_name);

    let retrieved_episode_id = result.get("episode_id").unwrap().as_str().unwrap();
    let retrieved_episode_id = Uuid::parse_str(retrieved_episode_id).unwrap();
    if let Some(episode_id) = episode_id {
        assert_eq!(retrieved_episode_id, episode_id);
    }

    let input: Value =
        serde_json::from_str(result.get("input").unwrap().as_str().unwrap()).unwrap();
    let correct_input = json!({
        "system": {"assistant_name": "Dr. Mehta"},
        "messages": [
            {
                "role": "user",
                "content": [{"type": "text", "value": "What is the name of the capital city of Japan?"}]
            }
        ]
    });
    assert_eq!(input, correct_input);

    let content_blocks = result.get("output").unwrap().as_str().unwrap();
    let content_blocks: Vec<Value> = serde_json::from_str(content_blocks).unwrap();
    assert_eq!(content_blocks.len(), 1);
    let content_block = content_blocks.first().unwrap();
    let content_block_type = content_block.get("type").unwrap().as_str().unwrap();
    assert_eq!(content_block_type, "text");
    let clickhouse_content = content_block.get("text").unwrap().as_str().unwrap();
    assert_eq!(clickhouse_content, content);

    if !is_batch {
        let tags = result.get("tags").unwrap().as_object().unwrap();
        assert_eq!(tags.get("foo").unwrap().as_str().unwrap(), "bar");
    }

    let tool_params = result.get("tool_params").unwrap().as_str().unwrap();
    assert!(tool_params.is_empty());

    let inference_params = result.get("inference_params").unwrap().as_str().unwrap();
    let inference_params: Value = serde_json::from_str(inference_params).unwrap();
    let inference_params = inference_params.get("chat_completion").unwrap();
    assert!(inference_params.get("temperature").is_none());
    assert!(inference_params.get("seed").is_none());
    let max_tokens = if provider.model_name.starts_with("o1") {
        1000
    } else {
        100
    };
    assert_eq!(
        inference_params
            .get("max_tokens")
            .unwrap()
            .as_u64()
            .unwrap(),
        max_tokens
    );

    if !is_batch {
        let processing_time_ms = result.get("processing_time_ms").unwrap().as_u64().unwrap();
        assert!(processing_time_ms > 0);
    }

    // Check the ModelInference Table
    let result = select_model_inference_clickhouse(&clickhouse, inference_id)
        .await
        .unwrap();

    println!("ClickHouse - ModelInference: {result:#?}");

    let model_inference_id = result.get("id").unwrap().as_str().unwrap();
    assert!(Uuid::parse_str(model_inference_id).is_ok());

    let inference_id_result = result.get("inference_id").unwrap().as_str().unwrap();
    let inference_id_result = Uuid::parse_str(inference_id_result).unwrap();
    assert_eq!(inference_id_result, inference_id);

    let model_name = result.get("model_name").unwrap().as_str().unwrap();
    assert_eq!(model_name, provider.model_name);
    let model_provider_name = result.get("model_provider_name").unwrap().as_str().unwrap();
    assert_eq!(model_provider_name, provider.model_provider_name);

    let raw_request = result.get("raw_request").unwrap().as_str().unwrap();
    assert!(raw_request.to_lowercase().contains("japan"));
    assert!(
        serde_json::from_str::<Value>(raw_request).is_ok(),
        "raw_request is not a valid JSON"
    );

    let raw_response = result.get("raw_response").unwrap().as_str().unwrap();
    assert!(raw_response.to_lowercase().contains("tokyo"));
    assert!(serde_json::from_str::<Value>(raw_response).is_ok());

    let input_tokens = result.get("input_tokens").unwrap();
    let output_tokens = result.get("output_tokens").unwrap();
    assert!(input_tokens.as_u64().unwrap() > 0);
    assert!(output_tokens.as_u64().unwrap() > 0);
    if !is_batch && !should_be_cached {
        let response_time_ms = result.get("response_time_ms").unwrap().as_u64().unwrap();
        assert!(response_time_ms > 0);
        assert!(result.get("ttft_ms").unwrap().is_null());
    }
    let system = result.get("system").unwrap().as_str().unwrap();
    assert_eq!(
        system,
        "You are a helpful and friendly assistant named Dr. Mehta"
    );
    let input_messages = result.get("input_messages").unwrap().as_str().unwrap();
    let input_messages: Vec<RequestMessage> = serde_json::from_str(input_messages).unwrap();
    let expected_input_messages = vec![RequestMessage {
        role: Role::User,
        content: vec!["What is the name of the capital city of Japan?"
            .to_string()
            .into()],
    }];
    assert_eq!(input_messages, expected_input_messages);
    let output = result.get("output").unwrap().as_str().unwrap();
    let output: Vec<ContentBlock> = serde_json::from_str(output).unwrap();
    assert_eq!(output.len(), 1);

    if !is_batch {
        // Check the InferenceTag Table
        let result = select_inference_tags_clickhouse(
            &clickhouse,
            hardcoded_function_name,
            "foo",
            "bar",
            inference_id,
        )
        .await
        .unwrap();
        let id = result.get("inference_id").unwrap().as_str().unwrap();
        let id = Uuid::parse_str(id).unwrap();
        assert_eq!(id, inference_id);
    }
    assert_eq!(
        result.get("cached").unwrap().as_bool().unwrap(),
        should_be_cached
    );
}

pub async fn check_simple_image_inference_response(
    response_json: Value,
    episode_id: Option<Uuid>,
    provider: &E2ETestProvider,
    is_batch: bool,
    should_be_cached: bool,
) {
    let hardcoded_function_name = "basic_test";
    let inference_id = response_json.get("inference_id").unwrap().as_str().unwrap();
    let inference_id = Uuid::parse_str(inference_id).unwrap();

    let episode_id_response = response_json.get("episode_id").unwrap().as_str().unwrap();
    let episode_id_response = Uuid::parse_str(episode_id_response).unwrap();
    if let Some(episode_id) = episode_id {
        assert_eq!(episode_id_response, episode_id);
    }

    let variant_name = response_json.get("variant_name").unwrap().as_str().unwrap();
    assert_eq!(variant_name, provider.variant_name);

    let content = response_json.get("content").unwrap().as_array().unwrap();
    assert_eq!(content.len(), 1);
    let content_block = content.first().unwrap();
    let content_block_type = content_block.get("type").unwrap().as_str().unwrap();
    assert_eq!(content_block_type, "text");
    let content = content_block.get("text").unwrap().as_str().unwrap();
    assert!(content.to_lowercase().contains("crab"));

    let usage = response_json.get("usage").unwrap();
    let input_tokens = usage.get("input_tokens").unwrap().as_u64().unwrap();
    let output_tokens = usage.get("output_tokens").unwrap().as_u64().unwrap();
    if should_be_cached {
        assert_eq!(input_tokens, 0);
        assert_eq!(output_tokens, 0);
    } else {
        assert!(input_tokens > 0);
        assert!(output_tokens > 0);
    }
    let finish_reason = response_json
        .get("finish_reason")
        .unwrap()
        .as_str()
        .unwrap();
    // Some providers return "stop" and others return "length"
    assert!(finish_reason == "stop" || finish_reason == "length");

    // Sleep to allow time for data to be inserted into ClickHouse (trailing writes from API)
    tokio::time::sleep(std::time::Duration::from_millis(100)).await;

    // Check if ClickHouse is ok - ChatInference Table
    let clickhouse = get_clickhouse().await;
    let result = select_chat_inference_clickhouse(&clickhouse, inference_id)
        .await
        .unwrap();

    println!("ClickHouse - ChatInference: {result:#?}");

    let id = result.get("id").unwrap().as_str().unwrap();
    let id = Uuid::parse_str(id).unwrap();
    assert_eq!(id, inference_id);

    let function_name = result.get("function_name").unwrap().as_str().unwrap();
    assert_eq!(function_name, hardcoded_function_name);

    let variant_name = result.get("variant_name").unwrap().as_str().unwrap();
    assert_eq!(variant_name, provider.variant_name);

    let retrieved_episode_id = result.get("episode_id").unwrap().as_str().unwrap();
    let retrieved_episode_id = Uuid::parse_str(retrieved_episode_id).unwrap();
    if let Some(episode_id) = episode_id {
        assert_eq!(retrieved_episode_id, episode_id);
    }

    let input: Value =
        serde_json::from_str(result.get("input").unwrap().as_str().unwrap()).unwrap();
    let correct_input = json!({
        "system": {"assistant_name": "Dr. Mehta"},
        "messages": [
            {
                "role": "user",
                "content": [
                    {"type": "text", "value": "What kind of animal is in this image?"},
                    {
                        "type": "image",
                        "image": {
                            "url": "https://raw.githubusercontent.com/tensorzero/tensorzero/ff3e17bbd3e32f483b027cf81b54404788c90dc1/tensorzero-internal/tests/e2e/providers/ferris.png",
                            "mime_type": "image/png",
                        },
                        "storage_path": {
                            "kind": {"type": "disabled"},
                            "path": "observability/images/08bfa764c6dc25e658bab2b8039ddb494546c3bc5523296804efc4cab604df5d.png"
                        }
                    }
                ]
            }
        ]
    });
    assert_eq!(input, correct_input);

    let content_blocks = result.get("output").unwrap().as_str().unwrap();
    let content_blocks: Vec<Value> = serde_json::from_str(content_blocks).unwrap();
    assert_eq!(content_blocks.len(), 1);
    let content_block = content_blocks.first().unwrap();
    let content_block_type = content_block.get("type").unwrap().as_str().unwrap();
    assert_eq!(content_block_type, "text");
    let clickhouse_content = content_block.get("text").unwrap().as_str().unwrap();
    assert_eq!(clickhouse_content, content);

    let tool_params = result.get("tool_params").unwrap().as_str().unwrap();
    assert!(tool_params.is_empty());

    let inference_params = result.get("inference_params").unwrap().as_str().unwrap();
    let inference_params: Value = serde_json::from_str(inference_params).unwrap();
    let inference_params = inference_params.get("chat_completion").unwrap();
    assert!(inference_params.get("temperature").is_none());
    assert!(inference_params.get("seed").is_none());
    let max_tokens = if provider.model_name.starts_with("o1") {
        1000
    } else {
        100
    };
    assert_eq!(
        inference_params
            .get("max_tokens")
            .unwrap()
            .as_u64()
            .unwrap(),
        max_tokens
    );

    if !is_batch {
        let processing_time_ms = result.get("processing_time_ms").unwrap().as_u64().unwrap();
        assert!(processing_time_ms > 0);
    }

    // Check the ModelInference Table
    let result = select_model_inference_clickhouse(&clickhouse, inference_id)
        .await
        .unwrap();

    println!("ClickHouse - ModelInference: {result:#?}");

    let model_inference_id = result.get("id").unwrap().as_str().unwrap();
    assert!(Uuid::parse_str(model_inference_id).is_ok());

    let inference_id_result = result.get("inference_id").unwrap().as_str().unwrap();
    let inference_id_result = Uuid::parse_str(inference_id_result).unwrap();
    assert_eq!(inference_id_result, inference_id);

    let model_name = result.get("model_name").unwrap().as_str().unwrap();
    assert_eq!(model_name, provider.model_name);
    let model_provider_name = result.get("model_provider_name").unwrap().as_str().unwrap();
    assert_eq!(model_provider_name, provider.model_provider_name);

    let raw_request = result.get("raw_request").unwrap().as_str().unwrap();
    assert!(raw_request.to_lowercase().contains("animal"));
    assert!(
        serde_json::from_str::<Value>(raw_request).is_ok(),
        "raw_request is not a valid JSON"
    );

    let raw_response = result.get("raw_response").unwrap().as_str().unwrap();
    assert!(raw_response.to_lowercase().contains("crab"));
    assert!(serde_json::from_str::<Value>(raw_response).is_ok());

    let input_tokens = result.get("input_tokens").unwrap();
    let output_tokens = result.get("output_tokens").unwrap();
    assert!(input_tokens.as_u64().unwrap() > 0);
    assert!(output_tokens.as_u64().unwrap() > 0);
    if !is_batch && !should_be_cached {
        let response_time_ms = result.get("response_time_ms").unwrap().as_u64().unwrap();
        assert!(response_time_ms > 0);
        assert!(result.get("ttft_ms").unwrap().is_null());
    }
    let system = result.get("system").unwrap().as_str().unwrap();
    assert_eq!(
        system,
        "You are a helpful and friendly assistant named Dr. Mehta"
    );
    let output = result.get("output").unwrap().as_str().unwrap();
    assert!(
        output.to_lowercase().contains("crab"),
        "Unexpected output: {output}",
    );
    let output: Vec<ContentBlock> = serde_json::from_str(output).unwrap();
    assert_eq!(output.len(), 1);

    if !is_batch {
        // Check the InferenceTag Table
        let result = select_inference_tags_clickhouse(
            &clickhouse,
            hardcoded_function_name,
            "foo",
            "bar",
            inference_id,
        )
        .await
        .unwrap();
        let id = result.get("inference_id").unwrap().as_str().unwrap();
        let id = Uuid::parse_str(id).unwrap();
        assert_eq!(id, inference_id);
    }
    assert_eq!(
        result.get("cached").unwrap().as_bool().unwrap(),
        should_be_cached
    );
}

<<<<<<< HEAD
#[cfg_attr(not(feature = "e2e_tests"), allow(dead_code))]
pub async fn test_streaming_invalid_request_with_provider(provider: E2ETestProvider) {
    // A top_p of -100 and temperature of -100 should produce errors on all providers
    let payload = json!({
        "function_name": "basic_test",
        "variant_name": provider.variant_name,
        "params": {
            "chat_completion": {
                "temperature": -100,
                "top_p": -100
            }
        },
        "input":
            {
               "system": {"assistant_name": format!("Dr. Mehta")},
               "messages": [
                {
                    "role": "user",
                    "content": "What is the name of the capital city of Japan?"
                }
            ]},
        "stream": true,
    });

    let mut event_source = Client::new()
        .post(get_gateway_endpoint("/inference"))
        .json(&payload)
        .eventsource()
        .unwrap();

    while let Some(event) = event_source.next().await {
        if let Ok(reqwest_eventsource::Event::Open) = event {
            continue;
        }
        let err = event.unwrap_err();
        let reqwest_eventsource::Error::InvalidStatusCode(code, resp) = err else {
            panic!("Unexpected error: {err:?}")
        };
        assert_eq!(code, StatusCode::BAD_GATEWAY);
        let resp: Value = resp.json().await.unwrap();
        let err_msg = resp.get("error").unwrap().as_str().unwrap();
        assert!(
            err_msg.contains("top_p")
                || err_msg.contains("topP")
                || err_msg.contains("temperature"),
            "Unexpected error message: {resp}"
        );
    }
}

#[cfg(feature = "e2e_tests")]
=======
>>>>>>> 8f9cf1e5
pub async fn test_simple_streaming_inference_request_with_provider(provider: E2ETestProvider) {
    let episode_id = Uuid::now_v7();
    let tag_value = Uuid::now_v7().to_string();
    // Generate random u32
    let seed = rand::rng().random_range(0..u32::MAX);

    let original_content = test_simple_streaming_inference_request_with_provider_cache(
        &provider, episode_id, seed, &tag_value, false,
    )
    .await;
    tokio::time::sleep(std::time::Duration::from_millis(100)).await;
    let cached_content = test_simple_streaming_inference_request_with_provider_cache(
        &provider, episode_id, seed, &tag_value, true,
    )
    .await;
    assert_eq!(original_content, cached_content);
}

pub async fn test_simple_streaming_inference_request_with_provider_cache(
    provider: &E2ETestProvider,
    episode_id: Uuid,
    seed: u32,
    tag_value: &str,
    check_cache: bool,
) -> String {
    let payload = json!({
        "function_name": "basic_test",
        "variant_name": provider.variant_name,
        "episode_id": episode_id,
        "input":
            {
               "system": {"assistant_name": format!("Dr. Mehta #{seed}")},
               "messages": [
                {
                    "role": "user",
                    "content": "What is the name of the capital city of Japan?"
                }
            ]},
        "stream": true,
        "tags": {"key": tag_value},
        "cache_options": {"enabled": "on", "lookback_s": 10}
    });

    let mut event_source = Client::new()
        .post(get_gateway_endpoint("/inference"))
        .json(&payload)
        .eventsource()
        .unwrap();

    let mut chunks = vec![];
    let mut found_done_chunk = false;
    while let Some(event) = event_source.next().await {
        let event = event.unwrap();
        match event {
            Event::Open => continue,
            Event::Message(message) => {
                if message.data == "[DONE]" {
                    found_done_chunk = true;
                    break;
                }
                chunks.push(message.data);
            }
        }
    }
    assert!(found_done_chunk);

    let mut inference_id: Option<Uuid> = None;
    let mut full_content = String::new();
    let mut input_tokens = 0;
    let mut output_tokens = 0;
    let mut finish_reason: Option<String> = None;
    for chunk in chunks.clone() {
        let chunk_json: Value = serde_json::from_str(&chunk).unwrap();

        println!("API response chunk: {chunk_json:#?}");

        let chunk_inference_id = chunk_json.get("inference_id").unwrap().as_str().unwrap();
        let chunk_inference_id = Uuid::parse_str(chunk_inference_id).unwrap();
        match inference_id {
            Some(inference_id) => {
                assert_eq!(inference_id, chunk_inference_id);
            }
            None => {
                inference_id = Some(chunk_inference_id);
            }
        }

        let chunk_episode_id = chunk_json.get("episode_id").unwrap().as_str().unwrap();
        let chunk_episode_id = Uuid::parse_str(chunk_episode_id).unwrap();
        assert_eq!(chunk_episode_id, episode_id);

        let content_blocks = chunk_json.get("content").unwrap().as_array().unwrap();
        if !content_blocks.is_empty() {
            let content_block = content_blocks.first().unwrap();
            let content = content_block.get("text").unwrap().as_str().unwrap();
            full_content.push_str(content);
        }

        if let Some(usage) = chunk_json.get("usage") {
            input_tokens += usage.get("input_tokens").unwrap().as_u64().unwrap();
            output_tokens += usage.get("output_tokens").unwrap().as_u64().unwrap();
        }

        if let Some(chunk_finish_reason) = chunk_json.get("finish_reason") {
            assert!(finish_reason.is_none());
            finish_reason = Some(chunk_finish_reason.as_str().unwrap().to_string());
        }
    }

    let inference_id = inference_id.unwrap();
    assert!(full_content.to_lowercase().contains("tokyo"));

    // NB: Azure doesn't support input/output tokens during streaming
    if provider.variant_name.contains("azure") || check_cache {
        assert_eq!(input_tokens, 0);
        assert_eq!(output_tokens, 0);
    } else {
        assert!(input_tokens > 0);
        assert!(output_tokens > 0);
    }

    assert!(finish_reason.is_some());

    // Sleep to allow time for data to be inserted into ClickHouse (trailing writes from API)
    tokio::time::sleep(std::time::Duration::from_millis(100)).await;

    // Check ClickHouse - ChatInference Table
    let clickhouse = get_clickhouse().await;
    let result = select_chat_inference_clickhouse(&clickhouse, inference_id)
        .await
        .unwrap();

    println!("ClickHouse - ChatInference: {result:#?}");

    let id = result.get("id").unwrap().as_str().unwrap();
    let id_uuid = Uuid::parse_str(id).unwrap();
    assert_eq!(id_uuid, inference_id);

    let function_name = result.get("function_name").unwrap().as_str().unwrap();
    assert_eq!(function_name, payload["function_name"]);

    let variant_name = result.get("variant_name").unwrap().as_str().unwrap();
    assert_eq!(variant_name, provider.variant_name);

    let episode_id_result = result.get("episode_id").unwrap().as_str().unwrap();
    let episode_id_result = Uuid::parse_str(episode_id_result).unwrap();
    assert_eq!(episode_id_result, episode_id);

    let input: Value =
        serde_json::from_str(result.get("input").unwrap().as_str().unwrap()).unwrap();
    let correct_input = json!({
        "system": {"assistant_name": format!("Dr. Mehta #{seed}")},
        "messages": [
            {
                "role": "user",
                "content": [{"type": "text", "value": "What is the name of the capital city of Japan?"}]
            }
        ]
    });
    assert_eq!(input, correct_input);

    let output = result.get("output").unwrap().as_str().unwrap();
    let output: Vec<Value> = serde_json::from_str(output).unwrap();
    assert_eq!(output.len(), 1);
    let content_block = output.first().unwrap();
    let content_block_type = content_block.get("type").unwrap().as_str().unwrap();
    assert_eq!(content_block_type, "text");
    let clickhouse_content = content_block.get("text").unwrap().as_str().unwrap();
    assert_eq!(clickhouse_content, full_content);

    let tool_params = result.get("tool_params").unwrap().as_str().unwrap();
    assert!(tool_params.is_empty());

    let inference_params = result.get("inference_params").unwrap().as_str().unwrap();
    let inference_params: Value = serde_json::from_str(inference_params).unwrap();
    let inference_params = inference_params.get("chat_completion").unwrap();
    assert!(inference_params.get("temperature").is_none());
    assert!(inference_params.get("seed").is_none());
    let expected_max_tokens = if provider.model_name.starts_with("o1") {
        1000
    } else {
        100
    };
    assert_eq!(
        inference_params
            .get("max_tokens")
            .unwrap()
            .as_u64()
            .unwrap(),
        expected_max_tokens
    );

    let processing_time_ms = result.get("processing_time_ms").unwrap().as_u64().unwrap();
    assert!(processing_time_ms > 0);

    let tags = result.get("tags").unwrap().as_object().unwrap();
    assert_eq!(tags.len(), 1);
    assert_eq!(tags.get("key").unwrap().as_str().unwrap(), tag_value);

    // Check ClickHouse - ModelInference Table
    let result = select_model_inference_clickhouse(&clickhouse, inference_id)
        .await
        .unwrap();

    println!("ClickHouse - ModelInference: {result:#?}");

    let model_inference_id = result.get("id").unwrap().as_str().unwrap();
    assert!(Uuid::parse_str(model_inference_id).is_ok());

    let inference_id_result = result.get("inference_id").unwrap().as_str().unwrap();
    let inference_id_result = Uuid::parse_str(inference_id_result).unwrap();
    assert_eq!(inference_id_result, inference_id);

    let model_name = result.get("model_name").unwrap().as_str().unwrap();
    assert_eq!(model_name, provider.model_name);
    let model_provider_name = result.get("model_provider_name").unwrap().as_str().unwrap();
    assert_eq!(model_provider_name, provider.model_provider_name);

    let raw_request = result.get("raw_request").unwrap().as_str().unwrap();
    assert!(raw_request.to_lowercase().contains("japan"));
    assert!(
        serde_json::from_str::<Value>(raw_request).is_ok(),
        "raw_request is not a valid JSON"
    );

    let raw_response = result.get("raw_response").unwrap().as_str().unwrap();

    // Check if raw_response is valid JSONL
    for line in raw_response.lines() {
        assert!(serde_json::from_str::<Value>(line).is_ok());
    }

    let input_tokens = result.get("input_tokens").unwrap();
    let output_tokens = result.get("output_tokens").unwrap();

    // NB: Azure doesn't support input/output tokens during streaming
    if provider.variant_name.contains("azure") {
        assert!(input_tokens.is_null());
        assert!(output_tokens.is_null());
    } else {
        assert!(input_tokens.as_u64().unwrap() > 0);
        assert!(output_tokens.as_u64().unwrap() > 0);
    }

    let response_time_ms = result.get("response_time_ms").unwrap().as_u64().unwrap();
    if check_cache {
        assert_eq!(response_time_ms, 0);
    } else {
        assert!(response_time_ms > 0);
    }

    let ttft_ms = result.get("ttft_ms").unwrap().as_u64().unwrap();
    if check_cache {
        assert_eq!(ttft_ms, 0);
    } else {
        assert!(ttft_ms >= 1);
    }
    assert!(ttft_ms <= response_time_ms);

    let system = result.get("system").unwrap().as_str().unwrap();
    assert_eq!(
        system,
        format!("You are a helpful and friendly assistant named Dr. Mehta #{seed}")
    );
    let input_messages = result.get("input_messages").unwrap().as_str().unwrap();
    let input_messages: Vec<RequestMessage> = serde_json::from_str(input_messages).unwrap();
    let expected_input_messages = vec![RequestMessage {
        role: Role::User,
        content: vec!["What is the name of the capital city of Japan?"
            .to_string()
            .into()],
    }];
    assert_eq!(input_messages, expected_input_messages);
    let output = result.get("output").unwrap().as_str().unwrap();
    let output: Vec<ContentBlock> = serde_json::from_str(output).unwrap();
    assert_eq!(output.len(), 1);
    // Check the InferenceTag Table
    let result =
        select_inference_tags_clickhouse(&clickhouse, "basic_test", "key", tag_value, inference_id)
            .await
            .unwrap();
    let id = result.get("inference_id").unwrap().as_str().unwrap();
    let id = Uuid::parse_str(id).unwrap();
    assert_eq!(id, inference_id);
    full_content
}

pub async fn test_inference_params_inference_request_with_provider(provider: E2ETestProvider) {
    let episode_id = Uuid::now_v7();

    let payload = json!({
        "function_name": "basic_test",
        "variant_name": provider.variant_name,
        "episode_id": episode_id,
        "input":
            {
               "system": {"assistant_name": "Dr. Mehta"},
               "messages": [
                {
                    "role": "user",
                    "content": [{"type": "raw_text", "value": "What is the name of the capital city of Japan?"}],
                }
            ]},
        "params": {
            "chat_completion": {
                "temperature": 0.9,
                "seed": 1337,
                "max_tokens": 120,
                "top_p": 0.9,
                "presence_penalty": 0.1,
                "frequency_penalty": 0.2,
            }
        },
        "stream": false,
        "credentials": provider.credentials,
    });

    let response = Client::new()
        .post(get_gateway_endpoint("/inference"))
        .json(&payload)
        .send()
        .await
        .unwrap();

    // Check that the API response is ok
    let response_status = response.status();
    assert_eq!(response_status, StatusCode::OK);
    let response_json = response.json::<Value>().await.unwrap();

    println!("API response: {response_json:#?}");

    check_inference_params_response(response_json, &provider, Some(episode_id), false).await;
}

// This function is also used by batch tests. If you adjust the prompt checked by this function
// ("What is the name of the capital city of Japan?"), make sure to update the batch tests to start batch
// jobs with the correct prompt.
pub async fn check_inference_params_response(
    response_json: Value,
    provider: &E2ETestProvider,
    episode_id: Option<Uuid>,
    is_batch: bool,
) {
    let hardcoded_function_name = "basic_test";
    let inference_id = response_json.get("inference_id").unwrap().as_str().unwrap();
    let inference_id = Uuid::parse_str(inference_id).unwrap();

    if let Some(episode_id) = episode_id {
        let episode_id_response = response_json.get("episode_id").unwrap().as_str().unwrap();
        let episode_id_response = Uuid::parse_str(episode_id_response).unwrap();
        assert_eq!(episode_id_response, episode_id);
    }

    let variant_name = response_json.get("variant_name").unwrap().as_str().unwrap();
    assert_eq!(variant_name, provider.variant_name);

    let content = response_json.get("content").unwrap().as_array().unwrap();
    assert_eq!(content.len(), 1);
    let content_block = content.first().unwrap();
    let content_block_type = content_block.get("type").unwrap().as_str().unwrap();
    assert_eq!(content_block_type, "text");
    let content = content_block.get("text").unwrap().as_str().unwrap();
    assert!(content.to_lowercase().contains("tokyo"));

    let usage = response_json.get("usage").unwrap();
    let input_tokens = usage.get("input_tokens").unwrap().as_u64().unwrap();
    assert!(input_tokens > 0);
    let output_tokens = usage.get("output_tokens").unwrap().as_u64().unwrap();
    assert!(output_tokens > 0);

    // Sleep to allow time for data to be inserted into ClickHouse (trailing writes from API)
    tokio::time::sleep(std::time::Duration::from_millis(100)).await;

    // Check if ClickHouse is ok - ChatInference Table
    let clickhouse = get_clickhouse().await;
    let result = select_chat_inference_clickhouse(&clickhouse, inference_id)
        .await
        .unwrap();

    println!("ClickHouse - ChatInference: {result:#?}");

    let id = result.get("id").unwrap().as_str().unwrap();
    let id = Uuid::parse_str(id).unwrap();
    assert_eq!(id, inference_id);

    let function_name = result.get("function_name").unwrap().as_str().unwrap();
    assert_eq!(function_name, hardcoded_function_name);

    let variant_name = result.get("variant_name").unwrap().as_str().unwrap();
    assert_eq!(variant_name, provider.variant_name);

    if let Some(episode_id) = episode_id {
        let retrieved_episode_id = result.get("episode_id").unwrap().as_str().unwrap();
        let retrieved_episode_id = Uuid::parse_str(retrieved_episode_id).unwrap();
        assert_eq!(retrieved_episode_id, episode_id);
    }

    let input: Value =
        serde_json::from_str(result.get("input").unwrap().as_str().unwrap()).unwrap();
    let correct_input = json!({
        "system": {"assistant_name": "Dr. Mehta"},
        "messages": [
            {
                "role": "user",
                "content": [{"type": "raw_text", "value": "What is the name of the capital city of Japan?"}]
            }
        ]
    });
    assert_eq!(input, correct_input);

    let content_blocks = result.get("output").unwrap().as_str().unwrap();
    let content_blocks: Vec<Value> = serde_json::from_str(content_blocks).unwrap();
    assert_eq!(content_blocks.len(), 1);
    let content_block = content_blocks.first().unwrap();
    let content_block_type = content_block.get("type").unwrap().as_str().unwrap();
    assert_eq!(content_block_type, "text");
    let clickhouse_content = content_block.get("text").unwrap().as_str().unwrap();
    assert_eq!(clickhouse_content, content);

    let tool_params = result.get("tool_params").unwrap().as_str().unwrap();
    assert!(tool_params.is_empty());

    let inference_params = result.get("inference_params").unwrap().as_str().unwrap();
    let inference_params: Value = serde_json::from_str(inference_params).unwrap();
    let inference_params = inference_params.get("chat_completion").unwrap();
    let temperature = inference_params
        .get("temperature")
        .unwrap()
        .as_f64()
        .unwrap();
    assert_eq!(temperature, 0.9);
    let seed = inference_params.get("seed").unwrap().as_u64().unwrap();
    assert_eq!(seed, 1337);
    let max_tokens = inference_params
        .get("max_tokens")
        .unwrap()
        .as_u64()
        .unwrap();
    assert_eq!(max_tokens, 120);
    let top_p = inference_params.get("top_p").unwrap().as_f64().unwrap();
    assert_eq!(top_p, 0.9);
    let presence_penalty = inference_params
        .get("presence_penalty")
        .unwrap()
        .as_f64()
        .unwrap();
    assert_eq!(presence_penalty, 0.1);
    let frequency_penalty = inference_params
        .get("frequency_penalty")
        .unwrap()
        .as_f64()
        .unwrap();
    assert_eq!(frequency_penalty, 0.2);

    if !is_batch {
        let processing_time_ms = result.get("processing_time_ms").unwrap().as_u64().unwrap();
        assert!(processing_time_ms > 0);
    } else {
        assert!(result.get("processing_time_ms").unwrap().is_null());
    }

    // Check the ModelInference Table
    let result = select_model_inference_clickhouse(&clickhouse, inference_id)
        .await
        .unwrap();

    println!("ClickHouse - ModelInference: {result:#?}");

    let model_inference_id = result.get("id").unwrap().as_str().unwrap();
    assert!(Uuid::parse_str(model_inference_id).is_ok());

    let inference_id_result = result.get("inference_id").unwrap().as_str().unwrap();
    let inference_id_result = Uuid::parse_str(inference_id_result).unwrap();
    assert_eq!(inference_id_result, inference_id);

    let model_name = result.get("model_name").unwrap().as_str().unwrap();
    assert_eq!(model_name, provider.model_name);
    let model_provider_name = result.get("model_provider_name").unwrap().as_str().unwrap();
    assert_eq!(model_provider_name, provider.model_provider_name);

    let raw_request = result.get("raw_request").unwrap().as_str().unwrap();
    assert!(raw_request.to_lowercase().contains("japan"));
    assert!(
        serde_json::from_str::<Value>(raw_request).is_ok(),
        "raw_request is not a valid JSON"
    );

    let raw_response = result.get("raw_response").unwrap().as_str().unwrap();
    assert!(raw_response.to_lowercase().contains("tokyo"));
    assert!(serde_json::from_str::<Value>(raw_response).is_ok());

    let input_tokens = result.get("input_tokens").unwrap().as_u64().unwrap();
    assert!(input_tokens > 0);
    let output_tokens = result.get("output_tokens").unwrap().as_u64().unwrap();
    assert!(output_tokens > 0);
    if !is_batch {
        let response_time_ms = result.get("response_time_ms").unwrap().as_u64().unwrap();
        assert!(response_time_ms > 0);
        assert!(result.get("ttft_ms").unwrap().is_null());
    } else {
        assert!(result.get("response_time_ms").unwrap().is_null());
        assert!(result.get("ttft_ms").unwrap().is_null());
    }
    let system = result.get("system").unwrap().as_str().unwrap();
    assert_eq!(
        system,
        "You are a helpful and friendly assistant named Dr. Mehta"
    );
    let input_messages = result.get("input_messages").unwrap().as_str().unwrap();
    let input_messages: Vec<RequestMessage> = serde_json::from_str(input_messages).unwrap();
    let expected_input_messages = vec![RequestMessage {
        role: Role::User,
        content: vec!["What is the name of the capital city of Japan?"
            .to_string()
            .into()],
    }];
    assert_eq!(input_messages, expected_input_messages);
    let output = result.get("output").unwrap().as_str().unwrap();
    let output: Vec<ContentBlock> = serde_json::from_str(output).unwrap();
    assert_eq!(output.len(), 1);
}

pub async fn test_inference_params_streaming_inference_request_with_provider(
    provider: E2ETestProvider,
) {
    let episode_id = Uuid::now_v7();

    let payload = json!({
        "function_name": "basic_test",
        "variant_name": provider.variant_name,
        "episode_id": episode_id,
        "input":
            {
               "system": {"assistant_name": "Dr. Mehta"},
               "messages": [
                {
                    "role": "user",
                    "content": "What is the name of the capital city of Japan?"
                }
            ]},
        "params": {
            "chat_completion": {
                "temperature": 0.9,
                "seed": 1337,
                "max_tokens": 120,
                "top_p": 0.9,
                "presence_penalty": 0.1,
                "frequency_penalty": 0.2,
            }
        },
        "stream": true,
        "credentials": provider.credentials,
    });

    let mut event_source = Client::new()
        .post(get_gateway_endpoint("/inference"))
        .json(&payload)
        .eventsource()
        .unwrap();

    let mut chunks = vec![];
    let mut found_done_chunk = false;
    while let Some(event) = event_source.next().await {
        let event = event.unwrap();
        match event {
            Event::Open => continue,
            Event::Message(message) => {
                if message.data == "[DONE]" {
                    found_done_chunk = true;
                    break;
                }
                chunks.push(message.data);
            }
        }
    }
    assert!(found_done_chunk);

    let mut inference_id: Option<Uuid> = None;
    let mut full_content = String::new();
    let mut input_tokens = 0;
    let mut output_tokens = 0;
    for chunk in chunks.clone() {
        let chunk_json: Value = serde_json::from_str(&chunk).unwrap();

        println!("API response chunk: {chunk_json:#?}");

        let chunk_inference_id = chunk_json.get("inference_id").unwrap().as_str().unwrap();
        let chunk_inference_id = Uuid::parse_str(chunk_inference_id).unwrap();
        match inference_id {
            Some(inference_id) => {
                assert_eq!(inference_id, chunk_inference_id);
            }
            None => {
                inference_id = Some(chunk_inference_id);
            }
        }

        let chunk_episode_id = chunk_json.get("episode_id").unwrap().as_str().unwrap();
        let chunk_episode_id = Uuid::parse_str(chunk_episode_id).unwrap();
        assert_eq!(chunk_episode_id, episode_id);

        let content_blocks = chunk_json.get("content").unwrap().as_array().unwrap();
        if !content_blocks.is_empty() {
            let content_block = content_blocks.first().unwrap();
            let content = content_block.get("text").unwrap().as_str().unwrap();
            full_content.push_str(content);
        }

        if let Some(usage) = chunk_json.get("usage") {
            input_tokens += usage.get("input_tokens").unwrap().as_u64().unwrap();
            output_tokens += usage.get("output_tokens").unwrap().as_u64().unwrap();
        }
    }

    let inference_id = inference_id.unwrap();
    assert!(full_content.to_lowercase().contains("tokyo"));

    // NB: Azure doesn't support input/output tokens during streaming
    if provider.variant_name.contains("azure") {
        assert_eq!(input_tokens, 0);
        assert_eq!(output_tokens, 0);
    } else {
        assert!(input_tokens > 0);
        assert!(output_tokens > 0);
    }

    // Sleep to allow time for data to be inserted into ClickHouse (trailing writes from API)
    tokio::time::sleep(std::time::Duration::from_millis(100)).await;

    // Check ClickHouse - ChatInference Table
    let clickhouse = get_clickhouse().await;
    let result = select_chat_inference_clickhouse(&clickhouse, inference_id)
        .await
        .unwrap();

    println!("ClickHouse - ChatInference: {result:#?}");

    let id = result.get("id").unwrap().as_str().unwrap();
    let id_uuid = Uuid::parse_str(id).unwrap();
    assert_eq!(id_uuid, inference_id);

    let function_name = result.get("function_name").unwrap().as_str().unwrap();
    assert_eq!(function_name, payload["function_name"]);

    let variant_name = result.get("variant_name").unwrap().as_str().unwrap();
    assert_eq!(variant_name, provider.variant_name);

    let episode_id_result = result.get("episode_id").unwrap().as_str().unwrap();
    let episode_id_result = Uuid::parse_str(episode_id_result).unwrap();
    assert_eq!(episode_id_result, episode_id);

    let input: Value =
        serde_json::from_str(result.get("input").unwrap().as_str().unwrap()).unwrap();
    let correct_input = json!({
        "system": {"assistant_name": "Dr. Mehta"},
        "messages": [
            {
                "role": "user",
                "content": [{"type": "text", "value": "What is the name of the capital city of Japan?"}]
            }
        ]
    });
    assert_eq!(input, correct_input);

    let output = result.get("output").unwrap().as_str().unwrap();
    let output: Vec<Value> = serde_json::from_str(output).unwrap();
    assert_eq!(output.len(), 1);
    let content_block = output.first().unwrap();
    let content_block_type = content_block.get("type").unwrap().as_str().unwrap();
    assert_eq!(content_block_type, "text");
    let clickhouse_content = content_block.get("text").unwrap().as_str().unwrap();
    assert_eq!(clickhouse_content, full_content);

    let tool_params = result.get("tool_params").unwrap().as_str().unwrap();
    assert!(tool_params.is_empty());

    let inference_params = result.get("inference_params").unwrap().as_str().unwrap();
    let inference_params: Value = serde_json::from_str(inference_params).unwrap();
    let inference_params = inference_params.get("chat_completion").unwrap();
    let temperature = inference_params
        .get("temperature")
        .unwrap()
        .as_f64()
        .unwrap();
    assert_eq!(temperature, 0.9);
    let seed = inference_params.get("seed").unwrap().as_u64().unwrap();
    assert_eq!(seed, 1337);
    let max_tokens = inference_params
        .get("max_tokens")
        .unwrap()
        .as_u64()
        .unwrap();
    assert_eq!(max_tokens, 120);
    let top_p = inference_params.get("top_p").unwrap().as_f64().unwrap();
    assert_eq!(top_p, 0.9);
    let presence_penalty = inference_params
        .get("presence_penalty")
        .unwrap()
        .as_f64()
        .unwrap();
    assert_eq!(presence_penalty, 0.1);
    let frequency_penalty = inference_params
        .get("frequency_penalty")
        .unwrap()
        .as_f64()
        .unwrap();
    assert_eq!(frequency_penalty, 0.2);

    let processing_time_ms = result.get("processing_time_ms").unwrap().as_u64().unwrap();
    assert!(processing_time_ms > 0);

    // Check ClickHouse - ModelInference Table
    let result = select_model_inference_clickhouse(&clickhouse, inference_id)
        .await
        .unwrap();

    println!("ClickHouse - ModelInference: {result:#?}");

    let model_inference_id = result.get("id").unwrap().as_str().unwrap();
    assert!(Uuid::parse_str(model_inference_id).is_ok());

    let inference_id_result = result.get("inference_id").unwrap().as_str().unwrap();
    let inference_id_result = Uuid::parse_str(inference_id_result).unwrap();
    assert_eq!(inference_id_result, inference_id);

    let model_name = result.get("model_name").unwrap().as_str().unwrap();
    assert_eq!(model_name, provider.model_name);
    let model_provider_name = result.get("model_provider_name").unwrap().as_str().unwrap();
    assert_eq!(model_provider_name, provider.model_provider_name);

    let raw_request = result.get("raw_request").unwrap().as_str().unwrap();
    assert!(raw_request.to_lowercase().contains("japan"));
    assert!(
        serde_json::from_str::<Value>(raw_request).is_ok(),
        "raw_request is not a valid JSON"
    );

    let raw_response = result.get("raw_response").unwrap().as_str().unwrap();

    // Check if raw_response is valid JSONL
    for line in raw_response.lines() {
        assert!(serde_json::from_str::<Value>(line).is_ok());
    }

    let input_tokens = result.get("input_tokens").unwrap();
    let output_tokens = result.get("output_tokens").unwrap();

    // NB: Azure doesn't support input/output tokens during streaming
    if provider.variant_name.contains("azure") {
        assert!(input_tokens.is_null());
        assert!(output_tokens.is_null());
    } else {
        assert!(input_tokens.as_u64().unwrap() > 0);
        assert!(output_tokens.as_u64().unwrap() > 0);
    }

    let response_time_ms = result.get("response_time_ms").unwrap().as_u64().unwrap();
    assert!(response_time_ms > 0);

    let ttft_ms = result.get("ttft_ms").unwrap().as_u64().unwrap();
    assert!(ttft_ms >= 1);
    assert!(ttft_ms <= response_time_ms);

    let system = result.get("system").unwrap().as_str().unwrap();
    assert_eq!(
        system,
        "You are a helpful and friendly assistant named Dr. Mehta"
    );
    let input_messages = result.get("input_messages").unwrap().as_str().unwrap();
    let input_messages: Vec<RequestMessage> = serde_json::from_str(input_messages).unwrap();
    let expected_input_messages = vec![RequestMessage {
        role: Role::User,
        content: vec!["What is the name of the capital city of Japan?"
            .to_string()
            .into()],
    }];
    assert_eq!(input_messages, expected_input_messages);
    let output = result.get("output").unwrap().as_str().unwrap();
    let output: Vec<ContentBlock> = serde_json::from_str(output).unwrap();
    assert_eq!(output.len(), 1);
}

pub async fn test_tool_use_tool_choice_auto_used_inference_request_with_provider(
    provider: E2ETestProvider,
) {
    let episode_id = Uuid::now_v7();

    let payload = json!({
        "function_name": "weather_helper",
        "episode_id": episode_id,
        "input":{
            "system": {"assistant_name": "Dr. Mehta"},
            "messages": [
                {
                    "role": "user",
                    "content": "What is the weather like in Tokyo (in Celsius)? Use the `get_temperature` tool."
                }
            ]},
        "stream": false,
        "variant_name": provider.variant_name,
        "tags": {"test_type": "auto_used"}
    });

    let response = Client::new()
        .post(get_gateway_endpoint("/inference"))
        .json(&payload)
        .send()
        .await
        .unwrap();

    // Check if the API response is fine
    assert_eq!(response.status(), StatusCode::OK);
    let response_json = response.json::<Value>().await.unwrap();

    println!("API response: {response_json:#?}");
    check_tool_use_tool_choice_auto_used_inference_response(
        response_json,
        &provider,
        Some(episode_id),
        false,
    )
    .await;
}

pub async fn check_tool_use_tool_choice_auto_used_inference_response(
    response_json: Value,
    provider: &E2ETestProvider,
    episode_id: Option<Uuid>,
    is_batch: bool,
) {
    let inference_id = response_json.get("inference_id").unwrap().as_str().unwrap();
    let inference_id = Uuid::parse_str(inference_id).unwrap();

    if let Some(episode_id) = episode_id {
        let episode_id_response = response_json.get("episode_id").unwrap().as_str().unwrap();
        let episode_id_response = Uuid::parse_str(episode_id_response).unwrap();
        assert_eq!(episode_id_response, episode_id);
    }

    let variant_name = response_json.get("variant_name").unwrap().as_str().unwrap();
    assert_eq!(variant_name, provider.variant_name);

    let content = response_json.get("content").unwrap().as_array().unwrap();
    assert!(!content.is_empty()); // could be > 1 if the model returns text as well
    let content_block = content
        .iter()
        .find(|block| block["type"] == "tool_call")
        .unwrap();
    let content_block_type = content_block.get("type").unwrap().as_str().unwrap();
    assert_eq!(content_block_type, "tool_call");

    assert!(content_block.get("id").unwrap().as_str().is_some());

    let raw_name = content_block.get("raw_name").unwrap().as_str().unwrap();
    assert_eq!(raw_name, "get_temperature");
    let name = content_block.get("name").unwrap().as_str().unwrap();
    assert_eq!(name, "get_temperature");

    let raw_arguments = content_block
        .get("raw_arguments")
        .unwrap()
        .as_str()
        .unwrap();
    let raw_arguments: Value = serde_json::from_str(raw_arguments).unwrap();
    let raw_arguments = raw_arguments.as_object().unwrap();
    assert!(raw_arguments.len() == 2);
    let location = raw_arguments.get("location").unwrap().as_str().unwrap();
    assert_eq!(location.to_lowercase(), "tokyo");
    let units = raw_arguments.get("units").unwrap().as_str().unwrap();
    assert!(units == "celsius");

    let arguments = content_block.get("arguments").unwrap();
    let arguments = arguments.as_object().unwrap();
    assert!(arguments.len() == 2);
    let location = arguments.get("location").unwrap().as_str().unwrap();
    assert_eq!(location.to_lowercase(), "tokyo");
    let units = arguments.get("units").unwrap().as_str().unwrap();
    assert!(units == "celsius");

    let usage = response_json.get("usage").unwrap();
    let usage = usage.as_object().unwrap();
    let input_tokens = usage.get("input_tokens").unwrap().as_u64().unwrap();
    let output_tokens = usage.get("output_tokens").unwrap().as_u64().unwrap();
    assert!(input_tokens > 0);
    assert!(output_tokens > 0);

    // Sleep to allow time for data to be inserted into ClickHouse (trailing writes from API)
    tokio::time::sleep(std::time::Duration::from_millis(100)).await;

    // Check if ClickHouse is correct - ChatInference table
    let clickhouse = get_clickhouse().await;
    let result = select_chat_inference_clickhouse(&clickhouse, inference_id)
        .await
        .unwrap();

    println!("ClickHouse - ChatInference: {result:#?}");

    let id = result.get("id").unwrap().as_str().unwrap();
    let id_uuid = Uuid::parse_str(id).unwrap();
    assert_eq!(id_uuid, inference_id);

    let function_name = result.get("function_name").unwrap().as_str().unwrap();
    assert_eq!(function_name, "weather_helper");

    let variant_name = result.get("variant_name").unwrap().as_str().unwrap();
    assert_eq!(variant_name, provider.variant_name);

    if let Some(episode_id) = episode_id {
        let episode_id_result = result.get("episode_id").unwrap().as_str().unwrap();
        let episode_id_result = Uuid::parse_str(episode_id_result).unwrap();
        assert_eq!(episode_id_result, episode_id);
    }

    let input: Value =
        serde_json::from_str(result.get("input").unwrap().as_str().unwrap()).unwrap();
    let correct_input: Value = json!(
        {
            "system": {
                "assistant_name": "Dr. Mehta"
            },
            "messages": [
                {
                    "role": "user",
                    "content": [{"type": "text", "value": "What is the weather like in Tokyo (in Celsius)? Use the `get_temperature` tool."}]
                }
            ]
        }
    );
    assert_eq!(input, correct_input);

    let output_clickhouse: Vec<Value> =
        serde_json::from_str(result.get("output").unwrap().as_str().unwrap()).unwrap();
    assert_eq!(output_clickhouse, *content);

    let tool_params: Value =
        serde_json::from_str(result.get("tool_params").unwrap().as_str().unwrap()).unwrap();
    assert_eq!(tool_params["tool_choice"], "auto");
    assert_eq!(tool_params["parallel_tool_calls"], Value::Null);

    let tools_available = tool_params["tools_available"].as_array().unwrap();
    assert_eq!(tools_available.len(), 1);
    let tool = tools_available.first().unwrap();
    assert_eq!(tool["name"], "get_temperature");
    assert_eq!(
        tool["description"],
        "Get the current temperature in a given location"
    );
    assert_eq!(tool["strict"], false);

    let tool_parameters = tool["parameters"].as_object().unwrap();
    assert_eq!(tool_parameters["type"], "object");
    assert!(tool_parameters.get("properties").is_some());
    assert!(tool_parameters.get("required").is_some());
    assert_eq!(tool_parameters["additionalProperties"], false);

    let properties = tool_parameters["properties"].as_object().unwrap();
    assert!(properties.contains_key("location"));
    assert!(properties.contains_key("units"));

    let location = properties["location"].as_object().unwrap();
    assert_eq!(location["type"], "string");
    assert_eq!(
        location["description"],
        "The location to get the temperature for (e.g. \"New York\")"
    );

    let units = properties["units"].as_object().unwrap();
    assert_eq!(units["type"], "string");
    assert_eq!(
        units["description"],
        "The units to get the temperature in (must be \"fahrenheit\" or \"celsius\")"
    );
    let units_enum = units["enum"].as_array().unwrap();
    assert_eq!(units_enum.len(), 2);
    assert!(units_enum.contains(&json!("fahrenheit")));
    assert!(units_enum.contains(&json!("celsius")));

    let required = tool_parameters["required"].as_array().unwrap();
    assert!(required.contains(&json!("location")));

    // Check if ClickHouse is correct - ModelInference Table
    let result = select_model_inference_clickhouse(&clickhouse, inference_id)
        .await
        .unwrap();

    println!("ClickHouse - ModelInference: {result:#?}");

    let id = result.get("id").unwrap().as_str().unwrap();
    assert!(Uuid::parse_str(id).is_ok());

    let inference_id_result = result.get("inference_id").unwrap().as_str().unwrap();
    let inference_id_result = Uuid::parse_str(inference_id_result).unwrap();
    assert_eq!(inference_id_result, inference_id);

    let model_name = result.get("model_name").unwrap().as_str().unwrap();
    assert_eq!(model_name, provider.model_name);
    let model_provider_name = result.get("model_provider_name").unwrap().as_str().unwrap();
    assert_eq!(model_provider_name, provider.model_provider_name);

    let raw_request = result.get("raw_request").unwrap().as_str().unwrap();
    assert!(raw_request.to_lowercase().contains("tokyo"));
    assert!(raw_request.to_lowercase().contains("celsius"));
    assert!(
        serde_json::from_str::<Value>(raw_request).is_ok(),
        "raw_request is not a valid JSON"
    );

    let raw_response = result.get("raw_response").unwrap().as_str().unwrap();
    assert!(raw_response.to_lowercase().contains("tokyo"));
    assert!(raw_response.contains("get_temperature"));

    let input_tokens = result.get("input_tokens").unwrap().as_u64().unwrap();
    assert!(input_tokens > 0);
    let output_tokens = result.get("output_tokens").unwrap().as_u64().unwrap();
    assert!(output_tokens > 0);
    if !is_batch {
        let response_time_ms = result.get("response_time_ms").unwrap().as_u64().unwrap();
        assert!(response_time_ms > 0);
        assert!(result.get("ttft_ms").unwrap().is_null());
    }

    let system = result.get("system").unwrap().as_str().unwrap();
    assert_eq!(
        system,
        "You are a helpful and friendly assistant named Dr. Mehta.\n\nPeople will ask you questions about the weather.\n\nIf asked about the weather, just respond with the tool call. Use the \"get_temperature\" tool.\n\nIf provided with a tool result, use it to respond to the user (e.g. \"The weather in New York is 55 degrees Fahrenheit.\")."
    );
    let input_messages = result.get("input_messages").unwrap().as_str().unwrap();
    let input_messages: Vec<RequestMessage> = serde_json::from_str(input_messages).unwrap();
    let expected_input_messages = vec![RequestMessage {
        role: Role::User,
        content: vec![
            "What is the weather like in Tokyo (in Celsius)? Use the `get_temperature` tool."
                .to_string()
                .into(),
        ],
    }];
    assert_eq!(input_messages, expected_input_messages);
    let output = result.get("output").unwrap().as_str().unwrap();
    let output: Vec<ContentBlock> = serde_json::from_str(output).unwrap();
    let tool_call_blocks: Vec<_> = output
        .iter()
        .filter(|block| matches!(block, ContentBlock::ToolCall(_)))
        .collect();

    // Assert exactly one tool call
    assert_eq!(tool_call_blocks.len(), 1, "Expected exactly one tool call");

    let tool_call_block = tool_call_blocks[0];
    match tool_call_block {
        ContentBlock::ToolCall(tool_call) => {
            assert_eq!(tool_call.name, "get_temperature");
            let arguments =
                serde_json::from_str::<Value>(&tool_call.arguments.to_lowercase()).unwrap();
            let expected_arguments = json!({
                "location": "tokyo",
                "units": "celsius"
            });
            assert_eq!(arguments, expected_arguments);
        }
        _ => panic!("Unreachable"),
    }
}

pub async fn test_tool_use_tool_choice_auto_used_streaming_inference_request_with_provider(
    provider: E2ETestProvider,
) {
    // OpenAI O1 doesn't support streaming responses
    if provider.model_provider_name == "openai" && provider.model_name.starts_with("o1") {
        return;
    }

    let episode_id = Uuid::now_v7();

    let payload = json!({
        "function_name": "weather_helper",
        "episode_id": episode_id,
        "input":{
            "system": {"assistant_name": "Dr. Mehta"},
            "messages": [
                {
                    "role": "user",
                    "content": "What is the weather like in Tokyo (in Celsius)? Use the `get_temperature` tool."
                }
            ]},
        "stream": true,
        "variant_name": provider.variant_name,
    });

    let mut event_source = Client::new()
        .post(get_gateway_endpoint("/inference"))
        .json(&payload)
        .eventsource()
        .unwrap();

    let mut chunks = vec![];
    let mut found_done_chunk = false;
    while let Some(event) = event_source.next().await {
        let event = event.unwrap();
        match event {
            Event::Open => continue,
            Event::Message(message) => {
                if message.data == "[DONE]" {
                    found_done_chunk = true;
                    break;
                }
                chunks.push(message.data);
            }
        }
    }
    assert!(found_done_chunk);

    let mut inference_id = None;
    let mut tool_id: Option<String> = None;
    let mut arguments = String::new();
    let mut input_tokens = 0;
    let mut output_tokens = 0;

    for chunk in chunks {
        let chunk_json: Value = serde_json::from_str(&chunk).unwrap();

        println!("API response chunk: {chunk_json:#?}");

        let chunk_inference_id = chunk_json.get("inference_id").unwrap().as_str().unwrap();
        let chunk_inference_id = Uuid::parse_str(chunk_inference_id).unwrap();
        match inference_id {
            None => inference_id = Some(chunk_inference_id),
            Some(inference_id) => assert_eq!(inference_id, chunk_inference_id),
        }

        let chunk_episode_id = chunk_json.get("episode_id").unwrap().as_str().unwrap();
        let chunk_episode_id = Uuid::parse_str(chunk_episode_id).unwrap();
        assert_eq!(chunk_episode_id, episode_id);

        for block in chunk_json.get("content").unwrap().as_array().unwrap() {
            assert!(block.get("id").is_some());

            let block_type = block.get("type").unwrap().as_str().unwrap();

            match block_type {
                "tool_call" => {
                    assert_eq!(
                        block.get("raw_name").unwrap().as_str().unwrap(),
                        "get_temperature"
                    );

                    let block_tool_id = block.get("id").unwrap().as_str().unwrap();
                    match &tool_id {
                        None => tool_id = Some(block_tool_id.to_string()),
                        Some(tool_id) => assert_eq!(tool_id, block_tool_id),
                    }

                    let chunk_arguments = block.get("raw_arguments").unwrap().as_str().unwrap();
                    arguments.push_str(chunk_arguments);
                }
                "text" => {
                    // Sometimes the model will also return some text
                    // (e.g. "Sure, here's the weather in Tokyo:" + tool call)
                    // We mostly care about the tool call, so we'll ignore the text.
                }
                _ => {
                    panic!("Unexpected block type: {}", block_type);
                }
            }
        }

        if let Some(usage) = chunk_json.get("usage").and_then(|u| u.as_object()) {
            input_tokens += usage.get("input_tokens").unwrap().as_u64().unwrap();
            output_tokens += usage.get("output_tokens").unwrap().as_u64().unwrap();
        }
    }

    // NB: Azure doesn't return usage during streaming
    if provider.variant_name.contains("azure") {
        assert_eq!(input_tokens, 0);
        assert_eq!(output_tokens, 0);
    } else if provider.variant_name.contains("together") {
        // Do nothing: Together is flaky. Sometimes it returns non-zero usage, sometimes it returns zero usage...
    } else {
        assert!(input_tokens > 0);
        assert!(output_tokens > 0);
    }

    let inference_id = inference_id.unwrap();
    let tool_id = tool_id.unwrap();
    assert!(serde_json::from_str::<Value>(&arguments).is_ok());

    // Sleep for 1 second to allow time for data to be inserted into ClickHouse (trailing writes from API)
    tokio::time::sleep(std::time::Duration::from_millis(100)).await;

    // Check ClickHouse - ChatInference Table
    let clickhouse = get_clickhouse().await;
    let result = select_chat_inference_clickhouse(&clickhouse, inference_id)
        .await
        .unwrap();

    println!("ClickHouse - ChatInference: {result:#?}");

    let id = result.get("id").unwrap().as_str().unwrap();
    let id_uuid = Uuid::parse_str(id).unwrap();
    assert_eq!(id_uuid, inference_id);

    let function_name = result.get("function_name").unwrap().as_str().unwrap();
    assert_eq!(function_name, "weather_helper");

    let variant_name = result.get("variant_name").unwrap().as_str().unwrap();
    assert_eq!(variant_name, provider.variant_name);

    let episode_id_result = result.get("episode_id").unwrap().as_str().unwrap();
    let episode_id_result = Uuid::parse_str(episode_id_result).unwrap();
    assert_eq!(episode_id_result, episode_id);

    let input: Value =
        serde_json::from_str(result.get("input").unwrap().as_str().unwrap()).unwrap();
    let correct_input: Value = json!(
        {
            "system": {
                "assistant_name": "Dr. Mehta"
            },
            "messages": [
                {
                    "role": "user",
                    "content": [{"type": "text", "value": "What is the weather like in Tokyo (in Celsius)? Use the `get_temperature` tool."}]
                }
            ]
        }
    );
    assert_eq!(input, correct_input);

    let output_clickhouse: Vec<Value> =
        serde_json::from_str(result.get("output").unwrap().as_str().unwrap()).unwrap();
    assert!(!output_clickhouse.is_empty()); // could be > 1 if the model returns text as well
    let content_block = output_clickhouse.first().unwrap();
    let content_block_type = content_block.get("type").unwrap().as_str().unwrap();
    assert_eq!(content_block_type, "tool_call");
    assert_eq!(content_block.get("id").unwrap().as_str().unwrap(), tool_id);
    assert_eq!(
        content_block.get("name").unwrap().as_str().unwrap(),
        "get_temperature"
    );
    assert_eq!(
        content_block.get("arguments").unwrap().as_object().unwrap(),
        &serde_json::from_str::<serde_json::Map<String, Value>>(&arguments).unwrap()
    );
    assert_eq!(
        content_block.get("raw_name").unwrap().as_str().unwrap(),
        "get_temperature"
    );
    assert_eq!(
        content_block
            .get("raw_arguments")
            .unwrap()
            .as_str()
            .unwrap(),
        arguments
    );

    let tool_params: Value =
        serde_json::from_str(result.get("tool_params").unwrap().as_str().unwrap()).unwrap();
    assert_eq!(tool_params["tool_choice"], "auto");
    assert_eq!(tool_params["parallel_tool_calls"], Value::Null);

    let tools_available = tool_params["tools_available"].as_array().unwrap();
    assert_eq!(tools_available.len(), 1);
    let tool = tools_available.first().unwrap();
    assert_eq!(tool["name"], "get_temperature");
    assert_eq!(
        tool["description"],
        "Get the current temperature in a given location"
    );
    assert_eq!(tool["strict"], false);

    let tool_parameters = tool["parameters"].as_object().unwrap();
    assert_eq!(tool_parameters["type"], "object");
    assert!(tool_parameters.get("properties").is_some());
    assert!(tool_parameters.get("required").is_some());
    assert_eq!(tool_parameters["additionalProperties"], false);

    let properties = tool_parameters["properties"].as_object().unwrap();
    assert!(properties.contains_key("location"));
    assert!(properties.contains_key("units"));

    let location = properties["location"].as_object().unwrap();
    assert_eq!(location["type"], "string");
    assert_eq!(
        location["description"],
        "The location to get the temperature for (e.g. \"New York\")"
    );

    let units = properties["units"].as_object().unwrap();
    assert_eq!(units["type"], "string");
    assert_eq!(
        units["description"],
        "The units to get the temperature in (must be \"fahrenheit\" or \"celsius\")"
    );
    let units_enum = units["enum"].as_array().unwrap();
    assert_eq!(units_enum.len(), 2);
    assert!(units_enum.contains(&json!("fahrenheit")));
    assert!(units_enum.contains(&json!("celsius")));

    let required = tool_parameters["required"].as_array().unwrap();
    assert!(required.contains(&json!("location")));

    // Check if ClickHouse is correct - ModelInference Table
    let result = select_model_inference_clickhouse(&clickhouse, inference_id)
        .await
        .unwrap();

    println!("ClickHouse - ModelInference: {result:#?}");

    let id = result.get("id").unwrap().as_str().unwrap();
    assert!(Uuid::parse_str(id).is_ok());

    let inference_id_result = result.get("inference_id").unwrap().as_str().unwrap();
    let inference_id_result = Uuid::parse_str(inference_id_result).unwrap();
    assert_eq!(inference_id_result, inference_id);

    let model_name = result.get("model_name").unwrap().as_str().unwrap();
    assert_eq!(model_name, provider.model_name);
    let model_provider_name = result.get("model_provider_name").unwrap().as_str().unwrap();
    assert_eq!(model_provider_name, provider.model_provider_name);

    let raw_request = result.get("raw_request").unwrap().as_str().unwrap();
    assert!(raw_request.contains("get_temperature"));
    assert!(raw_request.to_lowercase().contains("tokyo"));
    assert!(
        serde_json::from_str::<Value>(raw_request).is_ok(),
        "raw_request is not a valid JSON"
    );

    let raw_response = result.get("raw_response").unwrap().as_str().unwrap();
    assert!(raw_response.contains("get_temperature"));
    // Check if raw_response is valid JSONL
    for line in raw_response.lines() {
        assert!(serde_json::from_str::<Value>(line).is_ok());
    }

    let input_tokens = result.get("input_tokens").unwrap();
    let output_tokens = result.get("output_tokens").unwrap();

    // NB: Azure doesn't support input/output tokens during streaming
    if provider.variant_name.contains("azure") {
        assert!(input_tokens.is_null());
        assert!(output_tokens.is_null());
    } else if provider.variant_name.contains("together") {
        // Do nothing: Together is flaky. Sometimes it returns non-zero usage, sometimes it returns zero usage...
    } else {
        assert!(input_tokens.as_u64().unwrap() > 0);
        assert!(output_tokens.as_u64().unwrap() > 0);
    }

    let response_time_ms = result.get("response_time_ms").unwrap().as_u64().unwrap();
    assert!(response_time_ms > 0);

    let ttft_ms = result.get("ttft_ms").unwrap().as_u64().unwrap();
    assert!(ttft_ms >= 1);
    assert!(ttft_ms <= response_time_ms);

    let system = result.get("system").unwrap().as_str().unwrap();
    assert_eq!(
        system,
        "You are a helpful and friendly assistant named Dr. Mehta.\n\nPeople will ask you questions about the weather.\n\nIf asked about the weather, just respond with the tool call. Use the \"get_temperature\" tool.\n\nIf provided with a tool result, use it to respond to the user (e.g. \"The weather in New York is 55 degrees Fahrenheit.\")."
    );
    let input_messages = result.get("input_messages").unwrap().as_str().unwrap();
    let input_messages: Vec<RequestMessage> = serde_json::from_str(input_messages).unwrap();
    let expected_input_messages = vec![RequestMessage {
        role: Role::User,
        content: vec![
            "What is the weather like in Tokyo (in Celsius)? Use the `get_temperature` tool."
                .to_string()
                .into(),
        ],
    }];
    assert_eq!(input_messages, expected_input_messages);
    let output = result.get("output").unwrap().as_str().unwrap();
    let output: Vec<ContentBlock> = serde_json::from_str(output).unwrap();
    let tool_call_blocks: Vec<_> = output
        .iter()
        .filter(|block| matches!(block, ContentBlock::ToolCall(_)))
        .collect();

    // Assert exactly one tool call
    assert_eq!(tool_call_blocks.len(), 1, "Expected exactly one tool call");

    let tool_call_block = tool_call_blocks[0];
    match tool_call_block {
        ContentBlock::ToolCall(tool_call) => {
            assert_eq!(tool_call.name, "get_temperature");
            let arguments =
                serde_json::from_str::<Value>(&tool_call.arguments.to_lowercase()).unwrap();
            let expected_arguments = json!({
                "location": "tokyo",
                "units": "celsius"
            });
            assert_eq!(arguments, expected_arguments);
        }
        _ => panic!("Unreachable"),
    }
}

/// This test is similar to `test_tool_use_tool_choice_auto_used_inference_request_with_provider`, but it steers the model to not use the tool.
/// This ensures that ToolChoice::Auto is working as expected.
pub async fn test_tool_use_tool_choice_auto_unused_inference_request_with_provider(
    provider: E2ETestProvider,
) {
    let episode_id = Uuid::now_v7();

    let payload = json!({
        "function_name": "weather_helper",
        "episode_id": episode_id,
        "input":{
            "system": {"assistant_name": "Dr. Mehta"},
            "messages": [
                {
                    "role": "user",
                    "content": "What is your name?"
                }
            ]},
        "stream": false,
        "variant_name": provider.variant_name,
    });

    let response = Client::new()
        .post(get_gateway_endpoint("/inference"))
        .json(&payload)
        .send()
        .await
        .unwrap();

    // Check if the API response is fine
    assert_eq!(response.status(), StatusCode::OK);
    let response_json = response.json::<Value>().await.unwrap();

    println!("API response: {response_json:#?}");

    check_tool_use_tool_choice_auto_unused_inference_response(
        response_json,
        &provider,
        Some(episode_id),
        false,
    )
    .await;
}

pub async fn check_tool_use_tool_choice_auto_unused_inference_response(
    response_json: Value,
    provider: &E2ETestProvider,
    episode_id: Option<Uuid>,
    is_batch: bool,
) {
    let inference_id = response_json.get("inference_id").unwrap().as_str().unwrap();
    let inference_id = Uuid::parse_str(inference_id).unwrap();

    if let Some(episode_id) = episode_id {
        let episode_id_response = response_json.get("episode_id").unwrap().as_str().unwrap();
        let episode_id_response = Uuid::parse_str(episode_id_response).unwrap();
        assert_eq!(episode_id_response, episode_id);
    }

    let variant_name = response_json.get("variant_name").unwrap().as_str().unwrap();
    assert_eq!(variant_name, provider.variant_name);

    let content = response_json.get("content").unwrap().as_array().unwrap();
    assert!(!content.iter().any(|block| block["type"] == "tool_call"));
    let content_block = content
        .iter()
        .find(|block| block["type"] == "text")
        .unwrap();
    let content_block_text = content_block.get("text").unwrap().as_str().unwrap();
    assert!(content_block_text.to_lowercase().contains("mehta"));

    let usage = response_json.get("usage").unwrap();
    let usage = usage.as_object().unwrap();
    let input_tokens = usage.get("input_tokens").unwrap().as_u64().unwrap();
    let output_tokens = usage.get("output_tokens").unwrap().as_u64().unwrap();
    assert!(input_tokens > 0);
    assert!(output_tokens > 0);

    // Sleep to allow time for data to be inserted into ClickHouse (trailing writes from API)
    tokio::time::sleep(std::time::Duration::from_millis(100)).await;

    // Check if ClickHouse is correct - ChatInference table
    let clickhouse = get_clickhouse().await;
    let result = select_chat_inference_clickhouse(&clickhouse, inference_id)
        .await
        .unwrap();

    println!("ClickHouse - ChatInference: {result:#?}");

    let id = result.get("id").unwrap().as_str().unwrap();
    let id_uuid = Uuid::parse_str(id).unwrap();
    assert_eq!(id_uuid, inference_id);

    let function_name = result.get("function_name").unwrap().as_str().unwrap();
    assert_eq!(function_name, "weather_helper");

    let variant_name = result.get("variant_name").unwrap().as_str().unwrap();
    assert_eq!(variant_name, provider.variant_name);

    if let Some(episode_id) = episode_id {
        let episode_id_result = result.get("episode_id").unwrap().as_str().unwrap();
        let episode_id_result = Uuid::parse_str(episode_id_result).unwrap();
        assert_eq!(episode_id_result, episode_id);
    }

    let input: Value =
        serde_json::from_str(result.get("input").unwrap().as_str().unwrap()).unwrap();
    let correct_input: Value = json!(
        {
            "system": {
                "assistant_name": "Dr. Mehta"
            },
            "messages": [
                {
                    "role": "user",
                    "content": [{"type": "text", "value": "What is your name?"}]
                }
            ]
        }
    );
    assert_eq!(input, correct_input);

    let output_clickhouse: Vec<Value> =
        serde_json::from_str(result.get("output").unwrap().as_str().unwrap()).unwrap();
    assert_eq!(output_clickhouse, *content);

    let tool_params: Value =
        serde_json::from_str(result.get("tool_params").unwrap().as_str().unwrap()).unwrap();
    assert_eq!(tool_params["tool_choice"], "auto");
    assert_eq!(tool_params["parallel_tool_calls"], Value::Null);

    let tools_available = tool_params["tools_available"].as_array().unwrap();
    assert_eq!(tools_available.len(), 1);
    let tool = tools_available.first().unwrap();
    assert_eq!(tool["name"], "get_temperature");
    assert_eq!(
        tool["description"],
        "Get the current temperature in a given location"
    );
    assert_eq!(tool["strict"], false);

    let tool_parameters = tool["parameters"].as_object().unwrap();
    assert_eq!(tool_parameters["type"], "object");
    assert!(tool_parameters.get("properties").is_some());
    assert!(tool_parameters.get("required").is_some());
    assert_eq!(tool_parameters["additionalProperties"], false);

    let properties = tool_parameters["properties"].as_object().unwrap();
    assert!(properties.contains_key("location"));
    assert!(properties.contains_key("units"));

    let location = properties["location"].as_object().unwrap();
    assert_eq!(location["type"], "string");
    assert_eq!(
        location["description"],
        "The location to get the temperature for (e.g. \"New York\")"
    );
    if !is_batch {
        let processing_time_ms = result.get("processing_time_ms").unwrap().as_u64().unwrap();
        assert!(processing_time_ms > 0);
    } else {
        assert!(result.get("processing_time_ms").unwrap().is_null());
    }

    let units = properties["units"].as_object().unwrap();
    assert_eq!(units["type"], "string");
    assert_eq!(
        units["description"],
        "The units to get the temperature in (must be \"fahrenheit\" or \"celsius\")"
    );
    let units_enum = units["enum"].as_array().unwrap();
    assert_eq!(units_enum.len(), 2);
    assert!(units_enum.contains(&json!("fahrenheit")));
    assert!(units_enum.contains(&json!("celsius")));

    let required = tool_parameters["required"].as_array().unwrap();
    assert!(required.contains(&json!("location")));

    // Check if ClickHouse is correct - ModelInference Table
    let result = select_model_inference_clickhouse(&clickhouse, inference_id)
        .await
        .unwrap();

    println!("ClickHouse - ModelInference: {result:#?}");

    let id = result.get("id").unwrap().as_str().unwrap();
    assert!(Uuid::parse_str(id).is_ok());

    let inference_id_result = result.get("inference_id").unwrap().as_str().unwrap();
    let inference_id_result = Uuid::parse_str(inference_id_result).unwrap();
    assert_eq!(inference_id_result, inference_id);

    let model_name = result.get("model_name").unwrap().as_str().unwrap();
    assert_eq!(model_name, provider.model_name);
    let model_provider_name = result.get("model_provider_name").unwrap().as_str().unwrap();
    assert_eq!(model_provider_name, provider.model_provider_name);

    let raw_request = result.get("raw_request").unwrap().as_str().unwrap();
    assert!(raw_request.to_lowercase().contains("what is your name"));
    assert!(
        serde_json::from_str::<Value>(raw_request).is_ok(),
        "raw_request is not a valid JSON"
    );
    if !is_batch {
        let response_time_ms = result.get("response_time_ms").unwrap().as_u64().unwrap();
        assert!(response_time_ms > 0);
        assert!(result.get("ttft_ms").unwrap().is_null());
    } else {
        assert!(result.get("response_time_ms").unwrap().is_null());
        assert!(result.get("ttft_ms").unwrap().is_null());
    }

    let raw_response = result.get("raw_response").unwrap().as_str().unwrap();
    assert!(raw_response.to_lowercase().contains("mehta"));

    let input_tokens = result.get("input_tokens").unwrap().as_u64().unwrap();
    assert!(input_tokens > 0);
    let output_tokens = result.get("output_tokens").unwrap().as_u64().unwrap();
    assert!(output_tokens > 0);
    if !is_batch {
        let response_time_ms = result.get("response_time_ms").unwrap().as_u64().unwrap();
        assert!(response_time_ms > 0);
        assert!(result.get("ttft_ms").unwrap().is_null());
    } else {
        assert!(result.get("response_time_ms").unwrap().is_null());
        assert!(result.get("ttft_ms").unwrap().is_null());
    }

    let system = result.get("system").unwrap().as_str().unwrap();
    assert_eq!(
        system,
        "You are a helpful and friendly assistant named Dr. Mehta.\n\nPeople will ask you questions about the weather.\n\nIf asked about the weather, just respond with the tool call. Use the \"get_temperature\" tool.\n\nIf provided with a tool result, use it to respond to the user (e.g. \"The weather in New York is 55 degrees Fahrenheit.\")."
    );
    let input_messages = result.get("input_messages").unwrap().as_str().unwrap();
    let input_messages: Vec<RequestMessage> = serde_json::from_str(input_messages).unwrap();
    let expected_input_messages = vec![RequestMessage {
        role: Role::User,
        content: vec!["What is your name?".to_string().into()],
    }];
    assert_eq!(input_messages, expected_input_messages);
    let output = result.get("output").unwrap().as_str().unwrap();
    let output: Vec<ContentBlock> = serde_json::from_str(output).unwrap();
    let first = output.first().unwrap();
    match first {
        ContentBlock::Text(_text) => {}
        _ => {
            panic!("Expected a text block, got {:?}", first);
        }
    }
}

/// This test is similar to `test_tool_use_tool_choice_auto_used_streaming_inference_request_with_provider`, but it steers the model to not use the tool.
/// This ensures that ToolChoice::Auto is working as expected.
pub async fn test_tool_use_tool_choice_auto_unused_streaming_inference_request_with_provider(
    provider: E2ETestProvider,
) {
    // OpenAI O1 doesn't support streaming responses
    if provider.model_provider_name == "openai" && provider.model_name.starts_with("o1") {
        return;
    }
    let episode_id = Uuid::now_v7();

    let payload = json!({
        "function_name": "weather_helper",
        "episode_id": episode_id,
        "input":{
            "system": {"assistant_name": "Dr. Mehta"},
            "messages": [
                {
                    "role": "user",
                    "content": "What is your name?"
                }
            ]},
        "stream": true,
        "variant_name": provider.variant_name,
    });

    let mut event_source = Client::new()
        .post(get_gateway_endpoint("/inference"))
        .json(&payload)
        .eventsource()
        .unwrap();

    let mut chunks = vec![];
    let mut found_done_chunk = false;
    while let Some(event) = event_source.next().await {
        let event = event.unwrap();
        match event {
            Event::Open => continue,
            Event::Message(message) => {
                if message.data == "[DONE]" {
                    found_done_chunk = true;
                    break;
                }
                chunks.push(message.data);
            }
        }
    }
    assert!(found_done_chunk);

    let mut inference_id = None;
    let mut full_text = String::new();
    let mut input_tokens = 0;
    let mut output_tokens = 0;

    for chunk in chunks {
        let chunk_json: Value = serde_json::from_str(&chunk).unwrap();

        println!("API response chunk: {chunk_json:#?}");

        let chunk_inference_id = chunk_json.get("inference_id").unwrap().as_str().unwrap();
        let chunk_inference_id = Uuid::parse_str(chunk_inference_id).unwrap();
        match inference_id {
            None => inference_id = Some(chunk_inference_id),
            Some(inference_id) => assert_eq!(inference_id, chunk_inference_id),
        }

        let chunk_episode_id = chunk_json.get("episode_id").unwrap().as_str().unwrap();
        let chunk_episode_id = Uuid::parse_str(chunk_episode_id).unwrap();
        assert_eq!(chunk_episode_id, episode_id);

        for block in chunk_json.get("content").unwrap().as_array().unwrap() {
            assert!(block.get("id").is_some());

            let block_type = block.get("type").unwrap().as_str().unwrap();

            match block_type {
                "tool_call" => {
                    panic!("Tool call found in streaming inference response");
                }
                "text" => {
                    full_text.push_str(block.get("text").unwrap().as_str().unwrap());
                }
                _ => {
                    panic!("Unexpected block type: {}", block_type);
                }
            }
        }

        if let Some(usage) = chunk_json.get("usage").and_then(|u| u.as_object()) {
            input_tokens += usage.get("input_tokens").unwrap().as_u64().unwrap();
            output_tokens += usage.get("output_tokens").unwrap().as_u64().unwrap();
        }
    }

    // NB: Azure doesn't return usage during streaming
    if provider.variant_name.contains("azure") {
        assert_eq!(input_tokens, 0);
        assert_eq!(output_tokens, 0);
    } else {
        assert!(input_tokens > 0);
        assert!(output_tokens > 0);
    }

    let inference_id = inference_id.unwrap();

    assert!(full_text.to_lowercase().contains("mehta"));

    // Sleep for 1 second to allow time for data to be inserted into ClickHouse (trailing writes from API)
    tokio::time::sleep(std::time::Duration::from_millis(100)).await;

    // Check ClickHouse - ChatInference Table
    let clickhouse = get_clickhouse().await;
    let result = select_chat_inference_clickhouse(&clickhouse, inference_id)
        .await
        .unwrap();

    println!("ClickHouse - ChatInference: {result:#?}");

    let id = result.get("id").unwrap().as_str().unwrap();
    let id_uuid = Uuid::parse_str(id).unwrap();
    assert_eq!(id_uuid, inference_id);

    let function_name = result.get("function_name").unwrap().as_str().unwrap();
    assert_eq!(function_name, "weather_helper");

    let variant_name = result.get("variant_name").unwrap().as_str().unwrap();
    assert_eq!(variant_name, provider.variant_name);

    let episode_id_result = result.get("episode_id").unwrap().as_str().unwrap();
    let episode_id_result = Uuid::parse_str(episode_id_result).unwrap();
    assert_eq!(episode_id_result, episode_id);

    let input: Value =
        serde_json::from_str(result.get("input").unwrap().as_str().unwrap()).unwrap();
    let correct_input: Value = json!(
        {
            "system": {
                "assistant_name": "Dr. Mehta"
            },
            "messages": [
                {
                    "role": "user",
                    "content": [{"type": "text", "value": "What is your name?"}]
                }
            ]
        }
    );
    assert_eq!(input, correct_input);

    let output_clickhouse: Vec<Value> =
        serde_json::from_str(result.get("output").unwrap().as_str().unwrap()).unwrap();

    assert!(!output_clickhouse
        .iter()
        .any(|block| block["type"] == "tool_call"));

    let content_block = output_clickhouse.first().unwrap();
    let content_block_type = content_block.get("type").unwrap().as_str().unwrap();
    assert_eq!(content_block_type, "text");
    assert!(content_block
        .get("text")
        .unwrap()
        .as_str()
        .unwrap()
        .to_lowercase()
        .contains("mehta"));

    let tool_params: Value =
        serde_json::from_str(result.get("tool_params").unwrap().as_str().unwrap()).unwrap();
    assert_eq!(tool_params["tool_choice"], "auto");
    assert_eq!(tool_params["parallel_tool_calls"], Value::Null);

    let tools_available = tool_params["tools_available"].as_array().unwrap();
    assert_eq!(tools_available.len(), 1);
    let tool = tools_available.first().unwrap();
    assert_eq!(tool["name"], "get_temperature");
    assert_eq!(
        tool["description"],
        "Get the current temperature in a given location"
    );
    assert_eq!(tool["strict"], false);

    let tool_parameters = tool["parameters"].as_object().unwrap();
    assert_eq!(tool_parameters["type"], "object");
    assert!(tool_parameters.get("properties").is_some());
    assert!(tool_parameters.get("required").is_some());
    assert_eq!(tool_parameters["additionalProperties"], false);

    let properties = tool_parameters["properties"].as_object().unwrap();
    assert!(properties.contains_key("location"));
    assert!(properties.contains_key("units"));

    let location = properties["location"].as_object().unwrap();
    assert_eq!(location["type"], "string");
    assert_eq!(
        location["description"],
        "The location to get the temperature for (e.g. \"New York\")"
    );

    let units = properties["units"].as_object().unwrap();
    assert_eq!(units["type"], "string");
    assert_eq!(
        units["description"],
        "The units to get the temperature in (must be \"fahrenheit\" or \"celsius\")"
    );
    let units_enum = units["enum"].as_array().unwrap();
    assert_eq!(units_enum.len(), 2);
    assert!(units_enum.contains(&json!("fahrenheit")));
    assert!(units_enum.contains(&json!("celsius")));

    let required = tool_parameters["required"].as_array().unwrap();
    assert!(required.contains(&json!("location")));

    // Check if ClickHouse is correct - ModelInference Table
    let result = select_model_inference_clickhouse(&clickhouse, inference_id)
        .await
        .unwrap();

    println!("ClickHouse - ModelInference: {result:#?}");

    let id = result.get("id").unwrap().as_str().unwrap();
    assert!(Uuid::parse_str(id).is_ok());

    let inference_id_result = result.get("inference_id").unwrap().as_str().unwrap();
    let inference_id_result = Uuid::parse_str(inference_id_result).unwrap();
    assert_eq!(inference_id_result, inference_id);

    let model_name = result.get("model_name").unwrap().as_str().unwrap();
    assert_eq!(model_name, provider.model_name);
    let model_provider_name = result.get("model_provider_name").unwrap().as_str().unwrap();
    assert_eq!(model_provider_name, provider.model_provider_name);

    let raw_request = result.get("raw_request").unwrap().as_str().unwrap();
    assert!(raw_request.to_lowercase().contains("what is your name"));
    assert!(
        serde_json::from_str::<Value>(raw_request).is_ok(),
        "raw_request is not a valid JSON"
    );

    let raw_response = result.get("raw_response").unwrap().as_str().unwrap();
    // Check if raw_response is valid JSONL
    for line in raw_response.lines() {
        assert!(serde_json::from_str::<Value>(line).is_ok());
    }

    let input_tokens = result.get("input_tokens").unwrap();
    let output_tokens = result.get("output_tokens").unwrap();

    // NB: Azure doesn't support input/output tokens during streaming
    if provider.variant_name.contains("azure") {
        assert!(input_tokens.is_null());
        assert!(output_tokens.is_null());
    } else {
        assert!(input_tokens.as_u64().unwrap() > 0);
        assert!(output_tokens.as_u64().unwrap() > 0);
    }

    let response_time_ms = result.get("response_time_ms").unwrap().as_u64().unwrap();
    assert!(response_time_ms > 0);

    let ttft_ms = result.get("ttft_ms").unwrap().as_u64().unwrap();
    assert!(ttft_ms >= 1);
    assert!(ttft_ms <= response_time_ms);

    let system = result.get("system").unwrap().as_str().unwrap();
    assert_eq!(
        system,
        "You are a helpful and friendly assistant named Dr. Mehta.\n\nPeople will ask you questions about the weather.\n\nIf asked about the weather, just respond with the tool call. Use the \"get_temperature\" tool.\n\nIf provided with a tool result, use it to respond to the user (e.g. \"The weather in New York is 55 degrees Fahrenheit.\")."
    );
    let input_messages = result.get("input_messages").unwrap().as_str().unwrap();
    let input_messages: Vec<RequestMessage> = serde_json::from_str(input_messages).unwrap();
    let expected_input_messages = vec![RequestMessage {
        role: Role::User,
        content: vec!["What is your name?".to_string().into()],
    }];
    assert_eq!(input_messages, expected_input_messages);
    let output = result.get("output").unwrap().as_str().unwrap();
    let output: Vec<ContentBlock> = serde_json::from_str(output).unwrap();
    let first = output.first().unwrap();
    match first {
        ContentBlock::Text(_text) => {}
        _ => {
            panic!("Expected a text block, got {:?}", first);
        }
    }
}

pub async fn test_tool_use_tool_choice_required_inference_request_with_provider(
    provider: E2ETestProvider,
) {
    // Azure and Together don't support `tool_choice: "required"`
    if provider.model_provider_name == "azure" || provider.model_provider_name == "together" {
        return;
    }

    let episode_id = Uuid::now_v7();

    let payload = json!({
        "function_name": "weather_helper",
        "episode_id": episode_id,
        "input":{
            "system": {"assistant_name": "Dr. Mehta"},
            "messages": [
                {
                    "role": "user",
                    "content": "What is your name?"
                }
            ]},
        "tool_choice": "required",
        "stream": false,
        "variant_name": provider.variant_name,
    });

    let response = Client::new()
        .post(get_gateway_endpoint("/inference"))
        .json(&payload)
        .send()
        .await
        .unwrap();

    // Check if the API response is fine
    assert_eq!(response.status(), StatusCode::OK);
    let response_json = response.json::<Value>().await.unwrap();

    println!("API response: {response_json:#?}");
    check_tool_use_tool_choice_required_inference_response(
        response_json,
        &provider,
        Some(episode_id),
        false,
    )
    .await;
}

pub async fn check_tool_use_tool_choice_required_inference_response(
    response_json: Value,
    provider: &E2ETestProvider,
    episode_id: Option<Uuid>,
    is_batch: bool,
) {
    let inference_id = response_json.get("inference_id").unwrap().as_str().unwrap();
    let inference_id = Uuid::parse_str(inference_id).unwrap();

    if let Some(episode_id) = episode_id {
        let episode_id_response = response_json.get("episode_id").unwrap().as_str().unwrap();
        let episode_id_response = Uuid::parse_str(episode_id_response).unwrap();
        assert_eq!(episode_id_response, episode_id);
    }

    let variant_name = response_json.get("variant_name").unwrap().as_str().unwrap();
    assert_eq!(variant_name, provider.variant_name);

    let content = response_json.get("content").unwrap().as_array().unwrap();
    assert!(!content.is_empty()); // could be > 1 if the model returns text as well
    let content_block = content
        .iter()
        .find(|block| block["type"] == "tool_call")
        .unwrap();
    let content_block_type = content_block.get("type").unwrap().as_str().unwrap();
    assert_eq!(content_block_type, "tool_call");

    assert!(content_block.get("id").unwrap().as_str().is_some());

    let raw_name = content_block.get("raw_name").unwrap().as_str().unwrap();
    assert_eq!(raw_name, "get_temperature");
    let name = content_block.get("name").unwrap().as_str().unwrap();
    assert_eq!(name, "get_temperature");

    let raw_arguments = content_block
        .get("raw_arguments")
        .unwrap()
        .as_str()
        .unwrap();
    let raw_arguments: Value = serde_json::from_str(raw_arguments).unwrap();
    let raw_arguments = raw_arguments.as_object().unwrap();
    assert!(raw_arguments.len() == 1 || raw_arguments.len() == 2);
    assert!(raw_arguments.get("location").unwrap().as_str().is_some());
    if raw_arguments.len() == 2 {
        let units = raw_arguments.get("units").unwrap().as_str().unwrap();
        assert!(units == "celsius" || units == "fahrenheit");
    }

    let arguments = content_block.get("arguments").unwrap();
    let arguments = arguments.as_object().unwrap();
    assert!(arguments.len() == 1 || arguments.len() == 2);
    assert!(arguments.get("location").unwrap().as_str().is_some());
    if arguments.len() == 2 {
        let units = arguments.get("units").unwrap().as_str().unwrap();
        assert!(units == "celsius" || units == "fahrenheit");
    }

    let usage = response_json.get("usage").unwrap();
    let usage = usage.as_object().unwrap();
    let input_tokens = usage.get("input_tokens").unwrap().as_u64().unwrap();
    let output_tokens = usage.get("output_tokens").unwrap().as_u64().unwrap();
    assert!(input_tokens > 0);
    assert!(output_tokens > 0);

    // Sleep to allow time for data to be inserted into ClickHouse (trailing writes from API)
    tokio::time::sleep(std::time::Duration::from_millis(100)).await;

    // Check if ClickHouse is correct - ChatInference table
    let clickhouse = get_clickhouse().await;
    let result = select_chat_inference_clickhouse(&clickhouse, inference_id)
        .await
        .unwrap();

    println!("ClickHouse - ChatInference: {result:#?}");

    let id = result.get("id").unwrap().as_str().unwrap();
    let id_uuid = Uuid::parse_str(id).unwrap();
    assert_eq!(id_uuid, inference_id);

    let function_name = result.get("function_name").unwrap().as_str().unwrap();
    assert_eq!(function_name, "weather_helper");

    let variant_name = result.get("variant_name").unwrap().as_str().unwrap();
    assert_eq!(variant_name, provider.variant_name);

    if let Some(episode_id) = episode_id {
        let episode_id_result = result.get("episode_id").unwrap().as_str().unwrap();
        let episode_id_result = Uuid::parse_str(episode_id_result).unwrap();
        assert_eq!(episode_id_result, episode_id);
    }

    let input: Value =
        serde_json::from_str(result.get("input").unwrap().as_str().unwrap()).unwrap();
    let correct_input: Value = json!(
        {
            "system": {
                "assistant_name": "Dr. Mehta"
            },
            "messages": [
                {
                    "role": "user",
                    "content": [{"type": "text", "value": "What is your name?"}]
                }
            ]
        }
    );
    assert_eq!(input, correct_input);

    let output_clickhouse: Vec<Value> =
        serde_json::from_str(result.get("output").unwrap().as_str().unwrap()).unwrap();
    assert_eq!(output_clickhouse, *content);

    let tool_params: Value =
        serde_json::from_str(result.get("tool_params").unwrap().as_str().unwrap()).unwrap();
    assert_eq!(tool_params["tool_choice"], "required");
    assert_eq!(tool_params["parallel_tool_calls"], Value::Null);

    let tools_available = tool_params["tools_available"].as_array().unwrap();
    assert_eq!(tools_available.len(), 1);
    let tool = tools_available.first().unwrap();
    assert_eq!(tool["name"], "get_temperature");
    assert_eq!(
        tool["description"],
        "Get the current temperature in a given location"
    );
    assert_eq!(tool["strict"], false);

    let tool_parameters = tool["parameters"].as_object().unwrap();
    assert_eq!(tool_parameters["type"], "object");
    assert!(tool_parameters.get("properties").is_some());
    assert!(tool_parameters.get("required").is_some());
    assert_eq!(tool_parameters["additionalProperties"], false);

    let properties = tool_parameters["properties"].as_object().unwrap();
    assert!(properties.contains_key("location"));
    assert!(properties.contains_key("units"));

    let location = properties["location"].as_object().unwrap();
    assert_eq!(location["type"], "string");
    assert_eq!(
        location["description"],
        "The location to get the temperature for (e.g. \"New York\")"
    );

    let units = properties["units"].as_object().unwrap();
    assert_eq!(units["type"], "string");
    assert_eq!(
        units["description"],
        "The units to get the temperature in (must be \"fahrenheit\" or \"celsius\")"
    );
    let units_enum = units["enum"].as_array().unwrap();
    assert_eq!(units_enum.len(), 2);
    assert!(units_enum.contains(&json!("fahrenheit")));
    assert!(units_enum.contains(&json!("celsius")));

    let required = tool_parameters["required"].as_array().unwrap();
    assert!(required.contains(&json!("location")));

    // Check if ClickHouse is correct - ModelInference Table
    let result = select_model_inference_clickhouse(&clickhouse, inference_id)
        .await
        .unwrap();

    println!("ClickHouse - ModelInference: {result:#?}");

    let id = result.get("id").unwrap().as_str().unwrap();
    assert!(Uuid::parse_str(id).is_ok());

    let inference_id_result = result.get("inference_id").unwrap().as_str().unwrap();
    let inference_id_result = Uuid::parse_str(inference_id_result).unwrap();
    assert_eq!(inference_id_result, inference_id);

    let model_name = result.get("model_name").unwrap().as_str().unwrap();
    assert_eq!(model_name, provider.model_name);
    let model_provider_name = result.get("model_provider_name").unwrap().as_str().unwrap();
    assert_eq!(model_provider_name, provider.model_provider_name);

    let raw_request = result.get("raw_request").unwrap().as_str().unwrap();
    assert!(raw_request.to_lowercase().contains("what is your name"));
    assert!(
        serde_json::from_str::<Value>(raw_request).is_ok(),
        "raw_request is not a valid JSON"
    );

    let raw_response = result.get("raw_response").unwrap().as_str().unwrap();
    assert!(raw_response.contains("get_temperature"));

    let input_tokens = result.get("input_tokens").unwrap().as_u64().unwrap();
    assert!(input_tokens > 0);
    let output_tokens = result.get("output_tokens").unwrap().as_u64().unwrap();
    assert!(output_tokens > 0);
    if !is_batch {
        let response_time_ms = result.get("response_time_ms").unwrap().as_u64().unwrap();
        assert!(response_time_ms > 0);
        assert!(result.get("ttft_ms").unwrap().is_null());
    } else {
        assert!(result.get("response_time_ms").unwrap().is_null());
        assert!(result.get("ttft_ms").unwrap().is_null());
    }

    let system = result.get("system").unwrap().as_str().unwrap();
    assert_eq!(
        system,
        "You are a helpful and friendly assistant named Dr. Mehta.\n\nPeople will ask you questions about the weather.\n\nIf asked about the weather, just respond with the tool call. Use the \"get_temperature\" tool.\n\nIf provided with a tool result, use it to respond to the user (e.g. \"The weather in New York is 55 degrees Fahrenheit.\")."
    );
    let input_messages = result.get("input_messages").unwrap().as_str().unwrap();
    let input_messages: Vec<RequestMessage> = serde_json::from_str(input_messages).unwrap();
    let expected_input_messages = vec![RequestMessage {
        role: Role::User,
        content: vec!["What is your name?".to_string().into()],
    }];
    assert_eq!(input_messages, expected_input_messages);
    let output = result.get("output").unwrap().as_str().unwrap();
    let output: Vec<ContentBlock> = serde_json::from_str(output).unwrap();
    let tool_call_blocks: Vec<_> = output
        .iter()
        .filter(|block| matches!(block, ContentBlock::ToolCall(_)))
        .collect();

    // Assert exactly one tool call
    assert_eq!(tool_call_blocks.len(), 1, "Expected exactly one tool call");

    let tool_call_block = tool_call_blocks[0];
    match tool_call_block {
        ContentBlock::ToolCall(tool_call) => {
            assert_eq!(tool_call.name, "get_temperature");
            serde_json::from_str::<Value>(&tool_call.arguments.to_lowercase()).unwrap();
        }
        _ => panic!("Unreachable"),
    }
}

pub async fn test_tool_use_tool_choice_required_streaming_inference_request_with_provider(
    provider: E2ETestProvider,
) {
    // Azure and Together don't support `tool_choice: "required"`
    if provider.model_provider_name == "azure" || provider.model_provider_name == "together" {
        return;
    }

    // OpenAI O1 doesn't support streaming responses
    if provider.model_provider_name == "openai" && provider.model_name.starts_with("o1") {
        return;
    }

    let episode_id = Uuid::now_v7();

    let payload = json!({
        "function_name": "weather_helper",
        "episode_id": episode_id,
        "input":{
            "system": {"assistant_name": "Dr. Mehta"},
            "messages": [
                {
                    "role": "user",
                    "content": "What is your name?"
                }
            ]},
        "tool_choice": "required",
        "stream": true,
        "variant_name": provider.variant_name,
    });

    let mut event_source = Client::new()
        .post(get_gateway_endpoint("/inference"))
        .json(&payload)
        .eventsource()
        .unwrap();

    let mut chunks = vec![];
    let mut found_done_chunk = false;
    while let Some(event) = event_source.next().await {
        let event = event.unwrap();
        match event {
            Event::Open => continue,
            Event::Message(message) => {
                if message.data == "[DONE]" {
                    found_done_chunk = true;
                    break;
                }
                chunks.push(message.data);
            }
        }
    }
    assert!(found_done_chunk);

    let mut inference_id = None;
    let mut tool_id: Option<String> = None;
    let mut arguments = String::new();
    let mut input_tokens = 0;
    let mut output_tokens = 0;

    for chunk in chunks {
        let chunk_json: Value = serde_json::from_str(&chunk).unwrap();

        println!("API response chunk: {chunk_json:#?}");

        let chunk_inference_id = chunk_json.get("inference_id").unwrap().as_str().unwrap();
        let chunk_inference_id = Uuid::parse_str(chunk_inference_id).unwrap();
        match inference_id {
            None => inference_id = Some(chunk_inference_id),
            Some(inference_id) => assert_eq!(inference_id, chunk_inference_id),
        }

        let chunk_episode_id = chunk_json.get("episode_id").unwrap().as_str().unwrap();
        let chunk_episode_id = Uuid::parse_str(chunk_episode_id).unwrap();
        assert_eq!(chunk_episode_id, episode_id);

        for block in chunk_json.get("content").unwrap().as_array().unwrap() {
            assert!(block.get("id").is_some());

            let block_type = block.get("type").unwrap().as_str().unwrap();

            match block_type {
                "tool_call" => {
                    assert_eq!(
                        block.get("raw_name").unwrap().as_str().unwrap(),
                        "get_temperature"
                    );

                    let block_tool_id = block.get("id").unwrap().as_str().unwrap();
                    match &tool_id {
                        None => tool_id = Some(block_tool_id.to_string()),
                        Some(tool_id) => assert_eq!(tool_id, block_tool_id),
                    }

                    let chunk_arguments = block.get("raw_arguments").unwrap().as_str().unwrap();
                    arguments.push_str(chunk_arguments);
                }
                "text" => {
                    // Sometimes the model will also return some text
                    // (e.g. "Sure, here's the weather in Tokyo:" + tool call)
                    // We mostly care about the tool call, so we'll ignore the text.
                }
                _ => {
                    panic!("Unexpected block type: {}", block_type);
                }
            }
        }

        if let Some(usage) = chunk_json.get("usage").and_then(|u| u.as_object()) {
            input_tokens += usage.get("input_tokens").unwrap().as_u64().unwrap();
            output_tokens += usage.get("output_tokens").unwrap().as_u64().unwrap();
        }
    }

    // NB: Azure doesn't return usage during streaming
    if provider.variant_name.contains("azure") {
        assert_eq!(input_tokens, 0);
        assert_eq!(output_tokens, 0);
    } else {
        assert!(input_tokens > 0);
        assert!(output_tokens > 0);
    }

    let inference_id = inference_id.unwrap();
    let tool_id = tool_id.unwrap();
    assert!(serde_json::from_str::<Value>(&arguments).is_ok());

    // Sleep for 1 second to allow time for data to be inserted into ClickHouse (trailing writes from API)
    tokio::time::sleep(std::time::Duration::from_millis(100)).await;

    // Check ClickHouse - ChatInference Table
    let clickhouse = get_clickhouse().await;
    let result = select_chat_inference_clickhouse(&clickhouse, inference_id)
        .await
        .unwrap();

    println!("ClickHouse - ChatInference: {result:#?}");

    let id = result.get("id").unwrap().as_str().unwrap();
    let id_uuid = Uuid::parse_str(id).unwrap();
    assert_eq!(id_uuid, inference_id);

    let function_name = result.get("function_name").unwrap().as_str().unwrap();
    assert_eq!(function_name, "weather_helper");

    let variant_name = result.get("variant_name").unwrap().as_str().unwrap();
    assert_eq!(variant_name, provider.variant_name);

    let episode_id_result = result.get("episode_id").unwrap().as_str().unwrap();
    let episode_id_result = Uuid::parse_str(episode_id_result).unwrap();
    assert_eq!(episode_id_result, episode_id);

    let input: Value =
        serde_json::from_str(result.get("input").unwrap().as_str().unwrap()).unwrap();
    let correct_input: Value = json!(
        {
            "system": {
                "assistant_name": "Dr. Mehta"
            },
            "messages": [
                {
                    "role": "user",
                    "content": [{"type": "text", "value": "What is your name?"}]
                }
            ]
        }
    );
    assert_eq!(input, correct_input);

    let output_clickhouse: Vec<Value> =
        serde_json::from_str(result.get("output").unwrap().as_str().unwrap()).unwrap();
    assert!(!output_clickhouse.is_empty()); // could be > 1 if the model returns text as well
    let content_block = output_clickhouse.first().unwrap();
    let content_block_type = content_block.get("type").unwrap().as_str().unwrap();
    assert_eq!(content_block_type, "tool_call");
    assert_eq!(content_block.get("id").unwrap().as_str().unwrap(), tool_id);
    assert_eq!(
        content_block.get("raw_name").unwrap().as_str().unwrap(),
        "get_temperature"
    );
    assert_eq!(
        content_block
            .get("raw_arguments")
            .unwrap()
            .as_str()
            .unwrap(),
        arguments
    );
    assert_eq!(
        content_block.get("name").unwrap().as_str().unwrap(),
        "get_temperature"
    );
    assert_eq!(
        content_block.get("arguments").unwrap().as_object().unwrap(),
        &serde_json::from_str::<serde_json::Map<String, Value>>(&arguments).unwrap()
    );

    let tool_params: Value =
        serde_json::from_str(result.get("tool_params").unwrap().as_str().unwrap()).unwrap();
    assert_eq!(tool_params["tool_choice"], "required");
    assert_eq!(tool_params["parallel_tool_calls"], Value::Null);

    let tools_available = tool_params["tools_available"].as_array().unwrap();
    assert_eq!(tools_available.len(), 1);
    let tool = tools_available.first().unwrap();
    assert_eq!(tool["name"], "get_temperature");
    assert_eq!(
        tool["description"],
        "Get the current temperature in a given location"
    );
    assert_eq!(tool["strict"], false);

    let tool_parameters = tool["parameters"].as_object().unwrap();
    assert_eq!(tool_parameters["type"], "object");
    assert!(tool_parameters.get("properties").is_some());
    assert!(tool_parameters.get("required").is_some());
    assert_eq!(tool_parameters["additionalProperties"], false);

    let properties = tool_parameters["properties"].as_object().unwrap();
    assert!(properties.contains_key("location"));
    assert!(properties.contains_key("units"));

    let location = properties["location"].as_object().unwrap();
    assert_eq!(location["type"], "string");
    assert_eq!(
        location["description"],
        "The location to get the temperature for (e.g. \"New York\")"
    );

    let units = properties["units"].as_object().unwrap();
    assert_eq!(units["type"], "string");
    assert_eq!(
        units["description"],
        "The units to get the temperature in (must be \"fahrenheit\" or \"celsius\")"
    );
    let units_enum = units["enum"].as_array().unwrap();
    assert_eq!(units_enum.len(), 2);
    assert!(units_enum.contains(&json!("fahrenheit")));
    assert!(units_enum.contains(&json!("celsius")));

    let required = tool_parameters["required"].as_array().unwrap();
    assert!(required.contains(&json!("location")));

    // Check if ClickHouse is correct - ModelInference Table
    let result = select_model_inference_clickhouse(&clickhouse, inference_id)
        .await
        .unwrap();

    println!("ClickHouse - ModelInference: {result:#?}");

    let id = result.get("id").unwrap().as_str().unwrap();
    assert!(Uuid::parse_str(id).is_ok());

    let inference_id_result = result.get("inference_id").unwrap().as_str().unwrap();
    let inference_id_result = Uuid::parse_str(inference_id_result).unwrap();
    assert_eq!(inference_id_result, inference_id);

    let model_name = result.get("model_name").unwrap().as_str().unwrap();
    assert_eq!(model_name, provider.model_name);
    let model_provider_name = result.get("model_provider_name").unwrap().as_str().unwrap();
    assert_eq!(model_provider_name, provider.model_provider_name);

    let raw_request = result.get("raw_request").unwrap().as_str().unwrap();
    assert!(raw_request.to_lowercase().contains("what is your name"));
    assert!(
        serde_json::from_str::<Value>(raw_request).is_ok(),
        "raw_request is not a valid JSON"
    );

    let raw_response = result.get("raw_response").unwrap().as_str().unwrap();
    assert!(raw_response.contains("get_temperature"));
    // Check if raw_response is valid JSONL
    for line in raw_response.lines() {
        assert!(serde_json::from_str::<Value>(line).is_ok());
    }

    let input_tokens = result.get("input_tokens").unwrap().as_u64().unwrap();
    let output_tokens = result.get("output_tokens").unwrap().as_u64().unwrap();

    // NB: Azure doesn't support input/output tokens during streaming
    if provider.variant_name.contains("azure") {
        assert_eq!(input_tokens, 0);
        assert_eq!(output_tokens, 0);
    } else {
        assert!(input_tokens > 0);
        assert!(output_tokens > 0);
    }

    let response_time_ms = result.get("response_time_ms").unwrap().as_u64().unwrap();
    assert!(response_time_ms > 0);

    let ttft_ms = result.get("ttft_ms").unwrap().as_u64().unwrap();
    assert!(ttft_ms >= 1);
    assert!(ttft_ms <= response_time_ms);

    let system = result.get("system").unwrap().as_str().unwrap();
    assert_eq!(
        system,
        "You are a helpful and friendly assistant named Dr. Mehta.\n\nPeople will ask you questions about the weather.\n\nIf asked about the weather, just respond with the tool call. Use the \"get_temperature\" tool.\n\nIf provided with a tool result, use it to respond to the user (e.g. \"The weather in New York is 55 degrees Fahrenheit.\")."
    );
    let input_messages = result.get("input_messages").unwrap().as_str().unwrap();
    let input_messages: Vec<RequestMessage> = serde_json::from_str(input_messages).unwrap();
    let expected_input_messages = vec![RequestMessage {
        role: Role::User,
        content: vec!["What is your name?".to_string().into()],
    }];
    assert_eq!(input_messages, expected_input_messages);
    let output = result.get("output").unwrap().as_str().unwrap();
    let output: Vec<ContentBlock> = serde_json::from_str(output).unwrap();
    let tool_call_blocks: Vec<_> = output
        .iter()
        .filter(|block| matches!(block, ContentBlock::ToolCall(_)))
        .collect();

    // Assert exactly one tool call
    assert_eq!(tool_call_blocks.len(), 1, "Expected exactly one tool call");

    let tool_call_block = tool_call_blocks[0];
    match tool_call_block {
        ContentBlock::ToolCall(tool_call) => {
            assert_eq!(tool_call.name, "get_temperature");
            serde_json::from_str::<Value>(&tool_call.arguments.to_lowercase()).unwrap();
        }
        _ => panic!("Unreachable"),
    }
}

pub async fn test_tool_use_tool_choice_none_inference_request_with_provider(
    provider: E2ETestProvider,
) {
    // NOTE: The xAI API occasionally returns mangled output most of the time when this test runs.
    // The bug has been reported to the xAI team.
    //
    // https://gist.github.com/virajmehta/2911580b09713fc58aabfeb9ad62cf3b
    // We have disabled this test for that provider for now.
    if provider.model_provider_name == "xai" {
        return;
    }

    let episode_id = Uuid::now_v7();

    let payload = json!({
        "function_name": "weather_helper",
        "episode_id": episode_id,
        "input":{
            "system": {"assistant_name": "Dr. Mehta"},
            "messages": [
                {
                    "role": "user",
                    "content": "What is the weather like in Tokyo (in Celsius)? Use the `get_temperature` tool."
                }
            ]},
        "tool_choice": "none",
        "stream": false,
        "variant_name": provider.variant_name,
    });

    let response = Client::new()
        .post(get_gateway_endpoint("/inference"))
        .json(&payload)
        .send()
        .await
        .unwrap();

    // Check if the API response is fine
    assert_eq!(response.status(), StatusCode::OK);
    let response_json = response.json::<Value>().await.unwrap();

    println!("API response: {response_json:#?}");

    check_tool_use_tool_choice_none_inference_response(
        response_json,
        &provider,
        Some(episode_id),
        false,
    )
    .await;
}

pub async fn check_tool_use_tool_choice_none_inference_response(
    response_json: Value,
    provider: &E2ETestProvider,
    episode_id: Option<Uuid>,
    is_batch: bool,
) {
    let inference_id = response_json.get("inference_id").unwrap().as_str().unwrap();
    let inference_id = Uuid::parse_str(inference_id).unwrap();

    if let Some(episode_id) = episode_id {
        let episode_id_response = response_json.get("episode_id").unwrap().as_str().unwrap();
        let episode_id_response = Uuid::parse_str(episode_id_response).unwrap();
        assert_eq!(episode_id_response, episode_id);
    }

    let variant_name = response_json.get("variant_name").unwrap().as_str().unwrap();
    assert_eq!(variant_name, provider.variant_name);

    let content = response_json.get("content").unwrap().as_array().unwrap();
    assert!(!content.iter().any(|block| block["type"] == "tool_call"));
    let content_block = content
        .iter()
        .find(|block| block["type"] == "text")
        .unwrap();
    assert!(content_block.get("text").unwrap().as_str().is_some());

    let usage = response_json.get("usage").unwrap();
    let usage = usage.as_object().unwrap();
    let input_tokens = usage.get("input_tokens").unwrap().as_u64().unwrap();
    let output_tokens = usage.get("output_tokens").unwrap().as_u64().unwrap();
    assert!(input_tokens > 0);
    assert!(output_tokens > 0);

    // Sleep to allow time for data to be inserted into ClickHouse (trailing writes from API)
    tokio::time::sleep(std::time::Duration::from_millis(100)).await;

    // Check if ClickHouse is correct - ChatInference table
    let clickhouse = get_clickhouse().await;
    let result = select_chat_inference_clickhouse(&clickhouse, inference_id)
        .await
        .unwrap();

    println!("ClickHouse - ChatInference: {result:#?}");

    let id = result.get("id").unwrap().as_str().unwrap();
    let id_uuid = Uuid::parse_str(id).unwrap();
    assert_eq!(id_uuid, inference_id);

    let function_name = result.get("function_name").unwrap().as_str().unwrap();
    assert_eq!(function_name, "weather_helper");

    let variant_name = result.get("variant_name").unwrap().as_str().unwrap();
    assert_eq!(variant_name, provider.variant_name);

    if let Some(episode_id) = episode_id {
        let episode_id_result = result.get("episode_id").unwrap().as_str().unwrap();
        let episode_id_result = Uuid::parse_str(episode_id_result).unwrap();
        assert_eq!(episode_id_result, episode_id);
    }

    let input: Value =
        serde_json::from_str(result.get("input").unwrap().as_str().unwrap()).unwrap();
    let correct_input: Value = json!(
        {
            "system": {
                "assistant_name": "Dr. Mehta"
            },
            "messages": [
                {
                    "role": "user",
                    "content": [{"type": "text", "value": "What is the weather like in Tokyo (in Celsius)? Use the `get_temperature` tool."}]
                }
            ]
        }
    );
    assert_eq!(input, correct_input);

    let output_clickhouse: Vec<Value> =
        serde_json::from_str(result.get("output").unwrap().as_str().unwrap()).unwrap();
    assert_eq!(output_clickhouse, *content);

    let tool_params: Value =
        serde_json::from_str(result.get("tool_params").unwrap().as_str().unwrap()).unwrap();
    assert_eq!(tool_params["tool_choice"], "none");
    assert_eq!(tool_params["parallel_tool_calls"], Value::Null);

    let tools_available = tool_params["tools_available"].as_array().unwrap();
    assert_eq!(tools_available.len(), 1);
    let tool = tools_available.first().unwrap();
    assert_eq!(tool["name"], "get_temperature");
    assert_eq!(
        tool["description"],
        "Get the current temperature in a given location"
    );
    assert_eq!(tool["strict"], false);

    let tool_parameters = tool["parameters"].as_object().unwrap();
    assert_eq!(tool_parameters["type"], "object");
    assert!(tool_parameters.get("properties").is_some());
    assert!(tool_parameters.get("required").is_some());
    assert_eq!(tool_parameters["additionalProperties"], false);

    let properties = tool_parameters["properties"].as_object().unwrap();
    assert!(properties.contains_key("location"));
    assert!(properties.contains_key("units"));

    let location = properties["location"].as_object().unwrap();
    assert_eq!(location["type"], "string");
    assert_eq!(
        location["description"],
        "The location to get the temperature for (e.g. \"New York\")"
    );

    let units = properties["units"].as_object().unwrap();
    assert_eq!(units["type"], "string");
    assert_eq!(
        units["description"],
        "The units to get the temperature in (must be \"fahrenheit\" or \"celsius\")"
    );
    let units_enum = units["enum"].as_array().unwrap();
    assert_eq!(units_enum.len(), 2);
    assert!(units_enum.contains(&json!("fahrenheit")));
    assert!(units_enum.contains(&json!("celsius")));

    let required = tool_parameters["required"].as_array().unwrap();
    assert!(required.contains(&json!("location")));

    // Check if ClickHouse is correct - ModelInference Table
    let result = select_model_inference_clickhouse(&clickhouse, inference_id)
        .await
        .unwrap();

    println!("ClickHouse - ModelInference: {result:#?}");

    let id = result.get("id").unwrap().as_str().unwrap();
    assert!(Uuid::parse_str(id).is_ok());

    let inference_id_result = result.get("inference_id").unwrap().as_str().unwrap();
    let inference_id_result = Uuid::parse_str(inference_id_result).unwrap();
    assert_eq!(inference_id_result, inference_id);

    let model_name = result.get("model_name").unwrap().as_str().unwrap();
    assert_eq!(model_name, provider.model_name);
    let model_provider_name = result.get("model_provider_name").unwrap().as_str().unwrap();
    assert_eq!(model_provider_name, provider.model_provider_name);

    let raw_request = result.get("raw_request").unwrap().as_str().unwrap();
    assert!(raw_request.to_lowercase().contains("tokyo"));
    assert!(raw_request.to_lowercase().contains("celsius"));
    assert!(
        serde_json::from_str::<Value>(raw_request).is_ok(),
        "raw_request is not a valid JSON"
    );

    assert!(result.get("raw_response").unwrap().as_str().is_some());

    let input_tokens = result.get("input_tokens").unwrap().as_u64().unwrap();
    assert!(input_tokens > 0);
    let output_tokens = result.get("output_tokens").unwrap().as_u64().unwrap();
    assert!(output_tokens > 0);
    if !is_batch {
        let response_time_ms = result.get("response_time_ms").unwrap().as_u64().unwrap();
        assert!(response_time_ms > 0);
        assert!(result.get("ttft_ms").unwrap().is_null());
    }

    let system = result.get("system").unwrap().as_str().unwrap();
    assert_eq!(
        system,
        "You are a helpful and friendly assistant named Dr. Mehta.\n\nPeople will ask you questions about the weather.\n\nIf asked about the weather, just respond with the tool call. Use the \"get_temperature\" tool.\n\nIf provided with a tool result, use it to respond to the user (e.g. \"The weather in New York is 55 degrees Fahrenheit.\")."
    );
    let input_messages = result.get("input_messages").unwrap().as_str().unwrap();
    let input_messages: Vec<RequestMessage> = serde_json::from_str(input_messages).unwrap();
    let expected_input_messages = vec![RequestMessage {
        role: Role::User,
        content: vec![
            "What is the weather like in Tokyo (in Celsius)? Use the `get_temperature` tool."
                .to_string()
                .into(),
        ],
    }];
    assert_eq!(input_messages, expected_input_messages);
    let output = result.get("output").unwrap().as_str().unwrap();
    let output: Vec<ContentBlock> = serde_json::from_str(output).unwrap();
    let first = output.first().unwrap();
    match first {
        ContentBlock::Text(_text) => {}
        _ => {
            panic!("Expected a text block, got {:?}", first);
        }
    }
}

pub async fn test_tool_use_tool_choice_none_streaming_inference_request_with_provider(
    provider: E2ETestProvider,
) {
    // OpenAI O1 doesn't support streaming responses
    if provider.model_provider_name == "openai" && provider.model_name.starts_with("o1") {
        return;
    }

    // NOTE: the xAI API now returns mangled output most of the time when this test runs.
    // The bug has been reported to the xAI team.
    //
    // https://gist.github.com/virajmehta/2911580b09713fc58aabfeb9ad62cf3b
    // We have disabled this test for that provider for now.
    if provider.model_provider_name == "xai" {
        return;
    }
    let episode_id = Uuid::now_v7();

    let payload = json!({
        "function_name": "weather_helper",
        "episode_id": episode_id,
        "input":{
            "system": {"assistant_name": "Dr. Mehta"},
            "messages": [
                {
                    "role": "user",
                    "content": "What is the weather like in Tokyo (in Celsius)? Use the `get_temperature` tool."
                }
            ]},
        "tool_choice": "none",
        "stream": true,
        "variant_name": provider.variant_name,
    });

    let mut event_source = Client::new()
        .post(get_gateway_endpoint("/inference"))
        .json(&payload)
        .eventsource()
        .unwrap();

    let mut chunks = vec![];
    let mut found_done_chunk = false;
    while let Some(event) = event_source.next().await {
        let event = event.unwrap();
        match event {
            Event::Open => continue,
            Event::Message(message) => {
                if message.data == "[DONE]" {
                    found_done_chunk = true;
                    break;
                }
                chunks.push(message.data);
            }
        }
    }
    assert!(found_done_chunk);

    let mut inference_id = None;
    let mut full_text = String::new();
    let mut input_tokens = 0;
    let mut output_tokens = 0;

    for chunk in chunks {
        let chunk_json: Value = serde_json::from_str(&chunk).unwrap();

        println!("API response chunk: {chunk_json:#?}");

        let chunk_inference_id = chunk_json.get("inference_id").unwrap().as_str().unwrap();
        let chunk_inference_id = Uuid::parse_str(chunk_inference_id).unwrap();
        match inference_id {
            None => inference_id = Some(chunk_inference_id),
            Some(inference_id) => assert_eq!(inference_id, chunk_inference_id),
        }

        let chunk_episode_id = chunk_json.get("episode_id").unwrap().as_str().unwrap();
        let chunk_episode_id = Uuid::parse_str(chunk_episode_id).unwrap();
        assert_eq!(chunk_episode_id, episode_id);

        for block in chunk_json.get("content").unwrap().as_array().unwrap() {
            assert!(block.get("id").is_some());

            let block_type = block.get("type").unwrap().as_str().unwrap();

            match block_type {
                "tool_call" => {
                    panic!("Tool call found in streaming inference response");
                }
                "text" => {
                    full_text.push_str(block.get("text").unwrap().as_str().unwrap());
                }
                _ => {
                    panic!("Unexpected block type: {}", block_type);
                }
            }
        }

        if let Some(usage) = chunk_json.get("usage").and_then(|u| u.as_object()) {
            input_tokens += usage.get("input_tokens").unwrap().as_u64().unwrap();
            output_tokens += usage.get("output_tokens").unwrap().as_u64().unwrap();
        }
    }

    // NB: Azure doesn't return usage during streaming
    if provider.variant_name.contains("azure") {
        assert_eq!(input_tokens, 0);
        assert_eq!(output_tokens, 0);
    } else {
        assert!(input_tokens > 0);
        assert!(output_tokens > 0);
    }

    let inference_id = inference_id.unwrap();

    // Sleep for 1 second to allow time for data to be inserted into ClickHouse (trailing writes from API)
    tokio::time::sleep(std::time::Duration::from_millis(100)).await;

    // Check ClickHouse - ChatInference Table
    let clickhouse = get_clickhouse().await;
    let result = select_chat_inference_clickhouse(&clickhouse, inference_id)
        .await
        .unwrap();

    println!("ClickHouse - ChatInference: {result:#?}");

    let id = result.get("id").unwrap().as_str().unwrap();
    let id_uuid = Uuid::parse_str(id).unwrap();
    assert_eq!(id_uuid, inference_id);

    let function_name = result.get("function_name").unwrap().as_str().unwrap();
    assert_eq!(function_name, "weather_helper");

    let variant_name = result.get("variant_name").unwrap().as_str().unwrap();
    assert_eq!(variant_name, provider.variant_name);

    let episode_id_result = result.get("episode_id").unwrap().as_str().unwrap();
    let episode_id_result = Uuid::parse_str(episode_id_result).unwrap();
    assert_eq!(episode_id_result, episode_id);

    let input: Value =
        serde_json::from_str(result.get("input").unwrap().as_str().unwrap()).unwrap();
    let correct_input: Value = json!(
        {
            "system": {
                "assistant_name": "Dr. Mehta"
            },
            "messages": [
                {
                    "role": "user",
                    "content": [{"type": "text", "value": "What is the weather like in Tokyo (in Celsius)? Use the `get_temperature` tool."}]
                }
            ]
        }
    );
    assert_eq!(input, correct_input);

    let output_clickhouse: Vec<Value> =
        serde_json::from_str(result.get("output").unwrap().as_str().unwrap()).unwrap();

    assert!(!output_clickhouse
        .iter()
        .any(|block| block["type"] == "tool_call"));

    let content_block = output_clickhouse.first().unwrap();
    let content_block_type = content_block.get("type").unwrap().as_str().unwrap();
    assert_eq!(content_block_type, "text");
    assert!(content_block.get("text").unwrap().as_str().is_some());

    let tool_params: Value =
        serde_json::from_str(result.get("tool_params").unwrap().as_str().unwrap()).unwrap();
    assert_eq!(tool_params["tool_choice"], "none");
    assert_eq!(tool_params["parallel_tool_calls"], Value::Null);

    let tools_available = tool_params["tools_available"].as_array().unwrap();
    assert_eq!(tools_available.len(), 1);

    let tool = tools_available
        .iter()
        .find(|tool| tool["name"] == "get_temperature")
        .unwrap();
    assert_eq!(
        tool["description"],
        "Get the current temperature in a given location"
    );
    assert_eq!(tool["strict"], false);

    let tool_parameters = tool["parameters"].as_object().unwrap();
    assert_eq!(tool_parameters["type"], "object");
    assert!(tool_parameters.get("properties").is_some());
    assert!(tool_parameters.get("required").is_some());
    assert_eq!(tool_parameters["additionalProperties"], false);

    let properties = tool_parameters["properties"].as_object().unwrap();
    assert!(properties.contains_key("location"));
    assert!(properties.contains_key("units"));

    let location = properties["location"].as_object().unwrap();
    assert_eq!(location["type"], "string");
    assert_eq!(
        location["description"],
        "The location to get the temperature for (e.g. \"New York\")"
    );

    let units = properties["units"].as_object().unwrap();
    assert_eq!(units["type"], "string");
    assert_eq!(
        units["description"],
        "The units to get the temperature in (must be \"fahrenheit\" or \"celsius\")"
    );
    let units_enum = units["enum"].as_array().unwrap();
    assert_eq!(units_enum.len(), 2);
    assert!(units_enum.contains(&json!("fahrenheit")));
    assert!(units_enum.contains(&json!("celsius")));

    let required = tool_parameters["required"].as_array().unwrap();
    assert!(required.contains(&json!("location")));

    // Check if ClickHouse is correct - ModelInference Table
    let result = select_model_inference_clickhouse(&clickhouse, inference_id)
        .await
        .unwrap();

    println!("ClickHouse - ModelInference: {result:#?}");

    let id = result.get("id").unwrap().as_str().unwrap();
    assert!(Uuid::parse_str(id).is_ok());

    let inference_id_result = result.get("inference_id").unwrap().as_str().unwrap();
    let inference_id_result = Uuid::parse_str(inference_id_result).unwrap();
    assert_eq!(inference_id_result, inference_id);

    let model_name = result.get("model_name").unwrap().as_str().unwrap();
    assert_eq!(model_name, provider.model_name);
    let model_provider_name = result.get("model_provider_name").unwrap().as_str().unwrap();
    assert_eq!(model_provider_name, provider.model_provider_name);

    let raw_request = result.get("raw_request").unwrap().as_str().unwrap();
    assert!(raw_request
        .to_lowercase()
        .contains("what is the weather like in tokyo (in celsius)"));
    assert!(
        serde_json::from_str::<Value>(raw_request).is_ok(),
        "raw_request is not a valid JSON"
    );

    let raw_response = result.get("raw_response").unwrap().as_str().unwrap();
    // Check if raw_response is valid JSONL
    for line in raw_response.lines() {
        assert!(serde_json::from_str::<Value>(line).is_ok());
    }

    let input_tokens = result.get("input_tokens").unwrap();
    let output_tokens = result.get("output_tokens").unwrap();

    // NB: Azure doesn't support input/output tokens during streaming
    if provider.variant_name.contains("azure") {
        assert!(input_tokens.is_null());
        assert!(output_tokens.is_null());
    } else {
        assert!(input_tokens.as_u64().unwrap() > 0);
        assert!(output_tokens.as_u64().unwrap() > 0);
    }

    let response_time_ms = result.get("response_time_ms").unwrap().as_u64().unwrap();
    assert!(response_time_ms > 0);

    let ttft_ms = result.get("ttft_ms").unwrap().as_u64().unwrap();
    assert!(ttft_ms >= 1);
    assert!(ttft_ms <= response_time_ms);

    let system = result.get("system").unwrap().as_str().unwrap();
    assert_eq!(
        system,
        "You are a helpful and friendly assistant named Dr. Mehta.\n\nPeople will ask you questions about the weather.\n\nIf asked about the weather, just respond with the tool call. Use the \"get_temperature\" tool.\n\nIf provided with a tool result, use it to respond to the user (e.g. \"The weather in New York is 55 degrees Fahrenheit.\")."
    );
    let input_messages = result.get("input_messages").unwrap().as_str().unwrap();
    let input_messages: Vec<RequestMessage> = serde_json::from_str(input_messages).unwrap();
    let expected_input_messages = vec![RequestMessage {
        role: Role::User,
        content: vec![
            "What is the weather like in Tokyo (in Celsius)? Use the `get_temperature` tool."
                .to_string()
                .into(),
        ],
    }];
    assert_eq!(input_messages, expected_input_messages);
    let output = result.get("output").unwrap().as_str().unwrap();
    let output: Vec<ContentBlock> = serde_json::from_str(output).unwrap();
    let first = output.first().unwrap();
    match first {
        ContentBlock::Text(_text) => {}
        _ => {
            panic!("Expected a text block, got {:?}", first);
        }
    }
}

pub async fn test_tool_use_tool_choice_specific_inference_request_with_provider(
    provider: E2ETestProvider,
) {
    // GCP Vertex AI, Mistral, and Together don't support ToolChoice::Specific.
    // (Together AI claims to support it, but we can't get it to behave strictly.)
    // In those cases, we use ToolChoice::Any with a single tool under the hood.
    // Even then, they seem to hallucinate a new tool.
    if provider.model_provider_name.contains("gcp_vertex")
        || provider.model_provider_name == "mistral"
        || provider.model_provider_name == "together"
    {
        return;
    }

    // OpenAI O1 doesn't support streaming responses
    if provider.model_provider_name == "openai" && provider.model_name.starts_with("o1") {
        return;
    }

    let episode_id = Uuid::now_v7();

    let payload = json!({
        "function_name": "weather_helper",
        "episode_id": episode_id,
        "input":{
            "system": {"assistant_name": "Dr. Mehta"},
            "messages": [
                {
                    "role": "user",
                    "content": "What is the temperature like in Tokyo (in Celsius)? Use the `get_temperature` tool."
                }
            ]},
        "tool_choice": {"specific": "self_destruct"},
        "additional_tools": [
            {
                "name": "self_destruct",
                "description": "Do not call this function under any circumstances.",
                "parameters": {
                    "type": "object",
                    "properties": {
                        "fast": {
                            "type": "boolean",
                            "description": "Whether to use a fast method to self-destruct."
                        },
                    },
                    "required": ["fast"],
                    "additionalProperties": false
                },
            }
        ],
        "stream": false,
        "variant_name": provider.variant_name,
    });

    let response = Client::new()
        .post(get_gateway_endpoint("/inference"))
        .json(&payload)
        .send()
        .await
        .unwrap();

    // Check if the API response is fine
    assert_eq!(response.status(), StatusCode::OK);
    let response_json = response.json::<Value>().await.unwrap();

    println!("API response: {response_json:#?}");
    check_tool_use_tool_choice_specific_inference_response(
        response_json,
        &provider,
        Some(episode_id),
        false,
    )
    .await;
}

pub async fn check_tool_use_tool_choice_specific_inference_response(
    response_json: Value,
    provider: &E2ETestProvider,
    episode_id: Option<Uuid>,
    is_batch: bool,
) {
    let inference_id = response_json.get("inference_id").unwrap().as_str().unwrap();
    let inference_id = Uuid::parse_str(inference_id).unwrap();

    if let Some(episode_id) = episode_id {
        let episode_id_response = response_json.get("episode_id").unwrap().as_str().unwrap();
        let episode_id_response = Uuid::parse_str(episode_id_response).unwrap();
        assert_eq!(episode_id_response, episode_id);
    }

    let variant_name = response_json.get("variant_name").unwrap().as_str().unwrap();
    assert_eq!(variant_name, provider.variant_name);

    let content = response_json.get("content").unwrap().as_array().unwrap();
    assert!(!content.is_empty()); // could be > 1 if the model returns text as well
    let content_block = content
        .iter()
        .find(|block| block["type"] == "tool_call")
        .unwrap();
    let content_block_type = content_block.get("type").unwrap().as_str().unwrap();
    assert_eq!(content_block_type, "tool_call");

    assert!(content_block.get("id").unwrap().as_str().is_some());

    let raw_name = content_block.get("raw_name").unwrap().as_str().unwrap();
    assert_eq!(raw_name, "self_destruct");
    let name = content_block.get("name").unwrap().as_str().unwrap();
    assert_eq!(name, "self_destruct");

    let raw_arguments = content_block
        .get("raw_arguments")
        .unwrap()
        .as_str()
        .unwrap();
    let raw_arguments: Value = serde_json::from_str(raw_arguments).unwrap();
    let raw_arguments = raw_arguments.as_object().unwrap();
    assert!(raw_arguments.len() == 1);
    assert!(raw_arguments.get("fast").unwrap().as_bool().is_some());

    let arguments = content_block.get("arguments").unwrap();
    let arguments = arguments.as_object().unwrap();
    assert!(arguments.len() == 1);
    assert!(arguments.get("fast").unwrap().as_bool().is_some());

    let usage = response_json.get("usage").unwrap();
    let usage = usage.as_object().unwrap();
    let input_tokens = usage.get("input_tokens").unwrap().as_u64().unwrap();
    let output_tokens = usage.get("output_tokens").unwrap().as_u64().unwrap();
    assert!(input_tokens > 0);
    assert!(output_tokens > 0);

    // Sleep to allow time for data to be inserted into ClickHouse (trailing writes from API)
    tokio::time::sleep(std::time::Duration::from_millis(100)).await;

    // Check if ClickHouse is correct - ChatInference table
    let clickhouse = get_clickhouse().await;
    let result = select_chat_inference_clickhouse(&clickhouse, inference_id)
        .await
        .unwrap();

    println!("ClickHouse - ChatInference: {result:#?}");

    let id = result.get("id").unwrap().as_str().unwrap();
    let id_uuid = Uuid::parse_str(id).unwrap();
    assert_eq!(id_uuid, inference_id);

    let function_name = result.get("function_name").unwrap().as_str().unwrap();
    assert_eq!(function_name, "weather_helper");

    let variant_name = result.get("variant_name").unwrap().as_str().unwrap();
    assert_eq!(variant_name, provider.variant_name);

    if let Some(episode_id) = episode_id {
        let episode_id_result = result.get("episode_id").unwrap().as_str().unwrap();
        let episode_id_result = Uuid::parse_str(episode_id_result).unwrap();
        assert_eq!(episode_id_result, episode_id);
    }

    let input: Value =
        serde_json::from_str(result.get("input").unwrap().as_str().unwrap()).unwrap();
    let correct_input: Value = json!(
        {
            "system": {
                "assistant_name": "Dr. Mehta"
            },
            "messages": [
                {
                    "role": "user",
                    "content": [{"type": "text", "value": "What is the temperature like in Tokyo (in Celsius)? Use the `get_temperature` tool."}]
                }
            ]
        }
    );
    assert_eq!(input, correct_input);

    let output_clickhouse: Vec<Value> =
        serde_json::from_str(result.get("output").unwrap().as_str().unwrap()).unwrap();
    assert_eq!(output_clickhouse, *content);

    let tool_params: Value =
        serde_json::from_str(result.get("tool_params").unwrap().as_str().unwrap()).unwrap();
    assert_eq!(
        tool_params["tool_choice"],
        json!({"specific": "self_destruct"})
    );
    assert_eq!(tool_params["parallel_tool_calls"], Value::Null);

    let tools_available = tool_params["tools_available"].as_array().unwrap();
    assert_eq!(tools_available.len(), 2);
    let tool = tools_available
        .iter()
        .find(|tool| tool["name"] == "get_temperature")
        .unwrap();
    assert_eq!(tool["name"], "get_temperature");
    assert_eq!(
        tool["description"],
        "Get the current temperature in a given location"
    );
    assert_eq!(tool["strict"], false);

    let tool_parameters = tool["parameters"].as_object().unwrap();
    assert_eq!(tool_parameters["type"], "object");
    assert!(tool_parameters.get("properties").is_some());
    assert!(tool_parameters.get("required").is_some());
    assert_eq!(tool_parameters["additionalProperties"], false);

    let properties = tool_parameters["properties"].as_object().unwrap();
    assert!(properties.contains_key("location"));
    assert!(properties.contains_key("units"));

    let location = properties["location"].as_object().unwrap();
    assert_eq!(location["type"], "string");
    assert_eq!(
        location["description"],
        "The location to get the temperature for (e.g. \"New York\")"
    );

    let units = properties["units"].as_object().unwrap();
    assert_eq!(units["type"], "string");
    assert_eq!(
        units["description"],
        "The units to get the temperature in (must be \"fahrenheit\" or \"celsius\")"
    );
    let units_enum = units["enum"].as_array().unwrap();
    assert_eq!(units_enum.len(), 2);
    assert!(units_enum.contains(&json!("fahrenheit")));
    assert!(units_enum.contains(&json!("celsius")));

    let required = tool_parameters["required"].as_array().unwrap();
    assert!(required.contains(&json!("location")));

    let tool = tools_available
        .iter()
        .find(|tool| tool["name"] == "self_destruct")
        .unwrap();
    assert_eq!(
        tool["description"],
        "Do not call this function under any circumstances."
    );
    assert_eq!(tool["strict"], false);

    let tool_parameters = tool["parameters"].as_object().unwrap();
    assert_eq!(tool_parameters["type"], "object");
    assert!(tool_parameters.get("properties").is_some());
    assert!(tool_parameters
        .get("required")
        .unwrap()
        .as_array()
        .unwrap()
        .contains(&json!("fast")));
    assert_eq!(tool_parameters["additionalProperties"], false);

    let properties = tool_parameters["properties"].as_object().unwrap();
    println!("Properties: {properties:#?}");
    assert!(properties.get("fast").is_some());

    // Check if ClickHouse is correct - ModelInference Table
    let result = select_model_inference_clickhouse(&clickhouse, inference_id)
        .await
        .unwrap();

    println!("ClickHouse - ModelInference: {result:#?}");

    let id = result.get("id").unwrap().as_str().unwrap();
    assert!(Uuid::parse_str(id).is_ok());

    let inference_id_result = result.get("inference_id").unwrap().as_str().unwrap();
    let inference_id_result = Uuid::parse_str(inference_id_result).unwrap();
    assert_eq!(inference_id_result, inference_id);

    let model_name = result.get("model_name").unwrap().as_str().unwrap();
    assert_eq!(model_name, provider.model_name);
    let model_provider_name = result.get("model_provider_name").unwrap().as_str().unwrap();
    assert_eq!(model_provider_name, provider.model_provider_name);

    let raw_request = result.get("raw_request").unwrap().as_str().unwrap();
    assert!(raw_request.contains("self_destruct"));
    assert!(raw_request.to_lowercase().contains("tokyo"));
    assert!(
        serde_json::from_str::<Value>(raw_request).is_ok(),
        "raw_request is not a valid JSON"
    );

    let raw_response = result.get("raw_response").unwrap().as_str().unwrap();
    assert!(raw_response.contains("self_destruct"));

    let input_tokens = result.get("input_tokens").unwrap().as_u64().unwrap();
    assert!(input_tokens > 0);
    let output_tokens = result.get("output_tokens").unwrap().as_u64().unwrap();
    assert!(output_tokens > 0);
    if !is_batch {
        let response_time_ms = result.get("response_time_ms").unwrap().as_u64().unwrap();
        assert!(response_time_ms > 0);
        assert!(result.get("ttft_ms").unwrap().is_null());
    }

    let system = result.get("system").unwrap().as_str().unwrap();
    assert_eq!(
        system,
        "You are a helpful and friendly assistant named Dr. Mehta.\n\nPeople will ask you questions about the weather.\n\nIf asked about the weather, just respond with the tool call. Use the \"get_temperature\" tool.\n\nIf provided with a tool result, use it to respond to the user (e.g. \"The weather in New York is 55 degrees Fahrenheit.\")."
    );
    let input_messages = result.get("input_messages").unwrap().as_str().unwrap();
    let input_messages: Vec<RequestMessage> = serde_json::from_str(input_messages).unwrap();
    let expected_input_messages = vec![RequestMessage {
        role: Role::User,
        content: vec![
            "What is the temperature like in Tokyo (in Celsius)? Use the `get_temperature` tool."
                .to_string()
                .into(),
        ],
    }];
    assert_eq!(input_messages, expected_input_messages);
    let output = result.get("output").unwrap().as_str().unwrap();
    let output: Vec<ContentBlock> = serde_json::from_str(output).unwrap();
    let tool_call_blocks: Vec<_> = output
        .iter()
        .filter(|block| matches!(block, ContentBlock::ToolCall(_)))
        .collect();

    // Assert exactly one tool call
    assert_eq!(tool_call_blocks.len(), 1, "Expected exactly one tool call");

    let tool_call_block = tool_call_blocks[0];
    match tool_call_block {
        ContentBlock::ToolCall(tool_call) => {
            assert_eq!(tool_call.name, "self_destruct");
            serde_json::from_str::<Value>(&tool_call.arguments.to_lowercase()).unwrap();
        }
        _ => panic!("Unreachable"),
    }
}

pub async fn test_tool_use_tool_choice_specific_streaming_inference_request_with_provider(
    provider: E2ETestProvider,
) {
    // GCP Vertex AI, Mistral, and Together don't support ToolChoice::Specific.
    // (Together AI claims to support it, but we can't get it to behave strictly.)
    // In those cases, we use ToolChoice::Any with a single tool under the hood.
    // Even then, they seem to hallucinate a new tool.
    if provider.model_provider_name.contains("gcp_vertex")
        || provider.model_provider_name == "mistral"
        || provider.model_provider_name == "together"
    {
        return;
    }

    // OpenAI O1 doesn't support streaming responses
    if provider.model_provider_name == "openai" && provider.model_name.starts_with("o1") {
        return;
    }

    let episode_id = Uuid::now_v7();

    let payload = json!({
        "function_name": "weather_helper",
        "episode_id": episode_id,
        "input":{
            "system": {"assistant_name": "Dr. Mehta"},
            "messages": [
                {
                    "role": "user",
                    "content": "What is the temperature like in Tokyo (in Celsius)? Use the `get_temperature` tool."
                }
            ]},
        "additional_tools": [
            {
                "name": "self_destruct",
                "description": "Do not call this function under any circumstances.",
                "parameters": {
                    "type": "object",
                    "properties": {
                        "fast": {
                            "type": "boolean",
                            "description": "Whether to use a fast method to self-destruct."
                        },
                    },
                    "required": ["fast"],
                    "additionalProperties": false
                },
            }
        ],
        "tool_choice": {"specific": "self_destruct"},
        "stream": true,
        "variant_name": provider.variant_name,
    });

    let mut event_source = Client::new()
        .post(get_gateway_endpoint("/inference"))
        .json(&payload)
        .eventsource()
        .unwrap();

    let mut chunks = vec![];
    let mut found_done_chunk = false;
    while let Some(event) = event_source.next().await {
        let event = event.unwrap();
        match event {
            Event::Open => continue,
            Event::Message(message) => {
                if message.data == "[DONE]" {
                    found_done_chunk = true;
                    break;
                }
                chunks.push(message.data);
            }
        }
    }
    assert!(found_done_chunk);

    let mut inference_id = None;
    let mut tool_id: Option<String> = None;
    let mut arguments = String::new();
    let mut input_tokens = 0;
    let mut output_tokens = 0;

    for chunk in chunks {
        let chunk_json: Value = serde_json::from_str(&chunk).unwrap();

        println!("API response chunk: {chunk_json:#?}");

        let chunk_inference_id = chunk_json.get("inference_id").unwrap().as_str().unwrap();
        let chunk_inference_id = Uuid::parse_str(chunk_inference_id).unwrap();
        match inference_id {
            None => inference_id = Some(chunk_inference_id),
            Some(inference_id) => assert_eq!(inference_id, chunk_inference_id),
        }

        let chunk_episode_id = chunk_json.get("episode_id").unwrap().as_str().unwrap();
        let chunk_episode_id = Uuid::parse_str(chunk_episode_id).unwrap();
        assert_eq!(chunk_episode_id, episode_id);

        for block in chunk_json.get("content").unwrap().as_array().unwrap() {
            assert!(block.get("id").is_some());

            let block_type = block.get("type").unwrap().as_str().unwrap();

            match block_type {
                "tool_call" => {
                    assert_eq!(
                        block.get("raw_name").unwrap().as_str().unwrap(),
                        "self_destruct"
                    );

                    let block_tool_id = block.get("id").unwrap().as_str().unwrap();
                    match &tool_id {
                        None => tool_id = Some(block_tool_id.to_string()),
                        Some(tool_id) => assert_eq!(
                            tool_id, block_tool_id,
                            "Provider returned multiple tool calls"
                        ),
                    }

                    let chunk_arguments = block.get("raw_arguments").unwrap().as_str().unwrap();
                    arguments.push_str(chunk_arguments);
                }
                "text" => {
                    // Sometimes the model will also return some text
                    // (e.g. "Sure, here's the weather in Tokyo:" + tool call)
                    // We mostly care about the tool call, so we'll ignore the text.
                }
                _ => {
                    panic!("Unexpected block type: {}", block_type);
                }
            }
        }

        if let Some(usage) = chunk_json.get("usage").and_then(|u| u.as_object()) {
            input_tokens += usage.get("input_tokens").unwrap().as_u64().unwrap();
            output_tokens += usage.get("output_tokens").unwrap().as_u64().unwrap();
        }
    }

    // NB: Azure doesn't return usage during streaming
    if provider.variant_name.contains("azure") {
        assert_eq!(input_tokens, 0);
        assert_eq!(output_tokens, 0);
    } else {
        assert!(input_tokens > 0);
        assert!(output_tokens > 0);
    }

    let inference_id = inference_id.unwrap();
    let tool_id = tool_id.unwrap();
    assert!(
        serde_json::from_str::<Value>(&arguments).is_ok(),
        "Arguments: {arguments}"
    );

    // Sleep for 1 second to allow time for data to be inserted into ClickHouse (trailing writes from API)
    tokio::time::sleep(std::time::Duration::from_millis(100)).await;

    // Check ClickHouse - ChatInference Table
    let clickhouse = get_clickhouse().await;
    let result = select_chat_inference_clickhouse(&clickhouse, inference_id)
        .await
        .unwrap();

    println!("ClickHouse - ChatInference: {result:#?}");

    let id = result.get("id").unwrap().as_str().unwrap();
    let id_uuid = Uuid::parse_str(id).unwrap();
    assert_eq!(id_uuid, inference_id);

    let function_name = result.get("function_name").unwrap().as_str().unwrap();
    assert_eq!(function_name, "weather_helper");

    let variant_name = result.get("variant_name").unwrap().as_str().unwrap();
    assert_eq!(variant_name, provider.variant_name);

    let episode_id_result = result.get("episode_id").unwrap().as_str().unwrap();
    let episode_id_result = Uuid::parse_str(episode_id_result).unwrap();
    assert_eq!(episode_id_result, episode_id);

    let input: Value =
        serde_json::from_str(result.get("input").unwrap().as_str().unwrap()).unwrap();
    let correct_input: Value = json!(
        {
            "system": {
                "assistant_name": "Dr. Mehta"
            },
            "messages": [
                {
                    "role": "user",
                    "content": [{"type": "text", "value": "What is the temperature like in Tokyo (in Celsius)? Use the `get_temperature` tool."}]
                }
            ]
        }
    );
    assert_eq!(input, correct_input);

    let output_clickhouse: Vec<Value> =
        serde_json::from_str(result.get("output").unwrap().as_str().unwrap()).unwrap();
    assert!(!output_clickhouse.is_empty()); // could be > 1 if the model returns text as well
    let content_block = output_clickhouse.first().unwrap();
    let content_block_type = content_block.get("type").unwrap().as_str().unwrap();
    assert_eq!(content_block_type, "tool_call");
    assert_eq!(content_block.get("id").unwrap().as_str().unwrap(), tool_id);
    assert_eq!(
        content_block.get("raw_name").unwrap().as_str().unwrap(),
        "self_destruct"
    );
    assert_eq!(
        content_block
            .get("raw_arguments")
            .unwrap()
            .as_str()
            .unwrap(),
        arguments
    );
    assert_eq!(
        content_block.get("name").unwrap().as_str().unwrap(),
        "self_destruct"
    );
    assert_eq!(
        content_block
            .get("raw_arguments")
            .unwrap()
            .as_str()
            .unwrap(),
        arguments
    );

    let tool_params: Value =
        serde_json::from_str(result.get("tool_params").unwrap().as_str().unwrap()).unwrap();
    assert_eq!(
        tool_params["tool_choice"],
        json!({"specific": "self_destruct"})
    );
    assert_eq!(tool_params["parallel_tool_calls"], Value::Null);

    let tools_available = tool_params["tools_available"].as_array().unwrap();
    assert_eq!(tools_available.len(), 2);
    let tool = tools_available
        .iter()
        .find(|t| t["name"] == "get_temperature")
        .unwrap();
    assert_eq!(tool["name"], "get_temperature");
    assert_eq!(
        tool["description"],
        "Get the current temperature in a given location"
    );
    assert_eq!(tool["strict"], false);

    let tool_parameters = tool["parameters"].as_object().unwrap();
    assert_eq!(tool_parameters["type"], "object");
    assert!(tool_parameters.get("properties").is_some());
    assert!(tool_parameters.get("required").is_some());
    assert_eq!(tool_parameters["additionalProperties"], false);

    let properties = tool_parameters["properties"].as_object().unwrap();
    assert!(properties.contains_key("location"));
    assert!(properties.contains_key("units"));

    let location = properties["location"].as_object().unwrap();
    assert_eq!(location["type"], "string");
    assert_eq!(
        location["description"],
        "The location to get the temperature for (e.g. \"New York\")"
    );

    let units = properties["units"].as_object().unwrap();
    assert_eq!(units["type"], "string");
    assert_eq!(
        units["description"],
        "The units to get the temperature in (must be \"fahrenheit\" or \"celsius\")"
    );
    let units_enum = units["enum"].as_array().unwrap();
    assert_eq!(units_enum.len(), 2);
    assert!(units_enum.contains(&json!("fahrenheit")));
    assert!(units_enum.contains(&json!("celsius")));

    let required = tool_parameters["required"].as_array().unwrap();
    assert!(required.contains(&json!("location")));

    let tool = tools_available
        .iter()
        .find(|t| t["name"] == "self_destruct")
        .unwrap();

    assert_eq!(
        tool["description"],
        "Do not call this function under any circumstances."
    );
    assert_eq!(tool["strict"], false);

    let tool_parameters = tool["parameters"].as_object().unwrap();
    assert_eq!(tool_parameters["type"], "object");
    assert!(tool_parameters.get("properties").is_some());
    assert!(tool_parameters
        .get("required")
        .unwrap()
        .as_array()
        .unwrap()
        .contains(&json!("fast")));
    assert_eq!(tool_parameters["additionalProperties"], false);

    let properties = tool_parameters["properties"].as_object().unwrap();
    assert!(properties.contains_key("fast"));

    // Check if ClickHouse is correct - ModelInference Table
    let result = select_model_inference_clickhouse(&clickhouse, inference_id)
        .await
        .unwrap();

    println!("ClickHouse - ModelInference: {result:#?}");

    let id = result.get("id").unwrap().as_str().unwrap();
    assert!(Uuid::parse_str(id).is_ok());

    let inference_id_result = result.get("inference_id").unwrap().as_str().unwrap();
    let inference_id_result = Uuid::parse_str(inference_id_result).unwrap();
    assert_eq!(inference_id_result, inference_id);

    let model_name = result.get("model_name").unwrap().as_str().unwrap();
    assert_eq!(model_name, provider.model_name);
    let model_provider_name = result.get("model_provider_name").unwrap().as_str().unwrap();
    assert_eq!(model_provider_name, provider.model_provider_name);

    let raw_request = result.get("raw_request").unwrap().as_str().unwrap();
    assert!(raw_request.contains("self_destruct"));
    assert!(raw_request.to_lowercase().contains("tokyo"));
    assert!(
        serde_json::from_str::<Value>(raw_request).is_ok(),
        "raw_request is not a valid JSON"
    );

    let raw_response = result.get("raw_response").unwrap().as_str().unwrap();
    assert!(raw_response.contains("self_destruct"));
    // Check if raw_response is valid JSONL
    for line in raw_response.lines() {
        assert!(serde_json::from_str::<Value>(line).is_ok());
    }

    let input_tokens = result.get("input_tokens").unwrap();
    let output_tokens = result.get("output_tokens").unwrap();

    // NB: Azure doesn't support input/output tokens during streaming
    if provider.variant_name.contains("azure") {
        assert!(input_tokens.is_null());
        assert!(output_tokens.is_null());
    } else {
        assert!(input_tokens.as_u64().unwrap() > 0);
        assert!(output_tokens.as_u64().unwrap() > 0);
    }

    let response_time_ms = result.get("response_time_ms").unwrap().as_u64().unwrap();
    assert!(response_time_ms > 0);

    let ttft_ms = result.get("ttft_ms").unwrap().as_u64().unwrap();
    assert!(ttft_ms >= 1);
    assert!(ttft_ms <= response_time_ms);

    let system = result.get("system").unwrap().as_str().unwrap();
    assert_eq!(
        system,
        "You are a helpful and friendly assistant named Dr. Mehta.\n\nPeople will ask you questions about the weather.\n\nIf asked about the weather, just respond with the tool call. Use the \"get_temperature\" tool.\n\nIf provided with a tool result, use it to respond to the user (e.g. \"The weather in New York is 55 degrees Fahrenheit.\")."
    );
    let input_messages = result.get("input_messages").unwrap().as_str().unwrap();
    let input_messages: Vec<RequestMessage> = serde_json::from_str(input_messages).unwrap();
    let expected_input_messages = vec![RequestMessage {
        role: Role::User,
        content: vec![
            "What is the temperature like in Tokyo (in Celsius)? Use the `get_temperature` tool."
                .to_string()
                .into(),
        ],
    }];
    assert_eq!(input_messages, expected_input_messages);
    let output = result.get("output").unwrap().as_str().unwrap();
    let output: Vec<ContentBlock> = serde_json::from_str(output).unwrap();
    let tool_call_blocks: Vec<_> = output
        .iter()
        .filter(|block| matches!(block, ContentBlock::ToolCall(_)))
        .collect();

    // Assert exactly one tool call
    assert_eq!(tool_call_blocks.len(), 1, "Expected exactly one tool call");

    let tool_call_block = tool_call_blocks[0];
    match tool_call_block {
        ContentBlock::ToolCall(tool_call) => {
            assert_eq!(tool_call.name, "self_destruct");
            serde_json::from_str::<Value>(&tool_call.arguments.to_lowercase()).unwrap();
        }
        _ => panic!("Unreachable"),
    }
}

pub async fn test_tool_use_allowed_tools_inference_request_with_provider(
    provider: E2ETestProvider,
) {
    let episode_id = Uuid::now_v7();

    let payload = json!({
        "function_name": "basic_test",
        "episode_id": episode_id,
        "input":{
            "system": {"assistant_name": "Dr. Mehta"},
            "messages": [
                {
                    "role": "user",
                    "content": "What can you tell me about the weather in Tokyo (e.g. temperature, humidity, wind)? Use the provided tools and return what you can (not necessarily everything)."
                }
            ]},
        "tool_choice": "required",
        "allowed_tools": ["get_humidity"],
        "stream": false,
        "variant_name": provider.variant_name,
    });

    let response = Client::new()
        .post(get_gateway_endpoint("/inference"))
        .json(&payload)
        .send()
        .await
        .unwrap();

    // Check if the API response is fine
    assert_eq!(response.status(), StatusCode::OK);
    let response_json = response.json::<Value>().await.unwrap();

    println!("API response: {response_json:#?}");
    check_tool_use_tool_choice_allowed_tools_inference_response(
        response_json,
        &provider,
        Some(episode_id),
        false,
    )
    .await;
}

pub async fn check_tool_use_tool_choice_allowed_tools_inference_response(
    response_json: Value,
    provider: &E2ETestProvider,
    episode_id: Option<Uuid>,
    is_batch: bool,
) {
    let inference_id = response_json.get("inference_id").unwrap().as_str().unwrap();
    let inference_id = Uuid::parse_str(inference_id).unwrap();

    if let Some(episode_id) = episode_id {
        let episode_id_response = response_json.get("episode_id").unwrap().as_str().unwrap();
        let episode_id_response = Uuid::parse_str(episode_id_response).unwrap();
        assert_eq!(episode_id_response, episode_id);
    }

    let variant_name = response_json.get("variant_name").unwrap().as_str().unwrap();
    assert_eq!(variant_name, provider.variant_name);

    let content = response_json.get("content").unwrap().as_array().unwrap();
    assert!(!content.is_empty()); // could be > 1 if the model returns text as well
    let content_block = content
        .iter()
        .find(|block| block["type"] == "tool_call")
        .unwrap();
    let content_block_type = content_block.get("type").unwrap().as_str().unwrap();
    assert_eq!(content_block_type, "tool_call");

    assert!(content_block.get("id").unwrap().as_str().is_some());

    let raw_name = content_block.get("raw_name").unwrap().as_str().unwrap();
    assert_eq!(raw_name, "get_humidity");
    let name = content_block.get("name").unwrap().as_str().unwrap();
    assert_eq!(name, "get_humidity");

    let raw_arguments = content_block
        .get("raw_arguments")
        .unwrap()
        .as_str()
        .unwrap();
    let raw_arguments: Value = serde_json::from_str(raw_arguments).unwrap();
    let raw_arguments = raw_arguments.as_object().unwrap();
    assert!(raw_arguments.len() == 1);
    assert!(raw_arguments.get("location").unwrap().as_str().is_some());

    let arguments = content_block.get("arguments").unwrap();
    let arguments = arguments.as_object().unwrap();
    assert!(arguments.len() == 1);
    assert!(arguments.get("location").unwrap().as_str().is_some());

    let usage = response_json.get("usage").unwrap();
    let usage = usage.as_object().unwrap();
    let input_tokens = usage.get("input_tokens").unwrap().as_u64().unwrap();
    let output_tokens = usage.get("output_tokens").unwrap().as_u64().unwrap();
    assert!(input_tokens > 0);
    assert!(output_tokens > 0);

    // Sleep to allow time for data to be inserted into ClickHouse (trailing writes from API)
    tokio::time::sleep(std::time::Duration::from_millis(100)).await;

    // Check if ClickHouse is correct - ChatInference table
    let clickhouse = get_clickhouse().await;
    let result = select_chat_inference_clickhouse(&clickhouse, inference_id)
        .await
        .unwrap();

    println!("ClickHouse - ChatInference: {result:#?}");

    let id = result.get("id").unwrap().as_str().unwrap();
    let id_uuid = Uuid::parse_str(id).unwrap();
    assert_eq!(id_uuid, inference_id);

    let function_name = result.get("function_name").unwrap().as_str().unwrap();
    assert_eq!(function_name, "basic_test");

    let variant_name = result.get("variant_name").unwrap().as_str().unwrap();
    assert_eq!(variant_name, provider.variant_name);

    if let Some(episode_id) = episode_id {
        let episode_id_result = result.get("episode_id").unwrap().as_str().unwrap();
        let episode_id_result = Uuid::parse_str(episode_id_result).unwrap();
        assert_eq!(episode_id_result, episode_id);
    }

    let input: Value =
        serde_json::from_str(result.get("input").unwrap().as_str().unwrap()).unwrap();
    let correct_input: Value = json!(
        {
            "system": {
                "assistant_name": "Dr. Mehta"
            },
            "messages": [
                {
                    "role": "user",
                    "content": [{"type": "text", "value": "What can you tell me about the weather in Tokyo (e.g. temperature, humidity, wind)? Use the provided tools and return what you can (not necessarily everything)."}]
                }
            ]
        }
    );
    assert_eq!(input, correct_input);

    let output_clickhouse: Vec<Value> =
        serde_json::from_str(result.get("output").unwrap().as_str().unwrap()).unwrap();
    assert_eq!(output_clickhouse, *content);

    let tool_params: Value =
        serde_json::from_str(result.get("tool_params").unwrap().as_str().unwrap()).unwrap();
    assert_eq!(tool_params["tool_choice"], "required");
    assert_eq!(tool_params["parallel_tool_calls"], Value::Null);

    let tools_available = tool_params["tools_available"].as_array().unwrap();
    assert_eq!(tools_available.len(), 1);

    let tool = tools_available
        .iter()
        .find(|tool| tool["name"] == "get_humidity")
        .unwrap();
    assert_eq!(
        tool["description"],
        "Get the current humidity in a given location"
    );
    assert_eq!(tool["strict"], false);

    let tool_parameters = tool["parameters"].as_object().unwrap();
    assert_eq!(tool_parameters["type"], "object");
    assert!(tool_parameters.get("properties").is_some());
    assert!(tool_parameters
        .get("required")
        .unwrap()
        .as_array()
        .unwrap()
        .contains(&json!("location")));
    assert_eq!(tool_parameters["additionalProperties"], false);

    let properties = tool_parameters["properties"].as_object().unwrap();
    println!("Properties: {properties:#?}");
    assert!(properties.get("location").is_some());

    // Check if ClickHouse is correct - ModelInference Table
    let result = select_model_inference_clickhouse(&clickhouse, inference_id)
        .await
        .unwrap();

    println!("ClickHouse - ModelInference: {result:#?}");

    let id = result.get("id").unwrap().as_str().unwrap();
    assert!(Uuid::parse_str(id).is_ok());

    let inference_id_result = result.get("inference_id").unwrap().as_str().unwrap();
    let inference_id_result = Uuid::parse_str(inference_id_result).unwrap();
    assert_eq!(inference_id_result, inference_id);

    let model_name = result.get("model_name").unwrap().as_str().unwrap();
    assert_eq!(model_name, provider.model_name);
    let model_provider_name = result.get("model_provider_name").unwrap().as_str().unwrap();
    assert_eq!(model_provider_name, provider.model_provider_name);

    let raw_request = result.get("raw_request").unwrap().as_str().unwrap();
    assert!(raw_request.contains("get_humidity"));
    assert!(
        serde_json::from_str::<Value>(raw_request).is_ok(),
        "raw_request is not a valid JSON"
    );

    let raw_response = result.get("raw_response").unwrap().as_str().unwrap();
    assert!(raw_response.contains("get_humidity"));

    let input_tokens = result.get("input_tokens").unwrap().as_u64().unwrap();
    assert!(input_tokens > 0);
    let output_tokens = result.get("output_tokens").unwrap().as_u64().unwrap();
    assert!(output_tokens > 0);
    if !is_batch {
        let response_time_ms = result.get("response_time_ms").unwrap().as_u64().unwrap();
        assert!(response_time_ms > 0);
        assert!(result.get("ttft_ms").unwrap().is_null());
    }

    let system = result.get("system").unwrap().as_str().unwrap();
    assert_eq!(
        system,
        "You are a helpful and friendly assistant named Dr. Mehta"
    );
    let input_messages = result.get("input_messages").unwrap().as_str().unwrap();
    let input_messages: Vec<RequestMessage> = serde_json::from_str(input_messages).unwrap();
    let expected_input_messages = vec![RequestMessage {
        role: Role::User,
        content: vec![
            "What can you tell me about the weather in Tokyo (e.g. temperature, humidity, wind)? Use the provided tools and return what you can (not necessarily everything)."
                .to_string()
                .into(),
        ],
    }];
    assert_eq!(input_messages, expected_input_messages);
    let output = result.get("output").unwrap().as_str().unwrap();
    let output: Vec<ContentBlock> = serde_json::from_str(output).unwrap();
    let tool_call_blocks: Vec<_> = output
        .iter()
        .filter(|block| matches!(block, ContentBlock::ToolCall(_)))
        .collect();

    // Assert exactly one tool call
    assert_eq!(tool_call_blocks.len(), 1, "Expected exactly one tool call");

    let tool_call_block = tool_call_blocks[0];
    match tool_call_block {
        ContentBlock::ToolCall(tool_call) => {
            assert_eq!(tool_call.name, "get_humidity");
            serde_json::from_str::<Value>(&tool_call.arguments.to_lowercase()).unwrap();
        }
        _ => panic!("Unreachable"),
    }
}

pub async fn test_tool_use_allowed_tools_streaming_inference_request_with_provider(
    provider: E2ETestProvider,
) {
    // OpenAI O1 doesn't support streaming responses
    if provider.model_provider_name == "openai" && provider.model_name.starts_with("o1") {
        return;
    }

    let episode_id = Uuid::now_v7();

    let payload = json!({
        "function_name": "basic_test",
        "episode_id": episode_id,
        "input":{
            "system": {"assistant_name": "Dr. Mehta"},
            "messages": [
                {
                    "role": "user",
                    "content": "What can you tell me about the weather in Tokyo (e.g. temperature, humidity, wind)? Use the provided tools and return what you can (not necessarily everything)."
                }
            ]},
        "tool_choice": "required",
        "allowed_tools": ["get_humidity"],
        "stream": true,
        "variant_name": provider.variant_name,
    });

    let mut event_source = Client::new()
        .post(get_gateway_endpoint("/inference"))
        .json(&payload)
        .eventsource()
        .unwrap();

    let mut chunks = vec![];
    let mut found_done_chunk = false;
    while let Some(event) = event_source.next().await {
        let event = event.unwrap();
        match event {
            Event::Open => continue,
            Event::Message(message) => {
                if message.data == "[DONE]" {
                    found_done_chunk = true;
                    break;
                }
                chunks.push(message.data);
            }
        }
    }
    assert!(found_done_chunk);

    let mut inference_id = None;
    let mut tool_id: Option<String> = None;
    let mut arguments = String::new();
    let mut input_tokens = 0;
    let mut output_tokens = 0;

    for chunk in chunks {
        let chunk_json: Value = serde_json::from_str(&chunk).unwrap();

        println!("API response chunk: {chunk_json:#?}");

        let chunk_inference_id = chunk_json.get("inference_id").unwrap().as_str().unwrap();
        let chunk_inference_id = Uuid::parse_str(chunk_inference_id).unwrap();
        match inference_id {
            None => inference_id = Some(chunk_inference_id),
            Some(inference_id) => assert_eq!(inference_id, chunk_inference_id),
        }

        let chunk_episode_id = chunk_json.get("episode_id").unwrap().as_str().unwrap();
        let chunk_episode_id = Uuid::parse_str(chunk_episode_id).unwrap();
        assert_eq!(chunk_episode_id, episode_id);

        for block in chunk_json.get("content").unwrap().as_array().unwrap() {
            assert!(block.get("id").is_some());

            let block_type = block.get("type").unwrap().as_str().unwrap();

            match block_type {
                "tool_call" => {
                    assert_eq!(
                        block.get("raw_name").unwrap().as_str().unwrap(),
                        "get_humidity"
                    );

                    let block_tool_id = block.get("id").unwrap().as_str().unwrap();
                    match &tool_id {
                        None => tool_id = Some(block_tool_id.to_string()),
                        Some(tool_id) => assert_eq!(tool_id, block_tool_id),
                    }

                    let chunk_arguments = block.get("raw_arguments").unwrap().as_str().unwrap();
                    arguments.push_str(chunk_arguments);
                }
                "text" => {
                    // Sometimes the model will also return some text
                    // (e.g. "Sure, here's the weather in Tokyo:" + tool call)
                    // We mostly care about the tool call, so we'll ignore the text.
                }
                _ => {
                    panic!("Unexpected block type: {}", block_type);
                }
            }
        }

        if let Some(usage) = chunk_json.get("usage").and_then(|u| u.as_object()) {
            input_tokens += usage.get("input_tokens").unwrap().as_u64().unwrap();
            output_tokens += usage.get("output_tokens").unwrap().as_u64().unwrap();
        }
    }

    // NB: Azure doesn't return usage during streaming
    if provider.variant_name.contains("azure") {
        assert_eq!(input_tokens, 0);
        assert_eq!(output_tokens, 0);
    } else if provider.variant_name.contains("together") {
        // Do nothing: Together is flaky. Sometimes it returns non-zero usage, sometimes it returns zero usage...
    } else {
        assert!(input_tokens > 0);
        assert!(output_tokens > 0);
    }

    let inference_id = inference_id.unwrap();
    let tool_id = tool_id.unwrap();
    assert!(serde_json::from_str::<Value>(&arguments).is_ok());

    // Sleep for 1 second to allow time for data to be inserted into ClickHouse (trailing writes from API)
    tokio::time::sleep(std::time::Duration::from_millis(100)).await;

    // Check ClickHouse - ChatInference Table
    let clickhouse = get_clickhouse().await;
    let result = select_chat_inference_clickhouse(&clickhouse, inference_id)
        .await
        .unwrap();

    println!("ClickHouse - ChatInference: {result:#?}");

    let id = result.get("id").unwrap().as_str().unwrap();
    let id_uuid = Uuid::parse_str(id).unwrap();
    assert_eq!(id_uuid, inference_id);

    let function_name = result.get("function_name").unwrap().as_str().unwrap();
    assert_eq!(function_name, "basic_test");

    let variant_name = result.get("variant_name").unwrap().as_str().unwrap();
    assert_eq!(variant_name, provider.variant_name);

    let episode_id_result = result.get("episode_id").unwrap().as_str().unwrap();
    let episode_id_result = Uuid::parse_str(episode_id_result).unwrap();
    assert_eq!(episode_id_result, episode_id);

    let input: Value =
        serde_json::from_str(result.get("input").unwrap().as_str().unwrap()).unwrap();
    let correct_input: Value = json!(
        {
            "system": {
                "assistant_name": "Dr. Mehta"
            },
            "messages": [
                {
                    "role": "user",
                    "content": [{"type": "text", "value": "What can you tell me about the weather in Tokyo (e.g. temperature, humidity, wind)? Use the provided tools and return what you can (not necessarily everything)."}]
                }
            ]
        }
    );
    assert_eq!(input, correct_input);

    let output_clickhouse: Vec<Value> =
        serde_json::from_str(result.get("output").unwrap().as_str().unwrap()).unwrap();
    assert!(!output_clickhouse.is_empty()); // could be > 1 if the model returns text as well
    let content_block = output_clickhouse.first().unwrap();
    let content_block_type = content_block.get("type").unwrap().as_str().unwrap();
    assert_eq!(content_block_type, "tool_call");
    assert_eq!(content_block.get("id").unwrap().as_str().unwrap(), tool_id);
    assert_eq!(
        content_block.get("raw_name").unwrap().as_str().unwrap(),
        "get_humidity"
    );
    assert_eq!(
        content_block
            .get("raw_arguments")
            .unwrap()
            .as_str()
            .unwrap(),
        arguments
    );
    assert_eq!(
        content_block.get("name").unwrap().as_str().unwrap(),
        "get_humidity"
    );
    assert_eq!(
        content_block.get("arguments").unwrap().as_object().unwrap(),
        &serde_json::from_str::<serde_json::Map<String, Value>>(&arguments).unwrap()
    );

    let tool_params: Value =
        serde_json::from_str(result.get("tool_params").unwrap().as_str().unwrap()).unwrap();
    assert_eq!(tool_params["tool_choice"], "required");
    assert_eq!(tool_params["parallel_tool_calls"], Value::Null);

    let tools_available = tool_params["tools_available"].as_array().unwrap();
    assert_eq!(tools_available.len(), 1);
    let tool = tools_available.first().unwrap();
    assert_eq!(tool["name"], "get_humidity");
    assert_eq!(
        tool["description"],
        "Get the current humidity in a given location"
    );
    assert_eq!(tool["strict"], false);

    let tool_parameters = tool["parameters"].as_object().unwrap();
    assert_eq!(tool_parameters["type"], "object");
    assert!(tool_parameters.get("properties").is_some());
    assert!(tool_parameters.get("required").is_some());
    assert_eq!(tool_parameters["additionalProperties"], false);

    let properties = tool_parameters["properties"].as_object().unwrap();
    assert!(properties.contains_key("location"));

    let location = properties["location"].as_object().unwrap();
    assert_eq!(location["type"], "string");
    assert_eq!(
        location["description"],
        "The location to get the humidity for (e.g. \"New York\")"
    );

    let required = tool_parameters["required"].as_array().unwrap();
    assert!(required.contains(&json!("location")));

    // Check if ClickHouse is correct - ModelInference Table
    let result = select_model_inference_clickhouse(&clickhouse, inference_id)
        .await
        .unwrap();

    println!("ClickHouse - ModelInference: {result:#?}");

    let id = result.get("id").unwrap().as_str().unwrap();
    assert!(Uuid::parse_str(id).is_ok());

    let inference_id_result = result.get("inference_id").unwrap().as_str().unwrap();
    let inference_id_result = Uuid::parse_str(inference_id_result).unwrap();
    assert_eq!(inference_id_result, inference_id);

    let model_name = result.get("model_name").unwrap().as_str().unwrap();
    assert_eq!(model_name, provider.model_name);
    let model_provider_name = result.get("model_provider_name").unwrap().as_str().unwrap();
    assert_eq!(model_provider_name, provider.model_provider_name);

    let raw_request = result.get("raw_request").unwrap().as_str().unwrap();
    assert!(raw_request.contains("get_humidity"));
    assert!(raw_request.to_lowercase().contains("tokyo"));
    assert!(
        serde_json::from_str::<Value>(raw_request).is_ok(),
        "raw_request is not a valid JSON"
    );

    let raw_response = result.get("raw_response").unwrap().as_str().unwrap();
    assert!(raw_response.contains("get_humidity"));
    // Check if raw_response is valid JSONL
    for line in raw_response.lines() {
        assert!(serde_json::from_str::<Value>(line).is_ok());
    }

    let input_tokens = result.get("input_tokens").unwrap();
    let output_tokens = result.get("output_tokens").unwrap();

    // NB: Azure doesn't support input/output tokens during streaming
    if provider.variant_name.contains("azure") {
        assert!(input_tokens.is_null());
        assert!(output_tokens.is_null());
    } else if provider.variant_name.contains("together") {
        // Do nothing: Together is flaky. Sometimes it returns non-zero usage, sometimes it returns zero usage...
    } else {
        assert!(input_tokens.as_u64().unwrap() > 0);
        assert!(output_tokens.as_u64().unwrap() > 0);
    }

    let response_time_ms = result.get("response_time_ms").unwrap().as_u64().unwrap();
    assert!(response_time_ms > 0);

    let ttft_ms = result.get("ttft_ms").unwrap().as_u64().unwrap();
    assert!(ttft_ms >= 1);
    assert!(ttft_ms <= response_time_ms);

    let system = result.get("system").unwrap().as_str().unwrap();
    assert_eq!(
        system,
        "You are a helpful and friendly assistant named Dr. Mehta"
    );
    let input_messages = result.get("input_messages").unwrap().as_str().unwrap();
    let input_messages: Vec<RequestMessage> = serde_json::from_str(input_messages).unwrap();
    let expected_input_messages = vec![RequestMessage {
        role: Role::User,
        content: vec![
            "What can you tell me about the weather in Tokyo (e.g. temperature, humidity, wind)? Use the provided tools and return what you can (not necessarily everything)."
                .to_string()
                .into(),
        ],
    }];
    assert_eq!(input_messages, expected_input_messages);
    let output = result.get("output").unwrap().as_str().unwrap();
    let output: Vec<ContentBlock> = serde_json::from_str(output).unwrap();
    let tool_call_blocks: Vec<_> = output
        .iter()
        .filter(|block| matches!(block, ContentBlock::ToolCall(_)))
        .collect();

    // Assert exactly one tool call
    assert_eq!(tool_call_blocks.len(), 1, "Expected exactly one tool call");

    let tool_call_block = tool_call_blocks[0];
    match tool_call_block {
        ContentBlock::ToolCall(tool_call) => {
            assert_eq!(tool_call.name, "get_humidity");
            serde_json::from_str::<Value>(&tool_call.arguments.to_lowercase()).unwrap();
        }
        _ => panic!("Unreachable"),
    }
}

pub async fn test_tool_multi_turn_inference_request_with_provider(provider: E2ETestProvider) {
    // NOTE: The xAI API returns an error for multi-turn tool use when the assistant message only has tool_calls but no content.
    // The xAI team has acknowledged the issue and is working on a fix.
    // We skip this test for xAI until the fix is deployed.
    // https://gist.github.com/GabrielBianconi/47a4247cfd8b6689e7228f654806272d
    if provider.model_provider_name == "xai" {
        return;
    }

    // OpenAI O1 doesn't support streaming responses
    if provider.model_provider_name == "openai" && provider.model_name.starts_with("o1") {
        return;
    }

    let episode_id = Uuid::now_v7();

    let payload = json!({
       "function_name": "weather_helper",
        "episode_id": episode_id,
        "input":{
            "system": {"assistant_name": "Dr. Mehta"},
            "messages": [
                {
                    "role": "user",
                    "content": "What is the weather like in Tokyo (in Celsius)? Use the `get_temperature` tool."
                },
                {
                    "role": "assistant",
                    "content": [
                        {
                            "type": "tool_call",
                            "id": "123456789",
                            "name": "get_temperature",
                            "arguments": "{\"location\": \"Tokyo\", \"units\": \"celsius\"}"
                        }
                    ]
                },
                {
                    "role": "user",
                    "content": [
                        {
                            "type": "tool_result",
                            "id": "123456789",
                            "name": "get_temperature",
                            "result": "70"
                        }
                    ]
                }
            ]},
        "variant_name": provider.variant_name,
        "stream": false,
    });

    let response = Client::new()
        .post(get_gateway_endpoint("/inference"))
        .json(&payload)
        .send()
        .await
        .unwrap();

    // Check that the API response is ok
    assert_eq!(response.status(), StatusCode::OK);
    let response_json = response.json::<Value>().await.unwrap();

    println!("API response: {response_json:#?}");
    check_tool_use_multi_turn_inference_response(response_json, &provider, Some(episode_id), false)
        .await;
}

pub async fn check_tool_use_multi_turn_inference_response(
    response_json: Value,
    provider: &E2ETestProvider,
    episode_id: Option<Uuid>,
    is_batch: bool,
) {
    let inference_id = response_json.get("inference_id").unwrap().as_str().unwrap();
    let inference_id = Uuid::parse_str(inference_id).unwrap();

    if let Some(episode_id) = episode_id {
        let episode_id_response = response_json.get("episode_id").unwrap().as_str().unwrap();
        let episode_id_response = Uuid::parse_str(episode_id_response).unwrap();
        assert_eq!(episode_id_response, episode_id);
    }

    let variant_name = response_json.get("variant_name").unwrap().as_str().unwrap();
    assert_eq!(variant_name, provider.variant_name);

    let content = response_json.get("content").unwrap().as_array().unwrap();
    assert_eq!(content.len(), 1);
    let content_block = content.first().unwrap();
    let content_block_type = content_block.get("type").unwrap().as_str().unwrap();
    assert_eq!(content_block_type, "text");
    let content = content_block.get("text").unwrap().as_str().unwrap();
    assert!(content.to_lowercase().contains("tokyo"));

    let usage = response_json.get("usage").unwrap();
    let input_tokens = usage.get("input_tokens").unwrap().as_u64().unwrap();
    assert!(input_tokens > 0);
    let output_tokens = usage.get("output_tokens").unwrap().as_u64().unwrap();
    assert!(output_tokens > 0);

    // Sleep to allow time for data to be inserted into ClickHouse (trailing writes from API)
    tokio::time::sleep(std::time::Duration::from_millis(100)).await;

    // Check if ClickHouse is ok - ChatInference Table
    let clickhouse = get_clickhouse().await;
    let result = select_chat_inference_clickhouse(&clickhouse, inference_id)
        .await
        .unwrap();

    println!("ClickHouse - ChatInference: {result:#?}");

    let id = result.get("id").unwrap().as_str().unwrap();
    let id = Uuid::parse_str(id).unwrap();
    assert_eq!(id, inference_id);

    let function_name = result.get("function_name").unwrap().as_str().unwrap();
    assert_eq!(function_name, "weather_helper");

    let variant_name = result.get("variant_name").unwrap().as_str().unwrap();
    assert_eq!(variant_name, provider.variant_name);

    if let Some(episode_id) = episode_id {
        let retrieved_episode_id = result.get("episode_id").unwrap().as_str().unwrap();
        let retrieved_episode_id = Uuid::parse_str(retrieved_episode_id).unwrap();
        assert_eq!(retrieved_episode_id, episode_id);
    }

    let input: Value =
        serde_json::from_str(result.get("input").unwrap().as_str().unwrap()).unwrap();
    let correct_input = json!({
        "system": {"assistant_name": "Dr. Mehta"},
        "messages": [
            {
                "role": "user",
                "content": [{"type": "text", "value": "What is the weather like in Tokyo (in Celsius)? Use the `get_temperature` tool."}]
            },
            {
                "role": "assistant",
                "content": [{"type": "tool_call", "id": "123456789", "name": "get_temperature", "arguments": "{\"location\": \"Tokyo\", \"units\": \"celsius\"}"}]
            },
            {
                "role": "user",
                "content": [{"type": "tool_result", "id": "123456789", "name": "get_temperature", "result": "70"}]
            }
        ]
    });
    assert_eq!(input, correct_input);

    let content_blocks = result.get("output").unwrap().as_str().unwrap();
    let content_blocks: Vec<Value> = serde_json::from_str(content_blocks).unwrap();
    assert_eq!(content_blocks.len(), 1);
    let content_block = content_blocks.first().unwrap();
    let content_block_type = content_block.get("type").unwrap().as_str().unwrap();
    assert_eq!(content_block_type, "text");
    let clickhouse_content = content_block.get("text").unwrap().as_str().unwrap();
    assert_eq!(clickhouse_content, content);

    let tool_params: Value =
        serde_json::from_str(result.get("tool_params").unwrap().as_str().unwrap()).unwrap();
    assert_eq!(tool_params["tool_choice"], "auto");
    assert_eq!(tool_params["parallel_tool_calls"], Value::Null);

    let tools_available = tool_params["tools_available"].as_array().unwrap();
    assert_eq!(tools_available.len(), 1);
    let tool = tools_available.first().unwrap();
    assert_eq!(tool["name"], "get_temperature");
    assert_eq!(
        tool["description"],
        "Get the current temperature in a given location"
    );
    assert_eq!(tool["strict"], false);

    let inference_params = result.get("inference_params").unwrap().as_str().unwrap();
    let inference_params: Value = serde_json::from_str(inference_params).unwrap();
    let inference_params = inference_params.get("chat_completion").unwrap();
    assert!(inference_params.get("temperature").is_none());
    assert!(inference_params.get("seed").is_none());
    let max_tokens = if provider.model_name.starts_with("o1") {
        1000
    } else {
        100
    };
    assert_eq!(
        inference_params
            .get("max_tokens")
            .unwrap()
            .as_u64()
            .unwrap(),
        max_tokens,
    );

    let processing_time_ms = result.get("processing_time_ms").unwrap().as_u64().unwrap();
    assert!(processing_time_ms > 0);

    // Check the ModelInference Table
    let result = select_model_inference_clickhouse(&clickhouse, inference_id)
        .await
        .unwrap();

    println!("ClickHouse - ModelInference: {result:#?}");

    let model_inference_id = result.get("id").unwrap().as_str().unwrap();
    assert!(Uuid::parse_str(model_inference_id).is_ok());

    let inference_id_result = result.get("inference_id").unwrap().as_str().unwrap();
    let inference_id_result = Uuid::parse_str(inference_id_result).unwrap();
    assert_eq!(inference_id_result, inference_id);

    let model_name = result.get("model_name").unwrap().as_str().unwrap();
    assert_eq!(model_name, provider.model_name);
    let model_provider_name = result.get("model_provider_name").unwrap().as_str().unwrap();
    assert_eq!(model_provider_name, provider.model_provider_name);

    let raw_request = result.get("raw_request").unwrap().as_str().unwrap();
    assert!(raw_request.contains("get_temperature"));
    assert!(raw_request.to_lowercase().contains("tokyo"));
    assert!(
        serde_json::from_str::<Value>(raw_request).is_ok(),
        "raw_request is not a valid JSON"
    );

    let raw_response = result.get("raw_response").unwrap().as_str().unwrap();
    assert!(raw_response.to_lowercase().contains("tokyo"));
    assert!(serde_json::from_str::<Value>(raw_response).is_ok());

    let input_tokens = result.get("input_tokens").unwrap().as_u64().unwrap();
    assert!(input_tokens > 0);
    let output_tokens = result.get("output_tokens").unwrap().as_u64().unwrap();
    assert!(output_tokens > 0);
    if !is_batch {
        let response_time_ms = result.get("response_time_ms").unwrap().as_u64().unwrap();
        assert!(response_time_ms > 0);
        assert!(result.get("ttft_ms").unwrap().is_null());
    }

    let system = result.get("system").unwrap().as_str().unwrap();
    assert_eq!(
        system,
        "You are a helpful and friendly assistant named Dr. Mehta.\n\nPeople will ask you questions about the weather.\n\nIf asked about the weather, just respond with the tool call. Use the \"get_temperature\" tool.\n\nIf provided with a tool result, use it to respond to the user (e.g. \"The weather in New York is 55 degrees Fahrenheit.\")."
    );
    let input_messages = result.get("input_messages").unwrap().as_str().unwrap();
    let input_messages: Vec<RequestMessage> = serde_json::from_str(input_messages).unwrap();
    let expected_input_messages = vec![
        RequestMessage {
            role: Role::User,
            content: vec![
                "What is the weather like in Tokyo (in Celsius)? Use the `get_temperature` tool."
                    .to_string()
                    .into(),
            ],
        },
        RequestMessage {
            role: Role::Assistant,
            content: vec![ContentBlock::ToolCall(ToolCall {
                id: "123456789".to_string(),
                name: "get_temperature".to_string(),
                arguments: "{\"location\": \"Tokyo\", \"units\": \"celsius\"}".to_string(),
            })],
        },
        RequestMessage {
            role: Role::User,
            content: vec![ContentBlock::ToolResult(ToolResult {
                id: "123456789".to_string(),
                name: "get_temperature".to_string(),
                result: "70".to_string(),
            })],
        },
    ];
    assert_eq!(input_messages, expected_input_messages);
    let output = result.get("output").unwrap().as_str().unwrap();
    let output: Vec<ContentBlock> = serde_json::from_str(output).unwrap();
    assert_eq!(output.len(), 1);
    let first = output.first().unwrap();
    match first {
        ContentBlock::Text(text) => {
            assert!(text.text.to_lowercase().contains("tokyo"));
        }
        _ => {
            panic!("Expected a text block, got {:?}", first);
        }
    }
}

pub async fn test_tool_multi_turn_streaming_inference_request_with_provider(
    provider: E2ETestProvider,
) {
    // NOTE: The xAI API returns an error for multi-turn tool use when the assistant message only has tool_calls but no content.
    // The xAI team has acknowledged the issue and is working on a fix.
    // We skip this test for xAI until the fix is deployed.
    // https://gist.github.com/GabrielBianconi/47a4247cfd8b6689e7228f654806272d
    if provider.model_provider_name == "xai" {
        return;
    }

    // OpenAI O1 doesn't support streaming responses
    if provider.model_provider_name == "openai" && provider.model_name.starts_with("o1") {
        return;
    }

    let episode_id = Uuid::now_v7();

    let payload = json!({
       "function_name": "weather_helper",
        "episode_id": episode_id,
        "input":{
            "system": {"assistant_name": "Dr. Mehta"},
            "messages": [
                {
                    "role": "user",
                    "content": "What is the weather like in Tokyo (in Celsius)? Use the `get_temperature` tool."
                },
                {
                    "role": "assistant",
                    "content": [
                        {
                            "type": "tool_call",
                            "id": "123456789",
                            "name": "get_temperature",
                            "arguments": "{\"location\": \"Tokyo\"}"
                        }
                    ]
                },
                {
                    "role": "user",
                    "content": [
                        {
                            "type": "tool_result",
                            "id": "123456789",
                            "name": "get_temperature",
                            "result": "30"
                        }
                    ]
                }
            ]},
        "variant_name": provider.variant_name,
        "stream": true,
    });

    let mut event_source = Client::new()
        .post(get_gateway_endpoint("/inference"))
        .json(&payload)
        .eventsource()
        .unwrap();

    let mut chunks = vec![];
    let mut found_done_chunk = false;
    while let Some(event) = event_source.next().await {
        let event = event.unwrap();
        match event {
            Event::Open => continue,
            Event::Message(message) => {
                if message.data == "[DONE]" {
                    found_done_chunk = true;
                    break;
                }
                chunks.push(message.data);
            }
        }
    }
    assert!(found_done_chunk);

    let mut inference_id: Option<Uuid> = None;
    let mut full_content = String::new();
    let mut input_tokens = 0;
    let mut output_tokens = 0;
    for chunk in chunks.clone() {
        let chunk_json: Value = serde_json::from_str(&chunk).unwrap();

        println!("API response chunk: {chunk_json:#?}");

        let chunk_inference_id = chunk_json.get("inference_id").unwrap().as_str().unwrap();
        let chunk_inference_id = Uuid::parse_str(chunk_inference_id).unwrap();
        match inference_id {
            Some(inference_id) => {
                assert_eq!(inference_id, chunk_inference_id);
            }
            None => {
                inference_id = Some(chunk_inference_id);
            }
        }

        let chunk_episode_id = chunk_json.get("episode_id").unwrap().as_str().unwrap();
        let chunk_episode_id = Uuid::parse_str(chunk_episode_id).unwrap();
        assert_eq!(chunk_episode_id, episode_id);

        let content_blocks = chunk_json.get("content").unwrap().as_array().unwrap();
        if !content_blocks.is_empty() {
            let content_block = content_blocks.first().unwrap();
            let content = content_block.get("text").unwrap().as_str().unwrap();
            full_content.push_str(content);
        }

        if let Some(usage) = chunk_json.get("usage") {
            input_tokens += usage.get("input_tokens").unwrap().as_u64().unwrap();
            output_tokens += usage.get("output_tokens").unwrap().as_u64().unwrap();
        }
    }

    let inference_id = inference_id.unwrap();
    assert!(full_content.to_lowercase().contains("tokyo"));

    // NB: Azure doesn't support input/output tokens during streaming
    if provider.variant_name.contains("azure") {
        assert_eq!(input_tokens, 0);
        assert_eq!(output_tokens, 0);
    } else {
        assert!(input_tokens > 0);
        assert!(output_tokens > 0);
    }

    // Sleep to allow time for data to be inserted into ClickHouse (trailing writes from API)
    tokio::time::sleep(std::time::Duration::from_millis(100)).await;

    // Check ClickHouse - ChatInference Table
    let clickhouse = get_clickhouse().await;
    let result = select_chat_inference_clickhouse(&clickhouse, inference_id)
        .await
        .unwrap();

    println!("ClickHouse - ChatInference: {result:#?}");

    let id = result.get("id").unwrap().as_str().unwrap();
    let id_uuid = Uuid::parse_str(id).unwrap();
    assert_eq!(id_uuid, inference_id);

    let function_name = result.get("function_name").unwrap().as_str().unwrap();
    assert_eq!(function_name, "weather_helper");

    let variant_name = result.get("variant_name").unwrap().as_str().unwrap();
    assert_eq!(variant_name, provider.variant_name);

    let episode_id_result = result.get("episode_id").unwrap().as_str().unwrap();
    let episode_id_result = Uuid::parse_str(episode_id_result).unwrap();
    assert_eq!(episode_id_result, episode_id);

    let input: Value =
        serde_json::from_str(result.get("input").unwrap().as_str().unwrap()).unwrap();
    let correct_input = json!({
        "system": {"assistant_name": "Dr. Mehta"},
        "messages": [
            {
                "role": "user",
                "content": [{"type": "text", "value": "What is the weather like in Tokyo (in Celsius)? Use the `get_temperature` tool."}]
            },
            {
                "role": "assistant",
                "content": [
                    {
                        "type": "tool_call",
                        "id": "123456789",
                        "name": "get_temperature",
                        "arguments": "{\"location\": \"Tokyo\"}"
                    }
                ]
            },
            {
                "role": "user",
                "content": [
                    {
                        "type": "tool_result",
                        "id": "123456789",
                        "name": "get_temperature",
                        "result": "30"
                    }
                ]
            }
        ]
    });
    assert_eq!(input, correct_input);

    let output = result.get("output").unwrap().as_str().unwrap();
    let output: Vec<Value> = serde_json::from_str(output).unwrap();
    assert_eq!(output.len(), 1);
    let content_block = output.first().unwrap();
    let content_block_type = content_block.get("type").unwrap().as_str().unwrap();
    assert_eq!(content_block_type, "text");
    let clickhouse_content = content_block.get("text").unwrap().as_str().unwrap();
    assert_eq!(clickhouse_content, full_content);

    let tool_params: Value =
        serde_json::from_str(result.get("tool_params").unwrap().as_str().unwrap()).unwrap();
    assert_eq!(tool_params["tool_choice"], "auto");
    assert_eq!(tool_params["parallel_tool_calls"], Value::Null);

    let inference_params = result.get("inference_params").unwrap().as_str().unwrap();
    let inference_params: Value = serde_json::from_str(inference_params).unwrap();
    let inference_params = inference_params.get("chat_completion").unwrap();
    assert!(inference_params.get("temperature").is_none());
    assert!(inference_params.get("seed").is_none());
    assert_eq!(
        inference_params
            .get("max_tokens")
            .unwrap()
            .as_u64()
            .unwrap(),
        100
    );

    let processing_time_ms = result.get("processing_time_ms").unwrap().as_u64().unwrap();
    assert!(processing_time_ms > 0);

    // Check ClickHouse - ModelInference Table
    let result = select_model_inference_clickhouse(&clickhouse, inference_id)
        .await
        .unwrap();

    println!("ClickHouse - ModelInference: {result:#?}");

    let model_inference_id = result.get("id").unwrap().as_str().unwrap();
    assert!(Uuid::parse_str(model_inference_id).is_ok());

    let inference_id_result = result.get("inference_id").unwrap().as_str().unwrap();
    let inference_id_result = Uuid::parse_str(inference_id_result).unwrap();
    assert_eq!(inference_id_result, inference_id);

    let model_name = result.get("model_name").unwrap().as_str().unwrap();
    assert_eq!(model_name, provider.model_name);
    let model_provider_name = result.get("model_provider_name").unwrap().as_str().unwrap();
    assert_eq!(model_provider_name, provider.model_provider_name);

    let raw_request = result.get("raw_request").unwrap().as_str().unwrap();
    assert!(raw_request.contains("get_temperature"));
    assert!(raw_request.to_lowercase().contains("tokyo"));
    assert!(
        serde_json::from_str::<Value>(raw_request).is_ok(),
        "raw_request is not a valid JSON"
    );

    let raw_response = result.get("raw_response").unwrap().as_str().unwrap();

    // Check if raw_response is valid JSONL
    for line in raw_response.lines() {
        assert!(serde_json::from_str::<Value>(line).is_ok());
    }

    let input_tokens = result.get("input_tokens").unwrap();
    let output_tokens = result.get("output_tokens").unwrap();

    // NB: Azure doesn't support input/output tokens during streaming
    if provider.variant_name.contains("azure") {
        assert!(input_tokens.is_null());
        assert!(output_tokens.is_null());
    } else {
        assert!(input_tokens.as_u64().unwrap() > 0);
        assert!(output_tokens.as_u64().unwrap() > 0);
    }

    let response_time_ms = result.get("response_time_ms").unwrap().as_u64().unwrap();
    assert!(response_time_ms > 0);

    let ttft_ms = result.get("ttft_ms").unwrap().as_u64().unwrap();
    assert!(ttft_ms >= 1);
    assert!(ttft_ms <= response_time_ms);

    let system = result.get("system").unwrap().as_str().unwrap();
    assert_eq!(
        system,
        "You are a helpful and friendly assistant named Dr. Mehta.\n\nPeople will ask you questions about the weather.\n\nIf asked about the weather, just respond with the tool call. Use the \"get_temperature\" tool.\n\nIf provided with a tool result, use it to respond to the user (e.g. \"The weather in New York is 55 degrees Fahrenheit.\")."
    );
    let input_messages = result.get("input_messages").unwrap().as_str().unwrap();
    let input_messages: Vec<RequestMessage> = serde_json::from_str(input_messages).unwrap();
    let expected_input_messages = vec![
        RequestMessage {
            role: Role::User,
            content: vec![
                "What is the weather like in Tokyo (in Celsius)? Use the `get_temperature` tool."
                    .to_string()
                    .into(),
            ],
        },
        RequestMessage {
            role: Role::Assistant,
            content: vec![ContentBlock::ToolCall(ToolCall {
                id: "123456789".to_string(),
                name: "get_temperature".to_string(),
                arguments: "{\"location\": \"Tokyo\"}".to_string(),
            })],
        },
        RequestMessage {
            role: Role::User,
            content: vec![ContentBlock::ToolResult(ToolResult {
                id: "123456789".to_string(),
                name: "get_temperature".to_string(),
                result: "30".to_string(),
            })],
        },
    ];
    assert_eq!(input_messages, expected_input_messages);
    let output = result.get("output").unwrap().as_str().unwrap();
    let output: Vec<ContentBlock> = serde_json::from_str(output).unwrap();
    assert_eq!(output.len(), 1);
    let first = output.first().unwrap();
    match first {
        ContentBlock::Text(text) => {
            assert!(text.text.to_lowercase().contains("tokyo"));
        }
        _ => {
            panic!("Expected a text block, got {:?}", first);
        }
    }
}

pub async fn test_dynamic_tool_use_inference_request_with_provider(
    provider: E2ETestProvider,
    client: &tensorzero::Client,
) {
    let episode_id = Uuid::now_v7();

    let response = client.inference(tensorzero::ClientInferenceParams {
        function_name: Some("basic_test".to_string()),
        model_name: None,
        variant_name: Some(provider.variant_name.clone()),
        episode_id: Some(episode_id),
        input: tensorzero::Input {
            system: Some(json!({"assistant_name": "Dr. Mehta"})),
            messages: vec![tensorzero::InputMessage {
                role: Role::User,
                content: vec![
                    tensorzero::InputMessageContent::Text(
                        TextKind::Text {
                            text: "What is the weather like in Tokyo (in Celsius)? Use the provided `get_temperature` tool. Do not say anything else, just call the function.".to_string()
                        }
                    )
                ],
            }],
        },
        stream: Some(false),
        dynamic_tool_params: tensorzero::DynamicToolParams {
            additional_tools: Some(vec![tensorzero::Tool {
                name: "get_temperature".to_string(),
                description: "Get the current temperature in a given location".to_string(),
                parameters: json!({
                    "$schema": "http://json-schema.org/draft-07/schema#",
                    "type": "object",
                    "properties": {
                        "location": {
                            "type": "string",
                            "description": "The location to get the temperature for (e.g. \"New York\")"
                        },
                        "units": {
                            "type": "string",
                            "description": "The units to get the temperature in (must be \"fahrenheit\" or \"celsius\")",
                            "enum": ["fahrenheit", "celsius"]
                        }
                    },
                    "required": ["location"],
                    "additionalProperties": false
                }),
                strict: false,
            }]),
            ..Default::default()
        },
        ..Default::default()
    }).await.unwrap();

    match response {
        tensorzero::InferenceOutput::NonStreaming(response) => {
            let response_json = serde_json::to_value(&response).unwrap();

            println!("API response: {response_json:#?}");

            check_dynamic_tool_use_inference_response(
                response_json,
                &provider,
                Some(episode_id),
                false,
            )
            .await;
        }
        tensorzero::InferenceOutput::Streaming(_) => {
            panic!("Unexpected streaming response");
        }
    }
}

pub async fn check_dynamic_tool_use_inference_response(
    response_json: Value,
    provider: &E2ETestProvider,
    episode_id: Option<Uuid>,
    is_batch: bool,
) {
    let hardcoded_function_name = "basic_test";
    let inference_id = response_json.get("inference_id").unwrap().as_str().unwrap();
    let inference_id = Uuid::parse_str(inference_id).unwrap();

    if let Some(episode_id) = episode_id {
        let episode_id_response = response_json.get("episode_id").unwrap().as_str().unwrap();
        let episode_id_response = Uuid::parse_str(episode_id_response).unwrap();
        assert_eq!(episode_id_response, episode_id);
    }

    let variant_name = response_json.get("variant_name").unwrap().as_str().unwrap();
    assert_eq!(variant_name, provider.variant_name);

    let content = response_json.get("content").unwrap().as_array().unwrap();
    assert!(!content.is_empty()); // could be > 1 if the model returns text as well
    let content_block = content
        .iter()
        .find(|block| block["type"] == "tool_call")
        .unwrap();
    let content_block_type = content_block.get("type").unwrap().as_str().unwrap();
    assert_eq!(content_block_type, "tool_call");

    assert!(content_block.get("id").unwrap().as_str().is_some());

    let raw_name = content_block.get("raw_name").unwrap().as_str().unwrap();
    assert_eq!(raw_name, "get_temperature");
    let name = content_block.get("name").unwrap().as_str().unwrap();
    assert_eq!(name, "get_temperature");

    let raw_arguments = content_block
        .get("raw_arguments")
        .unwrap()
        .as_str()
        .unwrap();
    let raw_arguments: Value = serde_json::from_str(raw_arguments).unwrap();
    let raw_arguments = raw_arguments.as_object().unwrap();
    assert!(raw_arguments.len() == 2);
    let location = raw_arguments.get("location").unwrap().as_str().unwrap();
    assert_eq!(location.to_lowercase(), "tokyo");
    let units = raw_arguments.get("units").unwrap().as_str().unwrap();
    assert!(units == "celsius");

    let arguments = content_block.get("arguments").unwrap();
    let arguments = arguments.as_object().unwrap();
    assert!(arguments.len() == 2);
    let location = arguments.get("location").unwrap().as_str().unwrap();
    assert_eq!(location.to_lowercase(), "tokyo");
    let units = arguments.get("units").unwrap().as_str().unwrap();
    assert!(units == "celsius");

    let usage = response_json.get("usage").unwrap();
    let usage = usage.as_object().unwrap();
    let input_tokens = usage.get("input_tokens").unwrap().as_u64().unwrap();
    let output_tokens = usage.get("output_tokens").unwrap().as_u64().unwrap();
    assert!(input_tokens > 0);
    assert!(output_tokens > 0);

    // Sleep to allow time for data to be inserted into ClickHouse (trailing writes from API)
    tokio::time::sleep(std::time::Duration::from_millis(100)).await;

    // Check if ClickHouse is correct - ChatInference table
    let clickhouse = get_clickhouse().await;
    let result = select_chat_inference_clickhouse(&clickhouse, inference_id)
        .await
        .unwrap();

    println!("ClickHouse - ChatInference: {result:#?}");

    let id = result.get("id").unwrap().as_str().unwrap();
    let id_uuid = Uuid::parse_str(id).unwrap();
    assert_eq!(id_uuid, inference_id);

    let function_name = result.get("function_name").unwrap().as_str().unwrap();
    assert_eq!(function_name, hardcoded_function_name);

    let variant_name = result.get("variant_name").unwrap().as_str().unwrap();
    assert_eq!(variant_name, provider.variant_name);

    if let Some(episode_id) = episode_id {
        let episode_id_result = result.get("episode_id").unwrap().as_str().unwrap();
        let episode_id_result = Uuid::parse_str(episode_id_result).unwrap();
        assert_eq!(episode_id_result, episode_id);
    }

    let input: Value =
        serde_json::from_str(result.get("input").unwrap().as_str().unwrap()).unwrap();
    let correct_input: Value = json!(
        {
            "system": {
                "assistant_name": "Dr. Mehta"
            },
            "messages": [
                {
                    "role": "user",
                    "content": [{"type": "text", "value": "What is the weather like in Tokyo (in Celsius)? Use the provided `get_temperature` tool. Do not say anything else, just call the function."}]
                }
            ]
        }
    );
    assert_eq!(input, correct_input);

    let output_clickhouse: Vec<Value> =
        serde_json::from_str(result.get("output").unwrap().as_str().unwrap()).unwrap();
    assert_eq!(output_clickhouse, *content);

    let tool_params: Value =
        serde_json::from_str(result.get("tool_params").unwrap().as_str().unwrap()).unwrap();
    assert_eq!(tool_params["tool_choice"], "auto");
    assert_eq!(tool_params["parallel_tool_calls"], Value::Null);

    let tools_available = tool_params["tools_available"].as_array().unwrap();
    assert_eq!(tools_available.len(), 1);
    let tool = tools_available.first().unwrap();
    assert_eq!(tool["name"], "get_temperature");
    assert_eq!(
        tool["description"],
        "Get the current temperature in a given location"
    );
    assert_eq!(tool["strict"], false);

    let tool_parameters = tool["parameters"].as_object().unwrap();
    assert_eq!(tool_parameters["type"], "object");
    assert!(tool_parameters.get("properties").is_some());
    assert!(tool_parameters.get("required").is_some());

    let properties = tool_parameters["properties"].as_object().unwrap();
    assert!(properties.contains_key("location"));
    assert!(properties.contains_key("units"));

    let location = properties["location"].as_object().unwrap();
    assert_eq!(location["type"], "string");
    assert_eq!(
        location["description"],
        "The location to get the temperature for (e.g. \"New York\")"
    );

    let units = properties["units"].as_object().unwrap();
    assert_eq!(units["type"], "string");
    assert_eq!(
        units["description"],
        "The units to get the temperature in (must be \"fahrenheit\" or \"celsius\")"
    );
    let units_enum = units["enum"].as_array().unwrap();
    assert_eq!(units_enum.len(), 2);
    assert!(units_enum.contains(&json!("fahrenheit")));
    assert!(units_enum.contains(&json!("celsius")));

    let required = tool_parameters["required"].as_array().unwrap();
    assert!(required.contains(&json!("location")));

    // Check if ClickHouse is correct - ModelInference Table
    let result = select_model_inference_clickhouse(&clickhouse, inference_id)
        .await
        .unwrap();

    println!("ClickHouse - ModelInference: {result:#?}");

    let id = result.get("id").unwrap().as_str().unwrap();
    assert!(Uuid::parse_str(id).is_ok());

    let inference_id_result = result.get("inference_id").unwrap().as_str().unwrap();
    let inference_id_result = Uuid::parse_str(inference_id_result).unwrap();
    assert_eq!(inference_id_result, inference_id);

    let model_name = result.get("model_name").unwrap().as_str().unwrap();
    assert_eq!(model_name, provider.model_name);
    let model_provider_name = result.get("model_provider_name").unwrap().as_str().unwrap();
    assert_eq!(model_provider_name, provider.model_provider_name);

    let raw_request = result.get("raw_request").unwrap().as_str().unwrap();
    assert!(raw_request.contains("get_temperature"));
    assert!(raw_request.to_lowercase().contains("tokyo"));
    assert!(
        serde_json::from_str::<Value>(raw_request).is_ok(),
        "raw_request is not a valid JSON"
    );

    let raw_response = result.get("raw_response").unwrap().as_str().unwrap();
    assert!(raw_response.to_lowercase().contains("tokyo"));
    assert!(raw_response.contains("get_temperature"));

    let input_tokens = result.get("input_tokens").unwrap().as_u64().unwrap();
    assert!(input_tokens > 0);
    let output_tokens = result.get("output_tokens").unwrap().as_u64().unwrap();
    assert!(output_tokens > 0);
    if !is_batch {
        let response_time_ms = result.get("response_time_ms").unwrap().as_u64().unwrap();
        assert!(response_time_ms > 0);
        assert!(result.get("ttft_ms").unwrap().is_null());
    }

    let system = result.get("system").unwrap().as_str().unwrap();
    assert_eq!(
        system,
        "You are a helpful and friendly assistant named Dr. Mehta"
    );
    let input_messages = result.get("input_messages").unwrap().as_str().unwrap();
    let input_messages: Vec<RequestMessage> = serde_json::from_str(input_messages).unwrap();
    let expected_input_messages = vec![RequestMessage {
        role: Role::User,
        content: vec!["What is the weather like in Tokyo (in Celsius)? Use the provided `get_temperature` tool. Do not say anything else, just call the function."
            .to_string()
            .into()],
    }];
    assert_eq!(input_messages, expected_input_messages);
    let output = result.get("output").unwrap().as_str().unwrap();
    let output: Vec<ContentBlock> = serde_json::from_str(output).unwrap();
    let tool_call_blocks: Vec<_> = output
        .iter()
        .filter(|block| matches!(block, ContentBlock::ToolCall(_)))
        .collect();

    // Assert exactly one tool call
    assert_eq!(tool_call_blocks.len(), 1, "Expected exactly one tool call");

    let tool_call_block = tool_call_blocks[0];
    match tool_call_block {
        ContentBlock::ToolCall(tool_call) => {
            assert_eq!(tool_call.name, "get_temperature");
            serde_json::from_str::<Value>(&tool_call.arguments.to_lowercase()).unwrap();
        }
        _ => panic!("Unreachable"),
    }
}

pub async fn test_dynamic_tool_use_streaming_inference_request_with_provider(
    provider: E2ETestProvider,
    client: &tensorzero::Client,
) {
    // OpenAI O1 doesn't support streaming responses
    if provider.model_provider_name == "openai" && provider.model_name.starts_with("o1") {
        return;
    }

    let episode_id = Uuid::now_v7();

    let input_function_name = "basic_test";

    let stream = client.inference(tensorzero::ClientInferenceParams {
        function_name: Some(input_function_name.to_string()),
        model_name: None,
        variant_name: Some(provider.variant_name.clone()),
        episode_id: Some(episode_id),
        input: tensorzero::Input {
            system: Some(json!({"assistant_name": "Dr. Mehta"})),
            messages: vec![tensorzero::InputMessage {
                role: Role::User,
                content: vec![tensorzero::InputMessageContent::Text(TextKind::Text { text: "What is the weather like in Tokyo (in Celsius)? Use the provided `get_temperature` tool. Do not say anything else, just call the function.".to_string() })],
            }],
        },
        stream: Some(true),
        dynamic_tool_params: tensorzero::DynamicToolParams {
            additional_tools: Some(vec![tensorzero::Tool {
                name: "get_temperature".to_string(),
                description: "Get the current temperature in a given location".to_string(),
                parameters: json!({
                    "$schema": "http://json-schema.org/draft-07/schema#",
                    "type": "object",
                    "properties": {
                        "location": {
                            "type": "string",
                            "description": "The location to get the temperature for (e.g. \"New York\")"
                        },
                        "units": {
                            "type": "string",
                            "description": "The units to get the temperature in (must be \"fahrenheit\" or \"celsius\")",
                            "enum": ["fahrenheit", "celsius"]
                        }
                    },
                    "required": ["location"],
                    "additionalProperties": false
                }),
                strict: false,
            }]),
            ..Default::default()
        },
        ..Default::default()
    }).await.unwrap();

    let tensorzero::InferenceOutput::Streaming(mut stream) = stream else {
        panic!("Expected streaming response");
    };

    let mut chunks = vec![];
    while let Some(event) = stream.next().await {
        let chunk = event.unwrap();
        chunks.push(serde_json::to_value(&chunk).unwrap());
    }

    let mut inference_id = None;
    let mut tool_id: Option<String> = None;
    let mut arguments = String::new();
    let mut input_tokens = 0;
    let mut output_tokens = 0;

    for chunk_json in chunks {
        println!("API response chunk: {chunk_json:#?}");

        let chunk_inference_id = chunk_json.get("inference_id").unwrap().as_str().unwrap();
        let chunk_inference_id = Uuid::parse_str(chunk_inference_id).unwrap();
        match inference_id {
            None => inference_id = Some(chunk_inference_id),
            Some(inference_id) => assert_eq!(inference_id, chunk_inference_id),
        }

        let chunk_episode_id = chunk_json.get("episode_id").unwrap().as_str().unwrap();
        let chunk_episode_id = Uuid::parse_str(chunk_episode_id).unwrap();
        assert_eq!(chunk_episode_id, episode_id);

        for block in chunk_json.get("content").unwrap().as_array().unwrap() {
            assert!(block.get("id").is_some());

            let block_type = block.get("type").unwrap().as_str().unwrap();

            match block_type {
                "tool_call" => {
                    assert_eq!(
                        block.get("raw_name").unwrap().as_str().unwrap(),
                        "get_temperature"
                    );

                    let block_tool_id = block.get("id").unwrap().as_str().unwrap();
                    match &tool_id {
                        None => tool_id = Some(block_tool_id.to_string()),
                        Some(tool_id) => assert_eq!(tool_id, block_tool_id),
                    }

                    let chunk_arguments = block.get("raw_arguments").unwrap().as_str().unwrap();
                    arguments.push_str(chunk_arguments);
                }
                "text" => {
                    // Sometimes the model will also return some text
                    // (e.g. "Sure, here's the weather in Tokyo:" + tool call)
                    // We mostly care about the tool call, so we'll ignore the text.
                }
                _ => {
                    panic!("Unexpected block type: {}", block_type);
                }
            }
        }

        if let Some(usage) = chunk_json.get("usage").and_then(|u| u.as_object()) {
            input_tokens += usage.get("input_tokens").unwrap().as_u64().unwrap();
            output_tokens += usage.get("output_tokens").unwrap().as_u64().unwrap();
        }
    }

    // NB: Azure doesn't return usage during streaming
    if provider.variant_name.contains("azure") {
        assert_eq!(input_tokens, 0);
        assert_eq!(output_tokens, 0);
    } else if provider.variant_name.contains("together") {
        // Do nothing: Together is flaky. Sometimes it returns non-zero usage, sometimes it returns zero usage...
    } else {
        assert!(input_tokens > 0);
        assert!(output_tokens > 0);
    }

    let inference_id = inference_id.unwrap();
    let tool_id = tool_id.unwrap();
    assert!(serde_json::from_str::<Value>(&arguments).is_ok());

    // Sleep for 1 second to allow time for data to be inserted into ClickHouse (trailing writes from API)
    tokio::time::sleep(std::time::Duration::from_millis(100)).await;

    // Check ClickHouse - ChatInference Table
    let clickhouse = get_clickhouse().await;
    let result = select_chat_inference_clickhouse(&clickhouse, inference_id)
        .await
        .unwrap();

    println!("ClickHouse - ChatInference: {result:#?}");

    let id = result.get("id").unwrap().as_str().unwrap();
    let id_uuid = Uuid::parse_str(id).unwrap();
    assert_eq!(id_uuid, inference_id);

    let function_name = result.get("function_name").unwrap().as_str().unwrap();
    assert_eq!(function_name, input_function_name);

    let variant_name = result.get("variant_name").unwrap().as_str().unwrap();
    assert_eq!(variant_name, provider.variant_name);

    let episode_id_result = result.get("episode_id").unwrap().as_str().unwrap();
    let episode_id_result = Uuid::parse_str(episode_id_result).unwrap();
    assert_eq!(episode_id_result, episode_id);

    let input: Value =
        serde_json::from_str(result.get("input").unwrap().as_str().unwrap()).unwrap();
    let correct_input: Value = json!(
        {
            "system": {
                "assistant_name": "Dr. Mehta"
            },
            "messages": [
                {
                    "role": "user",
                    "content": [{"type": "text", "value": "What is the weather like in Tokyo (in Celsius)? Use the provided `get_temperature` tool. Do not say anything else, just call the function."}]
                }
            ]
        }
    );
    assert_eq!(input, correct_input);

    let output_clickhouse: Vec<Value> =
        serde_json::from_str(result.get("output").unwrap().as_str().unwrap()).unwrap();
    assert!(!output_clickhouse.is_empty()); // could be > 1 if the model returns text as well
    let content_block = output_clickhouse.first().unwrap();
    let content_block_type = content_block.get("type").unwrap().as_str().unwrap();
    assert_eq!(content_block_type, "tool_call");
    assert_eq!(content_block.get("id").unwrap().as_str().unwrap(), tool_id);
    assert_eq!(
        content_block.get("raw_name").unwrap().as_str().unwrap(),
        "get_temperature"
    );
    assert_eq!(
        content_block.get("name").unwrap().as_str().unwrap(),
        "get_temperature"
    );
    assert_eq!(
        content_block
            .get("raw_arguments")
            .unwrap()
            .as_str()
            .unwrap(),
        arguments
    );
    assert_eq!(
        content_block.get("arguments").unwrap().as_object().unwrap(),
        &serde_json::from_str::<serde_json::Map<String, Value>>(&arguments).unwrap()
    );

    let tool_params: Value =
        serde_json::from_str(result.get("tool_params").unwrap().as_str().unwrap()).unwrap();
    assert_eq!(tool_params["tool_choice"], "auto");
    assert_eq!(tool_params["parallel_tool_calls"], Value::Null);

    let tools_available = tool_params["tools_available"].as_array().unwrap();
    assert_eq!(tools_available.len(), 1);
    let tool = tools_available.first().unwrap();
    assert_eq!(tool["name"], "get_temperature");
    assert_eq!(
        tool["description"],
        "Get the current temperature in a given location"
    );
    assert_eq!(tool["strict"], false);

    let tool_parameters = tool["parameters"].as_object().unwrap();
    assert_eq!(tool_parameters["type"], "object");
    assert!(tool_parameters.get("properties").is_some());
    assert!(tool_parameters.get("required").is_some());

    let properties = tool_parameters["properties"].as_object().unwrap();
    assert!(properties.contains_key("location"));
    assert!(properties.contains_key("units"));

    let location = properties["location"].as_object().unwrap();
    assert_eq!(location["type"], "string");
    assert_eq!(
        location["description"],
        "The location to get the temperature for (e.g. \"New York\")"
    );

    let units = properties["units"].as_object().unwrap();
    assert_eq!(units["type"], "string");
    assert_eq!(
        units["description"],
        "The units to get the temperature in (must be \"fahrenheit\" or \"celsius\")"
    );
    let units_enum = units["enum"].as_array().unwrap();
    assert_eq!(units_enum.len(), 2);
    assert!(units_enum.contains(&json!("fahrenheit")));
    assert!(units_enum.contains(&json!("celsius")));

    let required = tool_parameters["required"].as_array().unwrap();
    assert!(required.contains(&json!("location")));

    // Check if ClickHouse is correct - ModelInference Table
    let result = select_model_inference_clickhouse(&clickhouse, inference_id)
        .await
        .unwrap();

    println!("ClickHouse - ModelInference: {result:#?}");

    let id = result.get("id").unwrap().as_str().unwrap();
    assert!(Uuid::parse_str(id).is_ok());

    let inference_id_result = result.get("inference_id").unwrap().as_str().unwrap();
    let inference_id_result = Uuid::parse_str(inference_id_result).unwrap();
    assert_eq!(inference_id_result, inference_id);

    let model_name = result.get("model_name").unwrap().as_str().unwrap();
    assert_eq!(model_name, provider.model_name);
    let model_provider_name = result.get("model_provider_name").unwrap().as_str().unwrap();
    assert_eq!(model_provider_name, provider.model_provider_name);

    let raw_request = result.get("raw_request").unwrap().as_str().unwrap();
    assert!(raw_request.contains("get_temperature"));
    assert!(raw_request.to_lowercase().contains("tokyo"));
    assert!(
        serde_json::from_str::<Value>(raw_request).is_ok(),
        "raw_request is not a valid JSON"
    );

    let raw_response = result.get("raw_response").unwrap().as_str().unwrap();
    assert!(raw_response.contains("get_temperature"));
    // Check if raw_response is valid JSONL
    for line in raw_response.lines() {
        assert!(serde_json::from_str::<Value>(line).is_ok());
    }

    let input_tokens = result.get("input_tokens").unwrap();
    let output_tokens = result.get("output_tokens").unwrap();

    // NB: Azure doesn't support input/output tokens during streaming
    if provider.variant_name.contains("azure") {
        assert!(input_tokens.is_null());
        assert!(output_tokens.is_null());
    } else if provider.variant_name.contains("together") {
        // Do nothing: Together is flaky. Sometimes it returns non-zero usage, sometimes it returns zero usage...
    } else {
        assert!(input_tokens.as_u64().unwrap() > 0);
        assert!(output_tokens.as_u64().unwrap() > 0);
    }

    let response_time_ms = result.get("response_time_ms").unwrap().as_u64().unwrap();
    assert!(response_time_ms > 0);

    let ttft_ms = result.get("ttft_ms").unwrap().as_u64().unwrap();
    assert!(ttft_ms >= 1);
    assert!(ttft_ms <= response_time_ms);

    let system = result.get("system").unwrap().as_str().unwrap();
    assert_eq!(
        system,
        "You are a helpful and friendly assistant named Dr. Mehta"
    );
    let input_messages = result.get("input_messages").unwrap().as_str().unwrap();
    let input_messages: Vec<RequestMessage> = serde_json::from_str(input_messages).unwrap();
    let expected_input_messages = vec![RequestMessage {
        role: Role::User,
        content: vec!["What is the weather like in Tokyo (in Celsius)? Use the provided `get_temperature` tool. Do not say anything else, just call the function."
            .to_string()
            .into()],
    }];
    assert_eq!(input_messages, expected_input_messages);
    let output = result.get("output").unwrap().as_str().unwrap();
    let output: Vec<ContentBlock> = serde_json::from_str(output).unwrap();
    let tool_call_blocks: Vec<_> = output
        .iter()
        .filter(|block| matches!(block, ContentBlock::ToolCall(_)))
        .collect();

    // Assert exactly one tool call
    assert_eq!(tool_call_blocks.len(), 1, "Expected exactly one tool call");

    let tool_call_block = tool_call_blocks[0];
    match tool_call_block {
        ContentBlock::ToolCall(tool_call) => {
            assert_eq!(tool_call.name, "get_temperature");
            serde_json::from_str::<Value>(&tool_call.arguments.to_lowercase()).unwrap();
        }
        _ => panic!("Unreachable"),
    }
}

pub async fn test_parallel_tool_use_inference_request_with_provider(provider: E2ETestProvider) {
    let episode_id = Uuid::now_v7();

    let payload = json!({
        "function_name": "weather_helper_parallel",
        "episode_id": episode_id,
        "input":{
            "system": {"assistant_name": "Dr. Mehta"},
            "messages": [
                {
                    "role": "user",
                    "content": "What is the weather like in Tokyo (in Celsius)? Use both the provided `get_temperature` and `get_humidity` tools. Do not say anything else, just call the two functions."
                }
            ]},
        "parallel_tool_calls": true,
        "stream": false,
        "variant_name": provider.variant_name,
    });

    let response = Client::new()
        .post(get_gateway_endpoint("/inference"))
        .json(&payload)
        .send()
        .await
        .unwrap();

    // Check if the API response is fine
    assert_eq!(response.status(), StatusCode::OK);
    let response_json = response.json::<Value>().await.unwrap();

    println!("API response: {response_json:#?}");
    check_parallel_tool_use_inference_response(
        response_json,
        &provider,
        Some(episode_id),
        false,
        Value::Bool(true),
    )
    .await;
}

pub async fn check_parallel_tool_use_inference_response(
    response_json: Value,
    provider: &E2ETestProvider,
    episode_id: Option<Uuid>,
    is_batch: bool,
    parallel_param: Value,
) {
    let hardcoded_function_name = "weather_helper_parallel";
    let inference_id = response_json.get("inference_id").unwrap().as_str().unwrap();
    let inference_id = Uuid::parse_str(inference_id).unwrap();

    if let Some(episode_id) = episode_id {
        let episode_id_response = response_json.get("episode_id").unwrap().as_str().unwrap();
        let episode_id_response = Uuid::parse_str(episode_id_response).unwrap();
        assert_eq!(episode_id_response, episode_id);
    }

    let variant_name = response_json.get("variant_name").unwrap().as_str().unwrap();
    assert_eq!(variant_name, provider.variant_name);

    let content = response_json.get("content").unwrap().as_array().unwrap();

    // Validate the `get_temperature` tool call
    let content_block = content
        .iter()
        .find(|block| block["name"] == "get_temperature")
        .unwrap();
    let content_block_type = content_block.get("type").unwrap().as_str().unwrap();
    assert_eq!(content_block_type, "tool_call");

    assert!(content_block.get("id").unwrap().as_str().is_some());

    let raw_name = content_block.get("raw_name").unwrap().as_str().unwrap();
    assert_eq!(raw_name, "get_temperature");
    let name = content_block.get("name").unwrap().as_str().unwrap();
    assert_eq!(name, "get_temperature");
    let raw_arguments = content_block
        .get("raw_arguments")
        .unwrap()
        .as_str()
        .unwrap();
    let raw_arguments: Value = serde_json::from_str(raw_arguments).unwrap();
    let raw_arguments = raw_arguments.as_object().unwrap();
    assert!(raw_arguments.len() == 2);
    let location = raw_arguments.get("location").unwrap().as_str().unwrap();
    assert_eq!(location.to_lowercase(), "tokyo");
    let units = raw_arguments.get("units").unwrap().as_str().unwrap();
    assert!(units == "celsius");

    let arguments = content_block.get("arguments").unwrap().as_object().unwrap();
    assert!(arguments.len() == 2);
    let location = arguments.get("location").unwrap().as_str().unwrap();
    assert_eq!(location.to_lowercase(), "tokyo");
    let units = arguments.get("units").unwrap().as_str().unwrap();
    assert!(units == "celsius");

    // Validate the `get_humidity` tool call
    let content_block = content
        .iter()
        .find(|block| block["name"] == "get_humidity")
        .unwrap();
    let content_block_type = content_block.get("type").unwrap().as_str().unwrap();
    assert_eq!(content_block_type, "tool_call");

    assert!(content_block.get("id").unwrap().as_str().is_some());

    let raw_name = content_block.get("raw_name").unwrap().as_str().unwrap();
    assert_eq!(raw_name, "get_humidity");
    let name = content_block.get("name").unwrap().as_str().unwrap();
    assert_eq!(name, "get_humidity");

    let raw_arguments = content_block
        .get("raw_arguments")
        .unwrap()
        .as_str()
        .unwrap();
    let raw_arguments: Value = serde_json::from_str(raw_arguments).unwrap();
    let raw_arguments = raw_arguments.as_object().unwrap();
    assert!(raw_arguments.len() == 1);
    let location = raw_arguments.get("location").unwrap().as_str().unwrap();
    assert_eq!(location.to_lowercase(), "tokyo");

    let arguments = content_block.get("arguments").unwrap();
    let arguments = arguments.as_object().unwrap();
    assert!(arguments.len() == 1);
    let location = arguments.get("location").unwrap().as_str().unwrap();
    assert_eq!(location.to_lowercase(), "tokyo");

    let usage = response_json.get("usage").unwrap();
    let usage = usage.as_object().unwrap();
    let input_tokens = usage.get("input_tokens").unwrap().as_u64().unwrap();
    let output_tokens = usage.get("output_tokens").unwrap().as_u64().unwrap();
    assert!(input_tokens > 0);
    assert!(output_tokens > 0);

    // Sleep to allow time for data to be inserted into ClickHouse (trailing writes from API)
    tokio::time::sleep(std::time::Duration::from_millis(100)).await;

    // Check if ClickHouse is correct - ChatInference table
    let clickhouse = get_clickhouse().await;
    let result = select_chat_inference_clickhouse(&clickhouse, inference_id)
        .await
        .unwrap();

    println!("ClickHouse - ChatInference: {result:#?}");

    let id = result.get("id").unwrap().as_str().unwrap();
    let id_uuid = Uuid::parse_str(id).unwrap();
    assert_eq!(id_uuid, inference_id);

    let function_name = result.get("function_name").unwrap().as_str().unwrap();
    assert_eq!(function_name, hardcoded_function_name);

    let variant_name = result.get("variant_name").unwrap().as_str().unwrap();
    assert_eq!(variant_name, provider.variant_name);

    if let Some(episode_id) = episode_id {
        let episode_id_result = result.get("episode_id").unwrap().as_str().unwrap();
        let episode_id_result = Uuid::parse_str(episode_id_result).unwrap();
        assert_eq!(episode_id_result, episode_id);
    }

    let input: Value =
        serde_json::from_str(result.get("input").unwrap().as_str().unwrap()).unwrap();
    let correct_input: Value = json!(
        {
            "system": {
                "assistant_name": "Dr. Mehta"
            },
            "messages": [
                {
                    "role": "user",
                    "content": [{
                        "type": "text",
                        "value": "What is the weather like in Tokyo (in Celsius)? Use both the provided `get_temperature` and `get_humidity` tools. Do not say anything else, just call the two functions."
                    }]
                }
            ]
        }
    );
    assert_eq!(input, correct_input);

    let output_clickhouse: Vec<Value> =
        serde_json::from_str(result.get("output").unwrap().as_str().unwrap()).unwrap();
    assert_eq!(output_clickhouse, *content);

    let tool_params: Value =
        serde_json::from_str(result.get("tool_params").unwrap().as_str().unwrap()).unwrap();
    assert_eq!(tool_params["tool_choice"], "auto");
    assert_eq!(tool_params["parallel_tool_calls"], parallel_param);

    let tools_available = tool_params["tools_available"].as_array().unwrap();

    // Validate the `get_temperature` tool
    assert_eq!(tools_available.len(), 2);
    let tool = tools_available
        .iter()
        .find(|tool| tool["name"] == "get_temperature")
        .unwrap();
    assert_eq!(
        tool["description"],
        "Get the current temperature in a given location"
    );
    assert_eq!(tool["strict"], false);

    let tool_parameters = tool["parameters"].as_object().unwrap();
    assert_eq!(tool_parameters["type"], "object");
    assert!(tool_parameters.get("properties").is_some());
    assert!(tool_parameters.get("required").is_some());

    let properties = tool_parameters["properties"].as_object().unwrap();
    assert!(properties.contains_key("location"));
    assert!(properties.contains_key("units"));

    let location = properties["location"].as_object().unwrap();
    assert_eq!(location["type"], "string");
    assert_eq!(
        location["description"],
        "The location to get the temperature for (e.g. \"New York\")"
    );

    let units = properties["units"].as_object().unwrap();
    assert_eq!(units["type"], "string");
    assert_eq!(
        units["description"],
        "The units to get the temperature in (must be \"fahrenheit\" or \"celsius\")"
    );
    let units_enum = units["enum"].as_array().unwrap();
    assert_eq!(units_enum.len(), 2);
    assert!(units_enum.contains(&json!("fahrenheit")));
    assert!(units_enum.contains(&json!("celsius")));

    let required = tool_parameters["required"].as_array().unwrap();
    assert!(required.contains(&json!("location")));

    // Validate the `get_humidity` tool
    let tool = tools_available
        .iter()
        .find(|tool| tool["name"] == "get_humidity")
        .unwrap();
    assert_eq!(
        tool["description"],
        "Get the current humidity in a given location"
    );
    assert_eq!(tool["strict"], false);

    let tool_parameters = tool["parameters"].as_object().unwrap();
    assert_eq!(tool_parameters["type"], "object");
    assert!(tool_parameters.get("properties").is_some());
    assert!(tool_parameters.get("required").is_some());

    let properties = tool_parameters["properties"].as_object().unwrap();
    assert!(properties.contains_key("location"));

    let location = properties["location"].as_object().unwrap();
    assert_eq!(location["type"], "string");
    assert_eq!(
        location["description"],
        "The location to get the humidity for (e.g. \"New York\")"
    );

    let required = tool_parameters["required"].as_array().unwrap();
    assert!(required.contains(&json!("location")));

    // Check if ClickHouse is correct - ModelInference Table
    let result = select_model_inference_clickhouse(&clickhouse, inference_id)
        .await
        .unwrap();

    println!("ClickHouse - ModelInference: {result:#?}");

    let id = result.get("id").unwrap().as_str().unwrap();
    assert!(Uuid::parse_str(id).is_ok());

    let inference_id_result = result.get("inference_id").unwrap().as_str().unwrap();
    let inference_id_result = Uuid::parse_str(inference_id_result).unwrap();
    assert_eq!(inference_id_result, inference_id);

    let model_name = result.get("model_name").unwrap().as_str().unwrap();
    assert_eq!(model_name, provider.model_name);
    let model_provider_name = result.get("model_provider_name").unwrap().as_str().unwrap();
    assert_eq!(model_provider_name, provider.model_provider_name);

    let raw_request = result.get("raw_request").unwrap().as_str().unwrap();
    assert!(raw_request.contains("get_temperature"));
    assert!(raw_request.to_lowercase().contains("tokyo"));
    assert!(
        serde_json::from_str::<Value>(raw_request).is_ok(),
        "raw_request is not a valid JSON"
    );

    let raw_response = result.get("raw_response").unwrap().as_str().unwrap();
    assert!(raw_response.contains("get_temperature"));
    assert!(raw_response.to_lowercase().contains("tokyo"));

    let input_tokens = result.get("input_tokens").unwrap().as_u64().unwrap();
    assert!(input_tokens > 0);
    let output_tokens = result.get("output_tokens").unwrap().as_u64().unwrap();
    assert!(output_tokens > 0);
    if !is_batch {
        let response_time_ms = result.get("response_time_ms").unwrap().as_u64().unwrap();
        assert!(response_time_ms > 0);
        assert!(result.get("ttft_ms").unwrap().is_null());
    }

    let system = result.get("system").unwrap().as_str().unwrap();
    assert_eq!(
        system,
        "You are a helpful and friendly assistant named Dr. Mehta.\n\nPeople will ask you questions about the weather.\n\nIf asked about the weather, just respond with two tool calls. Use BOTH the \"get_temperature\" and \"get_humidity\" tools.\n\nIf provided with a tool result, use it to respond to the user (e.g. \"The weather in New York is 55 degrees Fahrenheit with 50% humidity.\")."
    );
    let input_messages = result.get("input_messages").unwrap().as_str().unwrap();
    let input_messages: Vec<RequestMessage> = serde_json::from_str(input_messages).unwrap();
    let expected_input_messages = vec![RequestMessage {
        role: Role::User,
        content: vec!["What is the weather like in Tokyo (in Celsius)? Use both the provided `get_temperature` and `get_humidity` tools. Do not say anything else, just call the two functions."
            .to_string()
            .into()],
    }];
    assert_eq!(input_messages, expected_input_messages);
    let output = result.get("output").unwrap().as_str().unwrap();
    let output: Vec<ContentBlock> = serde_json::from_str(output).unwrap();
    assert_eq!(output.len(), 2);
    let mut tool_call_names = vec![];
    for block in output {
        match block {
            ContentBlock::ToolCall(tool_call) => {
                tool_call_names.push(tool_call.name);
                serde_json::from_str::<Value>(&tool_call.arguments).unwrap();
            }
            _ => {
                panic!("Expected a tool call, got {:?}", block);
            }
        }
    }
    assert!(tool_call_names.contains(&"get_temperature".to_string()));
    assert!(tool_call_names.contains(&"get_humidity".to_string()));
}

pub async fn test_parallel_tool_use_streaming_inference_request_with_provider(
    provider: E2ETestProvider,
) {
    let episode_id = Uuid::now_v7();

    let payload = json!({
        "function_name": "weather_helper_parallel",
        "episode_id": episode_id,
        "input":{
            "system": {"assistant_name": "Dr. Mehta"},
            "messages": [
                {
                    "role": "user",
                    "content": "What is the weather like in Tokyo (in Celsius)? Use both the provided `get_temperature` and `get_humidity` tools. Do not say anything else, just call the two functions."
                }
            ]},
        "parallel_tool_calls": true,
        "stream": true,
        "variant_name": provider.variant_name,
    });

    let mut event_source = Client::new()
        .post(get_gateway_endpoint("/inference"))
        .json(&payload)
        .eventsource()
        .unwrap();

    let mut chunks = vec![];
    let mut found_done_chunk = false;
    while let Some(event) = event_source.next().await {
        let event = event.unwrap();
        match event {
            Event::Open => continue,
            Event::Message(message) => {
                if message.data == "[DONE]" {
                    found_done_chunk = true;
                    break;
                }
                chunks.push(message.data);
            }
        }
    }
    assert!(found_done_chunk);

    let mut inference_id = None;
    let mut get_temperature_tool_id: Option<String> = None;
    let mut get_temperature_arguments = String::new();
    let mut get_humidity_tool_id: Option<String> = None;
    let mut get_humidity_arguments = String::new();
    let mut input_tokens = 0;
    let mut output_tokens = 0;

    for chunk in chunks {
        let chunk_json: Value = serde_json::from_str(&chunk).unwrap();

        println!("API response chunk: {chunk_json:#?}");

        let chunk_inference_id = chunk_json.get("inference_id").unwrap().as_str().unwrap();
        let chunk_inference_id = Uuid::parse_str(chunk_inference_id).unwrap();
        match inference_id {
            None => inference_id = Some(chunk_inference_id),
            Some(inference_id) => assert_eq!(inference_id, chunk_inference_id),
        }

        let chunk_episode_id = chunk_json.get("episode_id").unwrap().as_str().unwrap();
        let chunk_episode_id = Uuid::parse_str(chunk_episode_id).unwrap();
        assert_eq!(chunk_episode_id, episode_id);

        for block in chunk_json.get("content").unwrap().as_array().unwrap() {
            assert!(block.get("id").is_some());

            let block_type = block.get("type").unwrap().as_str().unwrap();

            match block_type {
                "tool_call" => {
                    let block_tool_id = block.get("id").unwrap().as_str().unwrap();
                    let tool_name = block.get("raw_name").unwrap().as_str().unwrap();
                    let chunk_arguments = block.get("raw_arguments").unwrap().as_str().unwrap();

                    match tool_name {
                        "get_temperature" => {
                            match &get_temperature_tool_id {
                                None => get_temperature_tool_id = Some(block_tool_id.to_string()),
                                Some(tool_id) => assert_eq!(tool_id, block_tool_id),
                            };
                            get_temperature_arguments.push_str(chunk_arguments);
                        }
                        "get_humidity" => {
                            match &get_humidity_tool_id {
                                None => get_humidity_tool_id = Some(block_tool_id.to_string()),
                                Some(tool_id) => assert_eq!(tool_id, block_tool_id),
                            };
                            get_humidity_arguments.push_str(chunk_arguments);
                        }
                        _ => {
                            panic!("Unexpected tool name: {}", tool_name);
                        }
                    }
                }
                "text" => {
                    // Sometimes the model will also return some text
                    // (e.g. "Sure, here's the weather in Tokyo:" + tool call)
                    // We mostly care about the tool call, so we'll ignore the text.
                }
                _ => {
                    panic!("Unexpected block type: {}", block_type);
                }
            }
        }

        if let Some(usage) = chunk_json.get("usage").and_then(|u| u.as_object()) {
            input_tokens += usage.get("input_tokens").unwrap().as_u64().unwrap();
            output_tokens += usage.get("output_tokens").unwrap().as_u64().unwrap();
        }
    }

    // NB: Azure doesn't return usage during streaming
    if provider.variant_name.contains("azure") {
        assert_eq!(input_tokens, 0);
        assert_eq!(output_tokens, 0);
    } else if provider.variant_name.contains("together") {
        // Do nothing: Together is flaky. Sometimes it returns non-zero usage, sometimes it returns zero usage...
    } else {
        assert!(input_tokens > 0);
        assert!(output_tokens > 0);
    }

    let inference_id = inference_id.unwrap();
    let get_temperature_tool_id = get_temperature_tool_id.unwrap();
    let get_humidity_tool_id = get_humidity_tool_id.unwrap();
    assert!(serde_json::from_str::<Value>(&get_temperature_arguments).is_ok());
    assert!(serde_json::from_str::<Value>(&get_humidity_arguments).is_ok());

    // Sleep for 1 second to allow time for data to be inserted into ClickHouse (trailing writes from API)
    tokio::time::sleep(std::time::Duration::from_millis(100)).await;

    // Check ClickHouse - Inference Table
    let clickhouse = get_clickhouse().await;
    let result = select_chat_inference_clickhouse(&clickhouse, inference_id)
        .await
        .unwrap();

    println!("ClickHouse - ChatInference: {result:#?}");

    let id = result.get("id").unwrap().as_str().unwrap();
    let id_uuid = Uuid::parse_str(id).unwrap();
    assert_eq!(id_uuid, inference_id);

    let function_name = result.get("function_name").unwrap().as_str().unwrap();
    assert_eq!(function_name, "weather_helper_parallel");

    let variant_name = result.get("variant_name").unwrap().as_str().unwrap();
    assert_eq!(variant_name, provider.variant_name);

    let episode_id_result = result.get("episode_id").unwrap().as_str().unwrap();
    let episode_id_result = Uuid::parse_str(episode_id_result).unwrap();
    assert_eq!(episode_id_result, episode_id);

    let input: Value =
        serde_json::from_str(result.get("input").unwrap().as_str().unwrap()).unwrap();
    let correct_input: Value = json!(
        {
            "system": {
                "assistant_name": "Dr. Mehta"
            },
            "messages": [
                {
                    "role": "user",
                    "content": [{"type": "text", "value": "What is the weather like in Tokyo (in Celsius)? Use both the provided `get_temperature` and `get_humidity` tools. Do not say anything else, just call the two functions."}]
                }
            ]
        }
    );
    assert_eq!(input, correct_input);

    let output_clickhouse: Vec<Value> =
        serde_json::from_str(result.get("output").unwrap().as_str().unwrap()).unwrap();
    assert!(!output_clickhouse.is_empty()); // could be > 1 if the model returns text as well

    // Validate the `get_temperature` tool call
    let content_block = output_clickhouse
        .iter()
        .find(|block| block["name"] == "get_temperature")
        .unwrap();
    let content_block_type = content_block.get("type").unwrap().as_str().unwrap();
    assert_eq!(content_block_type, "tool_call");
    assert_eq!(
        content_block.get("id").unwrap().as_str().unwrap(),
        get_temperature_tool_id
    );
    assert_eq!(
        content_block
            .get("raw_arguments")
            .unwrap()
            .as_str()
            .unwrap(),
        get_temperature_arguments
    );
    assert_eq!(
        content_block.get("raw_name").unwrap().as_str().unwrap(),
        "get_temperature"
    );
    assert_eq!(
        content_block.get("arguments").unwrap().as_object().unwrap(),
        &serde_json::from_str::<serde_json::Map<String, Value>>(&get_temperature_arguments)
            .unwrap()
    );

    // Validate the `get_humidity` tool call
    let content_block = output_clickhouse
        .iter()
        .find(|block| block["name"] == "get_humidity")
        .unwrap();
    let content_block_type = content_block.get("type").unwrap().as_str().unwrap();
    assert_eq!(content_block_type, "tool_call");
    assert_eq!(
        content_block.get("id").unwrap().as_str().unwrap(),
        get_humidity_tool_id
    );
    assert_eq!(
        content_block
            .get("raw_arguments")
            .unwrap()
            .as_str()
            .unwrap(),
        get_humidity_arguments
    );
    assert_eq!(
        content_block.get("arguments").unwrap().as_object().unwrap(),
        &serde_json::from_str::<serde_json::Map<String, Value>>(&get_humidity_arguments).unwrap()
    );
    assert_eq!(
        content_block.get("raw_name").unwrap().as_str().unwrap(),
        "get_humidity"
    );

    let tool_params: Value =
        serde_json::from_str(result.get("tool_params").unwrap().as_str().unwrap()).unwrap();
    assert_eq!(tool_params["tool_choice"], "auto");
    assert_eq!(tool_params["parallel_tool_calls"], true);

    let tools_available = tool_params["tools_available"].as_array().unwrap();
    assert_eq!(tools_available.len(), 2);

    let tool = tools_available
        .iter()
        .find(|tool| tool["name"] == "get_temperature")
        .unwrap();
    assert_eq!(
        tool["description"],
        "Get the current temperature in a given location"
    );
    assert_eq!(tool["strict"], false);

    let tool_parameters = tool["parameters"].as_object().unwrap();
    assert_eq!(tool_parameters["type"], "object");
    assert!(tool_parameters.get("properties").is_some());
    assert!(tool_parameters.get("required").is_some());
    assert_eq!(tool_parameters["additionalProperties"], false);

    let properties = tool_parameters["properties"].as_object().unwrap();
    assert!(properties.contains_key("location"));
    assert!(properties.contains_key("units"));

    let location = properties["location"].as_object().unwrap();
    assert_eq!(location["type"], "string");
    assert_eq!(
        location["description"],
        "The location to get the temperature for (e.g. \"New York\")"
    );

    let units = properties["units"].as_object().unwrap();
    assert_eq!(units["type"], "string");
    assert_eq!(
        units["description"],
        "The units to get the temperature in (must be \"fahrenheit\" or \"celsius\")"
    );
    let units_enum = units["enum"].as_array().unwrap();
    assert_eq!(units_enum.len(), 2);
    assert!(units_enum.contains(&json!("fahrenheit")));
    assert!(units_enum.contains(&json!("celsius")));

    let required = tool_parameters["required"].as_array().unwrap();
    assert!(required.contains(&json!("location")));

    let tool = tools_available
        .iter()
        .find(|tool| tool["name"] == "get_humidity")
        .unwrap();
    assert_eq!(
        tool["description"],
        "Get the current humidity in a given location"
    );
    assert_eq!(tool["strict"], false);

    let tool_parameters = tool["parameters"].as_object().unwrap();
    assert_eq!(tool_parameters["type"], "object");
    assert!(tool_parameters.get("properties").is_some());
    assert!(tool_parameters.get("required").is_some());
    assert_eq!(tool_parameters["additionalProperties"], false);

    let properties = tool_parameters["properties"].as_object().unwrap();
    assert!(properties.contains_key("location"));

    let location = properties["location"].as_object().unwrap();
    assert_eq!(location["type"], "string");
    assert_eq!(
        location["description"],
        "The location to get the humidity for (e.g. \"New York\")"
    );

    let required = tool_parameters["required"].as_array().unwrap();
    assert!(required.contains(&json!("location")));

    // Check if ClickHouse is correct - ModelInference Table
    let result = select_model_inference_clickhouse(&clickhouse, inference_id)
        .await
        .unwrap();

    println!("ClickHouse - ModelInference: {result:#?}");

    let id = result.get("id").unwrap().as_str().unwrap();
    assert!(Uuid::parse_str(id).is_ok());

    let inference_id_result = result.get("inference_id").unwrap().as_str().unwrap();
    let inference_id_result = Uuid::parse_str(inference_id_result).unwrap();
    assert_eq!(inference_id_result, inference_id);

    let model_name = result.get("model_name").unwrap().as_str().unwrap();
    assert_eq!(model_name, provider.model_name);
    let model_provider_name = result.get("model_provider_name").unwrap().as_str().unwrap();
    assert_eq!(model_provider_name, provider.model_provider_name);

    let raw_request = result.get("raw_request").unwrap().as_str().unwrap();
    assert!(raw_request.to_lowercase().contains("get_temperature"));
    assert!(raw_request.to_lowercase().contains("get_humidity"));
    assert!(raw_request.to_lowercase().contains("tokyo"));
    assert!(raw_request.to_lowercase().contains("celsius"));
    assert!(
        serde_json::from_str::<Value>(raw_request).is_ok(),
        "raw_request is not a valid JSON"
    );

    let raw_response = result.get("raw_response").unwrap().as_str().unwrap();
    assert!(raw_response.contains("get_temperature"));
    // Check if raw_response is valid JSONL
    for line in raw_response.lines() {
        assert!(serde_json::from_str::<Value>(line).is_ok());
    }

    let input_tokens = result.get("input_tokens").unwrap();
    let output_tokens = result.get("output_tokens").unwrap();

    // NB: Azure doesn't support input/output tokens during streaming
    if provider.variant_name.contains("azure") {
        assert!(input_tokens.is_null());
        assert!(output_tokens.is_null());
    } else if provider.variant_name.contains("together") {
        // Do nothing: Together is flaky. Sometimes it returns non-zero usage, sometimes it returns zero usage...
    } else {
        assert!(input_tokens.as_u64().unwrap() > 0);
        assert!(output_tokens.as_u64().unwrap() > 0);
    }

    let response_time_ms = result.get("response_time_ms").unwrap().as_u64().unwrap();
    assert!(response_time_ms > 0);

    let ttft_ms = result.get("ttft_ms").unwrap().as_u64().unwrap();
    assert!(ttft_ms >= 1);
    assert!(ttft_ms <= response_time_ms);

    let system = result.get("system").unwrap().as_str().unwrap();
    assert_eq!(
        system,
        "You are a helpful and friendly assistant named Dr. Mehta.\n\nPeople will ask you questions about the weather.\n\nIf asked about the weather, just respond with two tool calls. Use BOTH the \"get_temperature\" and \"get_humidity\" tools.\n\nIf provided with a tool result, use it to respond to the user (e.g. \"The weather in New York is 55 degrees Fahrenheit with 50% humidity.\")."
    );
    let input_messages = result.get("input_messages").unwrap().as_str().unwrap();
    let input_messages: Vec<RequestMessage> = serde_json::from_str(input_messages).unwrap();
    let expected_input_messages = vec![RequestMessage {
        role: Role::User,
        content: vec!["What is the weather like in Tokyo (in Celsius)? Use both the provided `get_temperature` and `get_humidity` tools. Do not say anything else, just call the two functions."
            .to_string()
            .into()],
    }];
    assert_eq!(input_messages, expected_input_messages);
    let output = result.get("output").unwrap().as_str().unwrap();
    let output: Vec<ContentBlock> = serde_json::from_str(output).unwrap();
    assert_eq!(output.len(), 2);
    let mut tool_call_names = vec![];
    for block in output {
        match block {
            ContentBlock::ToolCall(tool_call) => {
                tool_call_names.push(tool_call.name);
                serde_json::from_str::<Value>(&tool_call.arguments).unwrap();
            }
            _ => {
                panic!("Expected a tool call, got {:?}", block);
            }
        }
    }
    assert!(tool_call_names.contains(&"get_temperature".to_string()));
    assert!(tool_call_names.contains(&"get_humidity".to_string()));
}

pub async fn test_json_mode_inference_request_with_provider(provider: E2ETestProvider) {
    let episode_id = Uuid::now_v7();

    let payload = json!({
        "function_name": "json_success",
        "variant_name": provider.variant_name,
        "episode_id": episode_id,
        "input":
            {
               "system": {"assistant_name": "Dr. Mehta"},
               "messages": [
                {
                    "role": "user",
                    "content": {"country": "Japan"}
                }
            ]},
        "stream": false,
    });

    let response = Client::new()
        .post(get_gateway_endpoint("/inference"))
        .json(&payload)
        .send()
        .await
        .unwrap();

    // Check that the API response is ok
    assert_eq!(response.status(), StatusCode::OK);
    let response_json = response.json::<Value>().await.unwrap();

    println!("API response: {response_json:#?}");

    check_json_mode_inference_response(response_json, &provider, Some(episode_id), false).await;
}

pub async fn check_json_mode_inference_response(
    response_json: Value,
    provider: &E2ETestProvider,
    episode_id: Option<Uuid>,
    is_batch: bool,
) {
    let inference_id = response_json.get("inference_id").unwrap().as_str().unwrap();
    let inference_id = Uuid::parse_str(inference_id).unwrap();

    if let Some(episode_id) = episode_id {
        let episode_id_response = response_json.get("episode_id").unwrap().as_str().unwrap();
        let episode_id_response = Uuid::parse_str(episode_id_response).unwrap();
        assert_eq!(episode_id_response, episode_id);
    }

    let variant_name = response_json.get("variant_name").unwrap().as_str().unwrap();
    assert_eq!(variant_name, provider.variant_name);

    let output = response_json.get("output").unwrap().as_object().unwrap();
    let parsed_output = output.get("parsed").unwrap().as_object().unwrap();
    assert!(parsed_output
        .get("answer")
        .unwrap()
        .as_str()
        .unwrap()
        .to_lowercase()
        .contains("tokyo"));
    let raw_output = output.get("raw").unwrap().as_str().unwrap();
    let raw_output: Value = serde_json::from_str(raw_output).unwrap();
    assert_eq!(&raw_output, output.get("parsed").unwrap());

    let usage = response_json.get("usage").unwrap();
    let input_tokens = usage.get("input_tokens").unwrap().as_u64().unwrap();
    assert!(input_tokens > 0);
    let output_tokens = usage.get("output_tokens").unwrap().as_u64().unwrap();
    assert!(output_tokens > 0);

    // Sleep to allow time for data to be inserted into ClickHouse (trailing writes from API)
    tokio::time::sleep(std::time::Duration::from_millis(100)).await;

    // Check if ClickHouse is ok - JsonInference Table
    let clickhouse = get_clickhouse().await;
    let result = select_json_inference_clickhouse(&clickhouse, inference_id)
        .await
        .unwrap();

    println!("ClickHouse - JsonInference: {result:#?}");

    let id = result.get("id").unwrap().as_str().unwrap();
    let id = Uuid::parse_str(id).unwrap();
    assert_eq!(id, inference_id);

    let function_name = result.get("function_name").unwrap().as_str().unwrap();
    assert_eq!(function_name, "json_success");

    let variant_name = result.get("variant_name").unwrap().as_str().unwrap();
    assert_eq!(variant_name, provider.variant_name);

    if let Some(episode_id) = episode_id {
        let retrieved_episode_id = result.get("episode_id").unwrap().as_str().unwrap();
        let retrieved_episode_id = Uuid::parse_str(retrieved_episode_id).unwrap();
        assert_eq!(retrieved_episode_id, episode_id);
    }

    let input: Value =
        serde_json::from_str(result.get("input").unwrap().as_str().unwrap()).unwrap();
    let correct_input = json!({
        "system": {"assistant_name": "Dr. Mehta"},
        "messages": [
            {
                "role": "user",
                "content": [{"type": "text", "value": {"country": "Japan"}}]
            }
        ]
    });
    assert_eq!(input, correct_input);

    let output_clickhouse = result.get("output").unwrap().as_str().unwrap();
    let output_clickhouse: Value = serde_json::from_str(output_clickhouse).unwrap();
    let output_clickhouse = output_clickhouse.as_object().unwrap();
    assert_eq!(output_clickhouse, output);

    let inference_params = result.get("inference_params").unwrap().as_str().unwrap();
    let inference_params: Value = serde_json::from_str(inference_params).unwrap();
    let inference_params = inference_params.get("chat_completion").unwrap();
    assert!(inference_params.get("temperature").is_none());
    assert!(inference_params.get("seed").is_none());
    let max_tokens = if provider.model_name.starts_with("o1") {
        1000
    } else {
        100
    };
    assert_eq!(
        inference_params
            .get("max_tokens")
            .unwrap()
            .as_u64()
            .unwrap(),
        max_tokens
    );

    if !is_batch {
        let processing_time_ms = result.get("processing_time_ms").unwrap().as_u64().unwrap();
        assert!(processing_time_ms > 0);
    }
    let retrieved_output_schema = result.get("output_schema").unwrap().as_str().unwrap();
    let retrieved_output_schema: Value = serde_json::from_str(retrieved_output_schema).unwrap();
    let expected_output_schema = json!({
        "type": "object",
        "properties": {
          "answer": {
            "type": "string"
          }
        },
        "required": ["answer"],
        "additionalProperties": false
      }
    );
    assert_eq!(retrieved_output_schema, expected_output_schema);

    // Check the ModelInference Table
    let result = select_model_inference_clickhouse(&clickhouse, inference_id)
        .await
        .unwrap();

    println!("ClickHouse - ModelInference: {result:#?}");

    let model_inference_id = result.get("id").unwrap().as_str().unwrap();
    assert!(Uuid::parse_str(model_inference_id).is_ok());

    let inference_id_result = result.get("inference_id").unwrap().as_str().unwrap();
    let inference_id_result = Uuid::parse_str(inference_id_result).unwrap();
    assert_eq!(inference_id_result, inference_id);

    let model_name = result.get("model_name").unwrap().as_str().unwrap();
    assert_eq!(model_name, provider.model_name);
    let model_provider_name = result.get("model_provider_name").unwrap().as_str().unwrap();
    assert_eq!(model_provider_name, provider.model_provider_name);

    let raw_request = result.get("raw_request").unwrap().as_str().unwrap();
    assert!(raw_request.to_lowercase().contains("japan"));
    assert!(
        serde_json::from_str::<Value>(raw_request).is_ok(),
        "raw_request is not a valid JSON"
    );

    let raw_response = result.get("raw_response").unwrap().as_str().unwrap();
    assert!(raw_response.to_lowercase().contains("tokyo"));
    assert!(serde_json::from_str::<Value>(raw_response).is_ok());

    let input_tokens = result.get("input_tokens").unwrap().as_u64().unwrap();
    assert!(input_tokens > 0);
    let output_tokens = result.get("output_tokens").unwrap().as_u64().unwrap();
    assert!(output_tokens > 0);
    if !is_batch {
        let response_time_ms = result.get("response_time_ms").unwrap().as_u64().unwrap();
        assert!(response_time_ms > 0);
        assert!(result.get("ttft_ms").unwrap().is_null());
    }

    let system = result.get("system").unwrap().as_str().unwrap();
    assert_eq!(
        system,
        "You are a helpful and friendly assistant named Dr. Mehta.\n\nPlease answer the questions in a JSON with key \"answer\".\n\nDo not include any other text than the JSON object. Do not include \"```json\" or \"```\" or anything else.\n\nExample Response:\n\n{\n    \"answer\": \"42\"\n}"
    );
    let input_messages = result.get("input_messages").unwrap().as_str().unwrap();
    let input_messages: Vec<RequestMessage> = serde_json::from_str(input_messages).unwrap();
    let expected_input_messages = vec![RequestMessage {
        role: Role::User,
        content: vec!["What is the name of the capital city of Japan?"
            .to_string()
            .into()],
    }];
    assert_eq!(input_messages, expected_input_messages);
    let output = result.get("output").unwrap().as_str().unwrap();
    let output: Vec<ContentBlock> = serde_json::from_str(output).unwrap();
    assert_eq!(output.len(), 1);
    match &output[0] {
        ContentBlock::Text(text) => {
            let parsed: Value = serde_json::from_str(&text.text).unwrap();
            let answer = parsed.get("answer").unwrap().as_str().unwrap();
            assert!(answer.to_lowercase().contains("tokyo"));
        }
        ContentBlock::ToolCall(tool_call) => {
            // Handles implicit tool calls
            assert_eq!(tool_call.name, "respond");
            let arguments: Value = serde_json::from_str(&tool_call.arguments).unwrap();
            let answer = arguments.get("answer").unwrap().as_str().unwrap();
            assert!(answer.to_lowercase().contains("tokyo"));
        }
        _ => {
            panic!("Expected a text block, got {:?}", output[0]);
        }
    }
}

pub async fn test_dynamic_json_mode_inference_request_with_provider(provider: E2ETestProvider) {
    let episode_id = Uuid::now_v7();
    let output_schema = json!({
      "type": "object",
      "properties": {
        "response": {
          "type": "string"
        }
      },
      "required": ["response"],
      "additionalProperties": false
    });
    let serialized_output_schema = serde_json::to_string(&output_schema).unwrap();

    let payload = json!({
        "function_name": "dynamic_json",
        "variant_name": provider.variant_name,
        "episode_id": episode_id,
        "input":
            {
               "system": {"assistant_name": "Dr. Mehta", "schema": serialized_output_schema},
               "messages": [
                {
                    "role": "user",
                    "content": {"country": "Japan"}
                }
            ]},
        "stream": false,
        "output_schema": output_schema.clone(),
    });

    let response = Client::new()
        .post(get_gateway_endpoint("/inference"))
        .json(&payload)
        .send()
        .await
        .unwrap();

    // Check that the API response is ok
    assert_eq!(response.status(), StatusCode::OK);
    let response_json = response.json::<Value>().await.unwrap();

    println!("API response: {response_json:#?}");

    check_dynamic_json_mode_inference_response(
        response_json,
        &provider,
        Some(episode_id),
        Some(output_schema),
        false,
    )
    .await;
}

pub async fn check_dynamic_json_mode_inference_response(
    response_json: Value,
    provider: &E2ETestProvider,
    episode_id: Option<Uuid>,
    output_schema: Option<Value>,
    is_batch: bool,
) {
    let inference_id = response_json.get("inference_id").unwrap().as_str().unwrap();
    let inference_id = Uuid::parse_str(inference_id).unwrap();

    if let Some(episode_id) = episode_id {
        let episode_id_response = response_json.get("episode_id").unwrap().as_str().unwrap();
        let episode_id_response = Uuid::parse_str(episode_id_response).unwrap();
        assert_eq!(episode_id_response, episode_id);
    }

    let variant_name = response_json.get("variant_name").unwrap().as_str().unwrap();
    assert_eq!(variant_name, provider.variant_name);

    let output = response_json.get("output").unwrap().as_object().unwrap();
    let parsed_output = output.get("parsed").unwrap().as_object().unwrap();
    assert!(parsed_output
        .get("response")
        .unwrap()
        .as_str()
        .unwrap()
        .to_lowercase()
        .contains("tokyo"));
    let raw_output = output.get("raw").unwrap().as_str().unwrap();
    let raw_output: Value = serde_json::from_str(raw_output).unwrap();
    assert_eq!(&raw_output, output.get("parsed").unwrap());

    let usage = response_json.get("usage").unwrap();
    let input_tokens = usage.get("input_tokens").unwrap().as_u64().unwrap();
    assert!(input_tokens > 0);
    let output_tokens = usage.get("output_tokens").unwrap().as_u64().unwrap();
    assert!(output_tokens > 0);

    // Sleep to allow time for data to be inserted into ClickHouse (trailing writes from API)
    tokio::time::sleep(std::time::Duration::from_millis(100)).await;

    // Check if ClickHouse is ok - JsonInference Table
    let clickhouse = get_clickhouse().await;
    let result = select_json_inference_clickhouse(&clickhouse, inference_id)
        .await
        .unwrap();

    println!("ClickHouse - JsonInference: {result:#?}");

    let id = result.get("id").unwrap().as_str().unwrap();
    let id = Uuid::parse_str(id).unwrap();
    assert_eq!(id, inference_id);

    let function_name = result.get("function_name").unwrap().as_str().unwrap();
    assert_eq!(function_name, "dynamic_json");

    let variant_name = result.get("variant_name").unwrap().as_str().unwrap();
    assert_eq!(variant_name, provider.variant_name);

    if let Some(episode_id) = episode_id {
        let retrieved_episode_id = result.get("episode_id").unwrap().as_str().unwrap();
        let retrieved_episode_id = Uuid::parse_str(retrieved_episode_id).unwrap();
        assert_eq!(retrieved_episode_id, episode_id);
    }

    if let Some(output_schema) = &output_schema {
        let serialized_output_schema = serde_json::to_string(&output_schema).unwrap();
        let input: Value =
            serde_json::from_str(result.get("input").unwrap().as_str().unwrap()).unwrap();
        let correct_input = json!({
            "system": {"assistant_name": "Dr. Mehta", "schema": serialized_output_schema},
            "messages": [
                {
                    "role": "user",
                    "content": [{"type": "text", "value": {"country": "Japan"}}]
                }
            ]
        });
        assert_eq!(input, correct_input);
    }

    let output_clickhouse = result.get("output").unwrap().as_str().unwrap();
    let output_clickhouse: Value = serde_json::from_str(output_clickhouse).unwrap();
    let output_clickhouse = output_clickhouse.as_object().unwrap();
    assert_eq!(output_clickhouse, output);

    let inference_params = result.get("inference_params").unwrap().as_str().unwrap();
    let inference_params: Value = serde_json::from_str(inference_params).unwrap();
    let inference_params = inference_params.get("chat_completion").unwrap();
    assert!(inference_params.get("temperature").is_none());
    assert!(inference_params.get("seed").is_none());
    let max_tokens = if provider.model_name.starts_with("o1") {
        1000
    } else {
        100
    };
    assert_eq!(
        inference_params
            .get("max_tokens")
            .unwrap()
            .as_u64()
            .unwrap(),
        max_tokens
    );

    let processing_time_ms = result.get("processing_time_ms").unwrap().as_u64().unwrap();
    assert!(processing_time_ms > 0);

    if let Some(output_schema) = &output_schema {
        let retrieved_output_schema = result.get("output_schema").unwrap().as_str().unwrap();
        let retrieved_output_schema: Value = serde_json::from_str(retrieved_output_schema).unwrap();
        assert_eq!(retrieved_output_schema, *output_schema);
    }

    // Check the ModelInference Table
    let result = select_model_inference_clickhouse(&clickhouse, inference_id)
        .await
        .unwrap();

    println!("ClickHouse - ModelInference: {result:#?}");

    let model_inference_id = result.get("id").unwrap().as_str().unwrap();
    assert!(Uuid::parse_str(model_inference_id).is_ok());

    let inference_id_result = result.get("inference_id").unwrap().as_str().unwrap();
    let inference_id_result = Uuid::parse_str(inference_id_result).unwrap();
    assert_eq!(inference_id_result, inference_id);

    let model_name = result.get("model_name").unwrap().as_str().unwrap();
    assert_eq!(model_name, provider.model_name);
    let model_provider_name = result.get("model_provider_name").unwrap().as_str().unwrap();
    assert_eq!(model_provider_name, provider.model_provider_name);

    let raw_request = result.get("raw_request").unwrap().as_str().unwrap();
    assert!(raw_request.to_lowercase().contains("japan"));
    assert!(
        serde_json::from_str::<Value>(raw_request).is_ok(),
        "raw_request is not a valid JSON"
    );

    let raw_response = result.get("raw_response").unwrap().as_str().unwrap();
    assert!(raw_response.to_lowercase().contains("tokyo"));
    assert!(serde_json::from_str::<Value>(raw_response).is_ok());

    let input_tokens = result.get("input_tokens").unwrap().as_u64().unwrap();
    assert!(input_tokens > 0);
    let output_tokens = result.get("output_tokens").unwrap().as_u64().unwrap();
    assert!(output_tokens > 0);
    if !is_batch {
        let response_time_ms = result.get("response_time_ms").unwrap().as_u64().unwrap();
        assert!(response_time_ms > 0);
        assert!(result.get("ttft_ms").unwrap().is_null());
    }

    let system = result.get("system").unwrap().as_str().unwrap();
    assert_eq!(
        system,
        "You are a helpful and friendly assistant named Dr. Mehta.\n\nDo not include any other text than the JSON object.  Do not include \"```json\" or \"```\" or anything else.\n\nPlease answer the questions in a JSON with the following schema:\n\n{\"type\":\"object\",\"properties\":{\"response\":{\"type\":\"string\"}},\"required\":[\"response\"],\"additionalProperties\":false}"
    );
    let input_messages = result.get("input_messages").unwrap().as_str().unwrap();
    let input_messages: Vec<RequestMessage> = serde_json::from_str(input_messages).unwrap();
    let expected_input_messages = vec![RequestMessage {
        role: Role::User,
        content: vec!["What is the name of the capital city of Japan?"
            .to_string()
            .into()],
    }];
    assert_eq!(input_messages, expected_input_messages);
    let output = result.get("output").unwrap().as_str().unwrap();
    let output: Vec<ContentBlock> = serde_json::from_str(output).unwrap();
    assert_eq!(output.len(), 1);
    match &output[0] {
        ContentBlock::Text(text) => {
            let parsed: Value = serde_json::from_str(&text.text).unwrap();
            let answer = parsed.get("response").unwrap().as_str().unwrap();
            assert!(answer.to_lowercase().contains("tokyo"));
        }
        ContentBlock::ToolCall(tool_call) => {
            // Handles implicit tool calls
            assert_eq!(tool_call.name, "respond");
            let arguments: Value = serde_json::from_str(&tool_call.arguments).unwrap();
            let answer = arguments.get("response").unwrap().as_str().unwrap();
            assert!(answer.to_lowercase().contains("tokyo"));
        }
        _ => {
            panic!("Expected a text block, got {:?}", output[0]);
        }
    }
}

pub async fn test_json_mode_streaming_inference_request_with_provider(provider: E2ETestProvider) {
    if provider.variant_name.contains("tgi") {
        // TGI does not support streaming in JSON mode (because it doesn't support streaming tools)
        return;
    }
    // OpenAI O1 doesn't support streaming responses
    if provider.model_provider_name == "openai" && provider.model_name.starts_with("o1") {
        return;
    }
    let episode_id = Uuid::now_v7();

    let payload = json!({
        "function_name": "json_success",
        "variant_name": provider.variant_name,
        "episode_id": episode_id,
        "input":
            {
               "system": {"assistant_name": "Dr. Mehta"},
               "messages": [
                {
                    "role": "user",
                    "content": [{"type": "text", "value": {"country": "Japan"}}]
                }
            ]},
        "stream": true,
    });

    let mut event_source = Client::new()
        .post(get_gateway_endpoint("/inference"))
        .json(&payload)
        .eventsource()
        .unwrap();

    let mut chunks = vec![];
    let mut found_done_chunk = false;
    while let Some(event) = event_source.next().await {
        let event = event.unwrap();
        match event {
            Event::Open => continue,
            Event::Message(message) => {
                if message.data == "[DONE]" {
                    found_done_chunk = true;
                    break;
                }
                chunks.push(message.data);
            }
        }
    }
    assert!(found_done_chunk);

    let mut inference_id: Option<Uuid> = None;
    let mut full_content = String::new();
    let mut input_tokens = 0;
    let mut output_tokens = 0;
    for chunk in chunks.clone() {
        let chunk_json: Value = serde_json::from_str(&chunk).unwrap();

        println!("API response chunk: {chunk_json:#?}");

        let chunk_inference_id = chunk_json.get("inference_id").unwrap().as_str().unwrap();
        let chunk_inference_id = Uuid::parse_str(chunk_inference_id).unwrap();
        match inference_id {
            Some(inference_id) => {
                assert_eq!(inference_id, chunk_inference_id);
            }
            None => {
                inference_id = Some(chunk_inference_id);
            }
        }

        let chunk_episode_id = chunk_json.get("episode_id").unwrap().as_str().unwrap();
        let chunk_episode_id = Uuid::parse_str(chunk_episode_id).unwrap();
        assert_eq!(chunk_episode_id, episode_id);
        if let Some(raw) = chunk_json.get("raw").and_then(|raw| raw.as_str()) {
            if !raw.is_empty() {
                full_content.push_str(raw);
            }
        }

        if let Some(usage) = chunk_json.get("usage") {
            input_tokens += usage.get("input_tokens").unwrap().as_u64().unwrap();
            output_tokens += usage.get("output_tokens").unwrap().as_u64().unwrap();
        }
    }

    let inference_id = inference_id.unwrap();
    assert!(full_content.to_lowercase().contains("tokyo"));

    // NB: Azure doesn't support input/output tokens during streaming
    if provider.variant_name.contains("azure") {
        assert_eq!(input_tokens, 0);
        assert_eq!(output_tokens, 0);
    } else {
        assert!(input_tokens > 0);
        assert!(output_tokens > 0);
    }

    // Sleep to allow time for data to be inserted into ClickHouse (trailing writes from API)
    tokio::time::sleep(std::time::Duration::from_millis(100)).await;

    // Check ClickHouse - JsonInference Table
    let clickhouse = get_clickhouse().await;
    let result = select_json_inference_clickhouse(&clickhouse, inference_id)
        .await
        .unwrap();

    println!("ClickHouse - JsonInference: {result:#?}");

    let id = result.get("id").unwrap().as_str().unwrap();
    let id_uuid = Uuid::parse_str(id).unwrap();
    assert_eq!(id_uuid, inference_id);

    let function_name = result.get("function_name").unwrap().as_str().unwrap();
    assert_eq!(function_name, "json_success");

    let variant_name = result.get("variant_name").unwrap().as_str().unwrap();
    assert_eq!(variant_name, provider.variant_name);

    let episode_id_result = result.get("episode_id").unwrap().as_str().unwrap();
    let episode_id_result = Uuid::parse_str(episode_id_result).unwrap();
    assert_eq!(episode_id_result, episode_id);

    let input: Value =
        serde_json::from_str(result.get("input").unwrap().as_str().unwrap()).unwrap();
    let correct_input = json!({
        "system": {"assistant_name": "Dr. Mehta"},
        "messages": [
            {
                "role": "user",
                "content": [{"type": "text", "value": {"country": "Japan"}}]
            }
        ]
    });
    assert_eq!(input, correct_input);

    let output = result.get("output").unwrap().as_str().unwrap();
    let output: Value = serde_json::from_str(output).unwrap();
    let output = output.as_object().unwrap();
    assert_eq!(output.keys().len(), 2);
    let clickhouse_parsed = output.get("parsed").unwrap().as_object().unwrap();
    let clickhouse_raw = output.get("parsed").unwrap().as_object().unwrap();
    assert_eq!(clickhouse_parsed, clickhouse_raw);
    let full_content_parsed: Value = serde_json::from_str(&full_content).unwrap();
    let full_content_parsed = full_content_parsed.as_object().unwrap();
    assert_eq!(clickhouse_parsed, full_content_parsed);

    let inference_params = result.get("inference_params").unwrap().as_str().unwrap();
    let inference_params: Value = serde_json::from_str(inference_params).unwrap();
    let inference_params = inference_params.get("chat_completion").unwrap();
    assert!(inference_params.get("temperature").is_none());
    assert!(inference_params.get("seed").is_none());
    assert_eq!(
        inference_params
            .get("max_tokens")
            .unwrap()
            .as_u64()
            .unwrap(),
        100
    );

    let processing_time_ms = result.get("processing_time_ms").unwrap().as_u64().unwrap();
    assert!(processing_time_ms > 0);

    let retrieved_output_schema = result.get("output_schema").unwrap().as_str().unwrap();
    let retrieved_output_schema: Value = serde_json::from_str(retrieved_output_schema).unwrap();
    let expected_output_schema = json!({
        "type": "object",
        "properties": {
          "answer": {
            "type": "string"
          }
        },
        "required": ["answer"],
        "additionalProperties": false
    });
    assert_eq!(retrieved_output_schema, expected_output_schema);

    // Check ClickHouse - ModelInference Table
    let result = select_model_inference_clickhouse(&clickhouse, inference_id)
        .await
        .unwrap();

    println!("ClickHouse - ModelInference: {result:#?}");

    let model_inference_id = result.get("id").unwrap().as_str().unwrap();
    assert!(Uuid::parse_str(model_inference_id).is_ok());

    let inference_id_result = result.get("inference_id").unwrap().as_str().unwrap();
    let inference_id_result = Uuid::parse_str(inference_id_result).unwrap();
    assert_eq!(inference_id_result, inference_id);

    let model_name = result.get("model_name").unwrap().as_str().unwrap();
    assert_eq!(model_name, provider.model_name);
    let model_provider_name = result.get("model_provider_name").unwrap().as_str().unwrap();
    assert_eq!(model_provider_name, provider.model_provider_name);

    let raw_request = result.get("raw_request").unwrap().as_str().unwrap();
    assert!(raw_request.to_lowercase().contains("japan"));
    assert!(raw_request.to_lowercase().contains("mehta"));
    assert!(
        serde_json::from_str::<Value>(raw_request).is_ok(),
        "raw_request is not a valid JSON"
    );

    let raw_response = result.get("raw_response").unwrap().as_str().unwrap();

    // Check if raw_response is valid JSONL
    for line in raw_response.lines() {
        assert!(serde_json::from_str::<Value>(line).is_ok());
    }

    let input_tokens = result.get("input_tokens").unwrap();
    let output_tokens = result.get("output_tokens").unwrap();

    // NB: Azure doesn't support input/output tokens during streaming
    if provider.variant_name.contains("azure") {
        assert!(input_tokens.is_null());
        assert!(output_tokens.is_null());
    } else {
        assert!(input_tokens.as_u64().unwrap() > 0);
        assert!(output_tokens.as_u64().unwrap() > 0);
    }

    let response_time_ms = result.get("response_time_ms").unwrap().as_u64().unwrap();
    assert!(response_time_ms > 0);

    let ttft_ms = result.get("ttft_ms").unwrap().as_u64().unwrap();
    assert!(ttft_ms >= 1);
    assert!(ttft_ms <= response_time_ms);

    let system = result.get("system").unwrap().as_str().unwrap();
    assert_eq!(
        system,
        "You are a helpful and friendly assistant named Dr. Mehta.\n\nPlease answer the questions in a JSON with key \"answer\".\n\nDo not include any other text than the JSON object. Do not include \"```json\" or \"```\" or anything else.\n\nExample Response:\n\n{\n    \"answer\": \"42\"\n}"
    );
    let input_messages = result.get("input_messages").unwrap().as_str().unwrap();
    let input_messages: Vec<RequestMessage> = serde_json::from_str(input_messages).unwrap();
    let expected_input_messages = vec![RequestMessage {
        role: Role::User,
        content: vec!["What is the name of the capital city of Japan?"
            .to_string()
            .into()],
    }];
    assert_eq!(input_messages, expected_input_messages);
    let output = result.get("output").unwrap().as_str().unwrap();
    let output: Vec<ContentBlock> = serde_json::from_str(output).unwrap();
    assert_eq!(output.len(), 1);
    match &output[0] {
        ContentBlock::Text(text) => {
            let parsed: Value = serde_json::from_str(&text.text).unwrap();
            let answer = parsed.get("answer").unwrap().as_str().unwrap();
            assert!(answer.to_lowercase().contains("tokyo"));
        }
        ContentBlock::ToolCall(tool_call) => {
            // Handles implicit tool calls
            assert_eq!(tool_call.name, "respond");
            let arguments: Value = serde_json::from_str(&tool_call.arguments).unwrap();
            let answer = arguments.get("answer").unwrap().as_str().unwrap();
            assert!(answer.to_lowercase().contains("tokyo"));
        }
        _ => {
            panic!("Expected a text block, got {:?}", output[0]);
        }
    }
}

pub async fn test_short_inference_request_with_provider(provider: E2ETestProvider) {
    let episode_id = Uuid::now_v7();

    let payload = json!({
        "function_name": "basic_test",
        "variant_name": provider.variant_name,
        "episode_id": episode_id,
        "input":
            {
               "system": {"assistant_name": "Dr. Mehta"},
               "messages": [
                {
                    "role": "user",
                    "content": "What is the name of the capital city of Japan?"
                }
            ]},
        "stream": false,
        "tags": {"foo": "bar"},
        "params": {
            "chat_completion": {
                "max_tokens": 1
            }
        }
    });
    if provider.variant_name.contains("openai") && provider.variant_name.contains("o1") {
        // Can't pin a single token for o1
        return;
    }

    let response = Client::new()
        .post(get_gateway_endpoint("/inference"))
        .json(&payload)
        .send()
        .await
        .unwrap();

    // Check that the API response is ok
    assert_eq!(response.status(), StatusCode::OK);
    let response_json = response.json::<Value>().await.unwrap();

    println!("API response: {response_json:#?}");

    check_short_inference_response(response_json, Some(episode_id), &provider, false).await;
    tokio::time::sleep(std::time::Duration::from_millis(100)).await;

    let episode_id = Uuid::now_v7();

    let payload = json!({
        "function_name": "basic_test",
        "variant_name": provider.variant_name,
        "episode_id": episode_id,
        "input":
            {
               "system": {"assistant_name": "Dr. Mehta"},
               "messages": [
                {
                    "role": "user",
                    "content": "What is the name of the capital city of Japan?"
                }
            ]},
        "stream": false,
        "tags": {"foo": "bar"},
        "cache_options": {"enabled": "on", "lookback_s": 10},
        "params": {
            "chat_completion": {
                "max_tokens": 1
            }
        }
    });

    let response = Client::new()
        .post(get_gateway_endpoint("/inference"))
        .json(&payload)
        .send()
        .await
        .unwrap();

    // Check that the API response is ok
    assert_eq!(response.status(), StatusCode::OK);
    let response_json = response.json::<Value>().await.unwrap();

    println!("API response: {response_json:#?}");

    check_short_inference_response(response_json, Some(episode_id), &provider, true).await;
}

async fn check_short_inference_response(
    response_json: Value,
    episode_id: Option<Uuid>,
    provider: &E2ETestProvider,
    should_be_cached: bool,
) {
    let hardcoded_function_name = "basic_test";
    let inference_id = response_json.get("inference_id").unwrap().as_str().unwrap();
    let inference_id = Uuid::parse_str(inference_id).unwrap();

    let episode_id_response = response_json.get("episode_id").unwrap().as_str().unwrap();
    let episode_id_response = Uuid::parse_str(episode_id_response).unwrap();
    if let Some(episode_id) = episode_id {
        assert_eq!(episode_id_response, episode_id);
    }

    let variant_name = response_json.get("variant_name").unwrap().as_str().unwrap();
    assert_eq!(variant_name, provider.variant_name);

    let content = response_json.get("content").unwrap().as_array().unwrap();
    assert_eq!(content.len(), 1);
    let content_block = content.first().unwrap();
    let content_block_type = content_block.get("type").unwrap().as_str().unwrap();
    assert_eq!(content_block_type, "text");
    let content = content_block.get("text").unwrap().as_str().unwrap();
    // We don't check the content here since there's only 1 token allowed

    let usage = response_json.get("usage").unwrap();
    let input_tokens = usage.get("input_tokens").unwrap().as_u64().unwrap();
    let output_tokens = usage.get("output_tokens").unwrap().as_u64().unwrap();
    if should_be_cached {
        assert_eq!(input_tokens, 0);
        assert_eq!(output_tokens, 0);
    } else {
        assert!(input_tokens > 0);
        assert_eq!(output_tokens, 1);
    }
    let finish_reason = response_json
        .get("finish_reason")
        .unwrap()
        .as_str()
        .unwrap();
    assert_eq!(finish_reason, "length");

    // Sleep to allow time for data to be inserted into ClickHouse (trailing writes from API)
    tokio::time::sleep(std::time::Duration::from_millis(100)).await;

    // Check if ClickHouse is ok - ChatInference Table
    let clickhouse = get_clickhouse().await;
    let result = select_chat_inference_clickhouse(&clickhouse, inference_id)
        .await
        .unwrap();

    println!("ClickHouse - ChatInference: {result:#?}");

    let id = result.get("id").unwrap().as_str().unwrap();
    let id = Uuid::parse_str(id).unwrap();
    assert_eq!(id, inference_id);

    let function_name = result.get("function_name").unwrap().as_str().unwrap();
    assert_eq!(function_name, hardcoded_function_name);

    let variant_name = result.get("variant_name").unwrap().as_str().unwrap();
    assert_eq!(variant_name, provider.variant_name);

    let retrieved_episode_id = result.get("episode_id").unwrap().as_str().unwrap();
    let retrieved_episode_id = Uuid::parse_str(retrieved_episode_id).unwrap();
    if let Some(episode_id) = episode_id {
        assert_eq!(retrieved_episode_id, episode_id);
    }

    let input: Value =
        serde_json::from_str(result.get("input").unwrap().as_str().unwrap()).unwrap();
    let correct_input = json!({
        "system": {"assistant_name": "Dr. Mehta"},
        "messages": [
            {
                "role": "user",
                "content": [{"type": "text", "value": "What is the name of the capital city of Japan?"}]
            }
        ]
    });
    assert_eq!(input, correct_input);

    let content_blocks = result.get("output").unwrap().as_str().unwrap();
    let content_blocks: Vec<Value> = serde_json::from_str(content_blocks).unwrap();
    assert_eq!(content_blocks.len(), 1);
    let content_block = content_blocks.first().unwrap();
    let content_block_type = content_block.get("type").unwrap().as_str().unwrap();
    assert_eq!(content_block_type, "text");
    let clickhouse_content = content_block.get("text").unwrap().as_str().unwrap();
    assert_eq!(clickhouse_content, content);

    let tags = result.get("tags").unwrap().as_object().unwrap();
    assert_eq!(tags.get("foo").unwrap().as_str().unwrap(), "bar");

    let tool_params = result.get("tool_params").unwrap().as_str().unwrap();
    assert!(tool_params.is_empty());

    let inference_params = result.get("inference_params").unwrap().as_str().unwrap();
    let inference_params: Value = serde_json::from_str(inference_params).unwrap();
    let inference_params = inference_params.get("chat_completion").unwrap();
    assert!(inference_params.get("temperature").is_none());
    assert!(inference_params.get("seed").is_none());
    assert_eq!(
        inference_params
            .get("max_tokens")
            .unwrap()
            .as_u64()
            .unwrap(),
        1
    );

    let processing_time_ms = result.get("processing_time_ms").unwrap().as_u64().unwrap();
    assert!(processing_time_ms > 0);

    // Check the ModelInference Table
    let result = select_model_inference_clickhouse(&clickhouse, inference_id)
        .await
        .unwrap();

    println!("ClickHouse - ModelInference: {result:#?}");

    let model_inference_id = result.get("id").unwrap().as_str().unwrap();
    assert!(Uuid::parse_str(model_inference_id).is_ok());

    let inference_id_result = result.get("inference_id").unwrap().as_str().unwrap();
    let inference_id_result = Uuid::parse_str(inference_id_result).unwrap();
    assert_eq!(inference_id_result, inference_id);

    let model_name = result.get("model_name").unwrap().as_str().unwrap();
    assert_eq!(model_name, provider.model_name);
    let model_provider_name = result.get("model_provider_name").unwrap().as_str().unwrap();
    assert_eq!(model_provider_name, provider.model_provider_name);

    let raw_request = result.get("raw_request").unwrap().as_str().unwrap();
    assert!(raw_request.to_lowercase().contains("japan"));
    assert!(
        serde_json::from_str::<Value>(raw_request).is_ok(),
        "raw_request is not a valid JSON"
    );

    let raw_response = result.get("raw_response").unwrap().as_str().unwrap();
    assert!(serde_json::from_str::<Value>(raw_response).is_ok());

    let input_tokens = result.get("input_tokens").unwrap();
    let output_tokens = result.get("output_tokens").unwrap();
    assert!(input_tokens.as_u64().unwrap() > 0);
    assert!(output_tokens.as_u64().unwrap() > 0);
    if !should_be_cached {
        let response_time_ms = result.get("response_time_ms").unwrap().as_u64().unwrap();
        assert!(response_time_ms > 0);
        assert!(result.get("ttft_ms").unwrap().is_null());
    }
    let system = result.get("system").unwrap().as_str().unwrap();
    assert_eq!(
        system,
        "You are a helpful and friendly assistant named Dr. Mehta"
    );
    let input_messages = result.get("input_messages").unwrap().as_str().unwrap();
    let input_messages: Vec<RequestMessage> = serde_json::from_str(input_messages).unwrap();
    let expected_input_messages = vec![RequestMessage {
        role: Role::User,
        content: vec!["What is the name of the capital city of Japan?"
            .to_string()
            .into()],
    }];
    assert_eq!(input_messages, expected_input_messages);
    let output = result.get("output").unwrap().as_str().unwrap();
    let output: Vec<ContentBlock> = serde_json::from_str(output).unwrap();
    assert_eq!(output.len(), 1);
    let finish_reason = result.get("finish_reason").unwrap().as_str().unwrap();
    assert_eq!(finish_reason, "length");

    // Check the InferenceTag Table
    select_inference_tags_clickhouse(
        &clickhouse,
        hardcoded_function_name,
        "foo",
        "bar",
        inference_id,
    )
    .await
    .unwrap();
    let id = result.get("inference_id").unwrap().as_str().unwrap();
    let id = Uuid::parse_str(id).unwrap();
    assert_eq!(id, inference_id);
    assert_eq!(
        result.get("cached").unwrap().as_bool().unwrap(),
        should_be_cached
    );
}

pub async fn test_multi_turn_parallel_tool_use_inference_request_with_provider(
    provider: E2ETestProvider,
) {
    // Together's model is too dumb to figure out multi-turn tool + parallel tool calls... It keeps calling the same tool over and over.
    if provider.model_provider_name == "together" {
        return;
    }

    let episode_id = Uuid::now_v7();

    let mut payload = json!({
        "function_name": "weather_helper_parallel",
        "episode_id": episode_id,
        "input":{
            "system": {"assistant_name": "Dr. Mehta"},
            "messages": [
                {
                    "role": "user",
                    "content": "What is the weather like in Tokyo (in Fahrenheit)? Use both the provided `get_temperature` and `get_humidity` tools. Do not say anything else, just call the two functions."
                }
            ]},
        "parallel_tool_calls": true,
        "stream": false,
        "variant_name": provider.variant_name,
    });

    let response = Client::new()
        .post(get_gateway_endpoint("/inference"))
        .json(&payload)
        .send()
        .await
        .unwrap();

    // Check if the API response is fine
    assert_eq!(response.status(), StatusCode::OK);
    let response_json = response.json::<Value>().await.unwrap();

    println!("API response: {response_json:#?}");

    // Extract the tool results from the response
    let mut redacted_tool_calls = Vec::new();
    let mut tool_results = Vec::new();

    for content_block in response_json.get("content").unwrap().as_array().unwrap() {
        let content_block_type = content_block.get("type").unwrap().as_str().unwrap();
        assert_eq!(content_block_type, "tool_call");

        if content_block.get("name").unwrap().as_str().unwrap() == "get_temperature" {
            tool_results.push(json!(
                {
                    "type": "tool_result",
                    "id": content_block.get("id").unwrap().as_str().unwrap(),
                    "name": "get_temperature",
                    "result": "70",
                }
            ))
        } else if content_block.get("name").unwrap().as_str().unwrap() == "get_humidity" {
            tool_results.push(json!(
                {
                    "type": "tool_result",
                    "id": content_block.get("id").unwrap().as_str().unwrap(),
                    "name": "get_humidity",
                    "result": "30",
                }
            ))
        } else {
            panic!(
                "Unknown tool call: {}",
                content_block.get("name").unwrap().as_str().unwrap()
            );
        }
        redacted_tool_calls.push(content_block);
    }

    // Build the payload for the second inference request
    let assistant_message = json!({
        "role": "assistant",
        "content": redacted_tool_calls,
    });

    let user_message = json!({
        "role": "user",
        "content": tool_results,
    });

    payload["input"]["messages"]
        .as_array_mut()
        .unwrap()
        .extend([assistant_message, user_message]);

    println!(
        "Second Payload: {}",
        serde_json::to_string_pretty(&payload).unwrap()
    );

    // Make the second inference request
    let response = Client::new()
        .post(get_gateway_endpoint("/inference"))
        .json(&payload)
        .send()
        .await
        .unwrap();

    // Check if the API response is fine
    assert_eq!(response.status(), StatusCode::OK);
    let response_json = response.json::<Value>().await.unwrap();

    println!("Second API response: {response_json:#?}");

    check_multi_turn_parallel_tool_use_inference_response(
        response_json,
        &provider,
        Some(episode_id),
        false,
    )
    .await;
}

pub async fn check_multi_turn_parallel_tool_use_inference_response(
    response_json: Value,
    provider: &E2ETestProvider,
    episode_id: Option<Uuid>,
    is_batch: bool,
) {
    let hardcoded_function_name = "weather_helper_parallel";
    let inference_id = response_json.get("inference_id").unwrap().as_str().unwrap();
    let inference_id = Uuid::parse_str(inference_id).unwrap();

    if let Some(episode_id) = episode_id {
        let episode_id_response = response_json.get("episode_id").unwrap().as_str().unwrap();
        let episode_id_response = Uuid::parse_str(episode_id_response).unwrap();
        assert_eq!(episode_id_response, episode_id);
    }

    let variant_name = response_json.get("variant_name").unwrap().as_str().unwrap();
    assert_eq!(variant_name, provider.variant_name);

    let content = response_json.get("content").unwrap().as_array().unwrap();

    // Validate that the assistant message is correct
    assert_eq!(content.len(), 1);
    let content_block = content.first().unwrap();
    let content_block_type = content_block.get("type").unwrap().as_str().unwrap();
    assert_eq!(content_block_type, "text");
    let content_text = content_block.get("text").unwrap().as_str().unwrap();
    assert!(content_text.to_lowercase().contains("70"));
    assert!(content_text.to_lowercase().contains("30"));

    // Sleep to allow time for data to be inserted into ClickHouse (trailing writes from API)
    tokio::time::sleep(std::time::Duration::from_millis(100)).await;

    // Check if ClickHouse is correct - ChatInference table
    let clickhouse = get_clickhouse().await;
    let result = select_chat_inference_clickhouse(&clickhouse, inference_id)
        .await
        .unwrap();

    println!("ClickHouse - ChatInference: {result:#?}");

    let id = result.get("id").unwrap().as_str().unwrap();
    let id_uuid = Uuid::parse_str(id).unwrap();
    assert_eq!(id_uuid, inference_id);

    let function_name = result.get("function_name").unwrap().as_str().unwrap();
    assert_eq!(function_name, hardcoded_function_name);

    let variant_name = result.get("variant_name").unwrap().as_str().unwrap();
    assert_eq!(variant_name, provider.variant_name);

    if let Some(episode_id) = episode_id {
        let episode_id_result = result.get("episode_id").unwrap().as_str().unwrap();
        let episode_id_result = Uuid::parse_str(episode_id_result).unwrap();
        assert_eq!(episode_id_result, episode_id);
    }

    let input: Value =
        serde_json::from_str(result.get("input").unwrap().as_str().unwrap()).unwrap();

    let last_input_message = input["messages"].as_array().unwrap().last().unwrap();
    assert_eq!(last_input_message["role"], "user");
    let last_input_message_content = last_input_message["content"].as_array().unwrap();
    assert_eq!(last_input_message_content.len(), 2);
    for tool_result in last_input_message_content {
        assert_eq!(tool_result["type"], "tool_result");
    }

    let output_clickhouse: Vec<Value> =
        serde_json::from_str(result.get("output").unwrap().as_str().unwrap()).unwrap();
    let output_content = serde_json::to_value(content).unwrap();
    println!("Output clickhouse: {output_clickhouse:#?}");
    println!("Output content: {output_content:#?}");
    assert_eq!(output_clickhouse, *output_content.as_array().unwrap());

    let tool_params: Value =
        serde_json::from_str(result.get("tool_params").unwrap().as_str().unwrap()).unwrap();
    assert_eq!(tool_params["tool_choice"], "auto");
    assert_eq!(tool_params["parallel_tool_calls"], true);

    // Check if ClickHouse is correct - ModelInference Table
    let result = select_model_inference_clickhouse(&clickhouse, inference_id)
        .await
        .unwrap();

    println!("ClickHouse - ModelInference: {result:#?}");

    let id = result.get("id").unwrap().as_str().unwrap();
    assert!(Uuid::parse_str(id).is_ok());

    let inference_id_result = result.get("inference_id").unwrap().as_str().unwrap();
    let inference_id_result = Uuid::parse_str(inference_id_result).unwrap();
    assert_eq!(inference_id_result, inference_id);

    let model_name = result.get("model_name").unwrap().as_str().unwrap();
    assert_eq!(model_name, provider.model_name);
    let model_provider_name = result.get("model_provider_name").unwrap().as_str().unwrap();
    assert_eq!(model_provider_name, provider.model_provider_name);

    let raw_request = result.get("raw_request").unwrap().as_str().unwrap();
    assert!(
        serde_json::from_str::<Value>(raw_request).is_ok(),
        "raw_request is not a valid JSON"
    );

    let raw_response = result.get("raw_response").unwrap().as_str().unwrap();
    assert!(raw_response.to_lowercase().contains("70"));
    assert!(raw_response.to_lowercase().contains("30"));

    let input_tokens = result.get("input_tokens").unwrap().as_u64().unwrap();
    assert!(input_tokens > 0);
    let output_tokens = result.get("output_tokens").unwrap().as_u64().unwrap();
    assert!(output_tokens > 0);
    if !is_batch {
        let response_time_ms = result.get("response_time_ms").unwrap().as_u64().unwrap();
        assert!(response_time_ms > 0);
        assert!(result.get("ttft_ms").unwrap().is_null());
    }

    let system = result.get("system").unwrap().as_str().unwrap();
    assert_eq!(
        system,
        "You are a helpful and friendly assistant named Dr. Mehta.\n\nPeople will ask you questions about the weather.\n\nIf asked about the weather, just respond with two tool calls. Use BOTH the \"get_temperature\" and \"get_humidity\" tools.\n\nIf provided with a tool result, use it to respond to the user (e.g. \"The weather in New York is 55 degrees Fahrenheit with 50% humidity.\")."
    );
    let input_messages = result.get("input_messages").unwrap().as_str().unwrap();
    let input_messages: Vec<RequestMessage> = serde_json::from_str(input_messages).unwrap();
    let last_input_message = input_messages.last().unwrap();
    assert_eq!(last_input_message.role, Role::User);
    let last_input_message_content = &last_input_message.content;
    assert_eq!(last_input_message_content.len(), 2);
    for tool_result in last_input_message_content {
        match tool_result {
            ContentBlock::ToolResult(tool_result) => {
                assert!(
                    tool_result.name == "get_temperature" || tool_result.name == "get_humidity"
                );
            }
            _ => {
                panic!("Expected a tool call, got {:?}", tool_result);
            }
        }
    }
    let output = result.get("output").unwrap().as_str().unwrap();
    let output: Vec<ContentBlock> = serde_json::from_str(output).unwrap();
    assert_eq!(output.len(), 1);
    let output_content = output.first().unwrap();
    match output_content {
        ContentBlock::Text(text) => {
            assert!(text.text.to_lowercase().contains("70"));
            assert!(text.text.to_lowercase().contains("30"));
        }
        _ => {
            panic!("Expected a text block, got {:?}", output_content);
        }
    }
}

pub async fn test_multi_turn_parallel_tool_use_streaming_inference_request_with_provider(
    provider: E2ETestProvider,
) {
    // Together's model is too dumb to figure out multi-turn tool + parallel tool calls... It keeps calling the same tool over and over.
    if provider.model_provider_name == "together" {
        return;
    }

    let episode_id = Uuid::now_v7();

    let mut payload = json!({
        "function_name": "weather_helper_parallel",
        "episode_id": episode_id,
        "input":{
            "system": {"assistant_name": "Dr. Mehta"},
            "messages": [
                {
                    "role": "user",
                    "content": "What is the weather like in Tokyo (in Fahrenheit)? Use both the provided `get_temperature` and `get_humidity` tools. Do not say anything else, just call the two functions."
                }
            ]},
        "parallel_tool_calls": true,
        "stream": false,
        "variant_name": provider.variant_name,
    });

    let response = Client::new()
        .post(get_gateway_endpoint("/inference"))
        .json(&payload)
        .send()
        .await
        .unwrap();

    // Check if the API response is fine
    assert_eq!(response.status(), StatusCode::OK);
    let response_json = response.json::<Value>().await.unwrap();

    println!("API response: {response_json:#?}");

    // Extract the tool results from the response
    let mut redacted_tool_calls = Vec::new();
    let mut tool_results = Vec::new();

    for content_block in response_json.get("content").unwrap().as_array().unwrap() {
        let content_block_type = content_block.get("type").unwrap().as_str().unwrap();
        assert_eq!(content_block_type, "tool_call");

        if content_block.get("name").unwrap().as_str().unwrap() == "get_temperature" {
            tool_results.push(json!(
                {
                    "type": "tool_result",
                    "id": content_block.get("id").unwrap().as_str().unwrap(),
                    "name": "get_temperature",
                    "result": "70",
                }
            ))
        } else if content_block.get("name").unwrap().as_str().unwrap() == "get_humidity" {
            tool_results.push(json!(
                {
                    "type": "tool_result",
                    "id": content_block.get("id").unwrap().as_str().unwrap(),
                    "name": "get_humidity",
                    "result": "30",
                }
            ))
        } else {
            panic!(
                "Unknown tool call: {}",
                content_block.get("name").unwrap().as_str().unwrap()
            );
        }

        let mut redacted_content_block = content_block.clone();
        redacted_content_block
            .as_object_mut()
            .unwrap()
            .remove("raw_name");
        redacted_content_block
            .as_object_mut()
            .unwrap()
            .remove("raw_arguments");
        redacted_content_block["arguments"] =
            Value::String(redacted_content_block.get("arguments").unwrap().to_string());
        redacted_tool_calls.push(redacted_content_block);
    }

    // Build the payload for the second inference request
    let assistant_message = json!({
        "role": "assistant",
        "content": redacted_tool_calls,
    });

    let user_message = json!({
        "role": "user",
        "content": tool_results,
    });

    // Update the payload with the user message
    payload["input"]["messages"]
        .as_array_mut()
        .unwrap()
        .extend([assistant_message, user_message]);

    println!(
        "Second Payload: {}",
        serde_json::to_string_pretty(&payload).unwrap()
    );

    // Make the payload stream=true
    payload["stream"] = json!(true);

    // Make the second inference request
    let mut event_source = Client::new()
        .post(get_gateway_endpoint("/inference"))
        .json(&payload)
        .eventsource()
        .unwrap();

    let mut chunks = vec![];
    let mut found_done_chunk = false;
    while let Some(event) = event_source.next().await {
        let event = event.unwrap();
        match event {
            Event::Open => continue,
            Event::Message(message) => {
                if message.data == "[DONE]" {
                    found_done_chunk = true;
                    break;
                }
                chunks.push(message.data);
            }
        }
    }
    assert!(found_done_chunk);

    let mut inference_id = None;
    let mut input_tokens = 0;
    let mut output_tokens = 0;

    let mut output_content = String::new();

    for chunk in chunks {
        let chunk_json: Value = serde_json::from_str(&chunk).unwrap();

        println!("API response chunk: {chunk_json:#?}");

        let chunk_inference_id = chunk_json.get("inference_id").unwrap().as_str().unwrap();
        let chunk_inference_id = Uuid::parse_str(chunk_inference_id).unwrap();
        match inference_id {
            None => inference_id = Some(chunk_inference_id),
            Some(inference_id) => assert_eq!(inference_id, chunk_inference_id),
        }

        let chunk_episode_id = chunk_json.get("episode_id").unwrap().as_str().unwrap();
        let chunk_episode_id = Uuid::parse_str(chunk_episode_id).unwrap();
        assert_eq!(chunk_episode_id, episode_id);

        for block in chunk_json.get("content").unwrap().as_array().unwrap() {
            assert!(block.get("id").is_some());

            let block_type = block.get("type").unwrap().as_str().unwrap();

            match block_type {
                "text" => {
                    output_content.push_str(block.get("text").unwrap().as_str().unwrap());
                }
                _ => {
                    panic!("Unexpected block type: {}", block_type);
                }
            }
        }

        if let Some(usage) = chunk_json.get("usage").and_then(|u| u.as_object()) {
            input_tokens += usage.get("input_tokens").unwrap().as_u64().unwrap();
            output_tokens += usage.get("output_tokens").unwrap().as_u64().unwrap();
        }
    }

    // NB: Azure doesn't return usage during streaming
    if provider.variant_name.contains("azure") {
        assert_eq!(input_tokens, 0);
        assert_eq!(output_tokens, 0);
    } else if provider.variant_name.contains("together") {
        // Do nothing: Together is flaky. Sometimes it returns non-zero usage, sometimes it returns zero usage...
    } else {
        assert!(input_tokens > 0);
        assert!(output_tokens > 0);
    }

    // Check that the output contains the values
    println!("Output content: {output_content:#?}");
    assert!(output_content.contains("70"));
    assert!(output_content.contains("30"));

    // Check inference_id
    let inference_id = inference_id.unwrap();

    // Sleep for 1 second to allow time for data to be inserted into ClickHouse (trailing writes from API)
    tokio::time::sleep(std::time::Duration::from_millis(100)).await;

    // Check ClickHouse - Inference Table
    let clickhouse = get_clickhouse().await;
    let result = select_chat_inference_clickhouse(&clickhouse, inference_id)
        .await
        .unwrap();

    println!("ClickHouse - ChatInference: {result:#?}");

    let id = result.get("id").unwrap().as_str().unwrap();
    let id_uuid = Uuid::parse_str(id).unwrap();
    assert_eq!(id_uuid, inference_id);

    let function_name = result.get("function_name").unwrap().as_str().unwrap();
    assert_eq!(function_name, "weather_helper_parallel");

    let variant_name = result.get("variant_name").unwrap().as_str().unwrap();
    assert_eq!(variant_name, provider.variant_name);

    let episode_id_result = result.get("episode_id").unwrap().as_str().unwrap();
    let episode_id_result = Uuid::parse_str(episode_id_result).unwrap();
    assert_eq!(episode_id_result, episode_id);

    let input: Value =
        serde_json::from_str(result.get("input").unwrap().as_str().unwrap()).unwrap();

    let last_input_message = input["messages"].as_array().unwrap().last().unwrap();
    assert_eq!(last_input_message["role"], "user");
    let last_input_message_content = last_input_message["content"].as_array().unwrap();
    assert_eq!(last_input_message_content.len(), 2);
    for tool_result in last_input_message_content {
        assert_eq!(tool_result["type"], "tool_result");
    }

    let output_clickhouse: Vec<Value> =
        serde_json::from_str(result.get("output").unwrap().as_str().unwrap()).unwrap();
    println!("Output clickhouse: {output_clickhouse:#?}");
    println!("Output content: {output_content:#?}");
    assert_eq!(output_clickhouse[0]["text"], output_content);

    // Check if ClickHouse is correct - ModelInference Table
    let result = select_model_inference_clickhouse(&clickhouse, inference_id)
        .await
        .unwrap();

    println!("ClickHouse - ModelInference: {result:#?}");

    let id = result.get("id").unwrap().as_str().unwrap();
    assert!(Uuid::parse_str(id).is_ok());

    let inference_id_result = result.get("inference_id").unwrap().as_str().unwrap();
    let inference_id_result = Uuid::parse_str(inference_id_result).unwrap();
    assert_eq!(inference_id_result, inference_id);

    let model_name = result.get("model_name").unwrap().as_str().unwrap();
    assert_eq!(model_name, provider.model_name);
    let model_provider_name = result.get("model_provider_name").unwrap().as_str().unwrap();
    assert_eq!(model_provider_name, provider.model_provider_name);

    let raw_request = result.get("raw_request").unwrap().as_str().unwrap();
    assert!(raw_request.to_lowercase().contains("get_temperature"));
    assert!(raw_request.to_lowercase().contains("get_humidity"));
    assert!(raw_request.to_lowercase().contains("tokyo"));
    assert!(raw_request.to_lowercase().contains("celsius"));
    assert!(
        serde_json::from_str::<Value>(raw_request).is_ok(),
        "raw_request is not a valid JSON"
    );

    let raw_response = result.get("raw_response").unwrap().as_str().unwrap();
    assert!(raw_response.contains("70"));
    assert!(raw_response.contains("30"));
    // Check if raw_response is valid JSONL
    for line in raw_response.lines() {
        assert!(serde_json::from_str::<Value>(line).is_ok());
    }

    let input_tokens = result.get("input_tokens").unwrap();
    let output_tokens = result.get("output_tokens").unwrap();

    // NB: Azure doesn't support input/output tokens during streaming
    if provider.variant_name.contains("azure") {
        assert!(input_tokens.is_null());
        assert!(output_tokens.is_null());
    } else if provider.variant_name.contains("together") {
        // Do nothing: Together is flaky. Sometimes it returns non-zero usage, sometimes it returns zero usage...
    } else {
        assert!(input_tokens.as_u64().unwrap() > 0);
        assert!(output_tokens.as_u64().unwrap() > 0);
    }

    let response_time_ms = result.get("response_time_ms").unwrap().as_u64().unwrap();
    assert!(response_time_ms > 0);

    let ttft_ms = result.get("ttft_ms").unwrap().as_u64().unwrap();
    assert!(ttft_ms >= 1);
    assert!(ttft_ms <= response_time_ms);

    let system = result.get("system").unwrap().as_str().unwrap();
    assert_eq!(
        system,
        "You are a helpful and friendly assistant named Dr. Mehta.\n\nPeople will ask you questions about the weather.\n\nIf asked about the weather, just respond with two tool calls. Use BOTH the \"get_temperature\" and \"get_humidity\" tools.\n\nIf provided with a tool result, use it to respond to the user (e.g. \"The weather in New York is 55 degrees Fahrenheit with 50% humidity.\")."
    );
    let input_messages = result.get("input_messages").unwrap().as_str().unwrap();
    let input_messages: Vec<RequestMessage> = serde_json::from_str(input_messages).unwrap();
    let last_input_message = input_messages.last().unwrap();
    assert_eq!(last_input_message.role, Role::User);
    let last_input_message_content = &last_input_message.content;
    assert_eq!(last_input_message_content.len(), 2);
    for tool_result in last_input_message_content {
        match tool_result {
            ContentBlock::ToolResult(tool_result) => {
                assert!(
                    tool_result.name == "get_temperature" || tool_result.name == "get_humidity"
                );
            }
            _ => {
                panic!("Expected a tool call, got {:?}", tool_result);
            }
        }
    }
    let output = result.get("output").unwrap().as_str().unwrap();
    let output: Vec<ContentBlock> = serde_json::from_str(output).unwrap();
    assert_eq!(output.len(), 1);
    let output_content = output.first().unwrap();
    match output_content {
        ContentBlock::Text(text) => {
            assert!(text.text.to_lowercase().contains("70"));
            assert!(text.text.to_lowercase().contains("30"));
        }
        _ => {
            panic!("Expected a text block, got {:?}", output_content);
        }
    }
}<|MERGE_RESOLUTION|>--- conflicted
+++ resolved
@@ -242,7 +242,6 @@
             }
         }
 
-<<<<<<< HEAD
         #[tokio::test]
         async fn test_streaming_invalid_request() {
             let providers = $func().await.simple_inference;
@@ -251,10 +250,6 @@
             }
         }
 
-        #[cfg(feature = "e2e_tests")]
-=======
-
->>>>>>> 8f9cf1e5
         #[tokio::test]
         async fn test_inference_params_inference_request() {
             let providers = $func().await.inference_params_dynamic_credentials;
@@ -1850,8 +1845,6 @@
     );
 }
 
-<<<<<<< HEAD
-#[cfg_attr(not(feature = "e2e_tests"), allow(dead_code))]
 pub async fn test_streaming_invalid_request_with_provider(provider: E2ETestProvider) {
     // A top_p of -100 and temperature of -100 should produce errors on all providers
     let payload = json!({
@@ -1901,9 +1894,6 @@
     }
 }
 
-#[cfg(feature = "e2e_tests")]
-=======
->>>>>>> 8f9cf1e5
 pub async fn test_simple_streaming_inference_request_with_provider(provider: E2ETestProvider) {
     let episode_id = Uuid::now_v7();
     let tag_value = Uuid::now_v7().to_string();
