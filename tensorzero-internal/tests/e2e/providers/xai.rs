--- conflicted
+++ resolved
@@ -44,17 +44,7 @@
             credentials: HashMap::new(),
         },
         E2ETestProvider {
-<<<<<<< HEAD
-=======
             supports_batch_inference: false,
-            variant_name: "xai-default".to_string(),
-            model_name: "grok_2_1212".into(),
-            model_provider_name: "xai".into(),
-            credentials: HashMap::new(),
-        },
-        E2ETestProvider {
-            supports_batch_inference: false,
->>>>>>> f4ce1ee8
             variant_name: "xai-strict".to_string(),
             model_name: "grok_2_1212".into(),
             model_provider_name: "xai".into(),
