use std::collections::HashMap;

use crate::providers::common::{E2ETestProvider, E2ETestProviders};

crate::generate_provider_tests!(get_providers);
crate::generate_batch_inference_tests!(get_providers);

async fn get_providers() -> E2ETestProviders {
    let credentials = match std::env::var("VLLM_API_KEY") {
        Ok(key) => HashMap::from([("vllm_api_key".to_string(), key)]),
        Err(_) => HashMap::new(),
    };

    let providers = vec![E2ETestProvider {
        supports_batch_inference: false,
        variant_name: "vllm".to_string(),
        model_name: "microsoft/Phi-3.5-mini-instruct".into(),
        model_provider_name: "vllm".into(),
        credentials: HashMap::new(),
    }];

    let extra_body_providers = vec![E2ETestProvider {
        supports_batch_inference: false,
        variant_name: "vllm-extra-body".to_string(),
        model_name: "microsoft/Phi-3.5-mini-instruct".into(),
        model_provider_name: "vllm".into(),
        credentials: HashMap::new(),
    }];

    let bad_auth_extra_headers = vec![E2ETestProvider {
        supports_batch_inference: false,
        variant_name: "vllm-extra-headers".to_string(),
        model_name: "microsoft/Phi-3.5-mini-instruct".into(),
        model_provider_name: "vllm".into(),
        credentials: HashMap::new(),
    }];

    let json_providers = vec![
        E2ETestProvider {
<<<<<<< HEAD
            variant_name: "vllm".to_string(),
=======
            supports_batch_inference: false,
            variant_name: "vllm-default".to_string(),
>>>>>>> f4ce1ee8
            model_name: "microsoft/Phi-3.5-mini-instruct".into(),
            model_provider_name: "vllm".into(),
            credentials: HashMap::new(),
        },
        E2ETestProvider {
<<<<<<< HEAD
            variant_name: "vllm-strict".to_string(),
=======
            supports_batch_inference: false,
            variant_name: "vllm-default".to_string(),
>>>>>>> f4ce1ee8
            model_name: "microsoft/Phi-3.5-mini-instruct".into(),
            model_provider_name: "vllm".into(),
            credentials: HashMap::new(),
        },
    ];

    let json_mode_off_providers = vec![E2ETestProvider {
        variant_name: "vllm_json_mode_off".to_string(),
        model_name: "microsoft/Phi-3.5-mini-instruct".into(),
        model_provider_name: "vllm".into(),
        credentials: HashMap::new(),
    }];

    let inference_params_dynamic_providers = vec![E2ETestProvider {
        supports_batch_inference: false,
        variant_name: "vllm-dynamic".to_string(),
        model_name: "microsoft/Phi-3.5-mini-instruct-dynamic".into(),
        model_provider_name: "vllm".into(),
        credentials,
    }];

    // TODOs (#169): Implement a solution for vLLM tool use
    E2ETestProviders {
        simple_inference: providers.clone(),
        extra_body_inference: extra_body_providers,
        bad_auth_extra_headers,
        reasoning_inference: vec![],
        inference_params_inference: providers.clone(),
        inference_params_dynamic_credentials: inference_params_dynamic_providers,
        tool_use_inference: vec![],
        tool_multi_turn_inference: vec![],
        dynamic_tool_use_inference: vec![],
        parallel_tool_use_inference: vec![],
        json_mode_inference: json_providers.clone(),
        json_mode_off_inference: json_mode_off_providers.clone(),
        image_inference: vec![],
        shorthand_inference: vec![],
    }
}<|MERGE_RESOLUTION|>--- conflicted
+++ resolved
@@ -37,23 +37,15 @@
 
     let json_providers = vec![
         E2ETestProvider {
-<<<<<<< HEAD
+            supports_batch_inference: false,
             variant_name: "vllm".to_string(),
-=======
-            supports_batch_inference: false,
-            variant_name: "vllm-default".to_string(),
->>>>>>> f4ce1ee8
             model_name: "microsoft/Phi-3.5-mini-instruct".into(),
             model_provider_name: "vllm".into(),
             credentials: HashMap::new(),
         },
         E2ETestProvider {
-<<<<<<< HEAD
+            supports_batch_inference: false,
             variant_name: "vllm-strict".to_string(),
-=======
-            supports_batch_inference: false,
-            variant_name: "vllm-default".to_string(),
->>>>>>> f4ce1ee8
             model_name: "microsoft/Phi-3.5-mini-instruct".into(),
             model_provider_name: "vllm".into(),
             credentials: HashMap::new(),
