--- conflicted
+++ resolved
@@ -80,12 +80,8 @@
             credentials: HashMap::new(),
         },
         E2ETestProvider {
-<<<<<<< HEAD
+            supports_batch_inference: false,
             variant_name: "anthropic-strict".to_string(),
-=======
-            supports_batch_inference: false,
-            variant_name: "anthropic-default".to_string(),
->>>>>>> f4ce1ee8
             model_name: "claude-3-haiku-20240307-anthropic".into(),
             model_provider_name: "anthropic".into(),
             credentials: HashMap::new(),
