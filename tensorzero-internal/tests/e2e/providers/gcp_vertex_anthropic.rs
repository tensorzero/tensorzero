use std::collections::HashMap;

use crate::providers::common::{E2ETestProvider, E2ETestProviders};

crate::generate_provider_tests!(get_providers);
crate::generate_batch_inference_tests!(get_providers);

async fn get_providers() -> E2ETestProviders {
    let standard_providers = vec![E2ETestProvider {
        supports_batch_inference: false,
        variant_name: "gcp-vertex-haiku".to_string(),
        model_name: "claude-3-haiku-20240307-gcp-vertex".into(),
        model_provider_name: "gcp_vertex_anthropic".into(),
        credentials: HashMap::new(),
    }];

    let image_providers = vec![E2ETestProvider {
        supports_batch_inference: false,
        variant_name: "gcp-vertex-haiku".to_string(),
        model_name: "claude-3-haiku-20240307-gcp-vertex".into(),
        model_provider_name: "gcp_vertex_anthropic".into(),
        credentials: HashMap::new(),
    }];

    let extra_body_providers = vec![E2ETestProvider {
        supports_batch_inference: false,
        variant_name: "gcp-vertex-haiku-extra-body".to_string(),
        model_name: "claude-3-haiku-20240307-gcp-vertex".into(),
        model_provider_name: "gcp_vertex_anthropic".into(),
        credentials: HashMap::new(),
    }];

    let bad_auth_extra_headers = vec![E2ETestProvider {
        supports_batch_inference: false,
        variant_name: "gcp-vertex-haiku-extra-headers".to_string(),
        model_name: "claude-3-haiku-20240307-gcp-vertex".into(),
        model_provider_name: "gcp_vertex_anthropic".into(),
        credentials: HashMap::new(),
    }];

    let json_providers = vec![
        E2ETestProvider {
            supports_batch_inference: false,
            variant_name: "gcp-vertex-haiku".to_string(),
            model_name: "claude-3-haiku-20240307-gcp-vertex".into(),
            model_provider_name: "gcp_vertex_anthropic".into(),
            credentials: HashMap::new(),
        },
        E2ETestProvider {
            supports_batch_inference: false,
            variant_name: "gcp-vertex-haiku-implicit".to_string(),
            model_name: "claude-3-haiku-20240307-gcp-vertex".into(),
            model_provider_name: "gcp_vertex_anthropic".into(),
            credentials: HashMap::new(),
        },
        E2ETestProvider {
            supports_batch_inference: false,
            variant_name: "gcp-vertex-haiku-strict".to_string(),
            model_name: "claude-3-haiku-20240307-gcp-vertex".into(),
            model_provider_name: "gcp_vertex_anthropic".into(),
            credentials: HashMap::new(),
        },
    ];

    let json_mode_off_providers = vec![E2ETestProvider {
        supports_batch_inference: false,
        variant_name: "gcp_vertex_haiku_json_mode_off".to_string(),
        model_name: "claude-3-haiku-20240307-gcp-vertex".into(),
        model_provider_name: "gcp_vertex_anthropic".into(),
        credentials: HashMap::new(),
    }];

    let shorthand_providers = vec![E2ETestProvider {
        supports_batch_inference: false,
        variant_name: "gcp_vertex_anthropic_shorthand".to_string(),
        model_name: "gcp_vertex_anthropic::projects/tensorzero-public/locations/us-central1/publishers/anthropic/models/claude-3-haiku@20240307".into(),
        model_provider_name: "gcp_vertex_anthropic".into(),
        credentials: HashMap::new(),
    }];

    E2ETestProviders {
        simple_inference: standard_providers.clone(),
        extra_body_inference: extra_body_providers,
        bad_auth_extra_headers,
        reasoning_inference: vec![],
        inference_params_inference: standard_providers.clone(),
        inference_params_dynamic_credentials: vec![],
        tool_use_inference: standard_providers.clone(),
        tool_multi_turn_inference: standard_providers.clone(),
        dynamic_tool_use_inference: standard_providers.clone(),
        parallel_tool_use_inference: vec![],
        json_mode_inference: json_providers.clone(),
        json_mode_off_inference: json_mode_off_providers.clone(),
        image_inference: image_providers,
<<<<<<< HEAD
        shorthand_inference: shorthand_providers,
=======
        pdf_inference: vec![],
        shorthand_inference: vec![],
>>>>>>> bb229407
    }
}<|MERGE_RESOLUTION|>--- conflicted
+++ resolved
@@ -92,11 +92,7 @@
         json_mode_inference: json_providers.clone(),
         json_mode_off_inference: json_mode_off_providers.clone(),
         image_inference: image_providers,
-<<<<<<< HEAD
+        pdf_inference: vec![],
         shorthand_inference: shorthand_providers,
-=======
-        pdf_inference: vec![],
-        shorthand_inference: vec![],
->>>>>>> bb229407
     }
 }