use std::collections::HashMap;

use crate::providers::common::{E2ETestProvider, E2ETestProviders};

crate::generate_provider_tests!(get_providers);
crate::generate_batch_inference_tests!(get_providers);

async fn get_providers() -> E2ETestProviders {
    let standard_providers = vec![E2ETestProvider {
        variant_name: "gcp-vertex-haiku".to_string(),
        model_name: "claude-3-haiku-20240307-gcp-vertex".into(),
        model_provider_name: "gcp_vertex_anthropic".into(),
        credentials: HashMap::new(),
    }];

    let image_providers = vec![E2ETestProvider {
        variant_name: "gcp-vertex-haiku".to_string(),
        model_name: "claude-3-haiku-20240307-gcp-vertex".into(),
        model_provider_name: "gcp_vertex_anthropic".into(),
        credentials: HashMap::new(),
    }];

    let extra_body_providers = vec![E2ETestProvider {
        variant_name: "gcp-vertex-haiku-extra-body".to_string(),
        model_name: "claude-3-haiku-20240307-gcp-vertex".into(),
        model_provider_name: "gcp_vertex_anthropic".into(),
        credentials: HashMap::new(),
    }];

    let bad_auth_extra_headers = vec![E2ETestProvider {
        variant_name: "gcp-vertex-haiku-extra-headers".to_string(),
        model_name: "claude-3-haiku-20240307-gcp-vertex".into(),
        model_provider_name: "gcp_vertex_anthropic".into(),
        credentials: HashMap::new(),
    }];

    let json_providers = vec![
        E2ETestProvider {
            variant_name: "gcp-vertex-haiku".to_string(),
            model_name: "claude-3-haiku-20240307-gcp-vertex".into(),
            model_provider_name: "gcp_vertex_anthropic".into(),
            credentials: HashMap::new(),
        },
        E2ETestProvider {
            variant_name: "gcp-vertex-haiku-implicit".to_string(),
            model_name: "claude-3-haiku-20240307-gcp-vertex".into(),
            model_provider_name: "gcp_vertex_anthropic".into(),
            credentials: HashMap::new(),
        },
        E2ETestProvider {
            variant_name: "gcp-vertex-haiku-default".to_string(),
            model_name: "claude-3-haiku-20240307-gcp-vertex".into(),
            model_provider_name: "gcp_vertex_anthropic".into(),
            credentials: HashMap::new(),
        },
    ];

    let json_mode_off_providers = vec![E2ETestProvider {
        variant_name: "gcp_vertex_haiku_json_mode_off".to_string(),
        model_name: "claude-3-haiku-20240307-gcp-vertex".into(),
        model_provider_name: "gcp_vertex_anthropic".into(),
        credentials: HashMap::new(),
    }];

    E2ETestProviders {
        simple_inference: standard_providers.clone(),
        extra_body_inference: extra_body_providers,
        bad_auth_extra_headers,
        reasoning_inference: vec![],
        inference_params_inference: standard_providers.clone(),
        inference_params_dynamic_credentials: vec![],
        tool_use_inference: standard_providers.clone(),
        tool_multi_turn_inference: standard_providers.clone(),
        dynamic_tool_use_inference: standard_providers.clone(),
        parallel_tool_use_inference: vec![],
        json_mode_inference: json_providers.clone(),
<<<<<<< HEAD
        json_mode_off_inference: json_mode_off_providers.clone(),
        image_inference: vec![],
=======
        image_inference: image_providers,
>>>>>>> b3b1db01

        shorthand_inference: vec![],
        supports_batch_inference: false,
    }
}<|MERGE_RESOLUTION|>--- conflicted
+++ resolved
@@ -74,13 +74,8 @@
         dynamic_tool_use_inference: standard_providers.clone(),
         parallel_tool_use_inference: vec![],
         json_mode_inference: json_providers.clone(),
-<<<<<<< HEAD
         json_mode_off_inference: json_mode_off_providers.clone(),
-        image_inference: vec![],
-=======
         image_inference: image_providers,
->>>>>>> b3b1db01
-
         shorthand_inference: vec![],
         supports_batch_inference: false,
     }
