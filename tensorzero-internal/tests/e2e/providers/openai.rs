#![allow(clippy::print_stdout)]
use std::collections::HashMap;

use reqwest::Client;
use reqwest::StatusCode;
use serde_json::json;
use serde_json::Value;
use tensorzero_internal::{
    embeddings::{EmbeddingProvider, EmbeddingProviderConfig, EmbeddingRequest},
    endpoints::inference::InferenceCredentials,
    inference::types::{Latency, ModelInferenceRequestJsonMode},
};
use uuid::Uuid;

use crate::common::{
    get_clickhouse, get_gateway_endpoint, select_chat_inference_clickhouse,
    select_model_inference_clickhouse,
};
use crate::providers::common::{E2ETestProvider, E2ETestProviders};

#[cfg(feature = "e2e_tests")]
crate::generate_provider_tests!(get_providers);
#[cfg(feature = "batch_tests")]
crate::generate_batch_inference_tests!(get_providers);

async fn get_providers() -> E2ETestProviders {
    let credentials = match std::env::var("OPENAI_API_KEY") {
        Ok(key) => HashMap::from([("openai_api_key".to_string(), key)]),
        Err(_) => HashMap::new(),
    };

    let standard_without_o1 = vec![E2ETestProvider {
        variant_name: "openai".to_string(),
        model_name: "gpt-4o-mini-2024-07-18".into(),
        model_provider_name: "openai".into(),
        credentials: HashMap::new(),
    }];

    let extra_body_providers = vec![E2ETestProvider {
        variant_name: "openai-extra-body".to_string(),
        model_name: "gpt-4o-mini-2024-07-18".into(),
        model_provider_name: "openai".into(),
        credentials: HashMap::new(),
    }];

    let standard_providers = vec![
        E2ETestProvider {
            variant_name: "openai".to_string(),
            model_name: "gpt-4o-mini-2024-07-18".into(),
            model_provider_name: "openai".into(),
            credentials: HashMap::new(),
        },
        E2ETestProvider {
            variant_name: "openai-o1".to_string(),
            model_name: "o1-2024-12-17".into(),
            model_provider_name: "openai".into(),
            credentials: HashMap::new(),
        },
    ];

    let inference_params_providers = vec![E2ETestProvider {
        variant_name: "openai-dynamic".to_string(),
        model_name: "gpt-4o-mini-2024-07-18-dynamic".into(),
        model_provider_name: "openai".into(),
        credentials,
    }];

    let image_providers = vec![E2ETestProvider {
        variant_name: "openai".to_string(),
        model_name: "openai::gpt-4o-mini-2024-07-18".into(),
        model_provider_name: "openai".into(),
        credentials: HashMap::new(),
    }];

    let json_providers = vec![
        E2ETestProvider {
            variant_name: "openai".to_string(),
            model_name: "gpt-4o-mini-2024-07-18".into(),
            model_provider_name: "openai".into(),
            credentials: HashMap::new(),
        },
        E2ETestProvider {
            variant_name: "openai-implicit".to_string(),
            model_name: "gpt-4o-mini-2024-07-18".into(),
            model_provider_name: "openai".into(),
            credentials: HashMap::new(),
        },
        E2ETestProvider {
            variant_name: "openai-strict".to_string(),
            model_name: "gpt-4o-mini-2024-07-18".into(),
            model_provider_name: "openai".into(),
            credentials: HashMap::new(),
        },
        E2ETestProvider {
            variant_name: "openai-o1".to_string(),
            model_name: "o1-2024-12-17".into(),
            model_provider_name: "openai".into(),
            credentials: HashMap::new(),
        },
        E2ETestProvider {
            variant_name: "openai-default".to_string(),
            model_name: "gpt-4o-mini-2024-07-18".into(),
            model_provider_name: "openai".into(),
            credentials: HashMap::new(),
        },
    ];

    #[cfg(feature = "e2e_tests")]
    let shorthand_providers = vec![E2ETestProvider {
        variant_name: "openai-shorthand".to_string(),
        model_name: "openai::gpt-4o-mini-2024-07-18".into(),
        model_provider_name: "openai".into(),
        credentials: HashMap::new(),
    }];

    E2ETestProviders {
        simple_inference: standard_providers.clone(),
        extra_body_inference: extra_body_providers,
        reasoning_inference: vec![],
        inference_params_inference: inference_params_providers,
        tool_use_inference: standard_providers.clone(),
        tool_multi_turn_inference: standard_providers.clone(),
        dynamic_tool_use_inference: standard_providers.clone(),
        parallel_tool_use_inference: standard_without_o1.clone(),
        json_mode_inference: json_providers.clone(),
        image_inference: image_providers.clone(),
        #[cfg(feature = "e2e_tests")]
        shorthand_inference: shorthand_providers.clone(),
        #[cfg(feature = "batch_tests")]
        supports_batch_inference: true,
    }
}

#[cfg(feature = "e2e_tests")]
#[tokio::test]
pub async fn test_provider_config_extra_body() {
    let episode_id = Uuid::now_v7();

    let payload = json!({
        "function_name": "basic_test",
        "variant_name": "openai-extra-body-provider-config",
        "episode_id": episode_id,
        "params": {
            "chat_completion": {
                "temperature": 9000
            }
        },
        "input":
            {
               "system": {"assistant_name": "Dr. Mehta"},
               "messages": [
                {
                    "role": "user",
                    "content": "What is the name of the capital city of Japan?"
                }
            ]},
        "stream": false,
        "tags": {"foo": "bar"},
    });

    let response = Client::new()
        .post(get_gateway_endpoint("/inference"))
        .json(&payload)
        .send()
        .await
        .unwrap();

    // Check that the API response is ok
    assert_eq!(response.status(), StatusCode::OK);
    let response_json = response.json::<Value>().await.unwrap();

    println!("API response: {response_json:#?}");

    let inference_id = response_json.get("inference_id").unwrap().as_str().unwrap();
    let inference_id = Uuid::parse_str(inference_id).unwrap();

    // Sleep to allow time for data to be inserted into ClickHouse (trailing writes from API)
    tokio::time::sleep(std::time::Duration::from_millis(100)).await;

    // Check if ClickHouse is ok - ChatInference Table
    let clickhouse = get_clickhouse().await;

    // Check the ModelInference Table
    let result = select_model_inference_clickhouse(&clickhouse, inference_id)
        .await
        .unwrap();

    println!("ClickHouse - ModelInference: {result:#?}");

    let model_inference_id = result.get("id").unwrap().as_str().unwrap();
    assert!(Uuid::parse_str(model_inference_id).is_ok());

    let inference_id_result = result.get("inference_id").unwrap().as_str().unwrap();
    let inference_id_result = Uuid::parse_str(inference_id_result).unwrap();
    assert_eq!(inference_id_result, inference_id);

    let raw_request = result.get("raw_request").unwrap().as_str().unwrap();
    let raw_request_val: serde_json::Value = serde_json::from_str::<Value>(raw_request).unwrap();

    // This is set in both the variant and model provider extra_body, and
    // so the model provider should win
    assert_eq!(
        raw_request_val
            .get("temperature")
            .unwrap()
            .as_f64()
            .expect("Temperature is not a number"),
        0.456
    );

    // This is only set in the variant extra_body
    assert_eq!(
        raw_request_val
            .get("max_completion_tokens")
            .unwrap()
            .as_u64()
            .expect("max_completion_tokens is not a number"),
        123
    );

    // This is only set in the model provider extra_body
    assert_eq!(
        raw_request_val
            .get("frequency_penalty")
            .unwrap()
            .as_f64()
            .expect("frequency_penalty is not a number"),
        1.42
    );
}

// Tests using 'model_name' with a shorthand model
#[cfg(feature = "e2e_tests")]
#[tokio::test]
async fn test_default_function_model_name_shorthand() {
    let client = Client::new();
    let episode_id = Uuid::now_v7();

    let payload = json!({
        "model_name": "openai::o1-mini",
        "episode_id": episode_id,
        "input": {
            "messages": [
                {
                    "role": "user",
                    "content": "What is the capital of Japan?"
                }
            ]},
        "stream": false,
    });

    let response = client
        .post(get_gateway_endpoint("/inference"))
        .json(&payload)
        .send()
        .await
        .unwrap();
    // Check Response is OK, then fields in order
    assert_eq!(response.status(), StatusCode::OK);
    let response_json = response.json::<Value>().await.unwrap();
    let content_blocks = response_json.get("content").unwrap().as_array().unwrap();
    assert!(content_blocks.len() == 1);
    let content_block = content_blocks.first().unwrap();
    let content_block_type = content_block.get("type").unwrap().as_str().unwrap();
    assert_eq!(content_block_type, "text");
    let content = content_block.get("text").unwrap().as_str().unwrap();
    // Assert that Tokyo is in the content
    assert!(content.contains("Tokyo"), "Content should mention Tokyo");
    // Check that inference_id is here
    let inference_id = response_json.get("inference_id").unwrap().as_str().unwrap();
    let inference_id = Uuid::parse_str(inference_id).unwrap();

    // Sleep for 1 second to allow time for data to be inserted into ClickHouse (trailing writes from API)
    tokio::time::sleep(std::time::Duration::from_secs(1)).await;

    // Check ClickHouse
    let clickhouse = get_clickhouse().await;

    // First, check Inference table
    let result = select_chat_inference_clickhouse(&clickhouse, inference_id)
        .await
        .unwrap();
    let id = result.get("id").unwrap().as_str().unwrap();
    let id_uuid = Uuid::parse_str(id).unwrap();
    assert_eq!(id_uuid, inference_id);
    let function_name = result.get("function_name").unwrap().as_str().unwrap();
    assert_eq!(function_name, "tensorzero::default");
    let input: Value =
        serde_json::from_str(result.get("input").unwrap().as_str().unwrap()).unwrap();
    let correct_input = json!({
        "messages": [
            {
                "role": "user",
                "content": [{"type": "text", "value": "What is the capital of Japan?"}]
            }
        ]
    });
    assert_eq!(input, correct_input);
    let content_blocks = result.get("output").unwrap().as_str().unwrap();
    // Check that content_blocks is a list of blocks length 1
    let content_blocks: Vec<Value> = serde_json::from_str(content_blocks).unwrap();
    assert_eq!(content_blocks.len(), 1);
    let content_block = content_blocks.first().unwrap();
    // Check the type and content in the block
    let content_block_type = content_block.get("type").unwrap().as_str().unwrap();
    assert_eq!(content_block_type, "text");
    let clickhouse_content = content_block.get("text").unwrap().as_str().unwrap();
    assert_eq!(clickhouse_content, content);
    // Check that episode_id is here and correct
    let retrieved_episode_id = result.get("episode_id").unwrap().as_str().unwrap();
    let retrieved_episode_id = Uuid::parse_str(retrieved_episode_id).unwrap();
    assert_eq!(retrieved_episode_id, episode_id);
    // Check the variant name
    let variant_name = result.get("variant_name").unwrap().as_str().unwrap();
    assert_eq!(variant_name, "openai::o1-mini");
    // Check the processing time
    let processing_time_ms = result.get("processing_time_ms").unwrap().as_u64().unwrap();
    assert!(processing_time_ms > 0);

    // Check the ModelInference Table
    let result = select_model_inference_clickhouse(&clickhouse, inference_id)
        .await
        .unwrap();
    let inference_id_result = result.get("inference_id").unwrap().as_str().unwrap();
    let inference_id_result = Uuid::parse_str(inference_id_result).unwrap();
    assert_eq!(inference_id_result, inference_id);
    let model_name = result.get("model_name").unwrap().as_str().unwrap();
    assert_eq!(model_name, "openai::o1-mini");
    let model_provider_name = result.get("model_provider_name").unwrap().as_str().unwrap();
    assert_eq!(model_provider_name, "openai");
    let raw_request = result.get("raw_request").unwrap().as_str().unwrap();
    assert!(raw_request.to_lowercase().contains("japan"));
    // Check that raw_request is valid JSON
    let _: Value = serde_json::from_str(raw_request).expect("raw_request should be valid JSON");
    let input_tokens = result.get("input_tokens").unwrap().as_u64().unwrap();
    assert!(input_tokens > 5);
    let output_tokens = result.get("output_tokens").unwrap().as_u64().unwrap();
    assert!(output_tokens > 5);
    let response_time_ms = result.get("response_time_ms").unwrap().as_u64().unwrap();
    assert!(response_time_ms > 0);
    assert!(result.get("ttft_ms").unwrap().is_null());
    let raw_response = result.get("raw_response").unwrap().as_str().unwrap();
    let _raw_response_json: Value = serde_json::from_str(raw_response).unwrap();
}

// Tests using 'model_name' with a non-shorthand model
#[cfg(feature = "e2e_tests")]
#[tokio::test]
async fn test_default_function_model_name_non_shorthand() {
    let client = Client::new();
    let episode_id = Uuid::now_v7();

    let payload = json!({
        "model_name": "o1-mini",
        "episode_id": episode_id,
        "input": {
            "messages": [
                {
                    "role": "user",
                    "content": "What is the capital of Japan?"
                }
            ]},
        "stream": false,
    });

    let response = client
        .post(get_gateway_endpoint("/inference"))
        .json(&payload)
        .send()
        .await
        .unwrap();
    // Check Response is OK, then fields in order
    assert_eq!(response.status(), StatusCode::OK);
    let response_json = response.json::<Value>().await.unwrap();
    let content_blocks = response_json.get("content").unwrap().as_array().unwrap();
    assert!(content_blocks.len() == 1);
    let content_block = content_blocks.first().unwrap();
    let content_block_type = content_block.get("type").unwrap().as_str().unwrap();
    assert_eq!(content_block_type, "text");
    let content = content_block.get("text").unwrap().as_str().unwrap();
    // Assert that Tokyo is in the content
    assert!(content.contains("Tokyo"), "Content should mention Tokyo");
    // Check that inference_id is here
    let inference_id = response_json.get("inference_id").unwrap().as_str().unwrap();
    let inference_id = Uuid::parse_str(inference_id).unwrap();

    // Sleep for 1 second to allow time for data to be inserted into ClickHouse (trailing writes from API)
    tokio::time::sleep(std::time::Duration::from_secs(1)).await;

    // Check ClickHouse
    let clickhouse = get_clickhouse().await;

    // First, check Inference table
    let result = select_chat_inference_clickhouse(&clickhouse, inference_id)
        .await
        .unwrap();
    let id = result.get("id").unwrap().as_str().unwrap();
    let id_uuid = Uuid::parse_str(id).unwrap();
    assert_eq!(id_uuid, inference_id);
    let function_name = result.get("function_name").unwrap().as_str().unwrap();
    assert_eq!(function_name, "tensorzero::default");
    let input: Value =
        serde_json::from_str(result.get("input").unwrap().as_str().unwrap()).unwrap();
    let correct_input = json!({
        "messages": [
            {
                "role": "user",
                "content": [{"type": "text", "value": "What is the capital of Japan?"}]
            }
        ]
    });
    assert_eq!(input, correct_input);
    let content_blocks = result.get("output").unwrap().as_str().unwrap();
    // Check that content_blocks is a list of blocks length 1
    let content_blocks: Vec<Value> = serde_json::from_str(content_blocks).unwrap();
    assert_eq!(content_blocks.len(), 1);
    let content_block = content_blocks.first().unwrap();
    // Check the type and content in the block
    let content_block_type = content_block.get("type").unwrap().as_str().unwrap();
    assert_eq!(content_block_type, "text");
    let clickhouse_content = content_block.get("text").unwrap().as_str().unwrap();
    assert_eq!(clickhouse_content, content);
    // Check that episode_id is here and correct
    let retrieved_episode_id = result.get("episode_id").unwrap().as_str().unwrap();
    let retrieved_episode_id = Uuid::parse_str(retrieved_episode_id).unwrap();
    assert_eq!(retrieved_episode_id, episode_id);
    // Check the variant name
    let variant_name = result.get("variant_name").unwrap().as_str().unwrap();
    assert_eq!(variant_name, "o1-mini");
    // Check the processing time
    let processing_time_ms = result.get("processing_time_ms").unwrap().as_u64().unwrap();
    assert!(processing_time_ms > 0);

    // Check the ModelInference Table
    let result = select_model_inference_clickhouse(&clickhouse, inference_id)
        .await
        .unwrap();
    let inference_id_result = result.get("inference_id").unwrap().as_str().unwrap();
    let inference_id_result = Uuid::parse_str(inference_id_result).unwrap();
    assert_eq!(inference_id_result, inference_id);
    let model_name = result.get("model_name").unwrap().as_str().unwrap();
    assert_eq!(model_name, "o1-mini");
    let model_provider_name = result.get("model_provider_name").unwrap().as_str().unwrap();
    assert_eq!(model_provider_name, "openai");
    let raw_request = result.get("raw_request").unwrap().as_str().unwrap();
    assert!(raw_request.to_lowercase().contains("japan"));
    // Check that raw_request is valid JSON
    let _: Value = serde_json::from_str(raw_request).expect("raw_request should be valid JSON");
    let input_tokens = result.get("input_tokens").unwrap().as_u64().unwrap();
    assert!(input_tokens > 5);
    let output_tokens = result.get("output_tokens").unwrap().as_u64().unwrap();
    assert!(output_tokens > 5);
    let response_time_ms = result.get("response_time_ms").unwrap().as_u64().unwrap();
    assert!(response_time_ms > 0);
    assert!(result.get("ttft_ms").unwrap().is_null());
    let raw_response = result.get("raw_response").unwrap().as_str().unwrap();
    let _raw_response_json: Value = serde_json::from_str(raw_response).unwrap();
}

// Tests using 'model_name' with a non-shorthand model
#[cfg(feature = "e2e_tests")]
#[tokio::test]
async fn test_default_function_invalid_model_name() {
    use reqwest::StatusCode;

    let client = Client::new();
    let episode_id = Uuid::now_v7();

    let payload = json!({
        "model_name": "openai::my-bad-model-name",
        "episode_id": episode_id,
        "input": {
            "messages": [
                {
                    "role": "user",
                    "content": "What is the capital of Japan?"
                }
            ]},
        "stream": false,
    });

    let response = client
        .post(get_gateway_endpoint("/inference"))
        .json(&payload)
        .send()
        .await
        .unwrap();
    // Check Response is OK, then fields in order
    let status = response.status();
    let text = response.text().await.unwrap();
    assert!(
        text.contains("`my-bad-model-name` does not exist"),
        "Unexpected error: {text}"
    );
    assert_eq!(status, StatusCode::BAD_GATEWAY);
}

#[cfg(feature = "e2e_tests")]
#[tokio::test]
async fn test_chat_function_json_override_with_mode_on() {
    test_chat_function_json_override_with_mode(ModelInferenceRequestJsonMode::On).await;
}

#[cfg(feature = "e2e_tests")]
#[tokio::test]
async fn test_chat_function_json_override_with_mode_off() {
    test_chat_function_json_override_with_mode(ModelInferenceRequestJsonMode::Off).await;
}

#[cfg(feature = "e2e_tests")]
#[tokio::test]
async fn test_chat_function_json_override_with_mode_strict() {
    test_chat_function_json_override_with_mode(ModelInferenceRequestJsonMode::Strict).await;
}

#[cfg(feature = "e2e_tests")]
#[tokio::test]
async fn test_chat_function_json_override_with_mode_implicit_tool() {
    let client = Client::new();
    let episode_id = Uuid::now_v7();

    // Note that we need to include 'json' somewhere in the messages, to stop OpenAI from complaining
    let payload = json!({
        "function_name": "basic_test",
        "variant_name": "openai",
        "episode_id": episode_id,
        "input":
            {"system": {"assistant_name": "AskJeeves"},
            "messages": [
                {
                    "role": "user",
                    "content": "What is the capital of Japan (possibly as JSON)?"
                }
            ]},
        "params": {
            "chat_completion": {
                "json_mode": "implicit_tool",
            }
        },
        "stream": false,
    });

    let response = client
        .post(get_gateway_endpoint("/inference"))
        .json(&payload)
        .send()
        .await
        .unwrap();
    let response_status = response.status();
    let response_json = response.json::<Value>().await.unwrap();
    // Check Response is OK, then fields in order
    assert_eq!(
        response_status,
        StatusCode::BAD_REQUEST,
        "Unexpected response status, body: {response_json:?})"
    );
    assert_eq!(
        response_json,
        serde_json::json!({
            "error": "JSON mode `implicit_tool` is not supported for chat functions"
        })
    );
}

#[cfg_attr(feature = "batch_tests", allow(unused))]
async fn test_chat_function_json_override_with_mode(json_mode: ModelInferenceRequestJsonMode) {
    let client = Client::new();
    let episode_id = Uuid::now_v7();
    let mode = serde_json::to_value(json_mode).unwrap();

    // Note that we need to include 'json' somewhere in the messages, to stop OpenAI from complaining
    let payload = json!({
        "function_name": "basic_test",
        "variant_name": "openai",
        "episode_id": episode_id,
        "input":
            {"system": {"assistant_name": "AskJeeves"},
            "messages": [
                {
                    "role": "user",
                    "content": "What is the capital of Japan (possibly as JSON)?"
                }
            ]},
        "params": {
            "chat_completion": {
                "json_mode": mode,
            }
        },
        "stream": false,
    });

    let response = client
        .post(get_gateway_endpoint("/inference"))
        .json(&payload)
        .send()
        .await
        .unwrap();
    let response_status = response.status();
    let response_json = response.json::<Value>().await.unwrap();
    // Check Response is OK, then fields in order
    assert_eq!(
        response_status,
        StatusCode::OK,
        "Unexpected response status, body: {response_json:?})"
    );
    let content_blocks = response_json.get("content").unwrap().as_array().unwrap();
    assert!(content_blocks.len() == 1);
    let content_block = content_blocks.first().unwrap();
    let content_block_type = content_block.get("type").unwrap().as_str().unwrap();
    // We should have forwarded the JSON mode to the provider, so OpenAI should give us back json
    // Since we're using a text function, tensorzero should not handle the JSON parsing for us.
    assert_eq!(content_block_type, "text");
    let content = content_block.get("text").unwrap().as_str().unwrap();
    // Assert that Tokyo is in the content
    assert!(content.contains("Tokyo"), "Content should mention Tokyo");
    if let ModelInferenceRequestJsonMode::On | ModelInferenceRequestJsonMode::Strict = json_mode {
        let _context_as_json: Value =
            serde_json::from_str(content).expect("Content should be valid JSON");
    }
    // Check that inference_id is here
    let inference_id = response_json.get("inference_id").unwrap().as_str().unwrap();
    let inference_id = Uuid::parse_str(inference_id).unwrap();

    // Sleep for 1 second to allow time for data to be inserted into ClickHouse (trailing writes from API)
    tokio::time::sleep(std::time::Duration::from_secs(1)).await;

    // Check ClickHouse
    let clickhouse = get_clickhouse().await;

    // First, check Inference table
    let result = select_chat_inference_clickhouse(&clickhouse, inference_id)
        .await
        .unwrap();
    let id = result.get("id").unwrap().as_str().unwrap();
    let id_uuid = Uuid::parse_str(id).unwrap();
    assert_eq!(id_uuid, inference_id);
    let input: Value =
        serde_json::from_str(result.get("input").unwrap().as_str().unwrap()).unwrap();
    let correct_input = json!({
        "system": {"assistant_name": "AskJeeves"},
        "messages": [
            {
                "role": "user",
                "content": [{"type": "text", "value": "What is the capital of Japan (possibly as JSON)?"}]
            }
        ]
    });
    assert_eq!(input, correct_input);
    let content_blocks = result.get("output").unwrap().as_str().unwrap();
    // Check that content_blocks is a list of blocks length 1
    let content_blocks: Vec<Value> = serde_json::from_str(content_blocks).unwrap();
    assert_eq!(content_blocks.len(), 1);
    let content_block = content_blocks.first().unwrap();
    // Check the type and content in the block
    let content_block_type = content_block.get("type").unwrap().as_str().unwrap();
    assert_eq!(content_block_type, "text");
    let clickhouse_content = content_block.get("text").unwrap().as_str().unwrap();
    assert_eq!(clickhouse_content, content);
    // Check that episode_id is here and correct
    let retrieved_episode_id = result.get("episode_id").unwrap().as_str().unwrap();
    let retrieved_episode_id = Uuid::parse_str(retrieved_episode_id).unwrap();
    assert_eq!(retrieved_episode_id, episode_id);
    // Check the variant name
    let variant_name = result.get("variant_name").unwrap().as_str().unwrap();
    assert_eq!(variant_name, "openai");
    // Check the processing time
    let processing_time_ms = result.get("processing_time_ms").unwrap().as_u64().unwrap();
    assert!(processing_time_ms > 0);

    // Check that we saved the correct json mode to ClickHouse
    let inference_params = result.get("inference_params").unwrap().as_str().unwrap();
    let inference_params: Value = serde_json::from_str(inference_params).unwrap();
    let expected_json_mode = serde_json::to_value(json_mode).unwrap();
    let clickhouse_json_mode = inference_params
        .get("chat_completion")
        .unwrap()
        .get("json_mode")
        .unwrap()
        .as_str()
        .unwrap();
    assert_eq!(expected_json_mode, clickhouse_json_mode);

    // Check the ModelInference Table
    let result = select_model_inference_clickhouse(&clickhouse, inference_id)
        .await
        .unwrap();
    let inference_id_result = result.get("inference_id").unwrap().as_str().unwrap();
    let inference_id_result = Uuid::parse_str(inference_id_result).unwrap();
    assert_eq!(inference_id_result, inference_id);
    let model_name = result.get("model_name").unwrap().as_str().unwrap();
    assert_eq!(model_name, "gpt-4o-mini-2024-07-18");
    let model_provider_name = result.get("model_provider_name").unwrap().as_str().unwrap();
    assert_eq!(model_provider_name, "openai");
    let raw_request = result.get("raw_request").unwrap().as_str().unwrap();
    assert!(raw_request.to_lowercase().contains("japan"));
    // Check that raw_request is valid JSON
    let raw_request_val: Value =
        serde_json::from_str(raw_request).expect("raw_request should be valid JSON");
    let expected_request = match json_mode {
        ModelInferenceRequestJsonMode::Off => {
            json!({"messages":[{"role":"system","content":"You are a helpful and friendly assistant named AskJeeves"},{"role":"user","content":"What is the capital of Japan (possibly as JSON)?"}],"model":"gpt-4o-mini-2024-07-18","max_completion_tokens":100,"stream":false,"response_format":{"type":"text"}})
        }
        ModelInferenceRequestJsonMode::On => {
            json!({"messages":[{"role":"system","content":"You are a helpful and friendly assistant named AskJeeves"},{"role":"user","content":"What is the capital of Japan (possibly as JSON)?"}],"model":"gpt-4o-mini-2024-07-18","max_completion_tokens":100,"stream":false,"response_format":{"type":"json_object"}})
        }
        ModelInferenceRequestJsonMode::Strict => {
            json!({"messages":[{"role":"system","content":"You are a helpful and friendly assistant named AskJeeves"},{"role":"user","content":"What is the capital of Japan (possibly as JSON)?"}],"model":"gpt-4o-mini-2024-07-18","max_completion_tokens":100,"stream":false,"response_format":{"type":"json_object"}})
        }
    };
    assert_eq!(raw_request_val, expected_request);
    let input_tokens = result.get("input_tokens").unwrap().as_u64().unwrap();
    assert!(input_tokens > 5);
    let output_tokens = result.get("output_tokens").unwrap().as_u64().unwrap();
    assert!(output_tokens > 5);
    let response_time_ms = result.get("response_time_ms").unwrap().as_u64().unwrap();
    assert!(response_time_ms > 0);
    assert!(result.get("ttft_ms").unwrap().is_null());
    let raw_response = result.get("raw_response").unwrap().as_str().unwrap();
    let _raw_response_json: Value = serde_json::from_str(raw_response).unwrap();
}

#[cfg(feature = "e2e_tests")]
#[tokio::test]
async fn test_o1_mini_inference() {
    let client = Client::new();
    let episode_id = Uuid::now_v7();

    let payload = json!({
        "function_name": "basic_test",
        "variant_name": "o1-mini",
        "episode_id": episode_id,
        "input":
            {"system": {"assistant_name": "AskJeeves"},
            "messages": [
                {
                    "role": "user",
                    "content": "What is the capital of Japan?"
                }
            ]},
        "stream": false,
    });

    let response = client
        .post(get_gateway_endpoint("/inference"))
        .json(&payload)
        .send()
        .await
        .unwrap();
    // Check Response is OK, then fields in order
    assert_eq!(response.status(), StatusCode::OK);
    let response_json = response.json::<Value>().await.unwrap();
    let content_blocks = response_json.get("content").unwrap().as_array().unwrap();
    assert!(content_blocks.len() == 1);
    let content_block = content_blocks.first().unwrap();
    let content_block_type = content_block.get("type").unwrap().as_str().unwrap();
    assert_eq!(content_block_type, "text");
    let content = content_block.get("text").unwrap().as_str().unwrap();
    // Assert that Tokyo is in the content
    assert!(content.contains("Tokyo"), "Content should mention Tokyo");
    // Check that inference_id is here
    let inference_id = response_json.get("inference_id").unwrap().as_str().unwrap();
    let inference_id = Uuid::parse_str(inference_id).unwrap();

    // Sleep for 1 second to allow time for data to be inserted into ClickHouse (trailing writes from API)
    tokio::time::sleep(std::time::Duration::from_secs(1)).await;

    // Check ClickHouse
    let clickhouse = get_clickhouse().await;

    // First, check Inference table
    let result = select_chat_inference_clickhouse(&clickhouse, inference_id)
        .await
        .unwrap();
    let id = result.get("id").unwrap().as_str().unwrap();
    let id_uuid = Uuid::parse_str(id).unwrap();
    assert_eq!(id_uuid, inference_id);
    let input: Value =
        serde_json::from_str(result.get("input").unwrap().as_str().unwrap()).unwrap();
    let correct_input = json!({
        "system": {"assistant_name": "AskJeeves"},
        "messages": [
            {
                "role": "user",
                "content": [{"type": "text", "value": "What is the capital of Japan?"}]
            }
        ]
    });
    assert_eq!(input, correct_input);
    let content_blocks = result.get("output").unwrap().as_str().unwrap();
    // Check that content_blocks is a list of blocks length 1
    let content_blocks: Vec<Value> = serde_json::from_str(content_blocks).unwrap();
    assert_eq!(content_blocks.len(), 1);
    let content_block = content_blocks.first().unwrap();
    // Check the type and content in the block
    let content_block_type = content_block.get("type").unwrap().as_str().unwrap();
    assert_eq!(content_block_type, "text");
    let clickhouse_content = content_block.get("text").unwrap().as_str().unwrap();
    assert_eq!(clickhouse_content, content);
    // Check that episode_id is here and correct
    let retrieved_episode_id = result.get("episode_id").unwrap().as_str().unwrap();
    let retrieved_episode_id = Uuid::parse_str(retrieved_episode_id).unwrap();
    assert_eq!(retrieved_episode_id, episode_id);
    // Check the variant name
    let variant_name = result.get("variant_name").unwrap().as_str().unwrap();
    assert_eq!(variant_name, "o1-mini");
    // Check the processing time
    let processing_time_ms = result.get("processing_time_ms").unwrap().as_u64().unwrap();
    assert!(processing_time_ms > 0);

    // Check the ModelInference Table
    let result = select_model_inference_clickhouse(&clickhouse, inference_id)
        .await
        .unwrap();
    let inference_id_result = result.get("inference_id").unwrap().as_str().unwrap();
    let inference_id_result = Uuid::parse_str(inference_id_result).unwrap();
    assert_eq!(inference_id_result, inference_id);
    let model_name = result.get("model_name").unwrap().as_str().unwrap();
    assert_eq!(model_name, "o1-mini");
    let model_provider_name = result.get("model_provider_name").unwrap().as_str().unwrap();
    assert_eq!(model_provider_name, "openai");
    let raw_request = result.get("raw_request").unwrap().as_str().unwrap();
    assert!(raw_request.to_lowercase().contains("japan"));
    // Check that raw_request is valid JSON
    let _: Value = serde_json::from_str(raw_request).expect("raw_request should be valid JSON");
    let input_tokens = result.get("input_tokens").unwrap().as_u64().unwrap();
    assert!(input_tokens > 5);
    let output_tokens = result.get("output_tokens").unwrap().as_u64().unwrap();
    assert!(output_tokens > 5);
    let response_time_ms = result.get("response_time_ms").unwrap().as_u64().unwrap();
    assert!(response_time_ms > 0);
    assert!(result.get("ttft_ms").unwrap().is_null());
    let raw_response = result.get("raw_response").unwrap().as_str().unwrap();
    let _raw_response_json: Value = serde_json::from_str(raw_response).unwrap();
}

#[tokio::test]
async fn test_embedding_request() {
    let provider_config_serialized = r#"
    type = "openai"
    model_name = "text-embedding-3-small"
    "#;
    let provider_config: EmbeddingProviderConfig = toml::from_str(provider_config_serialized)
        .expect("Failed to deserialize EmbeddingProviderConfig");
    assert!(matches!(
        provider_config,
        EmbeddingProviderConfig::OpenAI(_)
    ));

    let client = Client::new();
    let request = EmbeddingRequest {
        input: "This is a test input".to_string(),
    };
    let api_keys = InferenceCredentials::default();
    let response = provider_config
        .embed(&request, &client, &api_keys)
        .await
        .unwrap();
    assert_eq!(response.embedding.len(), 1536);
    // Calculate the L2 norm of the embedding
    let norm: f32 = response
        .embedding
        .iter()
        .map(|&x| x.powi(2))
        .sum::<f32>()
        .sqrt();

    // Assert that the norm is approximately 1 (allowing for small floating-point errors)
    assert!(
        (norm - 1.0).abs() < 1e-6,
        "The L2 norm of the embedding should be 1, but it is {}",
        norm
    );
    // Check that the timestamp in created is within 1 second of the current time
    let created = response.created;
    let now = std::time::SystemTime::now()
        .duration_since(std::time::UNIX_EPOCH)
        .expect("Time went backwards")
        .as_secs() as i64;
    assert!(
        (created as i64 - now).abs() <= 1,
        "The created timestamp should be within 1 second of the current time, but it is {}",
        created
    );
    let parsed_raw_response: Value = serde_json::from_str(&response.raw_response).unwrap();
    assert!(
        !parsed_raw_response.is_null(),
        "Parsed raw response should not be null"
    );
    let parsed_raw_request: Value = serde_json::from_str(&response.raw_request).unwrap();
    assert!(
        !parsed_raw_request.is_null(),
        "Parsed raw request should not be null"
    );
    // Hardcoded since the input is 5 tokens
    assert_eq!(response.usage.input_tokens, 5);
    assert_eq!(response.usage.output_tokens, 0);
    match response.latency {
        Latency::NonStreaming { response_time } => {
            assert!(response_time.as_millis() > 100);
        }
        _ => panic!("Latency should be non-streaming"),
    }
}

#[cfg(feature = "e2e_tests")]
#[tokio::test]
async fn test_embedding_sanity_check() {
    let provider_config_serialized = r#"
    type = "openai"
    model_name = "text-embedding-3-small"
    "#;
    let provider_config: EmbeddingProviderConfig = toml::from_str(provider_config_serialized)
        .expect("Failed to deserialize EmbeddingProviderConfig");
    let client = Client::new();
    let embedding_request_a = EmbeddingRequest {
        input: "Joe Biden is the president of the United States".to_string(),
    };

    let embedding_request_b = EmbeddingRequest {
        input: "Kamala Harris is the vice president of the United States".to_string(),
    };

    let embedding_request_c = EmbeddingRequest {
        input: "My favorite systems programming language is Rust".to_string(),
    };
    let api_keys = InferenceCredentials::default();

    // Compute all 3 embeddings concurrently
    let (response_a, response_b, response_c) = tokio::join!(
        provider_config.embed(&embedding_request_a, &client, &api_keys),
        provider_config.embed(&embedding_request_b, &client, &api_keys),
        provider_config.embed(&embedding_request_c, &client, &api_keys)
    );

    // Unwrap the results
    let response_a = response_a.expect("Failed to get embedding for request A");
    let response_b = response_b.expect("Failed to get embedding for request B");
    let response_c = response_c.expect("Failed to get embedding for request C");

    // Calculate cosine similarities
    let similarity_ab = cosine_similarity(&response_a.embedding, &response_b.embedding);
    let similarity_ac = cosine_similarity(&response_a.embedding, &response_c.embedding);
    let similarity_bc = cosine_similarity(&response_b.embedding, &response_c.embedding);

    // Assert that semantically similar sentences have higher similarity (with a margin of 0.3)
    // We empirically determined this by staring at it (no science to it)
    assert!(
        similarity_ab - similarity_ac > 0.3,
        "Similarity between A and B should be higher than between A and C"
    );
    assert!(
        similarity_ab - similarity_bc > 0.3,
        "Similarity between A and B should be higher than between B and C"
    );
}

#[cfg(feature = "e2e_tests")]
fn cosine_similarity(a: &[f32], b: &[f32]) -> f32 {
    let dot_product: f32 = a.iter().zip(b.iter()).map(|(x, y)| x * y).sum();
    let magnitude_a: f32 = a.iter().map(|x| x * x).sum::<f32>().sqrt();
    let magnitude_b: f32 = b.iter().map(|x| x * x).sum::<f32>().sqrt();
    dot_product / (magnitude_a * magnitude_b)
}

// We already test Amazon S3 with all image providers, so let's test Cloudflare R2
// (which is S3-compatible) with just OpenAI to save time and money.
#[cfg(feature = "e2e_tests")]
#[tokio::test]
pub async fn test_image_inference_with_provider_cloudflare_r2() {
    use crate::providers::common::test_image_inference_with_provider_s3_compatible;
    use aws_credential_types::Credentials;
    use aws_sdk_s3::config::SharedCredentialsProvider;
    use rand::distributions::Alphanumeric;
    use rand::distributions::DistString;
    use tensorzero_internal::inference::types::storage::StorageKind;

    // We expect CI to provide our credentials in 'R2_' variables
    // (to avoid conflicting with the normal AWS credentials for bedrock)
    let r2_access_key_id = std::env::var("R2_ACCESS_KEY_ID").unwrap();
    let r2_secret_access_key = std::env::var("R2_SECRET_ACCESS_KEY").unwrap();

    let credentials = Credentials::from_keys(&r2_access_key_id, &r2_secret_access_key, None);

    // Our S3-compatible object store checks for these variables, giving them
    // higher priority than the normal 'AWS_ACCESS_KEY_ID'/'AWS_SECRET_ACCESS_KEY' vars
    std::env::set_var("S3_ACCESS_KEY_ID", r2_access_key_id);
    std::env::set_var("S3_SECRET_ACCESS_KEY", r2_secret_access_key);

    let provider = E2ETestProvider {
        variant_name: "openai".to_string(),
        model_name: "openai::gpt-4o-mini-2024-07-18".into(),
        model_provider_name: "openai".into(),
        credentials: HashMap::new(),
    };

    let endpoint = "https://19918a216783f0ac9e052233569aef60.r2.cloudflarestorage.com/tensorzero-e2e-test-images".to_string();

    let test_bucket = "tensorzero-e2e-test-images";
    let config = aws_config::load_from_env()
        .await
        .to_builder()
        .credentials_provider(SharedCredentialsProvider::new(credentials))
        .endpoint_url(&endpoint)
        .build();

    let client = aws_sdk_s3::Client::new(&config);

    let mut prefix = Alphanumeric.sample_string(&mut rand::thread_rng(), 6);
    prefix += "-";

    test_image_inference_with_provider_s3_compatible(
        provider,
        &StorageKind::S3Compatible {
            bucket_name: Some(test_bucket.to_string()),
            region: None,
            prefix: prefix.clone(),
            endpoint: Some(endpoint.clone()),
        },
        &client,
        &format!(
            r#"
    [object_storage]
    type = "s3_compatible"
    endpoint = "{endpoint}"
    bucket_name = "{test_bucket}"
    prefix = "{prefix}"
    
    [functions]
    "#
        ),
        test_bucket,
        &prefix,
    )
    .await;
}

<<<<<<< HEAD
// Tests using `{"type": "text", "text": "Some string"}` as input
#[tokio::test]
async fn test_content_block_text_field() {
    let client = Client::new();
    let episode_id = Uuid::now_v7();

    let payload = json!({
        "model_name": "openai::o1-mini",
        "episode_id": episode_id,
        "input": {
            "messages": [
                {
                    "role": "user",
                    "content": [{"type": "text", "text": "What is the capital of Japan?"}]
                }
            ]},
        "stream": false,
    });

    let response = client
        .post(get_gateway_endpoint("/inference"))
        .json(&payload)
        .send()
        .await
        .unwrap();
    // Check Response is OK, then fields in order
    assert_eq!(response.status(), StatusCode::OK);
    let response_json = response.json::<Value>().await.unwrap();
    let content_blocks = response_json.get("content").unwrap().as_array().unwrap();
    assert!(content_blocks.len() == 1);
    let content_block = content_blocks.first().unwrap();
    let content_block_type = content_block.get("type").unwrap().as_str().unwrap();
    assert_eq!(content_block_type, "text");
    let content = content_block.get("text").unwrap().as_str().unwrap();
    // Assert that Tokyo is in the content
    assert!(content.contains("Tokyo"), "Content should mention Tokyo");
    // Check that inference_id is here
    let inference_id = response_json.get("inference_id").unwrap().as_str().unwrap();
    let inference_id = Uuid::parse_str(inference_id).unwrap();

    // Sleep for 1 second to allow time for data to be inserted into ClickHouse (trailing writes from API)
    tokio::time::sleep(std::time::Duration::from_secs(1)).await;

    // Check ClickHouse
    let clickhouse = get_clickhouse().await;

    // First, check Inference table
    let result = select_chat_inference_clickhouse(&clickhouse, inference_id)
        .await
        .unwrap();
    let id = result.get("id").unwrap().as_str().unwrap();
    let id_uuid = Uuid::parse_str(id).unwrap();
    assert_eq!(id_uuid, inference_id);
    let function_name = result.get("function_name").unwrap().as_str().unwrap();
    assert_eq!(function_name, "tensorzero::default");
    let input: Value =
        serde_json::from_str(result.get("input").unwrap().as_str().unwrap()).unwrap();
    let correct_input = json!({
        "messages": [
            {
                "role": "user",
                "content": [{"type": "text", "value": "What is the capital of Japan?"}]
            }
        ]
    });
    assert_eq!(input, correct_input);
    let content_blocks = result.get("output").unwrap().as_str().unwrap();
    // Check that content_blocks is a list of blocks length 1
    let content_blocks: Vec<Value> = serde_json::from_str(content_blocks).unwrap();
    assert_eq!(content_blocks.len(), 1);
    let content_block = content_blocks.first().unwrap();
    // Check the type and content in the block
    let content_block_type = content_block.get("type").unwrap().as_str().unwrap();
    assert_eq!(content_block_type, "text");
    let clickhouse_content = content_block.get("text").unwrap().as_str().unwrap();
    assert_eq!(clickhouse_content, content);
    // Check that episode_id is here and correct
    let retrieved_episode_id = result.get("episode_id").unwrap().as_str().unwrap();
    let retrieved_episode_id = Uuid::parse_str(retrieved_episode_id).unwrap();
    assert_eq!(retrieved_episode_id, episode_id);
    // Check the variant name
    let variant_name = result.get("variant_name").unwrap().as_str().unwrap();
    assert_eq!(variant_name, "openai::o1-mini");
    // Check the processing time
    let processing_time_ms = result.get("processing_time_ms").unwrap().as_u64().unwrap();
    assert!(processing_time_ms > 0);

    // Check the ModelInference Table
    let result = select_model_inference_clickhouse(&clickhouse, inference_id)
        .await
        .unwrap();
    let inference_id_result = result.get("inference_id").unwrap().as_str().unwrap();
    let inference_id_result = Uuid::parse_str(inference_id_result).unwrap();
    assert_eq!(inference_id_result, inference_id);
    let model_name = result.get("model_name").unwrap().as_str().unwrap();
    assert_eq!(model_name, "openai::o1-mini");
    let model_provider_name = result.get("model_provider_name").unwrap().as_str().unwrap();
    assert_eq!(model_provider_name, "openai");
    let raw_request = result.get("raw_request").unwrap().as_str().unwrap();
    assert!(raw_request.to_lowercase().contains("japan"));
    // Check that raw_request is valid JSON
    let _: Value = serde_json::from_str(raw_request).expect("raw_request should be valid JSON");
    let input_tokens = result.get("input_tokens").unwrap().as_u64().unwrap();
    assert!(input_tokens > 5);
    let output_tokens = result.get("output_tokens").unwrap().as_u64().unwrap();
    assert!(output_tokens > 5);
    let response_time_ms = result.get("response_time_ms").unwrap().as_u64().unwrap();
    assert!(response_time_ms > 0);
    assert!(result.get("ttft_ms").unwrap().is_null());
    let raw_response = result.get("raw_response").unwrap().as_str().unwrap();
    let _raw_response_json: Value = serde_json::from_str(raw_response).unwrap();
=======
// We already test Amazon S3 with all image providers, so let's test Google Cloud Storage
// (which is S3-compatible) with just OpenAI to save time and money.
#[cfg(feature = "e2e_tests")]
#[tokio::test]
pub async fn test_image_inference_with_provider_gcp_storage() {
    use crate::providers::common::test_image_inference_with_provider_s3_compatible;
    use aws_credential_types::Credentials;
    use aws_sdk_s3::config::SharedCredentialsProvider;
    use rand::distributions::Alphanumeric;
    use rand::distributions::DistString;
    use tensorzero_internal::inference::types::storage::StorageKind;

    // We expect CI to provide our credentials in 'GCP_STORAGE_' variables
    // (to avoid conflicting with the normal AWS credentials for bedrock)
    let gcloud_access_key_id = std::env::var("GCP_STORAGE_ACCESS_KEY_ID").unwrap();
    let gcloud_secret_access_key = std::env::var("GCP_STORAGE_SECRET_ACCESS_KEY").unwrap();

    let credentials =
        Credentials::from_keys(&gcloud_access_key_id, &gcloud_secret_access_key, None);

    // Our S3-compatible object store checks for these variables, giving them
    // higher priority than the normal 'AWS_ACCESS_KEY_ID'/'AWS_SECRET_ACCESS_KEY' vars
    std::env::set_var("S3_ACCESS_KEY_ID", gcloud_access_key_id);
    std::env::set_var("S3_SECRET_ACCESS_KEY", gcloud_secret_access_key);

    let provider = E2ETestProvider {
        variant_name: "openai".to_string(),
        model_name: "openai::gpt-4o-mini-2024-07-18".into(),
        model_provider_name: "openai".into(),
        credentials: HashMap::new(),
    };

    let endpoint = "https://storage.googleapis.com".to_string();

    let test_bucket = "tensorzero-e2e-tests";
    let config = aws_config::load_from_env()
        .await
        .to_builder()
        .credentials_provider(SharedCredentialsProvider::new(credentials))
        .endpoint_url(&endpoint)
        .build();

    let client = aws_sdk_s3::Client::new(&config);

    let mut prefix = Alphanumeric.sample_string(&mut rand::thread_rng(), 6);
    prefix += "-";

    test_image_inference_with_provider_s3_compatible(
        provider,
        &StorageKind::S3Compatible {
            bucket_name: Some(test_bucket.to_string()),
            region: None,
            prefix: prefix.clone(),
            endpoint: Some(endpoint.clone()),
        },
        &client,
        &format!(
            r#"
    [object_storage]
    type = "s3_compatible"
    endpoint = "{endpoint}"
    bucket_name = "{test_bucket}"
    prefix = "{prefix}"
    
    [functions]
    "#
        ),
        test_bucket,
        &prefix,
    )
    .await;
>>>>>>> 7379dd0d
}<|MERGE_RESOLUTION|>--- conflicted
+++ resolved
@@ -1034,7 +1034,6 @@
     .await;
 }
 
-<<<<<<< HEAD
 // Tests using `{"type": "text", "text": "Some string"}` as input
 #[tokio::test]
 async fn test_content_block_text_field() {
@@ -1146,7 +1145,8 @@
     assert!(result.get("ttft_ms").unwrap().is_null());
     let raw_response = result.get("raw_response").unwrap().as_str().unwrap();
     let _raw_response_json: Value = serde_json::from_str(raw_response).unwrap();
-=======
+}
+
 // We already test Amazon S3 with all image providers, so let's test Google Cloud Storage
 // (which is S3-compatible) with just OpenAI to save time and money.
 #[cfg(feature = "e2e_tests")]
@@ -1218,5 +1218,4 @@
         &prefix,
     )
     .await;
->>>>>>> 7379dd0d
 }