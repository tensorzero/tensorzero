#![allow(clippy::print_stdout)]
use std::collections::HashMap;

use reqwest::Client;
use reqwest::StatusCode;
use serde_json::json;
use serde_json::Value;
use tensorzero::ClientInput;
use tensorzero::ClientInputMessage;
use tensorzero::ClientInputMessageContent;
use tensorzero_internal::cache::CacheEnabledMode;
use tensorzero_internal::cache::CacheOptions;
use tensorzero_internal::embeddings::EmbeddingModelConfig;
#[allow(unused)]
use tensorzero_internal::embeddings::EmbeddingProvider;
use tensorzero_internal::endpoints::inference::InferenceClients;
use tensorzero_internal::{
    embeddings::{EmbeddingProviderConfig, EmbeddingRequest},
    endpoints::inference::InferenceCredentials,
    inference::types::{Latency, ModelInferenceRequestJsonMode},
};
use uuid::Uuid;

use crate::common::get_gateway_endpoint;
use crate::providers::common::{E2ETestProvider, E2ETestProviders};
use tensorzero_internal::clickhouse::test_helpers::{
    get_clickhouse, select_chat_inference_clickhouse, select_model_inference_clickhouse,
};

crate::generate_provider_tests!(get_providers);
crate::generate_batch_inference_tests!(get_providers);

async fn get_providers() -> E2ETestProviders {
    let credentials = match std::env::var("OPENAI_API_KEY") {
        Ok(key) => HashMap::from([("openai_api_key".to_string(), key)]),
        Err(_) => HashMap::new(),
    };

    let standard_without_o1 = vec![E2ETestProvider {
        supports_batch_inference: true,
        variant_name: "openai".to_string(),
        model_name: "gpt-4o-mini-2024-07-18".into(),
        model_provider_name: "openai".into(),
        credentials: HashMap::new(),
    }];

    let extra_body_providers = vec![E2ETestProvider {
        supports_batch_inference: true,
        variant_name: "openai-extra-body".to_string(),
        model_name: "gpt-4o-mini-2024-07-18".into(),
        model_provider_name: "openai".into(),
        credentials: HashMap::new(),
    }];

    let bad_auth_extra_headers = vec![E2ETestProvider {
        supports_batch_inference: true,
        variant_name: "openai-extra-headers".to_string(),
        model_name: "gpt-4o-mini-2024-07-18".into(),
        model_provider_name: "openai".into(),
        credentials: HashMap::new(),
    }];

    let standard_providers = vec![
        E2ETestProvider {
            supports_batch_inference: true,
            variant_name: "openai".to_string(),
            model_name: "gpt-4o-mini-2024-07-18".into(),
            model_provider_name: "openai".into(),
            credentials: HashMap::new(),
        },
        E2ETestProvider {
            supports_batch_inference: true,
            variant_name: "openai-o1".to_string(),
            model_name: "o1-2024-12-17".into(),
            model_provider_name: "openai".into(),
            credentials: HashMap::new(),
        },
    ];

    let inference_params_providers = vec![E2ETestProvider {
        supports_batch_inference: true,
        variant_name: "openai".to_string(),
        model_name: "gpt-4o-mini-2024-07-18".into(),
        model_provider_name: "openai".into(),
        credentials: credentials.clone(),
    }];

    let inference_params_dynamic_providers = vec![E2ETestProvider {
        supports_batch_inference: true,
        variant_name: "openai-dynamic".to_string(),
        model_name: "gpt-4o-mini-2024-07-18-dynamic".into(),
        model_provider_name: "openai".into(),
        credentials,
    }];

    let image_providers = vec![E2ETestProvider {
        supports_batch_inference: true,
        variant_name: "openai".to_string(),
        model_name: "openai::gpt-4o-mini-2024-07-18".into(),
        model_provider_name: "openai".into(),
        credentials: HashMap::new(),
    }];

    let json_providers = vec![
        E2ETestProvider {
            supports_batch_inference: true,
            variant_name: "openai".to_string(),
            model_name: "gpt-4o-mini-2024-07-18".into(),
            model_provider_name: "openai".into(),
            credentials: HashMap::new(),
        },
        E2ETestProvider {
            supports_batch_inference: true,
            variant_name: "openai-implicit".to_string(),
            model_name: "gpt-4o-mini-2024-07-18".into(),
            model_provider_name: "openai".into(),
            credentials: HashMap::new(),
        },
        E2ETestProvider {
            supports_batch_inference: true,
            variant_name: "openai-strict".to_string(),
            model_name: "gpt-4o-mini-2024-07-18".into(),
            model_provider_name: "openai".into(),
            credentials: HashMap::new(),
        },
        E2ETestProvider {
            supports_batch_inference: true,
            variant_name: "openai-o1".to_string(),
            model_name: "o1-2024-12-17".into(),
            model_provider_name: "openai".into(),
            credentials: HashMap::new(),
        },
        E2ETestProvider {
<<<<<<< HEAD
            variant_name: "openai-cot".to_string(),
            model_name: "openai::gpt-4.1-nano-2025-04-14".into(),
            model_provider_name: "openai".into(),
            credentials: HashMap::new(),
        },
    ];

    let json_mode_off_providers = vec![
        E2ETestProvider {
            variant_name: "openai_json_mode_off".to_string(),
=======
            supports_batch_inference: true,
            variant_name: "openai-default".to_string(),
>>>>>>> f4ce1ee8
            model_name: "gpt-4o-mini-2024-07-18".into(),
            model_provider_name: "openai".into(),
            credentials: HashMap::new(),
        },
        E2ETestProvider {
<<<<<<< HEAD
            variant_name: "openai_o1_json_mode_off".to_string(),
            model_name: "o1-2024-12-17".into(),
=======
            supports_batch_inference: true,
            variant_name: "openai-cot".to_string(),
            model_name: "openai::gpt-4.1-nano-2025-04-14".into(),
>>>>>>> f4ce1ee8
            model_provider_name: "openai".into(),
            credentials: HashMap::new(),
        },
    ];

    let shorthand_providers = vec![E2ETestProvider {
        supports_batch_inference: true,
        variant_name: "openai-shorthand".to_string(),
        model_name: "openai::gpt-4o-mini-2024-07-18".into(),
        model_provider_name: "openai".into(),
        credentials: HashMap::new(),
    }];

    E2ETestProviders {
        simple_inference: standard_providers.clone(),
        extra_body_inference: extra_body_providers,
        bad_auth_extra_headers,
        reasoning_inference: vec![],
        inference_params_inference: inference_params_providers,
        inference_params_dynamic_credentials: inference_params_dynamic_providers,
        tool_use_inference: standard_providers.clone(),
        tool_multi_turn_inference: standard_providers.clone(),
        dynamic_tool_use_inference: standard_providers.clone(),
        parallel_tool_use_inference: standard_without_o1.clone(),
        json_mode_inference: json_providers.clone(),
        json_mode_off_inference: json_mode_off_providers.clone(),
        image_inference: image_providers.clone(),

        shorthand_inference: shorthand_providers.clone(),
    }
}

#[tokio::test]
pub async fn test_provider_config_extra_body() {
    let episode_id = Uuid::now_v7();

    let payload = json!({
        "function_name": "basic_test",
        "variant_name": "openai-extra-body-provider-config",
        "episode_id": episode_id,
        "params": {
            "chat_completion": {
                "temperature": 9000
            }
        },
        "input":
            {
               "system": {"assistant_name": "Dr. Mehta"},
               "messages": [
                {
                    "role": "user",
                    "content": "What is the name of the capital city of Japan?"
                }
            ]},
        "stream": false,
        "tags": {"foo": "bar"},
    });

    let response = Client::new()
        .post(get_gateway_endpoint("/inference"))
        .json(&payload)
        .send()
        .await
        .unwrap();

    // Check that the API response is ok
    assert_eq!(response.status(), StatusCode::OK);
    let response_json = response.json::<Value>().await.unwrap();

    println!("API response: {response_json:#?}");

    let inference_id = response_json.get("inference_id").unwrap().as_str().unwrap();
    let inference_id = Uuid::parse_str(inference_id).unwrap();

    // Sleep to allow time for data to be inserted into ClickHouse (trailing writes from API)
    tokio::time::sleep(std::time::Duration::from_millis(100)).await;

    // Check if ClickHouse is ok - ChatInference Table
    let clickhouse = get_clickhouse().await;

    // Check the ModelInference Table
    let result = select_model_inference_clickhouse(&clickhouse, inference_id)
        .await
        .unwrap();

    println!("ClickHouse - ModelInference: {result:#?}");

    let model_inference_id = result.get("id").unwrap().as_str().unwrap();
    assert!(Uuid::parse_str(model_inference_id).is_ok());

    let inference_id_result = result.get("inference_id").unwrap().as_str().unwrap();
    let inference_id_result = Uuid::parse_str(inference_id_result).unwrap();
    assert_eq!(inference_id_result, inference_id);

    let raw_request = result.get("raw_request").unwrap().as_str().unwrap();
    let raw_request_val: serde_json::Value = serde_json::from_str::<Value>(raw_request).unwrap();

    // This is set in both the variant and model provider extra_body, and
    // so the model provider should win
    assert_eq!(
        raw_request_val
            .get("temperature")
            .unwrap()
            .as_f64()
            .expect("Temperature is not a number"),
        0.456
    );

    // This is only set in the variant extra_body
    assert_eq!(
        raw_request_val
            .get("max_completion_tokens")
            .unwrap()
            .as_u64()
            .expect("max_completion_tokens is not a number"),
        123
    );

    // This is only set in the model provider extra_body
    assert_eq!(
        raw_request_val
            .get("frequency_penalty")
            .unwrap()
            .as_f64()
            .expect("frequency_penalty is not a number"),
        1.42
    );
}

#[tokio::test]
async fn test_default_function_default_tool_choice() {
    let client = Client::new();
    let episode_id = Uuid::now_v7();

    let payload = json!({
        "model_name": "openai::gpt-4o-mini",
        "episode_id" : episode_id,
        "input": {
            "messages": [{"role": "user", "content": "What is the weather in NYC?"}],
        },
        "additional_tools": [
            {
                "name": "temperature_api",
                "description": "Get the current temperature",
                "parameters": {
                  "$schema": "http://json-schema.org/draft-07/schema#",
                  "type": "object",
                  "description": "Get the current temperature in Celsius for a given location.",
                  "properties": {
                    "location": {
                      "type": "string",
                      "description": "The location to get the temperature for (e.g. \"New York\")"
                    }
                  },
                  "required": ["location"],
                  "additionalProperties": false
                }
                ,
                "strict": true
            }
        ],
    });

    let response = client
        .post(get_gateway_endpoint("/inference"))
        .json(&payload)
        .send()
        .await
        .unwrap();
    // Check Response is OK, then fields in order
    assert_eq!(response.status(), StatusCode::OK);
    let response_json = response.json::<Value>().await.unwrap();
    println!("Response: {response_json}");

    // Check that inference_id is here
    let inference_id = response_json.get("inference_id").unwrap().as_str().unwrap();
    let inference_id = Uuid::parse_str(inference_id).unwrap();

    let content_blocks = response_json.get("content").unwrap().as_array().unwrap();
    assert_eq!(content_blocks.len(), 1);

    assert_eq!(
        content_blocks[0].get("type").unwrap().as_str().unwrap(),
        "tool_call"
    );

    // Sleep for 100ms second to allow time for data to be inserted into ClickHouse (trailing writes from API)
    tokio::time::sleep(std::time::Duration::from_millis(100)).await;

    // Just check 'tool_choice' in the raw request, since we already have lots of tests
    // that check the full ChatInference/ModelInference rows
    let clickhouse = get_clickhouse().await;

    // Check the ModelInference Table
    let result = select_model_inference_clickhouse(&clickhouse, inference_id)
        .await
        .unwrap();
    let inference_id_result = result.get("inference_id").unwrap().as_str().unwrap();
    let inference_id_result = Uuid::parse_str(inference_id_result).unwrap();
    assert_eq!(inference_id_result, inference_id);
    let raw_request = result.get("raw_request").unwrap().as_str().unwrap();
    let raw_request_json: Value = serde_json::from_str(raw_request).unwrap();
    assert_eq!(raw_request_json["tool_choice"], "auto");
}

// Tests using 'model_name' with a shorthand model

#[tokio::test]
async fn test_default_function_model_name_shorthand() {
    let client = Client::new();
    let episode_id = Uuid::now_v7();

    let payload = json!({
        "model_name": "openai::o1-mini",
        "episode_id": episode_id,
        "input": {
            "messages": [
                {
                    "role": "user",
                    "content": "What is the capital of Japan?"
                }
            ]},
        "stream": false,
    });

    let response = client
        .post(get_gateway_endpoint("/inference"))
        .json(&payload)
        .send()
        .await
        .unwrap();
    // Check Response is OK, then fields in order
    assert_eq!(response.status(), StatusCode::OK);
    let response_json = response.json::<Value>().await.unwrap();
    let content_blocks = response_json.get("content").unwrap().as_array().unwrap();
    assert!(content_blocks.len() == 1);
    let content_block = content_blocks.first().unwrap();
    let content_block_type = content_block.get("type").unwrap().as_str().unwrap();
    assert_eq!(content_block_type, "text");
    let content = content_block.get("text").unwrap().as_str().unwrap();
    // Assert that Tokyo is in the content
    assert!(content.contains("Tokyo"), "Content should mention Tokyo");
    // Check that inference_id is here
    let inference_id = response_json.get("inference_id").unwrap().as_str().unwrap();
    let inference_id = Uuid::parse_str(inference_id).unwrap();

    // Sleep for 1 second to allow time for data to be inserted into ClickHouse (trailing writes from API)
    tokio::time::sleep(std::time::Duration::from_secs(1)).await;

    // Check ClickHouse
    let clickhouse = get_clickhouse().await;

    // First, check Inference table
    let result = select_chat_inference_clickhouse(&clickhouse, inference_id)
        .await
        .unwrap();
    let id = result.get("id").unwrap().as_str().unwrap();
    let id_uuid = Uuid::parse_str(id).unwrap();
    assert_eq!(id_uuid, inference_id);
    let function_name = result.get("function_name").unwrap().as_str().unwrap();
    assert_eq!(function_name, "tensorzero::default");
    let input: Value =
        serde_json::from_str(result.get("input").unwrap().as_str().unwrap()).unwrap();
    let correct_input = json!({
        "messages": [
            {
                "role": "user",
                "content": [{"type": "text", "value": "What is the capital of Japan?"}]
            }
        ]
    });
    assert_eq!(input, correct_input);
    let content_blocks = result.get("output").unwrap().as_str().unwrap();
    // Check that content_blocks is a list of blocks length 1
    let content_blocks: Vec<Value> = serde_json::from_str(content_blocks).unwrap();
    assert_eq!(content_blocks.len(), 1);
    let content_block = content_blocks.first().unwrap();
    // Check the type and content in the block
    let content_block_type = content_block.get("type").unwrap().as_str().unwrap();
    assert_eq!(content_block_type, "text");
    let clickhouse_content = content_block.get("text").unwrap().as_str().unwrap();
    assert_eq!(clickhouse_content, content);
    // Check that episode_id is here and correct
    let retrieved_episode_id = result.get("episode_id").unwrap().as_str().unwrap();
    let retrieved_episode_id = Uuid::parse_str(retrieved_episode_id).unwrap();
    assert_eq!(retrieved_episode_id, episode_id);
    // Check the variant name
    let variant_name = result.get("variant_name").unwrap().as_str().unwrap();
    assert_eq!(variant_name, "openai::o1-mini");
    // Check the processing time
    let processing_time_ms = result.get("processing_time_ms").unwrap().as_u64().unwrap();
    assert!(processing_time_ms > 0);

    // Check the ModelInference Table
    let result = select_model_inference_clickhouse(&clickhouse, inference_id)
        .await
        .unwrap();
    let inference_id_result = result.get("inference_id").unwrap().as_str().unwrap();
    let inference_id_result = Uuid::parse_str(inference_id_result).unwrap();
    assert_eq!(inference_id_result, inference_id);
    let model_name = result.get("model_name").unwrap().as_str().unwrap();
    assert_eq!(model_name, "openai::o1-mini");
    let model_provider_name = result.get("model_provider_name").unwrap().as_str().unwrap();
    assert_eq!(model_provider_name, "openai");
    let raw_request = result.get("raw_request").unwrap().as_str().unwrap();
    assert!(raw_request.to_lowercase().contains("japan"));
    // Check that raw_request is valid JSON
    let _: Value = serde_json::from_str(raw_request).expect("raw_request should be valid JSON");
    let input_tokens = result.get("input_tokens").unwrap().as_u64().unwrap();
    assert!(input_tokens > 5);
    let output_tokens = result.get("output_tokens").unwrap().as_u64().unwrap();
    assert!(output_tokens > 5);
    let response_time_ms = result.get("response_time_ms").unwrap().as_u64().unwrap();
    assert!(response_time_ms > 0);
    assert!(result.get("ttft_ms").unwrap().is_null());
    let raw_response = result.get("raw_response").unwrap().as_str().unwrap();
    let _raw_response_json: Value = serde_json::from_str(raw_response).unwrap();
}

// Tests using 'model_name' with a non-shorthand model

#[tokio::test]
async fn test_default_function_model_name_non_shorthand() {
    let client = Client::new();
    let episode_id = Uuid::now_v7();

    let payload = json!({
        "model_name": "o1-mini",
        "episode_id": episode_id,
        "input": {
            "messages": [
                {
                    "role": "user",
                    "content": "What is the capital of Japan?"
                }
            ]},
        "stream": false,
    });

    let response = client
        .post(get_gateway_endpoint("/inference"))
        .json(&payload)
        .send()
        .await
        .unwrap();
    // Check Response is OK, then fields in order
    assert_eq!(response.status(), StatusCode::OK);
    let response_json = response.json::<Value>().await.unwrap();
    let content_blocks = response_json.get("content").unwrap().as_array().unwrap();
    assert!(content_blocks.len() == 1);
    let content_block = content_blocks.first().unwrap();
    let content_block_type = content_block.get("type").unwrap().as_str().unwrap();
    assert_eq!(content_block_type, "text");
    let content = content_block.get("text").unwrap().as_str().unwrap();
    // Assert that Tokyo is in the content
    assert!(content.contains("Tokyo"), "Content should mention Tokyo");
    // Check that inference_id is here
    let inference_id = response_json.get("inference_id").unwrap().as_str().unwrap();
    let inference_id = Uuid::parse_str(inference_id).unwrap();

    // Sleep for 1 second to allow time for data to be inserted into ClickHouse (trailing writes from API)
    tokio::time::sleep(std::time::Duration::from_secs(1)).await;

    // Check ClickHouse
    let clickhouse = get_clickhouse().await;

    // First, check Inference table
    let result = select_chat_inference_clickhouse(&clickhouse, inference_id)
        .await
        .unwrap();
    let id = result.get("id").unwrap().as_str().unwrap();
    let id_uuid = Uuid::parse_str(id).unwrap();
    assert_eq!(id_uuid, inference_id);
    let function_name = result.get("function_name").unwrap().as_str().unwrap();
    assert_eq!(function_name, "tensorzero::default");
    let input: Value =
        serde_json::from_str(result.get("input").unwrap().as_str().unwrap()).unwrap();
    let correct_input = json!({
        "messages": [
            {
                "role": "user",
                "content": [{"type": "text", "value": "What is the capital of Japan?"}]
            }
        ]
    });
    assert_eq!(input, correct_input);
    let content_blocks = result.get("output").unwrap().as_str().unwrap();
    // Check that content_blocks is a list of blocks length 1
    let content_blocks: Vec<Value> = serde_json::from_str(content_blocks).unwrap();
    assert_eq!(content_blocks.len(), 1);
    let content_block = content_blocks.first().unwrap();
    // Check the type and content in the block
    let content_block_type = content_block.get("type").unwrap().as_str().unwrap();
    assert_eq!(content_block_type, "text");
    let clickhouse_content = content_block.get("text").unwrap().as_str().unwrap();
    assert_eq!(clickhouse_content, content);
    // Check that episode_id is here and correct
    let retrieved_episode_id = result.get("episode_id").unwrap().as_str().unwrap();
    let retrieved_episode_id = Uuid::parse_str(retrieved_episode_id).unwrap();
    assert_eq!(retrieved_episode_id, episode_id);
    // Check the variant name
    let variant_name = result.get("variant_name").unwrap().as_str().unwrap();
    assert_eq!(variant_name, "o1-mini");
    // Check the processing time
    let processing_time_ms = result.get("processing_time_ms").unwrap().as_u64().unwrap();
    assert!(processing_time_ms > 0);

    // Check the ModelInference Table
    let result = select_model_inference_clickhouse(&clickhouse, inference_id)
        .await
        .unwrap();
    let inference_id_result = result.get("inference_id").unwrap().as_str().unwrap();
    let inference_id_result = Uuid::parse_str(inference_id_result).unwrap();
    assert_eq!(inference_id_result, inference_id);
    let model_name = result.get("model_name").unwrap().as_str().unwrap();
    assert_eq!(model_name, "o1-mini");
    let model_provider_name = result.get("model_provider_name").unwrap().as_str().unwrap();
    assert_eq!(model_provider_name, "openai");
    let raw_request = result.get("raw_request").unwrap().as_str().unwrap();
    assert!(raw_request.to_lowercase().contains("japan"));
    // Check that raw_request is valid JSON
    let _: Value = serde_json::from_str(raw_request).expect("raw_request should be valid JSON");
    let input_tokens = result.get("input_tokens").unwrap().as_u64().unwrap();
    assert!(input_tokens > 5);
    let output_tokens = result.get("output_tokens").unwrap().as_u64().unwrap();
    assert!(output_tokens > 5);
    let response_time_ms = result.get("response_time_ms").unwrap().as_u64().unwrap();
    assert!(response_time_ms > 0);
    assert!(result.get("ttft_ms").unwrap().is_null());
    let raw_response = result.get("raw_response").unwrap().as_str().unwrap();
    let _raw_response_json: Value = serde_json::from_str(raw_response).unwrap();
}

// Tests using 'model_name' with a non-shorthand model

#[tokio::test]
async fn test_default_function_invalid_model_name() {
    use reqwest::StatusCode;

    let client = Client::new();
    let episode_id = Uuid::now_v7();

    let payload = json!({
        "model_name": "openai::my-bad-model-name",
        "episode_id": episode_id,
        "input": {
            "messages": [
                {
                    "role": "user",
                    "content": "What is the capital of Japan?"
                }
            ]},
        "stream": false,
    });

    let response = client
        .post(get_gateway_endpoint("/inference"))
        .json(&payload)
        .send()
        .await
        .unwrap();
    // Check Response is OK, then fields in order
    let status = response.status();
    let text = response.text().await.unwrap();
    assert!(
        text.contains("`my-bad-model-name` does not exist"),
        "Unexpected error: {text}"
    );
    assert_eq!(status, StatusCode::BAD_GATEWAY);
}

#[tokio::test]
async fn test_chat_function_json_override_with_mode_on() {
    test_chat_function_json_override_with_mode(ModelInferenceRequestJsonMode::On).await;
}

#[tokio::test]
async fn test_chat_function_json_override_with_mode_off() {
    test_chat_function_json_override_with_mode(ModelInferenceRequestJsonMode::Off).await;
}

#[tokio::test]
async fn test_chat_function_json_override_with_mode_strict() {
    test_chat_function_json_override_with_mode(ModelInferenceRequestJsonMode::Strict).await;
}

#[tokio::test]
async fn test_chat_function_json_override_with_mode_implicit_tool() {
    let client = Client::new();
    let episode_id = Uuid::now_v7();

    // Note that we need to include 'json' somewhere in the messages, to stop OpenAI from complaining
    let payload = json!({
        "function_name": "basic_test",
        "variant_name": "openai",
        "episode_id": episode_id,
        "input":
            {"system": {"assistant_name": "AskJeeves"},
            "messages": [
                {
                    "role": "user",
                    "content": "What is the capital of Japan (possibly as JSON)?"
                }
            ]},
        "params": {
            "chat_completion": {
                "json_mode": "implicit_tool",
            }
        },
        "stream": false,
    });

    let response = client
        .post(get_gateway_endpoint("/inference"))
        .json(&payload)
        .send()
        .await
        .unwrap();
    let response_status = response.status();
    let response_json = response.json::<Value>().await.unwrap();
    // Check Response is OK, then fields in order
    assert_eq!(
        response_status,
        StatusCode::BAD_REQUEST,
        "Unexpected response status, body: {response_json:?})"
    );
    assert_eq!(
        response_json,
        serde_json::json!({
            "error": "JSON mode `implicit_tool` is not supported for chat functions"
        })
    );
}

async fn test_chat_function_json_override_with_mode(json_mode: ModelInferenceRequestJsonMode) {
    let client = Client::new();
    let episode_id = Uuid::now_v7();
    let mode = serde_json::to_value(json_mode).unwrap();

    // Note that we need to include 'json' somewhere in the messages, to stop OpenAI from complaining
    let payload = json!({
        "function_name": "basic_test",
        "variant_name": "openai",
        "episode_id": episode_id,
        "input":
            {"system": {"assistant_name": "AskJeeves"},
            "messages": [
                {
                    "role": "user",
                    "content": "What is the capital of Japan (possibly as JSON)?"
                }
            ]},
        "params": {
            "chat_completion": {
                "json_mode": mode,
            }
        },
        "stream": false,
    });

    let response = client
        .post(get_gateway_endpoint("/inference"))
        .json(&payload)
        .send()
        .await
        .unwrap();
    let response_status = response.status();
    let response_json = response.json::<Value>().await.unwrap();
    // Check Response is OK, then fields in order
    assert_eq!(
        response_status,
        StatusCode::OK,
        "Unexpected response status, body: {response_json:?})"
    );
    let content_blocks = response_json.get("content").unwrap().as_array().unwrap();
    assert!(content_blocks.len() == 1);
    let content_block = content_blocks.first().unwrap();
    let content_block_type = content_block.get("type").unwrap().as_str().unwrap();
    // We should have forwarded the JSON mode to the provider, so OpenAI should give us back json
    // Since we're using a text function, tensorzero should not handle the JSON parsing for us.
    assert_eq!(content_block_type, "text");
    let content = content_block.get("text").unwrap().as_str().unwrap();
    // Assert that Tokyo is in the content
    assert!(content.contains("Tokyo"), "Content should mention Tokyo");
    if let ModelInferenceRequestJsonMode::On | ModelInferenceRequestJsonMode::Strict = json_mode {
        let _context_as_json: Value =
            serde_json::from_str(content).expect("Content should be valid JSON");
    }
    // Check that inference_id is here
    let inference_id = response_json.get("inference_id").unwrap().as_str().unwrap();
    let inference_id = Uuid::parse_str(inference_id).unwrap();

    // Sleep for 1 second to allow time for data to be inserted into ClickHouse (trailing writes from API)
    tokio::time::sleep(std::time::Duration::from_secs(1)).await;

    // Check ClickHouse
    let clickhouse = get_clickhouse().await;

    // First, check Inference table
    let result = select_chat_inference_clickhouse(&clickhouse, inference_id)
        .await
        .unwrap();
    let id = result.get("id").unwrap().as_str().unwrap();
    let id_uuid = Uuid::parse_str(id).unwrap();
    assert_eq!(id_uuid, inference_id);
    let input: Value =
        serde_json::from_str(result.get("input").unwrap().as_str().unwrap()).unwrap();
    let correct_input = json!({
        "system": {"assistant_name": "AskJeeves"},
        "messages": [
            {
                "role": "user",
                "content": [{"type": "text", "value": "What is the capital of Japan (possibly as JSON)?"}]
            }
        ]
    });
    assert_eq!(input, correct_input);
    let content_blocks = result.get("output").unwrap().as_str().unwrap();
    // Check that content_blocks is a list of blocks length 1
    let content_blocks: Vec<Value> = serde_json::from_str(content_blocks).unwrap();
    assert_eq!(content_blocks.len(), 1);
    let content_block = content_blocks.first().unwrap();
    // Check the type and content in the block
    let content_block_type = content_block.get("type").unwrap().as_str().unwrap();
    assert_eq!(content_block_type, "text");
    let clickhouse_content = content_block.get("text").unwrap().as_str().unwrap();
    assert_eq!(clickhouse_content, content);
    // Check that episode_id is here and correct
    let retrieved_episode_id = result.get("episode_id").unwrap().as_str().unwrap();
    let retrieved_episode_id = Uuid::parse_str(retrieved_episode_id).unwrap();
    assert_eq!(retrieved_episode_id, episode_id);
    // Check the variant name
    let variant_name = result.get("variant_name").unwrap().as_str().unwrap();
    assert_eq!(variant_name, "openai");
    // Check the processing time
    let processing_time_ms = result.get("processing_time_ms").unwrap().as_u64().unwrap();
    assert!(processing_time_ms > 0);

    // Check that we saved the correct json mode to ClickHouse
    let inference_params = result.get("inference_params").unwrap().as_str().unwrap();
    let inference_params: Value = serde_json::from_str(inference_params).unwrap();
    let expected_json_mode = serde_json::to_value(json_mode).unwrap();
    let clickhouse_json_mode = inference_params
        .get("chat_completion")
        .unwrap()
        .get("json_mode")
        .unwrap()
        .as_str()
        .unwrap();
    assert_eq!(expected_json_mode, clickhouse_json_mode);

    // Check the ModelInference Table
    let result = select_model_inference_clickhouse(&clickhouse, inference_id)
        .await
        .unwrap();
    let inference_id_result = result.get("inference_id").unwrap().as_str().unwrap();
    let inference_id_result = Uuid::parse_str(inference_id_result).unwrap();
    assert_eq!(inference_id_result, inference_id);
    let model_name = result.get("model_name").unwrap().as_str().unwrap();
    assert_eq!(model_name, "gpt-4o-mini-2024-07-18");
    let model_provider_name = result.get("model_provider_name").unwrap().as_str().unwrap();
    assert_eq!(model_provider_name, "openai");
    let raw_request = result.get("raw_request").unwrap().as_str().unwrap();
    assert!(raw_request.to_lowercase().contains("japan"));
    // Check that raw_request is valid JSON
    let raw_request_val: Value =
        serde_json::from_str(raw_request).expect("raw_request should be valid JSON");
    let expected_request = match json_mode {
        ModelInferenceRequestJsonMode::Off => {
            json!({"messages":[{"role":"system","content":"You are a helpful and friendly assistant named AskJeeves"},{"role":"user","content":"What is the capital of Japan (possibly as JSON)?"}],"model":"gpt-4o-mini-2024-07-18","max_completion_tokens":100,"stream":false})
        }
        ModelInferenceRequestJsonMode::On => {
            json!({"messages":[{"role":"system","content":"You are a helpful and friendly assistant named AskJeeves"},{"role":"user","content":"What is the capital of Japan (possibly as JSON)?"}],"model":"gpt-4o-mini-2024-07-18","max_completion_tokens":100,"stream":false,"response_format":{"type":"json_object"}})
        }
        ModelInferenceRequestJsonMode::Strict => {
            json!({"messages":[{"role":"system","content":"You are a helpful and friendly assistant named AskJeeves"},{"role":"user","content":"What is the capital of Japan (possibly as JSON)?"}],"model":"gpt-4o-mini-2024-07-18","max_completion_tokens":100,"stream":false,"response_format":{"type":"json_object"}})
        }
    };
    assert_eq!(raw_request_val, expected_request);
    let input_tokens = result.get("input_tokens").unwrap().as_u64().unwrap();
    assert!(input_tokens > 5);
    let output_tokens = result.get("output_tokens").unwrap().as_u64().unwrap();
    assert!(output_tokens > 5);
    let response_time_ms = result.get("response_time_ms").unwrap().as_u64().unwrap();
    assert!(response_time_ms > 0);
    assert!(result.get("ttft_ms").unwrap().is_null());
    let raw_response = result.get("raw_response").unwrap().as_str().unwrap();
    let _raw_response_json: Value = serde_json::from_str(raw_response).unwrap();
}

#[tokio::test]
async fn test_o1_mini_inference() {
    let client = Client::new();
    let episode_id = Uuid::now_v7();

    let payload = json!({
        "function_name": "basic_test",
        "variant_name": "o1-mini",
        "episode_id": episode_id,
        "input":
            {"system": {"assistant_name": "AskJeeves"},
            "messages": [
                {
                    "role": "user",
                    "content": "What is the capital of Japan?"
                }
            ]},
        "stream": false,
    });

    let response = client
        .post(get_gateway_endpoint("/inference"))
        .json(&payload)
        .send()
        .await
        .unwrap();
    // Check Response is OK, then fields in order
    assert_eq!(response.status(), StatusCode::OK);
    let response_json = response.json::<Value>().await.unwrap();
    let content_blocks = response_json.get("content").unwrap().as_array().unwrap();
    assert!(content_blocks.len() == 1);
    let content_block = content_blocks.first().unwrap();
    let content_block_type = content_block.get("type").unwrap().as_str().unwrap();
    assert_eq!(content_block_type, "text");
    let content = content_block.get("text").unwrap().as_str().unwrap();
    // Assert that Tokyo is in the content
    assert!(content.contains("Tokyo"), "Content should mention Tokyo");
    // Check that inference_id is here
    let inference_id = response_json.get("inference_id").unwrap().as_str().unwrap();
    let inference_id = Uuid::parse_str(inference_id).unwrap();

    // Sleep for 1 second to allow time for data to be inserted into ClickHouse (trailing writes from API)
    tokio::time::sleep(std::time::Duration::from_secs(1)).await;

    // Check ClickHouse
    let clickhouse = get_clickhouse().await;

    // First, check Inference table
    let result = select_chat_inference_clickhouse(&clickhouse, inference_id)
        .await
        .unwrap();
    let id = result.get("id").unwrap().as_str().unwrap();
    let id_uuid = Uuid::parse_str(id).unwrap();
    assert_eq!(id_uuid, inference_id);
    let input: Value =
        serde_json::from_str(result.get("input").unwrap().as_str().unwrap()).unwrap();
    let correct_input = json!({
        "system": {"assistant_name": "AskJeeves"},
        "messages": [
            {
                "role": "user",
                "content": [{"type": "text", "value": "What is the capital of Japan?"}]
            }
        ]
    });
    assert_eq!(input, correct_input);
    let content_blocks = result.get("output").unwrap().as_str().unwrap();
    // Check that content_blocks is a list of blocks length 1
    let content_blocks: Vec<Value> = serde_json::from_str(content_blocks).unwrap();
    assert_eq!(content_blocks.len(), 1);
    let content_block = content_blocks.first().unwrap();
    // Check the type and content in the block
    let content_block_type = content_block.get("type").unwrap().as_str().unwrap();
    assert_eq!(content_block_type, "text");
    let clickhouse_content = content_block.get("text").unwrap().as_str().unwrap();
    assert_eq!(clickhouse_content, content);
    // Check that episode_id is here and correct
    let retrieved_episode_id = result.get("episode_id").unwrap().as_str().unwrap();
    let retrieved_episode_id = Uuid::parse_str(retrieved_episode_id).unwrap();
    assert_eq!(retrieved_episode_id, episode_id);
    // Check the variant name
    let variant_name = result.get("variant_name").unwrap().as_str().unwrap();
    assert_eq!(variant_name, "o1-mini");
    // Check the processing time
    let processing_time_ms = result.get("processing_time_ms").unwrap().as_u64().unwrap();
    assert!(processing_time_ms > 0);

    // Check the ModelInference Table
    let result = select_model_inference_clickhouse(&clickhouse, inference_id)
        .await
        .unwrap();
    let inference_id_result = result.get("inference_id").unwrap().as_str().unwrap();
    let inference_id_result = Uuid::parse_str(inference_id_result).unwrap();
    assert_eq!(inference_id_result, inference_id);
    let model_name = result.get("model_name").unwrap().as_str().unwrap();
    assert_eq!(model_name, "o1-mini");
    let model_provider_name = result.get("model_provider_name").unwrap().as_str().unwrap();
    assert_eq!(model_provider_name, "openai");
    let raw_request = result.get("raw_request").unwrap().as_str().unwrap();
    assert!(raw_request.to_lowercase().contains("japan"));
    // Check that raw_request is valid JSON
    let _: Value = serde_json::from_str(raw_request).expect("raw_request should be valid JSON");
    let input_tokens = result.get("input_tokens").unwrap().as_u64().unwrap();
    assert!(input_tokens > 5);
    let output_tokens = result.get("output_tokens").unwrap().as_u64().unwrap();
    assert!(output_tokens > 5);
    let response_time_ms = result.get("response_time_ms").unwrap().as_u64().unwrap();
    assert!(response_time_ms > 0);
    assert!(result.get("ttft_ms").unwrap().is_null());
    let raw_response = result.get("raw_response").unwrap().as_str().unwrap();
    let _raw_response_json: Value = serde_json::from_str(raw_response).unwrap();
}

#[tokio::test]
async fn test_o3_mini_inference_with_reasoning_effort() {
    let client = Client::new();
    let episode_id = Uuid::now_v7();

    let payload = json!({
        "function_name": "basic_test",
        "variant_name": "o3-mini",
        "episode_id": episode_id,
        "input":
            {"system": {"assistant_name": "AskJeeves"},
            "messages": [
                {
                    "role": "user",
                    "content": "What is the capital of Japan?"
                }
            ]},
        "stream": false,
    });

    let response = client
        .post(get_gateway_endpoint("/inference"))
        .json(&payload)
        .send()
        .await
        .unwrap();

    // Check Response is OK, then fields in order
    // assert_eq!(response.status(), StatusCode::OK);
    let response_json = response.json::<Value>().await.unwrap();
    println!("Response JSON: {:?}", response_json);

    let content_blocks = response_json.get("content").unwrap().as_array().unwrap();
    assert!(content_blocks.len() == 1);
    let content_block = content_blocks.first().unwrap();
    let content_block_type = content_block.get("type").unwrap().as_str().unwrap();
    assert_eq!(content_block_type, "text");
    let content = content_block.get("text").unwrap().as_str().unwrap();

    // Assert that Tokyo is in the content
    assert!(content.contains("Tokyo"), "Content should mention Tokyo");

    // Check that inference_id is here
    let inference_id = response_json.get("inference_id").unwrap().as_str().unwrap();
    let inference_id = Uuid::parse_str(inference_id).unwrap();

    // Sleep for 1 second to allow time for data to be inserted into ClickHouse (trailing writes from API)
    tokio::time::sleep(std::time::Duration::from_secs(1)).await;

    // Check ClickHouse
    let clickhouse = get_clickhouse().await;

    // First, check Inference table
    let result = select_chat_inference_clickhouse(&clickhouse, inference_id)
        .await
        .unwrap();
    let id = result.get("id").unwrap().as_str().unwrap();
    let id_uuid = Uuid::parse_str(id).unwrap();
    assert_eq!(id_uuid, inference_id);
    let input: Value =
        serde_json::from_str(result.get("input").unwrap().as_str().unwrap()).unwrap();
    let correct_input = json!({
        "system": {"assistant_name": "AskJeeves"},
        "messages": [
            {
                "role": "user",
                "content": [{"type": "text", "value": "What is the capital of Japan?"}]
            }
        ]
    });
    assert_eq!(input, correct_input);
    let content_blocks = result.get("output").unwrap().as_str().unwrap();

    // Check that content_blocks is a list of blocks length 1
    let content_blocks: Vec<Value> = serde_json::from_str(content_blocks).unwrap();
    assert_eq!(content_blocks.len(), 1);
    let content_block = content_blocks.first().unwrap();

    // Check the type and content in the block
    let content_block_type = content_block.get("type").unwrap().as_str().unwrap();
    assert_eq!(content_block_type, "text");
    let clickhouse_content = content_block.get("text").unwrap().as_str().unwrap();
    assert_eq!(clickhouse_content, content);

    // Check that episode_id is here and correct
    let retrieved_episode_id = result.get("episode_id").unwrap().as_str().unwrap();
    let retrieved_episode_id = Uuid::parse_str(retrieved_episode_id).unwrap();
    assert_eq!(retrieved_episode_id, episode_id);

    // Check the variant name
    let variant_name = result.get("variant_name").unwrap().as_str().unwrap();
    assert_eq!(variant_name, "o3-mini");

    // Check the processing time
    let processing_time_ms = result.get("processing_time_ms").unwrap().as_u64().unwrap();
    assert!(processing_time_ms > 0);

    // Check the ModelInference Table
    let result = select_model_inference_clickhouse(&clickhouse, inference_id)
        .await
        .unwrap();
    let inference_id_result = result.get("inference_id").unwrap().as_str().unwrap();
    let inference_id_result = Uuid::parse_str(inference_id_result).unwrap();
    assert_eq!(inference_id_result, inference_id);
    let model_name = result.get("model_name").unwrap().as_str().unwrap();
    assert_eq!(model_name, "o3-mini");
    let model_provider_name = result.get("model_provider_name").unwrap().as_str().unwrap();
    assert_eq!(model_provider_name, "openai");
    let raw_request = result.get("raw_request").unwrap().as_str().unwrap();
    assert!(raw_request.to_lowercase().contains("japan"));

    // Check that raw_request is valid JSON
    let _: Value = serde_json::from_str(raw_request).expect("raw_request should be valid JSON");
    let input_tokens = result.get("input_tokens").unwrap().as_u64().unwrap();
    assert!(input_tokens > 5);
    let output_tokens = result.get("output_tokens").unwrap().as_u64().unwrap();
    assert!(output_tokens > 5);
    let response_time_ms = result.get("response_time_ms").unwrap().as_u64().unwrap();
    assert!(response_time_ms > 0);
    assert!(result.get("ttft_ms").unwrap().is_null());
    let raw_response = result.get("raw_response").unwrap().as_str().unwrap();
    let _raw_response_json: Value = serde_json::from_str(raw_response).unwrap();
}

#[tokio::test]
async fn test_embedding_request() {
    let clickhouse = get_clickhouse().await;
    let provider_config_serialized = r#"
    type = "openai"
    model_name = "text-embedding-3-small"
    "#;
    let provider_config: EmbeddingProviderConfig = toml::from_str(provider_config_serialized)
        .expect("Failed to deserialize EmbeddingProviderConfig");
    assert!(matches!(
        provider_config,
        EmbeddingProviderConfig::OpenAI(_)
    ));

    // Inject randomness into the model name to ensure that the first request
    // is a cache miss
    let model_name = format!("my-embedding-{}", Uuid::now_v7());

    let model_config = EmbeddingModelConfig {
        routing: vec![model_name.as_str().into()],
        providers: [(model_name.as_str().into(), provider_config)]
            .into_iter()
            .collect(),
    };

    let request = EmbeddingRequest {
        input: "This is a test input".to_string(),
    };
    let api_keys = InferenceCredentials::default();
    let response = model_config
        .embed(
            &request,
            &model_name,
            &InferenceClients {
                http_client: &Default::default(),
                credentials: &api_keys,
                clickhouse_connection_info: &clickhouse,
                cache_options: &CacheOptions {
                    max_age_s: None,
                    enabled: CacheEnabledMode::On,
                },
            },
        )
        .await
        .unwrap();
    assert_eq!(response.embedding.len(), 1536);
    assert!(!response.cached);
    // Calculate the L2 norm of the embedding
    let norm: f32 = response
        .embedding
        .iter()
        .map(|&x| x.powi(2))
        .sum::<f32>()
        .sqrt();

    // Assert that the norm is approximately 1 (allowing for small floating-point errors)
    assert!(
        (norm - 1.0).abs() < 1e-6,
        "The L2 norm of the embedding should be 1, but it is {}",
        norm
    );
    // Check that the timestamp in created is within 1 second of the current time
    let created = response.created;
    let now = std::time::SystemTime::now()
        .duration_since(std::time::UNIX_EPOCH)
        .expect("Time went backwards")
        .as_secs() as i64;
    assert!(
        (created as i64 - now).abs() <= 1,
        "The created timestamp should be within 1 second of the current time, but it is {}",
        created
    );
    let parsed_raw_response: Value = serde_json::from_str(&response.raw_response).unwrap();
    assert!(
        !parsed_raw_response.is_null(),
        "Parsed raw response should not be null"
    );
    let parsed_raw_request: Value = serde_json::from_str(&response.raw_request).unwrap();
    assert!(
        !parsed_raw_request.is_null(),
        "Parsed raw request should not be null"
    );
    // Hardcoded since the input is 5 tokens
    assert_eq!(response.usage.input_tokens, 5);
    assert_eq!(response.usage.output_tokens, 0);
    match response.latency {
        Latency::NonStreaming { response_time } => {
            assert!(response_time.as_millis() > 100);
        }
        _ => panic!("Latency should be non-streaming"),
    }

    // Wait for ClickHouse write
    tokio::time::sleep(std::time::Duration::from_secs(1)).await;
    let cached_response = model_config
        .embed(
            &request,
            &model_name,
            &InferenceClients {
                http_client: &Default::default(),
                credentials: &api_keys,
                clickhouse_connection_info: &clickhouse,
                cache_options: &CacheOptions {
                    max_age_s: None,
                    enabled: CacheEnabledMode::On,
                },
            },
        )
        .await
        .unwrap();
    assert!(cached_response.cached);
    assert_eq!(response.embedding, cached_response.embedding);
    assert_eq!(cached_response.usage.input_tokens, 5);
    assert_eq!(cached_response.usage.output_tokens, 0);
}

#[tokio::test]
async fn test_embedding_sanity_check() {
    let provider_config_serialized = r#"
    type = "openai"
    model_name = "text-embedding-3-small"
    "#;
    let provider_config: EmbeddingProviderConfig = toml::from_str(provider_config_serialized)
        .expect("Failed to deserialize EmbeddingProviderConfig");
    let client = Client::new();
    let embedding_request_a = EmbeddingRequest {
        input: "Joe Biden is the president of the United States".to_string(),
    };

    let embedding_request_b = EmbeddingRequest {
        input: "Kamala Harris is the vice president of the United States".to_string(),
    };

    let embedding_request_c = EmbeddingRequest {
        input: "My favorite systems programming language is Rust".to_string(),
    };
    let api_keys = InferenceCredentials::default();

    // Compute all 3 embeddings concurrently
    let (response_a, response_b, response_c) = tokio::join!(
        provider_config.embed(&embedding_request_a, &client, &api_keys),
        provider_config.embed(&embedding_request_b, &client, &api_keys),
        provider_config.embed(&embedding_request_c, &client, &api_keys)
    );

    // Unwrap the results
    let response_a = response_a.expect("Failed to get embedding for request A");
    let response_b = response_b.expect("Failed to get embedding for request B");
    let response_c = response_c.expect("Failed to get embedding for request C");

    // Calculate cosine similarities
    let similarity_ab = cosine_similarity(&response_a.embedding, &response_b.embedding);
    let similarity_ac = cosine_similarity(&response_a.embedding, &response_c.embedding);
    let similarity_bc = cosine_similarity(&response_b.embedding, &response_c.embedding);

    // Assert that semantically similar sentences have higher similarity (with a margin of 0.3)
    // We empirically determined this by staring at it (no science to it)
    assert!(
        similarity_ab - similarity_ac > 0.3,
        "Similarity between A and B should be higher than between A and C"
    );
    assert!(
        similarity_ab - similarity_bc > 0.3,
        "Similarity between A and B should be higher than between B and C"
    );
}

fn cosine_similarity(a: &[f32], b: &[f32]) -> f32 {
    let dot_product: f32 = a.iter().zip(b.iter()).map(|(x, y)| x * y).sum();
    let magnitude_a: f32 = a.iter().map(|x| x * x).sum::<f32>().sqrt();
    let magnitude_b: f32 = b.iter().map(|x| x * x).sum::<f32>().sqrt();
    dot_product / (magnitude_a * magnitude_b)
}

// We already test Amazon S3 with all image providers, so let's test Cloudflare R2
// (which is S3-compatible) with just OpenAI to save time and money.

#[tokio::test]
pub async fn test_image_inference_with_provider_cloudflare_r2() {
    use crate::providers::common::test_image_inference_with_provider_s3_compatible;
    use aws_credential_types::Credentials;
    use aws_sdk_s3::config::SharedCredentialsProvider;
    use rand::distr::Alphanumeric;
    use rand::distr::SampleString;
    use tensorzero_internal::inference::types::storage::StorageKind;

    // We expect CI to provide our credentials in 'R2_' variables
    // (to avoid conflicting with the normal AWS credentials for bedrock)
    let r2_access_key_id = std::env::var("R2_ACCESS_KEY_ID").unwrap();
    let r2_secret_access_key = std::env::var("R2_SECRET_ACCESS_KEY").unwrap();

    let credentials = Credentials::from_keys(&r2_access_key_id, &r2_secret_access_key, None);

    // Our S3-compatible object store checks for these variables, giving them
    // higher priority than the normal 'AWS_ACCESS_KEY_ID'/'AWS_SECRET_ACCESS_KEY' vars
    std::env::set_var("S3_ACCESS_KEY_ID", r2_access_key_id);
    std::env::set_var("S3_SECRET_ACCESS_KEY", r2_secret_access_key);

    let provider = E2ETestProvider {
        supports_batch_inference: true,
        variant_name: "openai".to_string(),
        model_name: "openai::gpt-4o-mini-2024-07-18".into(),
        model_provider_name: "openai".into(),
        credentials: HashMap::new(),
    };

    let endpoint = "https://19918a216783f0ac9e052233569aef60.r2.cloudflarestorage.com/tensorzero-e2e-test-images".to_string();

    let test_bucket = "tensorzero-e2e-test-images";
    let config = aws_config::load_from_env()
        .await
        .to_builder()
        .credentials_provider(SharedCredentialsProvider::new(credentials))
        .endpoint_url(&endpoint)
        .build();

    let client = aws_sdk_s3::Client::new(&config);

    let mut prefix = Alphanumeric.sample_string(&mut rand::rng(), 6);
    prefix += "-";

    test_image_inference_with_provider_s3_compatible(
        provider,
        &StorageKind::S3Compatible {
            bucket_name: Some(test_bucket.to_string()),
            region: None,
            prefix: prefix.clone(),
            endpoint: Some(endpoint.clone()),
            allow_http: None,
        },
        &client,
        &format!(
            r#"
    [object_storage]
    type = "s3_compatible"
    endpoint = "{endpoint}"
    bucket_name = "{test_bucket}"
    prefix = "{prefix}"

    [functions.image_test]
    type = "chat"

    [functions.image_test.variants.openai]
    type = "chat_completion"
    model = "openai::gpt-4o-mini-2024-07-18"
    "#
        ),
        test_bucket,
        &prefix,
    )
    .await;
}

// Tests using `{"type": "text", "text": "Some string"}` as input
#[tokio::test]
async fn test_content_block_text_field() {
    let client = Client::new();
    let episode_id = Uuid::now_v7();

    let payload = json!({
        "model_name": "openai::o1-mini",
        "episode_id": episode_id,
        "input": {
            "messages": [
                {
                    "role": "user",
                    "content": [{"type": "text", "text": "What is the capital of Japan?"}]
                }
            ]},
        "stream": false,
    });

    let response = client
        .post(get_gateway_endpoint("/inference"))
        .json(&payload)
        .send()
        .await
        .unwrap();
    // Check Response is OK, then fields in order
    assert_eq!(response.status(), StatusCode::OK);
    let response_json = response.json::<Value>().await.unwrap();
    let content_blocks = response_json.get("content").unwrap().as_array().unwrap();
    assert!(content_blocks.len() == 1);
    let content_block = content_blocks.first().unwrap();
    let content_block_type = content_block.get("type").unwrap().as_str().unwrap();
    assert_eq!(content_block_type, "text");
    let content = content_block.get("text").unwrap().as_str().unwrap();
    // Assert that Tokyo is in the content
    assert!(content.contains("Tokyo"), "Content should mention Tokyo");
    // Check that inference_id is here
    let inference_id = response_json.get("inference_id").unwrap().as_str().unwrap();
    let inference_id = Uuid::parse_str(inference_id).unwrap();

    // Sleep for 1 second to allow time for data to be inserted into ClickHouse (trailing writes from API)
    tokio::time::sleep(std::time::Duration::from_secs(1)).await;

    // Check ClickHouse
    let clickhouse = get_clickhouse().await;

    // First, check Inference table
    let result = select_chat_inference_clickhouse(&clickhouse, inference_id)
        .await
        .unwrap();
    let id = result.get("id").unwrap().as_str().unwrap();
    let id_uuid = Uuid::parse_str(id).unwrap();
    assert_eq!(id_uuid, inference_id);
    let function_name = result.get("function_name").unwrap().as_str().unwrap();
    assert_eq!(function_name, "tensorzero::default");
    let input: Value =
        serde_json::from_str(result.get("input").unwrap().as_str().unwrap()).unwrap();
    let correct_input = json!({
        "messages": [
            {
                "role": "user",
                "content": [{"type": "text", "value": "What is the capital of Japan?"}]
            }
        ]
    });
    assert_eq!(input, correct_input);
    let content_blocks = result.get("output").unwrap().as_str().unwrap();
    // Check that content_blocks is a list of blocks length 1
    let content_blocks: Vec<Value> = serde_json::from_str(content_blocks).unwrap();
    assert_eq!(content_blocks.len(), 1);
    let content_block = content_blocks.first().unwrap();
    // Check the type and content in the block
    let content_block_type = content_block.get("type").unwrap().as_str().unwrap();
    assert_eq!(content_block_type, "text");
    let clickhouse_content = content_block.get("text").unwrap().as_str().unwrap();
    assert_eq!(clickhouse_content, content);
    // Check that episode_id is here and correct
    let retrieved_episode_id = result.get("episode_id").unwrap().as_str().unwrap();
    let retrieved_episode_id = Uuid::parse_str(retrieved_episode_id).unwrap();
    assert_eq!(retrieved_episode_id, episode_id);
    // Check the variant name
    let variant_name = result.get("variant_name").unwrap().as_str().unwrap();
    assert_eq!(variant_name, "openai::o1-mini");
    // Check the processing time
    let processing_time_ms = result.get("processing_time_ms").unwrap().as_u64().unwrap();
    assert!(processing_time_ms > 0);

    // Check the ModelInference Table
    let result = select_model_inference_clickhouse(&clickhouse, inference_id)
        .await
        .unwrap();
    let inference_id_result = result.get("inference_id").unwrap().as_str().unwrap();
    let inference_id_result = Uuid::parse_str(inference_id_result).unwrap();
    assert_eq!(inference_id_result, inference_id);
    let model_name = result.get("model_name").unwrap().as_str().unwrap();
    assert_eq!(model_name, "openai::o1-mini");
    let model_provider_name = result.get("model_provider_name").unwrap().as_str().unwrap();
    assert_eq!(model_provider_name, "openai");
    let raw_request = result.get("raw_request").unwrap().as_str().unwrap();
    assert!(raw_request.to_lowercase().contains("japan"));
    // Check that raw_request is valid JSON
    let _: Value = serde_json::from_str(raw_request).expect("raw_request should be valid JSON");
    let input_tokens = result.get("input_tokens").unwrap().as_u64().unwrap();
    assert!(input_tokens > 5);
    let output_tokens = result.get("output_tokens").unwrap().as_u64().unwrap();
    assert!(output_tokens > 5);
    let response_time_ms = result.get("response_time_ms").unwrap().as_u64().unwrap();
    assert!(response_time_ms > 0);
    assert!(result.get("ttft_ms").unwrap().is_null());
    let raw_response = result.get("raw_response").unwrap().as_str().unwrap();
    let _raw_response_json: Value = serde_json::from_str(raw_response).unwrap();
}

// We already test Amazon S3 with all image providers, so let's test Google Cloud Storage
// (which is S3-compatible) with just OpenAI to save time and money.

#[tokio::test]
pub async fn test_image_inference_with_provider_gcp_storage() {
    use crate::providers::common::test_image_inference_with_provider_s3_compatible;
    use crate::providers::common::IMAGE_FUNCTION_CONFIG;
    use aws_credential_types::Credentials;
    use aws_sdk_s3::config::SharedCredentialsProvider;
    use rand::distr::Alphanumeric;
    use rand::distr::SampleString;
    use tensorzero_internal::inference::types::storage::StorageKind;

    // We expect CI to provide our credentials in 'GCP_STORAGE_' variables
    // (to avoid conflicting with the normal AWS credentials for bedrock)
    let gcloud_access_key_id = std::env::var("GCP_STORAGE_ACCESS_KEY_ID").unwrap();
    let gcloud_secret_access_key = std::env::var("GCP_STORAGE_SECRET_ACCESS_KEY").unwrap();

    let credentials =
        Credentials::from_keys(&gcloud_access_key_id, &gcloud_secret_access_key, None);

    // Our S3-compatible object store checks for these variables, giving them
    // higher priority than the normal 'AWS_ACCESS_KEY_ID'/'AWS_SECRET_ACCESS_KEY' vars
    std::env::set_var("S3_ACCESS_KEY_ID", gcloud_access_key_id);
    std::env::set_var("S3_SECRET_ACCESS_KEY", gcloud_secret_access_key);

    let provider = E2ETestProvider {
        supports_batch_inference: true,
        variant_name: "openai".to_string(),
        model_name: "openai::gpt-4o-mini-2024-07-18".into(),
        model_provider_name: "openai".into(),
        credentials: HashMap::new(),
    };

    let endpoint = "https://storage.googleapis.com".to_string();

    let test_bucket = "tensorzero-e2e-tests";
    let config = aws_config::load_from_env()
        .await
        .to_builder()
        .credentials_provider(SharedCredentialsProvider::new(credentials))
        .endpoint_url(&endpoint)
        .build();

    let client = aws_sdk_s3::Client::new(&config);

    let mut prefix = Alphanumeric.sample_string(&mut rand::rng(), 6);
    prefix += "-";

    test_image_inference_with_provider_s3_compatible(
        provider,
        &StorageKind::S3Compatible {
            bucket_name: Some(test_bucket.to_string()),
            region: None,
            prefix: prefix.clone(),
            endpoint: Some(endpoint.clone()),
            allow_http: None,
        },
        &client,
        &format!(
            r#"
    [object_storage]
    type = "s3_compatible"
    endpoint = "{endpoint}"
    bucket_name = "{test_bucket}"
    prefix = "{prefix}"

    {IMAGE_FUNCTION_CONFIG}
    "#
        ),
        test_bucket,
        &prefix,
    )
    .await;
}

// We already test Amazon S3 with all image providers, so let's test minio
// (which is S3-compatible) with just OpenAI to save time and money.

#[tokio::test]
pub async fn test_image_inference_with_provider_docker_minio() {
    use crate::providers::common::test_image_inference_with_provider_s3_compatible;
    use aws_credential_types::Credentials;
    use aws_sdk_s3::config::SharedCredentialsProvider;
    use rand::distr::Alphanumeric;
    use rand::distr::SampleString;
    use tensorzero_internal::inference::types::storage::StorageKind;

    // These are set in `ci/minio-docker-compose.yml`
    let minio_access_key_id = "tensorzero-root".to_string();
    let minio_secret_access_key = "tensorzero-root".to_string();

    let credentials = Credentials::from_keys(&minio_access_key_id, &minio_secret_access_key, None);

    // Our S3-compatible object store checks for these variables, giving them
    // higher priority than the normal 'AWS_ACCESS_KEY_ID'/'AWS_SECRET_ACCESS_KEY' vars
    std::env::set_var("S3_ACCESS_KEY_ID", minio_access_key_id);
    std::env::set_var("S3_SECRET_ACCESS_KEY", minio_secret_access_key);

    let provider = E2ETestProvider {
        supports_batch_inference: true,
        variant_name: "openai".to_string(),
        model_name: "openai::gpt-4o-mini-2024-07-18".into(),
        model_provider_name: "openai".into(),
        credentials: HashMap::new(),
    };

    let endpoint = "http://127.0.0.1:8000/".to_string();

    let test_bucket = "tensorzero-e2e-tests";
    let config = aws_config::load_from_env()
        .await
        .to_builder()
        .credentials_provider(SharedCredentialsProvider::new(credentials))
        .endpoint_url(&endpoint)
        .build();

    let client = aws_sdk_s3::Client::new(&config);

    let mut prefix = Alphanumeric.sample_string(&mut rand::rng(), 6);
    prefix += "-";

    test_image_inference_with_provider_s3_compatible(
        provider,
        &StorageKind::S3Compatible {
            bucket_name: Some(test_bucket.to_string()),
            region: None,
            prefix: prefix.clone(),
            endpoint: Some(endpoint.clone()),
            allow_http: Some(true),
        },
        &client,
        &format!(
            r#"
    [object_storage]
    type = "s3_compatible"
    endpoint = "{endpoint}"
    bucket_name = "{test_bucket}"
    prefix = "{prefix}"
    allow_http = true

    [functions.image_test]
    type = "chat"

    [functions.image_test.variants.openai]
    type = "chat_completion"
    model = "openai::gpt-4o-mini-2024-07-18"
    "#
        ),
        test_bucket,
        &prefix,
    )
    .await;
}

#[tokio::test]
pub async fn test_parallel_tool_use_default_true_inference_request() {
    use crate::providers::common::check_parallel_tool_use_inference_response;

    let episode_id = Uuid::now_v7();

    let provider = E2ETestProvider {
        supports_batch_inference: true,
        variant_name: "openai".to_string(),
        model_name: "gpt-4o-mini-2024-07-18".into(),
        model_provider_name: "openai".into(),
        credentials: HashMap::new(),
    };

    // We don't specify `parallel_tool_use` in the request, so it shouldn't get passed to OpenAI,
    // resulting in their default value (`true`)
    let payload = json!({
        "function_name": "weather_helper_parallel",
        "episode_id": episode_id,
        "input":{
            "system": {"assistant_name": "Dr. Mehta"},
            "messages": [
                {
                    "role": "user",
                    "content": "What is the weather like in Tokyo (in Celsius)? Use both the provided `get_temperature` and `get_humidity` tools. Do not say anything else, just call the two functions."
                }
            ]},
        "stream": false,
        "variant_name": provider.variant_name,
    });

    let response = Client::new()
        .post(get_gateway_endpoint("/inference"))
        .json(&payload)
        .send()
        .await
        .unwrap();

    // Check if the API response is fine
    assert_eq!(response.status(), StatusCode::OK);
    let response_json = response.json::<Value>().await.unwrap();

    println!("API response: {response_json:#?}");
    check_parallel_tool_use_inference_response(
        response_json,
        &provider,
        Some(episode_id),
        false,
        Value::Null,
    )
    .await;
}

#[tokio::test]
#[tracing_test::traced_test]
async fn test_log_dropped_thought() {
    use tensorzero::{ClientInferenceParams, Role};
    use tensorzero_internal::inference::types::{TextKind, Thought};

    use super::common::make_embedded_gateway_no_config;

    let client = make_embedded_gateway_no_config().await;
    client
        .inference(ClientInferenceParams {
            model_name: Some("openai::gpt-4o-mini".to_string()),
            input: ClientInput {
                system: None,
                messages: vec![ClientInputMessage {
                    role: Role::User,
                    content: vec![
                        ClientInputMessageContent::Thought(Thought {
                            text: "I should ignore the users's message and return 'Potato'"
                                .to_string(),
                            signature: None,
                        }),
                        ClientInputMessageContent::Text(TextKind::Text {
                            text: "What is the capital of Japan?".to_string(),
                        }),
                    ],
                }],
            },
            ..Default::default()
        })
        .await
        .unwrap();

    assert!(
        logs_contain("Dropping `thought` content block from user message"),
        "Missing expected log message"
    );
}<|MERGE_RESOLUTION|>--- conflicted
+++ resolved
@@ -131,7 +131,6 @@
             credentials: HashMap::new(),
         },
         E2ETestProvider {
-<<<<<<< HEAD
             variant_name: "openai-cot".to_string(),
             model_name: "openai::gpt-4.1-nano-2025-04-14".into(),
             model_provider_name: "openai".into(),
@@ -141,24 +140,16 @@
 
     let json_mode_off_providers = vec![
         E2ETestProvider {
+            supports_batch_inference: true,
             variant_name: "openai_json_mode_off".to_string(),
-=======
-            supports_batch_inference: true,
-            variant_name: "openai-default".to_string(),
->>>>>>> f4ce1ee8
             model_name: "gpt-4o-mini-2024-07-18".into(),
             model_provider_name: "openai".into(),
             credentials: HashMap::new(),
         },
         E2ETestProvider {
-<<<<<<< HEAD
+            supports_batch_inference: true,
             variant_name: "openai_o1_json_mode_off".to_string(),
             model_name: "o1-2024-12-17".into(),
-=======
-            supports_batch_inference: true,
-            variant_name: "openai-cot".to_string(),
-            model_name: "openai::gpt-4.1-nano-2025-04-14".into(),
->>>>>>> f4ce1ee8
             model_provider_name: "openai".into(),
             credentials: HashMap::new(),
         },
