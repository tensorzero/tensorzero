use std::collections::HashMap;

use crate::providers::common::{E2ETestProvider, E2ETestProviders};

crate::generate_provider_tests!(get_providers);
crate::generate_batch_inference_tests!(get_providers);

async fn get_providers() -> E2ETestProviders {
    let credentials = match std::env::var("MISTRAL_API_KEY") {
        Ok(key) => HashMap::from([("mistral_api_key".to_string(), key)]),
        Err(_) => HashMap::new(),
    };

    let providers = vec![E2ETestProvider {
        supports_batch_inference: false,
        variant_name: "mistral".to_string(),
        model_name: "open-mistral-nemo-2407".into(),
        model_provider_name: "mistral".into(),
        credentials: HashMap::new(),
    }];

    let extra_body_providers = vec![E2ETestProvider {
        supports_batch_inference: false,
        variant_name: "mistral-extra-body".to_string(),
        model_name: "open-mistral-nemo-2407".into(),
        model_provider_name: "mistral".into(),
        credentials: HashMap::new(),
    }];

    let bad_auth_extra_headers = vec![E2ETestProvider {
        supports_batch_inference: false,
        variant_name: "mistral-extra-headers".to_string(),
        model_name: "open-mistral-nemo-2407".into(),
        model_provider_name: "mistral".into(),
        credentials: HashMap::new(),
    }];

    let json_providers = vec![
        E2ETestProvider {
            supports_batch_inference: false,
            variant_name: "mistral".to_string(),
            model_name: "open-mistral-nemo-2407".into(),
            model_provider_name: "mistral".into(),
            credentials: HashMap::new(),
        },
        E2ETestProvider {
<<<<<<< HEAD
            variant_name: "mistral-strict".to_string(),
=======
            supports_batch_inference: false,
            variant_name: "mistral-default".to_string(),
>>>>>>> f4ce1ee8
            model_name: "open-mistral-nemo-2407".into(),
            model_provider_name: "mistral".into(),
            credentials: HashMap::new(),
        },
    ];

    let json_mode_off_providers = vec![E2ETestProvider {
        variant_name: "mistral_json_mode_off".to_string(),
        model_name: "open-mistral-nemo-2407".into(),
        model_provider_name: "mistral".into(),
        credentials: HashMap::new(),
    }];

    let inference_params_dynamic_providers = vec![E2ETestProvider {
        supports_batch_inference: false,
        variant_name: "mistral-dynamic".to_string(),
        model_name: "open-mistral-nemo-2407-dynamic".into(),
        model_provider_name: "mistral".into(),
        credentials,
    }];

    let shorthand_providers = vec![E2ETestProvider {
        supports_batch_inference: false,
        variant_name: "mistral-shorthand".to_string(),
        model_name: "mistral::open-mistral-nemo-2407".into(),
        model_provider_name: "mistral".into(),
        credentials: HashMap::new(),
    }];

    E2ETestProviders {
        simple_inference: providers.clone(),
        extra_body_inference: extra_body_providers,
        bad_auth_extra_headers,
        reasoning_inference: vec![],
        inference_params_inference: providers.clone(),
        inference_params_dynamic_credentials: inference_params_dynamic_providers,
        tool_use_inference: providers.clone(),
        tool_multi_turn_inference: providers.clone(),
        dynamic_tool_use_inference: providers.clone(),
        parallel_tool_use_inference: vec![],
        json_mode_inference: json_providers.clone(),
        json_mode_off_inference: json_mode_off_providers.clone(),
        image_inference: vec![],

        shorthand_inference: shorthand_providers.clone(),
    }
}<|MERGE_RESOLUTION|>--- conflicted
+++ resolved
@@ -44,12 +44,8 @@
             credentials: HashMap::new(),
         },
         E2ETestProvider {
-<<<<<<< HEAD
+            supports_batch_inference: false,
             variant_name: "mistral-strict".to_string(),
-=======
-            supports_batch_inference: false,
-            variant_name: "mistral-default".to_string(),
->>>>>>> f4ce1ee8
             model_name: "open-mistral-nemo-2407".into(),
             model_provider_name: "mistral".into(),
             credentials: HashMap::new(),
