use std::collections::HashMap;

use crate::providers::common::{E2ETestProvider, E2ETestProviders};

crate::generate_provider_tests!(get_providers);
crate::generate_batch_inference_tests!(get_providers);

async fn get_providers() -> E2ETestProviders {
    let standard_providers = vec![E2ETestProvider {
        supports_batch_inference: false,
        variant_name: "sglang".to_string(),
        model_name: "HuggingFaceTB/SmolLM-1.7B-Instruct".to_string(),
        model_provider_name: "sglang".to_string(),
        credentials: HashMap::new(),
    }];

    let extra_body_providers = vec![E2ETestProvider {
        supports_batch_inference: false,
        variant_name: "sglang-extra-body".to_string(),
        model_name: "HuggingFaceTB/SmolLM-1.7B-Instruct".to_string(),
        model_provider_name: "sglang".to_string(),
        credentials: HashMap::new(),
    }];

    let bad_auth_extra_headers = vec![E2ETestProvider {
        supports_batch_inference: false,
        variant_name: "sglang-extra-headers".to_string(),
        model_name: "HuggingFaceTB/SmolLM-1.7B-Instruct".to_string(),
        model_provider_name: "sglang".to_string(),
        credentials: HashMap::new(),
    }];

    let json_providers = vec![
        E2ETestProvider {
            supports_batch_inference: false,
            variant_name: "sglang".to_string(),
            model_name: "HuggingFaceTB/SmolLM-1.7B-Instruct".to_string(),
            model_provider_name: "sglang".to_string(),
            credentials: HashMap::new(),
        },
        E2ETestProvider {
            supports_batch_inference: false,
            variant_name: "sglang-strict".to_string(),
            model_name: "HuggingFaceTB/SmolLM-1.7B-Instruct".to_string(),
            model_provider_name: "sglang".to_string(),
            credentials: HashMap::new(),
        },
    ];

<<<<<<< HEAD
    let tool_providers = vec![E2ETestProvider {
        variant_name: "sglang".to_string(),
=======
    let json_mode_off_providers = vec![E2ETestProvider {
        supports_batch_inference: false,
        variant_name: "sglang_json_mode_off".to_string(),
>>>>>>> bf81407b
        model_name: "HuggingFaceTB/SmolLM-1.7B-Instruct".to_string(),
        model_provider_name: "sglang".to_string(),
        credentials: HashMap::new(),
    }];

    E2ETestProviders {
        simple_inference: standard_providers.clone(),
        extra_body_inference: extra_body_providers,
        bad_auth_extra_headers,
        reasoning_inference: vec![],
        inference_params_inference: standard_providers.clone(),
        inference_params_dynamic_credentials: vec![],
        tool_use_inference: tool_providers.clone(),
        tool_multi_turn_inference: vec![],
        dynamic_tool_use_inference: vec![],
        parallel_tool_use_inference: vec![],
        json_mode_inference: json_providers.clone(),
        json_mode_off_inference: json_mode_off_providers.clone(),
        image_inference: vec![],
        shorthand_inference: vec![],
    }
}<|MERGE_RESOLUTION|>--- conflicted
+++ resolved
@@ -47,14 +47,17 @@
         },
     ];
 
-<<<<<<< HEAD
     let tool_providers = vec![E2ETestProvider {
+        supports_batch_inference: false,
         variant_name: "sglang".to_string(),
-=======
+        model_name: "HuggingFaceTB/SmolLM-1.7B-Instruct".to_string(),
+        model_provider_name: "sglang".to_string(),
+        credentials: HashMap::new(),
+    }];
+
     let json_mode_off_providers = vec![E2ETestProvider {
         supports_batch_inference: false,
         variant_name: "sglang_json_mode_off".to_string(),
->>>>>>> bf81407b
         model_name: "HuggingFaceTB/SmolLM-1.7B-Instruct".to_string(),
         model_provider_name: "sglang".to_string(),
         credentials: HashMap::new(),
