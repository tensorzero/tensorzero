#![allow(clippy::print_stdout)]

use reqwest::{Client, StatusCode};
use serde_json::{json, Value};
use uuid::Uuid;

use crate::common::{
    get_clickhouse, get_gateway_endpoint, select_chat_inference_clickhouse,
    select_model_inference_clickhouse,
};

#[cfg(feature = "e2e_tests")]
#[tokio::test]
async fn test_openai_compatible_route() {
    // Test that both the old and new formats work.
    test_openai_compatible_route_with_function_name_asmodel(
        "tensorzero::function_name::basic_test_no_system_schema",
    )
    .await;
    test_openai_compatible_route_with_function_name_asmodel(
        "tensorzero::basic_test_no_system_schema",
    )
    .await;
}

async fn test_openai_compatible_route_with_function_name_asmodel(model: &str) {
    let client = Client::new();
    let episode_id = Uuid::now_v7();

    let payload = json!({
        "model": model,
        "messages": [
            {
                "role": "system",
                "content": "TensorBot"
            },
            {
                "role": "user",
                "content": "What is the capital of Japan?"
            }
        ],
        "stream": false,
    });

    let response = client
        .post(get_gateway_endpoint("/openai/v1/chat/completions"))
        .header("episode_id", episode_id.to_string())
        .json(&payload)
        .send()
        .await
        .unwrap();
    // Check Response is OK, then fields in order
    assert_eq!(response.status(), StatusCode::OK);
    let response_json = response.json::<Value>().await.unwrap();
    let choices = response_json.get("choices").unwrap().as_array().unwrap();
    assert!(choices.len() == 1);
    let choice = choices.first().unwrap();
    assert_eq!(choice.get("index").unwrap().as_u64().unwrap(), 0);
    let message = choice.get("message").unwrap();
    assert_eq!(message.get("role").unwrap().as_str().unwrap(), "assistant");
    let content = message.get("content").unwrap().as_str().unwrap();
    assert_eq!(content, "Megumin gleefully chanted her spell, unleashing a thunderous explosion that lit up the sky and left a massive crater in its wake.");

    let inference_id: Uuid = response_json
        .get("id")
        .unwrap()
        .as_str()
        .unwrap()
        .parse()
        .unwrap();

    // Sleep for 1 second to allow time for data to be inserted into ClickHouse (trailing writes from API)
    tokio::time::sleep(std::time::Duration::from_secs(1)).await;

    // Check ClickHouse
    let clickhouse = get_clickhouse().await;

    // First, check Inference table
    let result = select_chat_inference_clickhouse(&clickhouse, inference_id)
        .await
        .unwrap();
    let id = result.get("id").unwrap().as_str().unwrap();
    let id_uuid = Uuid::parse_str(id).unwrap();
    assert_eq!(id_uuid, inference_id);
    let function_name = result.get("function_name").unwrap().as_str().unwrap();
    assert_eq!(function_name, "basic_test_no_system_schema");
    let input: Value =
        serde_json::from_str(result.get("input").unwrap().as_str().unwrap()).unwrap();
    let correct_input = json!({
        "system": "TensorBot",
        "messages": [
            {
                "role": "user",
                "content": [{"type": "text", "value": "What is the capital of Japan?"}]
            }
        ]
    });
    assert_eq!(input, correct_input);
    let content_blocks = result.get("output").unwrap().as_str().unwrap();
    // Check that content_blocks is a list of blocks length 1
    let content_blocks: Vec<Value> = serde_json::from_str(content_blocks).unwrap();
    assert_eq!(content_blocks.len(), 1);
    let content_block = content_blocks.first().unwrap();
    // Check the type and content in the block
    let content_block_type = content_block.get("type").unwrap().as_str().unwrap();
    assert_eq!(content_block_type, "text");
    let clickhouse_content = content_block.get("text").unwrap().as_str().unwrap();
    assert_eq!(clickhouse_content, content);
    // Check that episode_id is here and correct
    let retrieved_episode_id = result.get("episode_id").unwrap().as_str().unwrap();
    let retrieved_episode_id = Uuid::parse_str(retrieved_episode_id).unwrap();
    assert_eq!(retrieved_episode_id, episode_id);
    // Check the variant name
    let variant_name = result.get("variant_name").unwrap().as_str().unwrap();
    assert_eq!(variant_name, "test");
    // Check the processing time
    let processing_time_ms = result.get("processing_time_ms").unwrap().as_u64().unwrap();
    assert_eq!(processing_time_ms, 0);

    // Check the ModelInference Table
    let result = select_model_inference_clickhouse(&clickhouse, inference_id)
        .await
        .unwrap();
    let inference_id_result = result.get("inference_id").unwrap().as_str().unwrap();
    let inference_id_result = Uuid::parse_str(inference_id_result).unwrap();
    assert_eq!(inference_id_result, inference_id);
    let model_name = result.get("model_name").unwrap().as_str().unwrap();
    assert_eq!(model_name, "test");
    let model_provider_name = result.get("model_provider_name").unwrap().as_str().unwrap();
    assert_eq!(model_provider_name, "good");
    let raw_request = result.get("raw_request").unwrap().as_str().unwrap();
    assert_eq!(raw_request, "raw request");
    let input_tokens = result.get("input_tokens").unwrap().as_u64().unwrap();
    assert!(input_tokens > 5);
    let output_tokens = result.get("output_tokens").unwrap().as_u64().unwrap();
    assert!(output_tokens > 5);
    let response_time_ms = result.get("response_time_ms").unwrap().as_u64().unwrap();
    assert!(response_time_ms > 0);
    assert!(result.get("ttft_ms").unwrap().is_null());
    let raw_response = result.get("raw_response").unwrap().as_str().unwrap();
    let _raw_response_json: Value = serde_json::from_str(raw_response).unwrap();
}

#[cfg(feature = "e2e_tests")]
#[tokio::test]
<<<<<<< HEAD
async fn test_openai_compatible_route_with_json_mode_on() {
=======
async fn test_openai_compatible_route_model_name_shorthand() {
    test_openai_compatible_route_with_default_function("tensorzero::model_name::dummy::good", "Megumin gleefully chanted her spell, unleashing a thunderous explosion that lit up the sky and left a massive crater in its wake.").await;
}

#[cfg(feature = "e2e_tests")]
#[tokio::test]
async fn test_openai_compatible_route_model_name_toml() {
    test_openai_compatible_route_with_default_function(
        "tensorzero::model_name::json",
        "{\"answer\":\"Hello\"}",
    )
    .await;
}

async fn test_openai_compatible_route_with_default_function(
    prefixed_model_name: &str,
    expected_content: &str,
) {
>>>>>>> 461ac2c9
    let client = Client::new();
    let episode_id = Uuid::now_v7();

    let payload = json!({
<<<<<<< HEAD
        "model": "tensorzero::function_name::basic_test_no_system_schema",
=======
        "model": prefixed_model_name,
>>>>>>> 461ac2c9
        "messages": [
            {
                "role": "system",
                "content": "TensorBot"
            },
            {
                "role": "user",
                "content": "What is the capital of Japan?"
            }
        ],
        "stream": false,
<<<<<<< HEAD
        "response_format":{"type":"json_object"}
=======
>>>>>>> 461ac2c9
    });

    let response = client
        .post(get_gateway_endpoint("/openai/v1/chat/completions"))
        .header("episode_id", episode_id.to_string())
        .json(&payload)
        .send()
        .await
        .unwrap();
    // Check Response is OK, then fields in order
    assert_eq!(response.status(), StatusCode::OK);
    let response_json = response.json::<Value>().await.unwrap();
    let choices = response_json.get("choices").unwrap().as_array().unwrap();
    assert!(choices.len() == 1);
    let choice = choices.first().unwrap();
    assert_eq!(choice.get("index").unwrap().as_u64().unwrap(), 0);
    let message = choice.get("message").unwrap();
    assert_eq!(message.get("role").unwrap().as_str().unwrap(), "assistant");
    let content = message.get("content").unwrap().as_str().unwrap();
<<<<<<< HEAD
    assert_eq!(content, "Megumin gleefully chanted her spell, unleashing a thunderous explosion that lit up the sky and left a massive crater in its wake.");
=======
    assert_eq!(content, expected_content);
>>>>>>> 461ac2c9

    let inference_id: Uuid = response_json
        .get("id")
        .unwrap()
        .as_str()
        .unwrap()
        .parse()
        .unwrap();

    // Sleep for 1 second to allow time for data to be inserted into ClickHouse (trailing writes from API)
    tokio::time::sleep(std::time::Duration::from_secs(1)).await;

    // Check ClickHouse
    let clickhouse = get_clickhouse().await;

    // First, check Inference table
    let result = select_chat_inference_clickhouse(&clickhouse, inference_id)
        .await
        .unwrap();
    let id = result.get("id").unwrap().as_str().unwrap();
    let id_uuid = Uuid::parse_str(id).unwrap();
    assert_eq!(id_uuid, inference_id);
    let function_name = result.get("function_name").unwrap().as_str().unwrap();
<<<<<<< HEAD
    assert_eq!(function_name, "basic_test_no_system_schema");
=======
    assert_eq!(function_name, "tensorzero::default");
>>>>>>> 461ac2c9
    let input: Value =
        serde_json::from_str(result.get("input").unwrap().as_str().unwrap()).unwrap();
    let correct_input = json!({
        "system": "TensorBot",
        "messages": [
            {
                "role": "user",
                "content": [{"type": "text", "value": "What is the capital of Japan?"}]
            }
        ]
    });
    assert_eq!(input, correct_input);
    let content_blocks = result.get("output").unwrap().as_str().unwrap();
    // Check that content_blocks is a list of blocks length 1
    let content_blocks: Vec<Value> = serde_json::from_str(content_blocks).unwrap();
    assert_eq!(content_blocks.len(), 1);
    let content_block = content_blocks.first().unwrap();
    // Check the type and content in the block
    let content_block_type = content_block.get("type").unwrap().as_str().unwrap();
    assert_eq!(content_block_type, "text");
    let clickhouse_content = content_block.get("text").unwrap().as_str().unwrap();
    assert_eq!(clickhouse_content, content);
    // Check that episode_id is here and correct
    let retrieved_episode_id = result.get("episode_id").unwrap().as_str().unwrap();
    let retrieved_episode_id = Uuid::parse_str(retrieved_episode_id).unwrap();
    assert_eq!(retrieved_episode_id, episode_id);
<<<<<<< HEAD
    // Check the variant name
    let variant_name = result.get("variant_name").unwrap().as_str().unwrap();
    assert_eq!(variant_name, "test");
    // Check the processing time
    let processing_time_ms = result.get("processing_time_ms").unwrap().as_u64().unwrap();
    assert_eq!(processing_time_ms, 0);
    let inference_params = result.get("inference_params").unwrap().as_str().unwrap();
    let inference_params: Value = serde_json::from_str(inference_params).unwrap();
    let clickhouse_json_mode = inference_params
        .get("chat_completion")
        .unwrap()
        .get("json_mode")
        .unwrap()
        .as_str()
        .unwrap();
    assert_eq!("on", clickhouse_json_mode);
=======
    // Check the processing time
    let processing_time_ms = result.get("processing_time_ms").unwrap().as_u64().unwrap();
    assert_eq!(processing_time_ms, 0);
>>>>>>> 461ac2c9

    // Check the ModelInference Table
    let result = select_model_inference_clickhouse(&clickhouse, inference_id)
        .await
        .unwrap();
    let inference_id_result = result.get("inference_id").unwrap().as_str().unwrap();
    let inference_id_result = Uuid::parse_str(inference_id_result).unwrap();
    assert_eq!(inference_id_result, inference_id);
    let model_name = result.get("model_name").unwrap().as_str().unwrap();
<<<<<<< HEAD
    assert_eq!(model_name, "test");
    let model_provider_name = result.get("model_provider_name").unwrap().as_str().unwrap();
    assert_eq!(model_provider_name, "good");
=======
    assert_eq!(
        model_name,
        prefixed_model_name
            .strip_prefix("tensorzero::model_name::")
            .unwrap()
    );
>>>>>>> 461ac2c9
    let raw_request = result.get("raw_request").unwrap().as_str().unwrap();
    assert_eq!(raw_request, "raw request");
    let input_tokens = result.get("input_tokens").unwrap().as_u64().unwrap();
    assert!(input_tokens > 5);
    let output_tokens = result.get("output_tokens").unwrap().as_u64().unwrap();
    assert!(output_tokens > 5);
    let response_time_ms = result.get("response_time_ms").unwrap().as_u64().unwrap();
    assert!(response_time_ms > 0);
    assert!(result.get("ttft_ms").unwrap().is_null());
    let raw_response = result.get("raw_response").unwrap().as_str().unwrap();
    let _raw_response_json: Value = serde_json::from_str(raw_response).unwrap();
}

<<<<<<< HEAD
//#[cfg(feature = "e2e_tests")]
#[tokio::test]
async fn test_openai_compatible_route_with_json_schema() {
=======
#[cfg(feature = "e2e_tests")]
#[tokio::test]
async fn test_openai_compatible_route_bad_model_name() {
>>>>>>> 461ac2c9
    let client = Client::new();
    let episode_id = Uuid::now_v7();

    let payload = json!({
<<<<<<< HEAD
        "model": "tensorzero::function_name::basic_test_no_system_schema",
=======
        "model": "tensorzero::model_name::my_missing_model",
>>>>>>> 461ac2c9
        "messages": [
            {
                "role": "system",
                "content": "TensorBot"
            },
            {
                "role": "user",
                "content": "What is the capital of Japan?"
            }
        ],
        "stream": false,
<<<<<<< HEAD
        "response_format":{"type":"json_schema", "json_schema":{"name":"test", "strict":true, "schema":{}}}
=======
>>>>>>> 461ac2c9
    });

    let response = client
        .post(get_gateway_endpoint("/openai/v1/chat/completions"))
        .header("episode_id", episode_id.to_string())
        .json(&payload)
        .send()
        .await
        .unwrap();
<<<<<<< HEAD
    // Check Response is OK, then fields in order
    assert_eq!(response.status(), StatusCode::OK);
    let response_json = response.json::<Value>().await.unwrap();
    let choices = response_json.get("choices").unwrap().as_array().unwrap();
    assert!(choices.len() == 1);
    let choice = choices.first().unwrap();
    assert_eq!(choice.get("index").unwrap().as_u64().unwrap(), 0);
    let message = choice.get("message").unwrap();
    assert_eq!(message.get("role").unwrap().as_str().unwrap(), "assistant");
    let content = message.get("content").unwrap().as_str().unwrap();
    assert_eq!(content, "Megumin gleefully chanted her spell, unleashing a thunderous explosion that lit up the sky and left a massive crater in its wake.");

    let inference_id: Uuid = response_json
        .get("id")
        .unwrap()
        .as_str()
        .unwrap()
        .parse()
        .unwrap();

    // Sleep for 1 second to allow time for data to be inserted into ClickHouse (trailing writes from API)
    tokio::time::sleep(std::time::Duration::from_secs(1)).await;

    // Check ClickHouse
    let clickhouse = get_clickhouse().await;

    // First, check Inference table
    let result = select_chat_inference_clickhouse(&clickhouse, inference_id)
        .await
        .unwrap();
    let id = result.get("id").unwrap().as_str().unwrap();
    let id_uuid = Uuid::parse_str(id).unwrap();
    assert_eq!(id_uuid, inference_id);
    let function_name = result.get("function_name").unwrap().as_str().unwrap();
    assert_eq!(function_name, "basic_test_no_system_schema");
    let input: Value =
        serde_json::from_str(result.get("input").unwrap().as_str().unwrap()).unwrap();
    let correct_input = json!({
        "system": "TensorBot",
        "messages": [
            {
                "role": "user",
                "content": [{"type": "text", "value": "What is the capital of Japan?"}]
            }
        ]
    });
    assert_eq!(input, correct_input);
    let content_blocks = result.get("output").unwrap().as_str().unwrap();
    // Check that content_blocks is a list of blocks length 1
    let content_blocks: Vec<Value> = serde_json::from_str(content_blocks).unwrap();
    assert_eq!(content_blocks.len(), 1);
    let content_block = content_blocks.first().unwrap();
    // Check the type and content in the block
    let content_block_type = content_block.get("type").unwrap().as_str().unwrap();
    assert_eq!(content_block_type, "text");
    let clickhouse_content = content_block.get("text").unwrap().as_str().unwrap();
    assert_eq!(clickhouse_content, content);
    // Check that episode_id is here and correct
    let retrieved_episode_id = result.get("episode_id").unwrap().as_str().unwrap();
    let retrieved_episode_id = Uuid::parse_str(retrieved_episode_id).unwrap();
    assert_eq!(retrieved_episode_id, episode_id);
    // Check the variant name
    let variant_name = result.get("variant_name").unwrap().as_str().unwrap();
    assert_eq!(variant_name, "test");
    // Check the processing time
    let processing_time_ms = result.get("processing_time_ms").unwrap().as_u64().unwrap();
    assert_eq!(processing_time_ms, 0);
    let inference_params = result.get("inference_params").unwrap().as_str().unwrap();
    let inference_params: Value = serde_json::from_str(inference_params).unwrap();
    let clickhouse_json_mode = inference_params
        .get("chat_completion")
        .unwrap()
        .get("json_mode")
        .unwrap()
        .as_str()
        .unwrap();
    assert_eq!("on", clickhouse_json_mode);

    // Check the ModelInference Table
    let result = select_model_inference_clickhouse(&clickhouse, inference_id)
        .await
        .unwrap();
    let inference_id_result = result.get("inference_id").unwrap().as_str().unwrap();
    let inference_id_result = Uuid::parse_str(inference_id_result).unwrap();
    assert_eq!(inference_id_result, inference_id);
    let model_name = result.get("model_name").unwrap().as_str().unwrap();
    assert_eq!(model_name, "test");
    let model_provider_name = result.get("model_provider_name").unwrap().as_str().unwrap();
    assert_eq!(model_provider_name, "good");
    let raw_request = result.get("raw_request").unwrap().as_str().unwrap();
    assert_eq!(raw_request, "raw request");
    let input_tokens = result.get("input_tokens").unwrap().as_u64().unwrap();
    assert!(input_tokens > 5);
    let output_tokens = result.get("output_tokens").unwrap().as_u64().unwrap();
    assert!(output_tokens > 5);
    let response_time_ms = result.get("response_time_ms").unwrap().as_u64().unwrap();
    assert!(response_time_ms > 0);
    assert!(result.get("ttft_ms").unwrap().is_null());
    let raw_response = result.get("raw_response").unwrap().as_str().unwrap();
    let _raw_response_json: Value = serde_json::from_str(raw_response).unwrap();
=======
    assert_eq!(response.status(), StatusCode::BAD_REQUEST);
    let response_json = response.json::<Value>().await.unwrap();
    assert_eq!(
        response_json,
        json!({
            "error": "Invalid inference target: Invalid model name: Model name 'my_missing_model' not found in model table"
        })
    )
>>>>>>> 461ac2c9
}<|MERGE_RESOLUTION|>--- conflicted
+++ resolved
@@ -143,9 +143,6 @@
 
 #[cfg(feature = "e2e_tests")]
 #[tokio::test]
-<<<<<<< HEAD
-async fn test_openai_compatible_route_with_json_mode_on() {
-=======
 async fn test_openai_compatible_route_model_name_shorthand() {
     test_openai_compatible_route_with_default_function("tensorzero::model_name::dummy::good", "Megumin gleefully chanted her spell, unleashing a thunderous explosion that lit up the sky and left a massive crater in its wake.").await;
 }
@@ -164,16 +161,11 @@
     prefixed_model_name: &str,
     expected_content: &str,
 ) {
->>>>>>> 461ac2c9
     let client = Client::new();
     let episode_id = Uuid::now_v7();
 
     let payload = json!({
-<<<<<<< HEAD
-        "model": "tensorzero::function_name::basic_test_no_system_schema",
-=======
         "model": prefixed_model_name,
->>>>>>> 461ac2c9
         "messages": [
             {
                 "role": "system",
@@ -185,10 +177,6 @@
             }
         ],
         "stream": false,
-<<<<<<< HEAD
-        "response_format":{"type":"json_object"}
-=======
->>>>>>> 461ac2c9
     });
 
     let response = client
@@ -208,11 +196,7 @@
     let message = choice.get("message").unwrap();
     assert_eq!(message.get("role").unwrap().as_str().unwrap(), "assistant");
     let content = message.get("content").unwrap().as_str().unwrap();
-<<<<<<< HEAD
-    assert_eq!(content, "Megumin gleefully chanted her spell, unleashing a thunderous explosion that lit up the sky and left a massive crater in its wake.");
-=======
     assert_eq!(content, expected_content);
->>>>>>> 461ac2c9
 
     let inference_id: Uuid = response_json
         .get("id")
@@ -236,11 +220,7 @@
     let id_uuid = Uuid::parse_str(id).unwrap();
     assert_eq!(id_uuid, inference_id);
     let function_name = result.get("function_name").unwrap().as_str().unwrap();
-<<<<<<< HEAD
-    assert_eq!(function_name, "basic_test_no_system_schema");
-=======
     assert_eq!(function_name, "tensorzero::default");
->>>>>>> 461ac2c9
     let input: Value =
         serde_json::from_str(result.get("input").unwrap().as_str().unwrap()).unwrap();
     let correct_input = json!({
@@ -267,28 +247,9 @@
     let retrieved_episode_id = result.get("episode_id").unwrap().as_str().unwrap();
     let retrieved_episode_id = Uuid::parse_str(retrieved_episode_id).unwrap();
     assert_eq!(retrieved_episode_id, episode_id);
-<<<<<<< HEAD
-    // Check the variant name
-    let variant_name = result.get("variant_name").unwrap().as_str().unwrap();
-    assert_eq!(variant_name, "test");
     // Check the processing time
     let processing_time_ms = result.get("processing_time_ms").unwrap().as_u64().unwrap();
     assert_eq!(processing_time_ms, 0);
-    let inference_params = result.get("inference_params").unwrap().as_str().unwrap();
-    let inference_params: Value = serde_json::from_str(inference_params).unwrap();
-    let clickhouse_json_mode = inference_params
-        .get("chat_completion")
-        .unwrap()
-        .get("json_mode")
-        .unwrap()
-        .as_str()
-        .unwrap();
-    assert_eq!("on", clickhouse_json_mode);
-=======
-    // Check the processing time
-    let processing_time_ms = result.get("processing_time_ms").unwrap().as_u64().unwrap();
-    assert_eq!(processing_time_ms, 0);
->>>>>>> 461ac2c9
 
     // Check the ModelInference Table
     let result = select_model_inference_clickhouse(&clickhouse, inference_id)
@@ -298,18 +259,12 @@
     let inference_id_result = Uuid::parse_str(inference_id_result).unwrap();
     assert_eq!(inference_id_result, inference_id);
     let model_name = result.get("model_name").unwrap().as_str().unwrap();
-<<<<<<< HEAD
-    assert_eq!(model_name, "test");
-    let model_provider_name = result.get("model_provider_name").unwrap().as_str().unwrap();
-    assert_eq!(model_provider_name, "good");
-=======
     assert_eq!(
         model_name,
         prefixed_model_name
             .strip_prefix("tensorzero::model_name::")
             .unwrap()
     );
->>>>>>> 461ac2c9
     let raw_request = result.get("raw_request").unwrap().as_str().unwrap();
     assert_eq!(raw_request, "raw request");
     let input_tokens = result.get("input_tokens").unwrap().as_u64().unwrap();
@@ -323,24 +278,14 @@
     let _raw_response_json: Value = serde_json::from_str(raw_response).unwrap();
 }
 
-<<<<<<< HEAD
-//#[cfg(feature = "e2e_tests")]
-#[tokio::test]
-async fn test_openai_compatible_route_with_json_schema() {
-=======
 #[cfg(feature = "e2e_tests")]
 #[tokio::test]
 async fn test_openai_compatible_route_bad_model_name() {
->>>>>>> 461ac2c9
     let client = Client::new();
     let episode_id = Uuid::now_v7();
 
     let payload = json!({
-<<<<<<< HEAD
-        "model": "tensorzero::function_name::basic_test_no_system_schema",
-=======
         "model": "tensorzero::model_name::my_missing_model",
->>>>>>> 461ac2c9
         "messages": [
             {
                 "role": "system",
@@ -352,10 +297,6 @@
             }
         ],
         "stream": false,
-<<<<<<< HEAD
-        "response_format":{"type":"json_schema", "json_schema":{"name":"test", "strict":true, "schema":{}}}
-=======
->>>>>>> 461ac2c9
     });
 
     let response = client
@@ -365,7 +306,45 @@
         .send()
         .await
         .unwrap();
-<<<<<<< HEAD
+    assert_eq!(response.status(), StatusCode::BAD_REQUEST);
+    let response_json = response.json::<Value>().await.unwrap();
+    assert_eq!(
+        response_json,
+        json!({
+            "error": "Invalid inference target: Invalid model name: Model name 'my_missing_model' not found in model table"
+        })
+    )
+}
+
+#[cfg(feature = "e2e_tests")]
+#[tokio::test]
+async fn test_openai_compatible_route_with_json_mode_on() {
+    let client = Client::new();
+    let episode_id = Uuid::now_v7();
+
+    let payload = json!({
+        "model": "tensorzero::function_name::basic_test_no_system_schema",
+        "messages": [
+            {
+                "role": "system",
+                "content": "TensorBot"
+            },
+            {
+                "role": "user",
+                "content": "What is the capital of Japan?"
+            }
+        ],
+        "stream": false,
+        "response_format":{"type":"json_object"}
+    });
+
+    let response = client
+        .post(get_gateway_endpoint("/openai/v1/chat/completions"))
+        .header("episode_id", episode_id.to_string())
+        .json(&payload)
+        .send()
+        .await
+        .unwrap();
     // Check Response is OK, then fields in order
     assert_eq!(response.status(), StatusCode::OK);
     let response_json = response.json::<Value>().await.unwrap();
@@ -466,14 +445,135 @@
     assert!(result.get("ttft_ms").unwrap().is_null());
     let raw_response = result.get("raw_response").unwrap().as_str().unwrap();
     let _raw_response_json: Value = serde_json::from_str(raw_response).unwrap();
-=======
-    assert_eq!(response.status(), StatusCode::BAD_REQUEST);
+}
+
+#[cfg(feature = "e2e_tests")]
+#[tokio::test]
+async fn test_openai_compatible_route_with_json_schema() {
+    let client = Client::new();
+    let episode_id = Uuid::now_v7();
+
+    let payload = json!({
+        "model": "tensorzero::function_name::basic_test_no_system_schema",
+        "messages": [
+            {
+                "role": "system",
+                "content": "TensorBot"
+            },
+            {
+                "role": "user",
+                "content": "What is the capital of Japan?"
+            }
+        ],
+        "stream": false,
+        "response_format":{"type":"json_schema", "json_schema":{"name":"test", "strict":true, "schema":{}}}
+    });
+
+    let response = client
+        .post(get_gateway_endpoint("/openai/v1/chat/completions"))
+        .header("episode_id", episode_id.to_string())
+        .json(&payload)
+        .send()
+        .await
+        .unwrap();
+    // Check Response is OK, then fields in order
+    assert_eq!(response.status(), StatusCode::OK);
     let response_json = response.json::<Value>().await.unwrap();
-    assert_eq!(
-        response_json,
-        json!({
-            "error": "Invalid inference target: Invalid model name: Model name 'my_missing_model' not found in model table"
-        })
-    )
->>>>>>> 461ac2c9
+    let choices = response_json.get("choices").unwrap().as_array().unwrap();
+    assert!(choices.len() == 1);
+    let choice = choices.first().unwrap();
+    assert_eq!(choice.get("index").unwrap().as_u64().unwrap(), 0);
+    let message = choice.get("message").unwrap();
+    assert_eq!(message.get("role").unwrap().as_str().unwrap(), "assistant");
+    let content = message.get("content").unwrap().as_str().unwrap();
+    assert_eq!(content, "Megumin gleefully chanted her spell, unleashing a thunderous explosion that lit up the sky and left a massive crater in its wake.");
+
+    let inference_id: Uuid = response_json
+        .get("id")
+        .unwrap()
+        .as_str()
+        .unwrap()
+        .parse()
+        .unwrap();
+
+    // Sleep for 1 second to allow time for data to be inserted into ClickHouse (trailing writes from API)
+    tokio::time::sleep(std::time::Duration::from_secs(1)).await;
+
+    // Check ClickHouse
+    let clickhouse = get_clickhouse().await;
+
+    // First, check Inference table
+    let result = select_chat_inference_clickhouse(&clickhouse, inference_id)
+        .await
+        .unwrap();
+    let id = result.get("id").unwrap().as_str().unwrap();
+    let id_uuid = Uuid::parse_str(id).unwrap();
+    assert_eq!(id_uuid, inference_id);
+    let function_name = result.get("function_name").unwrap().as_str().unwrap();
+    assert_eq!(function_name, "basic_test_no_system_schema");
+    let input: Value =
+        serde_json::from_str(result.get("input").unwrap().as_str().unwrap()).unwrap();
+    let correct_input = json!({
+        "system": "TensorBot",
+        "messages": [
+            {
+                "role": "user",
+                "content": [{"type": "text", "value": "What is the capital of Japan?"}]
+            }
+        ]
+    });
+    assert_eq!(input, correct_input);
+    let content_blocks = result.get("output").unwrap().as_str().unwrap();
+    // Check that content_blocks is a list of blocks length 1
+    let content_blocks: Vec<Value> = serde_json::from_str(content_blocks).unwrap();
+    assert_eq!(content_blocks.len(), 1);
+    let content_block = content_blocks.first().unwrap();
+    // Check the type and content in the block
+    let content_block_type = content_block.get("type").unwrap().as_str().unwrap();
+    assert_eq!(content_block_type, "text");
+    let clickhouse_content = content_block.get("text").unwrap().as_str().unwrap();
+    assert_eq!(clickhouse_content, content);
+    // Check that episode_id is here and correct
+    let retrieved_episode_id = result.get("episode_id").unwrap().as_str().unwrap();
+    let retrieved_episode_id = Uuid::parse_str(retrieved_episode_id).unwrap();
+    assert_eq!(retrieved_episode_id, episode_id);
+    // Check the variant name
+    let variant_name = result.get("variant_name").unwrap().as_str().unwrap();
+    assert_eq!(variant_name, "test");
+    // Check the processing time
+    let processing_time_ms = result.get("processing_time_ms").unwrap().as_u64().unwrap();
+    assert_eq!(processing_time_ms, 0);
+    let inference_params = result.get("inference_params").unwrap().as_str().unwrap();
+    let inference_params: Value = serde_json::from_str(inference_params).unwrap();
+    let clickhouse_json_mode = inference_params
+        .get("chat_completion")
+        .unwrap()
+        .get("json_mode")
+        .unwrap()
+        .as_str()
+        .unwrap();
+    assert_eq!("on", clickhouse_json_mode);
+
+    // Check the ModelInference Table
+    let result = select_model_inference_clickhouse(&clickhouse, inference_id)
+        .await
+        .unwrap();
+    let inference_id_result = result.get("inference_id").unwrap().as_str().unwrap();
+    let inference_id_result = Uuid::parse_str(inference_id_result).unwrap();
+    assert_eq!(inference_id_result, inference_id);
+    let model_name = result.get("model_name").unwrap().as_str().unwrap();
+    assert_eq!(model_name, "test");
+    let model_provider_name = result.get("model_provider_name").unwrap().as_str().unwrap();
+    assert_eq!(model_provider_name, "good");
+    let raw_request = result.get("raw_request").unwrap().as_str().unwrap();
+    assert_eq!(raw_request, "raw request");
+    let input_tokens = result.get("input_tokens").unwrap().as_u64().unwrap();
+    assert!(input_tokens > 5);
+    let output_tokens = result.get("output_tokens").unwrap().as_u64().unwrap();
+    assert!(output_tokens > 5);
+    let response_time_ms = result.get("response_time_ms").unwrap().as_u64().unwrap();
+    assert!(response_time_ms > 0);
+    assert!(result.get("ttft_ms").unwrap().is_null());
+    let raw_response = result.get("raw_response").unwrap().as_str().unwrap();
+    let _raw_response_json: Value = serde_json::from_str(raw_response).unwrap();
 }