[package]
name = "evaluations"
version.workspace = true
edition.workspace = true
rust-version.workspace = true
license.workspace = true

[[test]]
name = "e2e"
path = "tests/tests.rs"
required-features = ["e2e_tests"]

[dependencies]
tensorzero-core = { path = "../tensorzero-core" }
clap = { workspace = true }
url = { workspace = true }
tracing = { workspace = true }
tracing-subscriber = { workspace = true }
anyhow = { workspace = true }
tokio = { workspace = true }
tokio-util = "0.7"
serde = { workspace = true }
serde_json = { workspace = true }
uuid = { workspace = true }
futures = { workspace = true }
indicatif = "0.18.2"
durable = { workspace = true }
<<<<<<< HEAD
rand = { workspace = true }
sqlx_alpha = { package = "sqlx", version = "0.9.0-alpha.1", features = [
    "postgres",
    "runtime-tokio",
] }
=======
>>>>>>> ae263e8f

[dev-dependencies]
tensorzero-core = { path = "../tensorzero-core", features = ["e2e_tests"] }

[lints]
workspace = true

[features]
default = []
# Forward this feature to 'tensorzero-core', so that our
# tests can recognize things like the `dummy` provider
e2e_tests = ["tensorzero-core/e2e_tests"]<|MERGE_RESOLUTION|>--- conflicted
+++ resolved
@@ -25,14 +25,7 @@
 futures = { workspace = true }
 indicatif = "0.18.2"
 durable = { workspace = true }
-<<<<<<< HEAD
 rand = { workspace = true }
-sqlx_alpha = { package = "sqlx", version = "0.9.0-alpha.1", features = [
-    "postgres",
-    "runtime-tokio",
-] }
-=======
->>>>>>> ae263e8f
 
 [dev-dependencies]
 tensorzero-core = { path = "../tensorzero-core", features = ["e2e_tests"] }
