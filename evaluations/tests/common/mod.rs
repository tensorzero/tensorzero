--- conflicted
+++ resolved
@@ -1,19 +1,8 @@
 #![cfg_attr(test, allow(clippy::expect_used, clippy::unwrap_used))]
-<<<<<<< HEAD
-use std::{
-    collections::HashMap,
-    path::{Path, PathBuf},
-    sync::Arc,
-};
-
-use tensorzero_core::client::{Client, ClientBuilder, ClientBuilderMode};
-use tensorzero_core::config::{Config, ConfigFileGlob, ConfigLoadInfo};
-=======
 use std::{collections::HashMap, path::Path, sync::Arc};
 
 use tensorzero_core::client::{Client, ClientBuilder, ClientBuilderMode};
 use tensorzero_core::config::Config;
->>>>>>> 0b24cc2c
 use tensorzero_core::db::clickhouse::{
     test_helpers::{get_clickhouse, CLICKHOUSE_URL},
     TableName,
@@ -91,25 +80,7 @@
     .unwrap()
 }
 
-<<<<<<< HEAD
-pub async fn get_config() -> Arc<Config> {
-    let ConfigLoadInfo {
-        config,
-        snapshot: _,
-    } = Config::load_from_path_optional_verify_credentials(
-        &ConfigFileGlob::new_from_path(&PathBuf::from(&format!(
-            "{}/../tensorzero-core/tests/e2e/config/tensorzero.*.toml",
-            std::env::var("CARGO_MANIFEST_DIR").unwrap()
-        )))
-        .unwrap(),
-        false,
-    )
-    .await
-    .unwrap();
-    Arc::new(config)
-=======
 /// Loads the E2E test configuration wrapped in Arc for use in tests.
 pub async fn get_config() -> Arc<Config> {
     Arc::new(tensorzero_core::test_helpers::get_e2e_config().await)
->>>>>>> 0b24cc2c
 }