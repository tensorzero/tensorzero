--- conflicted
+++ resolved
@@ -20,13 +20,8 @@
 use tokio::time::sleep;
 use url::Url;
 
-<<<<<<< HEAD
 use crate::common::write_json_fixture_to_dataset;
 use common::{get_tensorzero_client, write_chat_fixture_to_dataset};
-=======
-pub use crate::common::write_chat_fixture_to_dataset;
-pub use crate::common::write_json_fixture_to_dataset;
->>>>>>> fe98adeb
 use evaluations::{run_evaluation, stats::EvaluationUpdate, Args, OutputFormat};
 use std::collections::HashMap;
 use std::time::Duration;
@@ -2055,16 +2050,20 @@
 
 #[tokio::test(flavor = "multi_thread")]
 async fn test_query_skips_staled_datapoints() {
+    let dataset_name = format!("exact_matches_empty-{}", Uuid::now_v7());
     let clickhouse = get_clickhouse().await;
-    write_json_fixture_to_dataset(&PathBuf::from(&format!(
-        "{}/../tensorzero-internal/fixtures/datasets/json_datapoint_fixture.jsonl",
-        std::env::var("CARGO_MANIFEST_DIR").unwrap()
-    )))
+    write_json_fixture_to_dataset(
+        &PathBuf::from(&format!(
+            "{}/../tensorzero-internal/fixtures/datasets/json_datapoint_fixture.jsonl",
+            std::env::var("CARGO_MANIFEST_DIR").unwrap()
+        )),
+        &HashMap::from([("exact_matches_empty".to_string(), dataset_name.clone())]),
+    )
     .await;
 
     let dataset = query_dataset(
         &clickhouse,
-        "exact_matches_empty",
+        &dataset_name,
         "extract_entities",
         &FunctionConfig::Json(FunctionConfigJson::default()),
     )
