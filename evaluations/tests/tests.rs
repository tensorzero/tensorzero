#![cfg_attr(
    test,
    allow(clippy::expect_used, clippy::unwrap_used, clippy::print_stdout)
)]
mod common;
use clap::Parser;
use evaluations::evaluators::llm_judge::{run_llm_judge_evaluator, RunLLMJudgeEvaluatorParams};
use evaluations::stopping::MIN_DATAPOINTS;
use evaluations::Clients;
use serde_json::json;
use tensorzero_core::cache::CacheEnabledMode;
use tensorzero_core::client::input_handling::resolved_input_to_client_input;
use tensorzero_core::db::clickhouse::test_helpers::{
    select_inference_evaluation_human_feedback_clickhouse, select_model_inferences_clickhouse,
};
use tensorzero_core::endpoints::datasets::{
    v1::{list_datapoints, types::ListDatapointsRequest},
    ChatInferenceDatapoint, Datapoint, JsonInferenceDatapoint,
};
use tensorzero_core::evaluations::{LLMJudgeConfig, LLMJudgeInputFormat, LLMJudgeOutputType};
use tensorzero_core::inference::types::{
    StoredInput, StoredInputMessage, StoredInputMessageContent, Text,
};
use tokio::time::sleep;
use url::Url;

use crate::common::write_json_fixture_to_dataset;
use common::{get_config, get_tensorzero_client, write_chat_fixture_to_dataset};
use evaluations::{
    run_evaluation, run_evaluation_core_streaming,
    stats::{EvaluationUpdate, PerEvaluatorStats},
    Args, EvaluationCoreArgs, EvaluationVariant, OutputFormat,
};
use std::collections::HashMap;
use std::time::Duration;
use std::{path::PathBuf, sync::Arc};
use tensorzero_core::client::{
    ClientBuilder, ClientBuilderMode, FeedbackParams, InferenceResponse, Role,
};
use tensorzero_core::config::{
    path::ResolvedTomlPathData, Config, UninitializedVariantConfig, UninitializedVariantInfo,
};
use tensorzero_core::variant::chat_completion::UninitializedChatCompletionConfig;
use tensorzero_core::{
    db::clickhouse::test_helpers::{
        clickhouse_flush_async_insert, get_clickhouse, select_chat_inference_clickhouse,
        select_feedback_by_target_id_clickhouse, select_json_inference_clickhouse,
    },
    inference::types::{ContentBlockChatOutput, JsonInferenceOutput, Usage},
};
use tensorzero_core::{
    endpoints::inference::{ChatInferenceResponse, JsonInferenceResponse},
    evaluations::{LLMJudgeIncludeConfig, LLMJudgeOptimize},
};
use uuid::Uuid;

pub fn init_tracing_for_tests() {
    tracing_subscriber::fmt().init();
}

#[tokio::test(flavor = "multi_thread")]
async fn run_evaluations_json() {
    init_tracing_for_tests();
    let clickhouse = get_clickhouse().await;
    let dataset_name = format!("extract_entities_0.8-{}", Uuid::now_v7());
    let tensorzero_client = get_tensorzero_client().await;
    write_json_fixture_to_dataset(
        &PathBuf::from(&format!(
            "{}/../tensorzero-core/fixtures/datasets/json_datapoint_fixture.jsonl",
            std::env::var("CARGO_MANIFEST_DIR").unwrap()
        )),
        &HashMap::from([("extract_entities_0.8".to_string(), dataset_name.clone())]),
    )
    .await;
    let config_path = PathBuf::from(&format!(
        "{}/../tensorzero-core/tests/e2e/config/tensorzero.*.toml",
        std::env::var("CARGO_MANIFEST_DIR").unwrap()
    ));
    let evaluation_run_id = Uuid::now_v7();
    let args = || Args {
        config_file: config_path.clone(),
        gateway_url: None,
        evaluation_name: "entity_extraction".to_string(),
        dataset_name: dataset_name.clone(),
        variant_name: "gpt_4o_mini".to_string(),
        concurrency: 10,
        format: OutputFormat::Jsonl,
        // This test relies on the cache (see below), so we need to enable it
        inference_cache: CacheEnabledMode::On,
        max_datapoints: None,
        precision_targets: vec![],
    };

    let mut output = Vec::new();
    run_evaluation(args(), evaluation_run_id, &mut output)
        .await
        .unwrap();
    clickhouse_flush_async_insert(&clickhouse).await;
    sleep(Duration::from_secs(5)).await;
    let output_str = String::from_utf8(output).unwrap();
    let output_lines: Vec<&str> = output_str.lines().skip(1).collect();
    let mut parsed_output = Vec::new();
    let mut total_sports = 0;
    let mut evaluator_inference_ids = HashMap::new();
    for line in output_lines {
        let parsed: EvaluationUpdate =
            serde_json::from_str(line).expect("Each line should be valid JSON");
        let parsed = match parsed {
            EvaluationUpdate::Success(evaluation_info) => evaluation_info,
            EvaluationUpdate::Error(evaluation_error) => {
                panic!("evaluation error: {}", evaluation_error.message);
            }
            EvaluationUpdate::RunInfo(_) => continue,
        };
        assert_eq!(parsed.evaluator_errors.len(), 1);
        let error = parsed.evaluator_errors.get("error").unwrap();
        assert!(error.contains("Dummy error in inference"));
        let inference_id = parsed.response.inference_id();
        let clickhouse_inference = select_json_inference_clickhouse(&clickhouse, inference_id)
            .await
            .unwrap();
        let parsed_response = match parsed.response.clone() {
            InferenceResponse::Json(json_response) => json_response,
            InferenceResponse::Chat(..) => panic!("Chat response not supported"),
        };
        let clickhouse_input: StoredInput =
            serde_json::from_str(clickhouse_inference["input"].as_str().unwrap()).unwrap();
        // Check the input to the inference is the same as the input to the datapoint
        assert_eq!(&clickhouse_input, parsed.datapoint.input());
        let clickhouse_output: JsonInferenceOutput =
            serde_json::from_str(clickhouse_inference["output"].as_str().unwrap()).unwrap();
        // Check the output to the inference is the same as the output in the response
        assert_eq!(clickhouse_output, parsed_response.output);
        // Check the inference is properly tagged
        assert_eq!(
            clickhouse_inference["tags"]["tensorzero::evaluation_run_id"],
            evaluation_run_id.to_string()
        );
        assert_eq!(
            clickhouse_inference["tags"]["tensorzero::datapoint_id"],
            parsed.datapoint.id().to_string()
        );
        assert_eq!(
            clickhouse_inference["tags"]["tensorzero::evaluation_name"],
            "entity_extraction"
        );
        assert_eq!(
            clickhouse_inference["tags"]["tensorzero::dataset_name"],
            dataset_name
        );
        // Check boolean feedback was recorded
        let feedback = select_feedback_by_target_id_clickhouse(
            &clickhouse,
            "BooleanMetricFeedback",
            inference_id,
            None,
        )
        .await
        .unwrap();

        assert_eq!(
            feedback["metric_name"].as_str().unwrap(),
            "tensorzero::evaluation_name::entity_extraction::evaluator_name::exact_match"
        );
        assert_eq!(
            feedback["value"],
            parsed.evaluations["exact_match"]
                .as_ref()
                .unwrap()
                .as_bool()
                .unwrap()
        );
        assert_eq!(
            feedback["tags"]["tensorzero::evaluation_run_id"],
            evaluation_run_id.to_string()
        );
        assert_eq!(
            feedback["tags"]["tensorzero::datapoint_id"],
            parsed.datapoint.id().to_string()
        );

        // Check float feedback was recorded
        let feedback = select_feedback_by_target_id_clickhouse(
            &clickhouse,
            "FloatMetricFeedback",
            inference_id,
            None,
        )
        .await
        .unwrap();

        assert_eq!(
            feedback["metric_name"].as_str().unwrap(),
            "tensorzero::evaluation_name::entity_extraction::evaluator_name::count_sports"
        );
        assert_eq!(
            feedback["value"],
            parsed.evaluations["count_sports"]
                .as_ref()
                .unwrap()
                .as_f64()
                .unwrap()
        );
        assert_eq!(
            feedback["tags"]["tensorzero::evaluation_run_id"],
            evaluation_run_id.to_string()
        );
        let datapoint_id = parsed.datapoint.id();
        assert_eq!(
            feedback["tags"]["tensorzero::datapoint_id"],
            datapoint_id.to_string()
        );
        assert_eq!(
            feedback["tags"]["tensorzero::evaluator_name"],
            "count_sports"
        );
        assert_eq!(
            feedback["tags"]["tensorzero::evaluation_name"],
            "entity_extraction"
        );
        assert!(feedback["tags"]
            .get("tensorzero::derived_from_human_feedback")
            .is_none());
        let evaluator_inference_id = Uuid::parse_str(
            feedback["tags"]["tensorzero::evaluator_inference_id"]
                .as_str()
                .unwrap(),
        )
        .unwrap();
        evaluator_inference_ids.insert(parsed.datapoint.id(), evaluator_inference_id);
        // The evaluator inference id should not be the same as the inference id
        assert_ne!(evaluator_inference_id, inference_id);
        // Send human feedback to the evaluator and overwrite the existing feedback
        let metric_name =
            "tensorzero::evaluation_name::entity_extraction::evaluator_name::count_sports";
        let human_feedback_payload = FeedbackParams {
            inference_id: Some(inference_id),
            metric_name: metric_name.to_string(),
            value: json!(0),
            internal: true,
            tags: HashMap::from([
                (
                    "tensorzero::datapoint_id".to_string(),
                    parsed.datapoint.id().to_string(),
                ),
                ("tensorzero::human_feedback".to_string(), "true".to_string()),
                (
                    "tensorzero::evaluator_inference_id".to_string(),
                    evaluator_inference_id.to_string(),
                ),
            ]),
            dryrun: Some(false),
            episode_id: None,
        };
        tensorzero_client
            .feedback(human_feedback_payload)
            .await
            .unwrap();
        let evaluator_inference =
            select_json_inference_clickhouse(&clickhouse, evaluator_inference_id)
                .await
                .unwrap();
        assert_eq!(
            evaluator_inference["tags"]["tensorzero::evaluation_name"],
            "entity_extraction"
        );
        total_sports += feedback["value"].as_f64().unwrap() as u32;
        parsed_output.push(parsed);
        // Sleep for 5s to make sure the feedback is recorded
        sleep(Duration::from_secs(5)).await;

        let human_feedback = select_inference_evaluation_human_feedback_clickhouse(
            &clickhouse,
            metric_name,
            datapoint_id,
            serde_json::to_string(&clickhouse_output).unwrap().as_str(),
        )
        .await
        .unwrap();
        assert_eq!(human_feedback.value, "0");
        assert_eq!(
            human_feedback.evaluator_inference_id,
            Some(evaluator_inference_id)
        );
    }
    assert_eq!(parsed_output.len(), 6);
    assert_eq!(total_sports, 3);
    sleep(Duration::from_secs(5)).await;

    // Check that the human feedback affects the next eval run results
    // Run the evaluation again but now it should read the human feedback that was sent
    let mut output = Vec::new();
    run_evaluation(args(), evaluation_run_id, &mut output)
        .await
        .unwrap();
    clickhouse_flush_async_insert(&clickhouse).await;
    sleep(Duration::from_secs(5)).await;
    let output_str = String::from_utf8(output).unwrap();
    let output_lines: Vec<&str> = output_str.lines().skip(1).collect();
    let mut total_sports = 0;
    for line in output_lines {
        let parsed: EvaluationUpdate =
            serde_json::from_str(line).expect("Each line should be valid JSON");
        let parsed = match parsed {
            EvaluationUpdate::Success(evaluation_info) => evaluation_info,
            EvaluationUpdate::Error(evaluation_error) => {
                panic!("evaluation error: {}", evaluation_error.message);
            }
            EvaluationUpdate::RunInfo(_) => continue,
        };
        let inference_id = parsed.response.inference_id();
        // We only check the total_topic_fs for the second run
        total_sports += parsed.evaluations["count_sports"]
            .as_ref()
            .unwrap()
            .as_f64()
            .unwrap() as u32;
        // Grab the feedback from ClickHouse for the second run and make sure it has the human feedback tag
        let clickhouse_feedback = select_feedback_by_target_id_clickhouse(
            &clickhouse,
            "FloatMetricFeedback",
            inference_id,
            None,
        )
        .await
        .unwrap();
        assert_eq!(
            clickhouse_feedback["tags"]["tensorzero::derived_from_human_feedback"],
            "true",
        );
        assert_eq!(
            clickhouse_feedback["tags"]["tensorzero::evaluator_inference_id"],
            evaluator_inference_ids[&parsed.datapoint.id()].to_string()
        );
    }
    assert_eq!(total_sports, 0);
}

#[tokio::test(flavor = "multi_thread")]
async fn run_exact_match_evaluation_chat() {
    init_tracing_for_tests();
    let dataset_name = format!("good-haiku-data-{}", Uuid::now_v7());
    let clickhouse = get_clickhouse().await;
    write_chat_fixture_to_dataset(
        &PathBuf::from(&format!(
            "{}/../tensorzero-core/fixtures/datasets/chat_datapoint_fixture.jsonl",
            std::env::var("CARGO_MANIFEST_DIR").unwrap()
        )),
        &HashMap::from([("good-haiku-data".to_string(), dataset_name.clone())]),
    )
    .await;
    let config_path = PathBuf::from(&format!(
        "{}/../tensorzero-core/tests/e2e/config/tensorzero.*.toml",
        std::env::var("CARGO_MANIFEST_DIR").unwrap()
    ));
    let evaluation_run_id = Uuid::now_v7();
    let args = Args {
        config_file: config_path,
        gateway_url: None,
        evaluation_name: "haiku_with_outputs".to_string(),
        dataset_name: dataset_name.clone(),
        variant_name: "gpt_4o_mini".to_string(),
        concurrency: 10,
        format: OutputFormat::Jsonl,
        inference_cache: CacheEnabledMode::Off,
        max_datapoints: None,
        precision_targets: vec![],
    };

    let mut output = Vec::new();
    run_evaluation(args, evaluation_run_id, &mut output)
        .await
        .unwrap();
    clickhouse_flush_async_insert(&clickhouse).await;
    sleep(Duration::from_secs(5)).await;
    let output_str = String::from_utf8(output).unwrap();
    let output_lines: Vec<&str> = output_str.lines().skip(1).collect();
    let mut parsed_output = Vec::new();
    for line in output_lines {
        let parsed: EvaluationUpdate =
            serde_json::from_str(line).expect("Each line should be valid JSON");
        let parsed = match parsed {
            EvaluationUpdate::Success(evaluation_info) => evaluation_info,
            EvaluationUpdate::Error(evaluation_error) => {
                panic!("evaluation error: {}", evaluation_error.message);
            }
            EvaluationUpdate::RunInfo(_) => continue,
        };
        assert!(parsed.evaluator_errors.is_empty());
        let inference_id = parsed.response.inference_id();
        let clickhouse_inference = select_chat_inference_clickhouse(&clickhouse, inference_id)
            .await
            .unwrap();
        let parsed_response = match parsed.response.clone() {
            InferenceResponse::Chat(chat_response) => chat_response,
            InferenceResponse::Json(..) => panic!("Json response not supported"),
        };
        let clickhouse_input: StoredInput =
            serde_json::from_str(clickhouse_inference["input"].as_str().unwrap()).unwrap();
        // Check the input to the inference is the same as the input to the datapoint
        assert_eq!(&clickhouse_input, parsed.datapoint.input());
        let clickhouse_output: Vec<ContentBlockChatOutput> =
            serde_json::from_str(clickhouse_inference["output"].as_str().unwrap()).unwrap();
        // Check the output to the inference is the same as the output in the response
        assert_eq!(clickhouse_output, parsed_response.content);
        // Check the inference is properly tagged
        assert_eq!(
            clickhouse_inference["tags"]["tensorzero::evaluation_run_id"],
            evaluation_run_id.to_string()
        );
        assert_eq!(
            clickhouse_inference["tags"]["tensorzero::datapoint_id"],
            parsed.datapoint.id().to_string()
        );
        assert_eq!(
            clickhouse_inference["tags"]["tensorzero::evaluation_name"],
            "haiku_with_outputs"
        );
        assert_eq!(
            clickhouse_inference["tags"]["tensorzero::dataset_name"],
            dataset_name
        );
        let clickhouse_feedback = select_feedback_by_target_id_clickhouse(
            &clickhouse,
            "BooleanMetricFeedback",
            inference_id,
            None,
        )
        .await
        .unwrap();
        assert_eq!(
            clickhouse_feedback["metric_name"].as_str().unwrap(),
            "tensorzero::evaluation_name::haiku_with_outputs::evaluator_name::exact_match"
        );
        assert_eq!(
            clickhouse_feedback["value"],
            parsed.evaluations["exact_match"]
                .as_ref()
                .unwrap()
                .as_bool()
                .unwrap()
        );
        assert_eq!(
            clickhouse_feedback["tags"]["tensorzero::evaluation_run_id"],
            evaluation_run_id.to_string()
        );
        assert_eq!(
            clickhouse_feedback["tags"]["tensorzero::datapoint_id"],
            parsed.datapoint.id().to_string()
        );
        assert_eq!(
            clickhouse_feedback["tags"]["tensorzero::evaluation_name"],
            "haiku_with_outputs"
        );
        assert_eq!(
            clickhouse_feedback["tags"]["tensorzero::evaluator_name"],
            "exact_match"
        );
        parsed_output.push(parsed);
    }
    assert_eq!(parsed_output.len(), 29);
}

#[tokio::test(flavor = "multi_thread")]
async fn run_llm_judge_evaluation_chat() {
    init_tracing_for_tests();
    let dataset_name = format!("good-haikus-no-output-{}", Uuid::now_v7());
    let clickhouse = get_clickhouse().await;
    write_chat_fixture_to_dataset(
        &PathBuf::from(&format!(
            "{}/../tensorzero-core/fixtures/datasets/chat_datapoint_fixture.jsonl",
            std::env::var("CARGO_MANIFEST_DIR").unwrap()
        )),
        &HashMap::from([("good-haikus-no-output".to_string(), dataset_name.clone())]),
    )
    .await;
    let config_path = PathBuf::from(&format!(
        "{}/../tensorzero-core/tests/e2e/config/tensorzero.*.toml",
        std::env::var("CARGO_MANIFEST_DIR").unwrap()
    ));
    let tensorzero_client = get_tensorzero_client().await;
    let evaluation_run_id = Uuid::now_v7();
    let args = || Args {
        config_file: config_path.clone(),
        gateway_url: None,
        dataset_name: dataset_name.clone(),
        evaluation_name: "haiku_without_outputs".to_string(),
        variant_name: "gpt_4o_mini".to_string(),
        concurrency: 10,
        format: OutputFormat::Jsonl,
        inference_cache: CacheEnabledMode::On,
        max_datapoints: None,
        precision_targets: vec![],
    };

    let mut output = Vec::new();
    run_evaluation(args(), evaluation_run_id, &mut output)
        .await
        .unwrap();
    clickhouse_flush_async_insert(&clickhouse).await;
    sleep(Duration::from_secs(5)).await;
    let output_str = String::from_utf8(output).unwrap();
    let output_lines: Vec<&str> = output_str.lines().skip(1).collect();
    let mut parsed_output = Vec::new();
    let mut total_topic_fs = 0;
    for line in output_lines {
        let parsed: EvaluationUpdate =
            serde_json::from_str(line).expect("Each line should be valid JSON");
        let parsed = match parsed {
            EvaluationUpdate::Success(evaluation_info) => evaluation_info,
            EvaluationUpdate::Error(evaluation_error) => {
                panic!("evaluation error: {}", evaluation_error.message);
            }
            EvaluationUpdate::RunInfo(_) => continue,
        };
        assert!(parsed.evaluator_errors.is_empty());
        let inference_id = parsed.response.inference_id();
        let clickhouse_inference = select_chat_inference_clickhouse(&clickhouse, inference_id)
            .await
            .unwrap();
        let parsed_response = match parsed.response.clone() {
            InferenceResponse::Chat(chat_response) => chat_response,
            InferenceResponse::Json(..) => panic!("Json response not supported"),
        };
        let clickhouse_input: StoredInput =
            serde_json::from_str(clickhouse_inference["input"].as_str().unwrap()).unwrap();
        // Check the input to the inference is the same as the input to the datapoint
        assert_eq!(&clickhouse_input, parsed.datapoint.input());
        let clickhouse_output: Vec<ContentBlockChatOutput> =
            serde_json::from_str(clickhouse_inference["output"].as_str().unwrap()).unwrap();
        // Check the output to the inference is the same as the output in the response
        assert_eq!(clickhouse_output, parsed_response.content);
        // Check the inference is properly tagged
        assert_eq!(
            clickhouse_inference["tags"]["tensorzero::evaluation_run_id"],
            evaluation_run_id.to_string()
        );
        assert_eq!(
            clickhouse_inference["tags"]["tensorzero::datapoint_id"],
            parsed.datapoint.id().to_string()
        );
        assert_eq!(
            clickhouse_inference["tags"]["tensorzero::evaluation_name"],
            "haiku_without_outputs"
        );

        // There should be no Float feedback for this evaluation
        assert!(select_feedback_by_target_id_clickhouse(
            &clickhouse,
            "FloatMetricFeedback",
            inference_id,
            None,
        )
        .await
        .is_none());
        // The exact match evaluation should have value None since there is no output in any of these
        assert!(parsed.evaluations["exact_match"].is_none());

        // There should be Boolean feedback for this evaluation
        let clickhouse_feedback = select_feedback_by_target_id_clickhouse(
            &clickhouse,
            "BooleanMetricFeedback",
            inference_id,
            None,
        )
        .await
        .unwrap();
        assert_eq!(
            clickhouse_feedback["metric_name"].as_str().unwrap(),
            "tensorzero::evaluation_name::haiku_without_outputs::evaluator_name::topic_starts_with_f"
        );
        assert_eq!(
            clickhouse_feedback["value"],
            parsed.evaluations["topic_starts_with_f"]
                .as_ref()
                .unwrap()
                .as_bool()
                .unwrap()
        );
        total_topic_fs += clickhouse_feedback["value"].as_bool().unwrap() as u32;
        assert_eq!(
            clickhouse_feedback["tags"]["tensorzero::evaluation_run_id"],
            evaluation_run_id.to_string()
        );
        assert_eq!(
            clickhouse_feedback["tags"]["tensorzero::datapoint_id"],
            parsed.datapoint.id().to_string()
        );
        assert_eq!(
            clickhouse_feedback["tags"]["tensorzero::evaluation_name"],
            "haiku_without_outputs"
        );
        assert_eq!(
            clickhouse_feedback["tags"]["tensorzero::evaluator_name"],
            "topic_starts_with_f"
        );
        assert!(clickhouse_feedback["tags"]
            .get("tensorzero::derived_from_human_feedback")
            .is_none());
        let evaluator_inference_id = Uuid::parse_str(
            clickhouse_feedback["tags"]["tensorzero::evaluator_inference_id"]
                .as_str()
                .unwrap(),
        )
        .unwrap();
        // Send human feedback to the evaluator and overwrite the existing feedback
        let human_feedback_payload = FeedbackParams {
            inference_id: Some(inference_id),
            metric_name: "tensorzero::evaluation_name::haiku_without_outputs::evaluator_name::topic_starts_with_f".to_string(),
            value: json!(false),
            internal: true,
            tags: HashMap::from([
                ("tensorzero::datapoint_id".to_string(), parsed.datapoint.id().to_string()),
                ("tensorzero::human_feedback".to_string(), "true".to_string()),
                (
                    "tensorzero::evaluator_inference_id".to_string(),
                    evaluator_inference_id.to_string(),
                ),
            ]),
            dryrun: Some(false),
            episode_id: None,
        };
        tensorzero_client
            .feedback(human_feedback_payload)
            .await
            .unwrap();

        let evaluator_inference =
            select_json_inference_clickhouse(&clickhouse, evaluator_inference_id)
                .await
                .unwrap();
        assert_eq!(
            evaluator_inference["tags"]["tensorzero::evaluation_name"],
            "haiku_without_outputs"
        );
        parsed_output.push(parsed);
    }
    assert_eq!(parsed_output.len(), 10);
    assert_eq!(total_topic_fs, 3);
    sleep(Duration::from_secs(5)).await;
    // Run the evaluation again but now it should read the human feedback that was sent
    let mut output = Vec::new();
    run_evaluation(args(), evaluation_run_id, &mut output)
        .await
        .unwrap();
    clickhouse_flush_async_insert(&clickhouse).await;
    sleep(Duration::from_secs(5)).await;
    let output_str = String::from_utf8(output).unwrap();
    let output_lines: Vec<&str> = output_str.lines().skip(1).collect();
    let mut total_topic_fs = 0;
    for line in output_lines {
        let parsed: EvaluationUpdate =
            serde_json::from_str(line).expect("Each line should be valid JSON");
        let parsed = match parsed {
            EvaluationUpdate::Success(evaluation_info) => evaluation_info,
            EvaluationUpdate::Error(evaluation_error) => {
                panic!("evaluation error: {}", evaluation_error.message);
            }
            EvaluationUpdate::RunInfo(_) => continue,
        };
        let inference_id = parsed.response.inference_id();
        // We only check the total_topic_fs for the second run
        total_topic_fs += parsed.evaluations["topic_starts_with_f"]
            .as_ref()
            .unwrap()
            .as_bool()
            .unwrap() as u32;
        // Grab the feedback from ClickHouse for the second run and make sure it has the human feedback tag
        let clickhouse_feedback = select_feedback_by_target_id_clickhouse(
            &clickhouse,
            "BooleanMetricFeedback",
            inference_id,
            None,
        )
        .await
        .unwrap();
        assert_eq!(
            clickhouse_feedback["tags"]["tensorzero::derived_from_human_feedback"],
            "true"
        );
    }
    assert_eq!(total_topic_fs, 0);
}

/// High level with this test is that the judge is actually just checking if the reference output matches the
/// generated output.
/// However, it takes an image and we verify that the image is actually used in the inference.
#[tokio::test(flavor = "multi_thread")]
async fn run_image_evaluation() {
    init_tracing_for_tests();
    let dataset_name = format!("baz-{}", Uuid::now_v7());
    let clickhouse = get_clickhouse().await;
    write_chat_fixture_to_dataset(
        &PathBuf::from(&format!(
            "{}/../tensorzero-core/fixtures/datasets/chat_datapoint_fixture.jsonl",
            std::env::var("CARGO_MANIFEST_DIR").unwrap()
        )),
        &HashMap::from([("baz".to_string(), dataset_name.clone())]),
    )
    .await;
    let config_path = PathBuf::from(&format!(
        "{}/../tensorzero-core/tests/e2e/config/tensorzero.*.toml",
        std::env::var("CARGO_MANIFEST_DIR").unwrap()
    ));
    let evaluation_run_id = Uuid::now_v7();
    let args = Args {
        config_file: config_path,
        gateway_url: None,
        dataset_name: dataset_name.clone(),
        evaluation_name: "images".to_string(),
        variant_name: "honest_answer".to_string(),
        concurrency: 10,
        format: OutputFormat::Jsonl,
        inference_cache: CacheEnabledMode::WriteOnly,
        max_datapoints: None,
        precision_targets: vec![],
    };

    let mut output = Vec::new();
    run_evaluation(args, evaluation_run_id, &mut output)
        .await
        .unwrap();
    clickhouse_flush_async_insert(&clickhouse).await;
    sleep(Duration::from_secs(5)).await;
    let output_str = String::from_utf8(output).unwrap();
    let output_lines: Vec<&str> = output_str.lines().skip(1).collect();
    let mut parsed_output = Vec::new();
    let mut total_honest_answers = 0;
    let mut total_matches_reference = 0;
    for line in output_lines {
        let parsed: EvaluationUpdate =
            serde_json::from_str(line).expect("Each line should be valid JSON");
        let parsed = match parsed {
            EvaluationUpdate::Success(evaluation_info) => evaluation_info,
            EvaluationUpdate::Error(evaluation_error) => {
                panic!("evaluation error: {}", evaluation_error.message);
            }
            EvaluationUpdate::RunInfo(_) => continue,
        };
        assert!(parsed.evaluator_errors.is_empty());
        let inference_id = parsed.response.inference_id();
        let clickhouse_inference = select_chat_inference_clickhouse(&clickhouse, inference_id)
            .await
            .unwrap();
        let parsed_response = match parsed.response.clone() {
            InferenceResponse::Chat(chat_response) => chat_response,
            InferenceResponse::Json(..) => panic!("Json response not supported"),
        };
        // Check the input to the inference parses as StoredInput
        let _clickhouse_input: StoredInput =
            serde_json::from_str(clickhouse_inference["input"].as_str().unwrap()).unwrap();
        // assert_eq!(&clickhouse_input, parsed.datapoint.input());
        let clickhouse_output: Vec<ContentBlockChatOutput> =
            serde_json::from_str(clickhouse_inference["output"].as_str().unwrap()).unwrap();
        // Check the output to the inference is the same as the output in the response
        assert_eq!(clickhouse_output, parsed_response.content);
        // Check the inference is properly tagged
        assert_eq!(
            clickhouse_inference["tags"]["tensorzero::evaluation_run_id"],
            evaluation_run_id.to_string()
        );
        assert_eq!(
            clickhouse_inference["tags"]["tensorzero::datapoint_id"],
            parsed.datapoint.id().to_string()
        );
        assert_eq!(
            clickhouse_inference["tags"]["tensorzero::evaluation_name"],
            "images"
        );

        // There should be no Float feedback for this evaluation
        assert!(select_feedback_by_target_id_clickhouse(
            &clickhouse,
            "FloatMetricFeedback",
            inference_id,
            None,
        )
        .await
        .is_none());
        // The exact match evaluation should fail
        assert!(!parsed.evaluations["exact_match"]
            .as_ref()
            .unwrap()
            .as_bool()
            .unwrap());

        // There should be Boolean feedback for honest answer
        let clickhouse_feedback = select_feedback_by_target_id_clickhouse(
            &clickhouse,
            "BooleanMetricFeedback",
            inference_id,
            Some("tensorzero::evaluation_name::images::evaluator_name::honest_answer"),
        )
        .await
        .unwrap();
        assert_eq!(
            clickhouse_feedback["metric_name"].as_str().unwrap(),
            "tensorzero::evaluation_name::images::evaluator_name::honest_answer"
        );
        assert_eq!(
            clickhouse_feedback["value"],
            parsed.evaluations["honest_answer"]
                .as_ref()
                .unwrap()
                .as_bool()
                .unwrap()
        );
        total_honest_answers += clickhouse_feedback["value"].as_bool().unwrap() as u32;
        assert_eq!(
            clickhouse_feedback["tags"]["tensorzero::evaluation_run_id"],
            evaluation_run_id.to_string()
        );
        assert_eq!(
            clickhouse_feedback["tags"]["tensorzero::datapoint_id"],
            parsed.datapoint.id().to_string()
        );
        assert_eq!(
            clickhouse_feedback["tags"]["tensorzero::evaluation_name"],
            "images"
        );
        assert_eq!(
            clickhouse_feedback["tags"]["tensorzero::evaluator_name"],
            "honest_answer"
        );
        let evaluator_inference_id = Uuid::parse_str(
            clickhouse_feedback["tags"]["tensorzero::evaluator_inference_id"]
                .as_str()
                .unwrap(),
        )
        .unwrap();
        let evaluator_inference =
            select_json_inference_clickhouse(&clickhouse, evaluator_inference_id)
                .await
                .unwrap();
        assert_eq!(
            evaluator_inference["tags"]["tensorzero::evaluation_name"],
            "images"
        );

        // There should be Boolean feedback for matches reference
        let clickhouse_feedback = select_feedback_by_target_id_clickhouse(
            &clickhouse,
            "BooleanMetricFeedback",
            inference_id,
            Some("tensorzero::evaluation_name::images::evaluator_name::matches_reference"),
        )
        .await
        .unwrap();
        assert_eq!(
            clickhouse_feedback["metric_name"].as_str().unwrap(),
            "tensorzero::evaluation_name::images::evaluator_name::matches_reference"
        );
        assert_eq!(
            clickhouse_feedback["value"],
            parsed.evaluations["matches_reference"]
                .as_ref()
                .unwrap()
                .as_bool()
                .unwrap()
        );
        total_matches_reference += clickhouse_feedback["value"].as_bool().unwrap() as u32;
        assert_eq!(
            clickhouse_feedback["tags"]["tensorzero::evaluation_run_id"],
            evaluation_run_id.to_string()
        );
        assert_eq!(
            clickhouse_feedback["tags"]["tensorzero::datapoint_id"],
            parsed.datapoint.id().to_string()
        );
        assert_eq!(
            clickhouse_feedback["tags"]["tensorzero::evaluation_name"],
            "images"
        );
        assert_eq!(
            clickhouse_feedback["tags"]["tensorzero::evaluator_name"],
            "matches_reference"
        );
        let evaluator_inference_id = Uuid::parse_str(
            clickhouse_feedback["tags"]["tensorzero::evaluator_inference_id"]
                .as_str()
                .unwrap(),
        )
        .unwrap();
        let evaluator_inference =
            select_json_inference_clickhouse(&clickhouse, evaluator_inference_id)
                .await
                .unwrap();
        assert_eq!(
            evaluator_inference["tags"]["tensorzero::evaluation_name"],
            "images"
        );
        let input = evaluator_inference["input"].as_str().unwrap();
        // Check that the input contains the image
        // Since we test image inputs other places, we can assume this worked as intended.
        assert!(input.contains("image/png"));

        parsed_output.push(parsed);
    }
    assert_eq!(parsed_output.len(), 2);
    assert_eq!(total_honest_answers, 2);
    // One of the reference outputs is a lie but this tells the truth
    assert_eq!(total_matches_reference, 1);
}

#[tokio::test(flavor = "multi_thread")]
async fn check_invalid_image_evaluation() {
    init_tracing_for_tests();
    let dataset_name = format!("baz-{}", Uuid::now_v7());
    let clickhouse = get_clickhouse().await;
    write_chat_fixture_to_dataset(
        &PathBuf::from(&format!(
            "{}/../tensorzero-core/fixtures/datasets/chat_datapoint_fixture.jsonl",
            std::env::var("CARGO_MANIFEST_DIR").unwrap()
        )),
        &HashMap::from([("baz".to_string(), dataset_name.clone())]),
    )
    .await;
    let config_path = PathBuf::from(&format!(
        "{}/../tensorzero-core/tests/e2e/config/tensorzero.*.toml",
        std::env::var("CARGO_MANIFEST_DIR").unwrap()
    ));
    let evaluation_run_id = Uuid::now_v7();
    let args = Args {
        config_file: config_path,
        gateway_url: None,
        dataset_name: dataset_name.clone(),
        evaluation_name: "bad_images".to_string(),
        variant_name: "honest_answer".to_string(),
        concurrency: 10,
        format: OutputFormat::Jsonl,
        inference_cache: CacheEnabledMode::Off,
        max_datapoints: None,
        precision_targets: vec![],
    };

    let mut output = Vec::new();
    run_evaluation(args, evaluation_run_id, &mut output)
        .await
        .unwrap();
    clickhouse_flush_async_insert(&clickhouse).await;
    sleep(Duration::from_secs(5)).await;
    let output_str = String::from_utf8(output).unwrap();
    let output_lines: Vec<&str> = output_str.lines().skip(1).collect();
    for line in output_lines {
        let parsed: EvaluationUpdate =
            serde_json::from_str(line).expect("Each line should be valid JSON");
        let parsed = match parsed {
            EvaluationUpdate::Success(evaluation_info) => evaluation_info,
            EvaluationUpdate::Error(evaluation_error) => {
                panic!("evaluation error: {}", evaluation_error.message);
            }
            EvaluationUpdate::RunInfo(_) => continue,
        };
        assert_eq!(parsed.evaluator_errors.len(), 1);
        let honest_answer_error = &parsed.evaluator_errors["honest_answer"];
        assert_eq!(honest_answer_error, "Image content not supported for LLM judge evaluations with `serialized` input format. If you want image evaluations, try the `messages` input format.");
        let inference_id = parsed.response.inference_id();
        let clickhouse_inference = select_chat_inference_clickhouse(&clickhouse, inference_id)
            .await
            .unwrap();
        let parsed_response = match parsed.response.clone() {
            InferenceResponse::Chat(chat_response) => chat_response,
            InferenceResponse::Json(..) => panic!("Json response not supported"),
        };
        // Check the input to the inference parses as StoreInput
        let _clickhouse_input: StoredInput =
            serde_json::from_str(clickhouse_inference["input"].as_str().unwrap()).unwrap();
        // assert_eq!(&clickhouse_input, parsed.datapoint.input());
        let clickhouse_output: Vec<ContentBlockChatOutput> =
            serde_json::from_str(clickhouse_inference["output"].as_str().unwrap()).unwrap();
        // Check the output to the inference is the same as the output in the response
        assert_eq!(clickhouse_output, parsed_response.content);
        // Check the inference is properly tagged
        assert_eq!(
            clickhouse_inference["tags"]["tensorzero::evaluation_run_id"],
            evaluation_run_id.to_string()
        );
        assert_eq!(
            clickhouse_inference["tags"]["tensorzero::datapoint_id"],
            parsed.datapoint.id().to_string()
        );
        assert_eq!(
            clickhouse_inference["tags"]["tensorzero::evaluation_name"],
            "bad_images"
        );

        // There should be no Float feedback for this evaluation
        assert!(select_feedback_by_target_id_clickhouse(
            &clickhouse,
            "FloatMetricFeedback",
            inference_id,
            None,
        )
        .await
        .is_none());

        // There should be no Boolean feedback for honest answer since it should have failed
        assert!(select_feedback_by_target_id_clickhouse(
            &clickhouse,
            "BooleanMetricFeedback",
            inference_id,
            Some("tensorzero::evaluation_name::images::evaluator_name::honest_answer"),
        )
        .await
        .is_none());
    }
}

#[tokio::test(flavor = "multi_thread")]
async fn run_llm_judge_evaluation_chat_pretty() {
    init_tracing_for_tests();
    let dataset_name = format!("good-haikus-no-output-{}", Uuid::now_v7());
    write_chat_fixture_to_dataset(
        &PathBuf::from(&format!(
            "{}/../tensorzero-core/fixtures/datasets/chat_datapoint_fixture.jsonl",
            std::env::var("CARGO_MANIFEST_DIR").unwrap()
        )),
        &HashMap::from([("good-haikus-no-output".to_string(), dataset_name.clone())]),
    )
    .await;
    let config_path = PathBuf::from(&format!(
        "{}/../tensorzero-core/tests/e2e/config/tensorzero.*.toml",
        std::env::var("CARGO_MANIFEST_DIR").unwrap()
    ));
    let evaluation_run_id = Uuid::now_v7();
    let args = Args {
        config_file: config_path,
        gateway_url: None,
        evaluation_name: "haiku_without_outputs".to_string(),
        dataset_name: dataset_name.clone(),
        variant_name: "gpt_4o_mini".to_string(),
        concurrency: 10,
        format: OutputFormat::Pretty,
        inference_cache: CacheEnabledMode::Off,
        max_datapoints: None,
        precision_targets: vec![],
    };

    let mut output = Vec::new();
    // Let's make sure this threshold passes and the output is reasonable
    run_evaluation(args, evaluation_run_id, &mut output)
        .await
        .unwrap();
    sleep(Duration::from_secs(5)).await;
    let output_str = String::from_utf8(output).unwrap();
    // Check for run info at the beginning
    assert!(output_str.contains("Run ID:"));
    assert!(output_str.contains("Number of datapoints:"));
    // Check for the expected evaluation results
    assert!(output_str.contains("topic_starts_with_f: 0.30 ± 0.14 (n=10)"));
    assert!(output_str.contains("exact_match: 0.00 ± 0.00 (n=0)"));
}

#[tokio::test(flavor = "multi_thread")]
async fn run_llm_judge_evaluation_json_pretty() {
    init_tracing_for_tests();
    let dataset_name = format!("extract_entities_0.8-{}", Uuid::now_v7());
    write_json_fixture_to_dataset(
        &PathBuf::from(&format!(
            "{}/../tensorzero-core/fixtures/datasets/json_datapoint_fixture.jsonl",
            std::env::var("CARGO_MANIFEST_DIR").unwrap()
        )),
        &HashMap::from([("extract_entities_0.8".to_string(), dataset_name.clone())]),
    )
    .await;
    let config_path = PathBuf::from(&format!(
        "{}/../tensorzero-core/tests/e2e/config/tensorzero.*.toml",
        std::env::var("CARGO_MANIFEST_DIR").unwrap()
    ));
    let evaluation_run_id = Uuid::now_v7();
    let args = Args {
        config_file: config_path,
        gateway_url: None,
        evaluation_name: "entity_extraction".to_string(),
        dataset_name: dataset_name.clone(),
        variant_name: "gpt_4o_mini".to_string(),
        concurrency: 10,
        format: OutputFormat::Pretty,
        inference_cache: CacheEnabledMode::Off,
        max_datapoints: None,
        precision_targets: vec![],
    };

    let mut output = Vec::new();
    // Let's make sure this threshold fails and the output is reasonable
    let err = run_evaluation(args, evaluation_run_id, &mut output)
        .await
        .unwrap_err();
    sleep(Duration::from_secs(5)).await;
    let output_str = String::from_utf8(output).unwrap();
    // Check for run info at the beginning
    assert!(output_str.contains("Run ID:"));
    assert!(output_str.contains("Number of datapoints:"));
    // Check for the expected evaluation results
    assert!(output_str.contains("count_sports: 0.50 ± 0.20 (n=6)"));
    // We don't assert the exact value here because it's not deterministic
    assert!(output_str.contains("exact_match: "));
    let err = err.to_string();
    assert!(err.contains("Failed cutoffs for evaluators:"));
    assert!(err.contains("exact_match (cutoff: 0.60, got: "));
}

#[tokio::test]
async fn test_parse_args() {
    // Test default values
    let args = Args::try_parse_from(["test"]).unwrap_err();
    assert!(args
        .to_string()
        .contains("the following required arguments were not provided:"));
    assert!(args
        .to_string()
        .contains("--evaluation-name <EVALUATION_NAME>"));
    assert!(args.to_string().contains("--dataset-name <DATASET_NAME>"));
    assert!(args.to_string().contains("--variant-name <VARIANT_NAME>"));

    // Test required arguments
    let args = Args::try_parse_from([
        "test",
        "--evaluation-name",
        "my-evaluation",
        "--variant-name",
        "my-variant",
        "--dataset-name",
        "my-dataset",
    ])
    .unwrap();
    assert_eq!(args.evaluation_name, "my-evaluation");
    assert_eq!(args.variant_name, "my-variant");
    assert_eq!(args.dataset_name, "my-dataset");
    assert_eq!(args.config_file, PathBuf::from("./config/tensorzero.toml"));
    assert_eq!(args.concurrency, 1);
    assert_eq!(args.gateway_url, None);
    assert_eq!(args.format, OutputFormat::Pretty);
    assert_eq!(args.inference_cache, CacheEnabledMode::On);

    // Test all arguments
    let args = Args::try_parse_from([
        "test",
        "--evaluation-name",
        "my-evaluation",
        "--dataset-name",
        "my-dataset",
        "--variant-name",
        "my-variant",
        "--config-file",
        "/path/to/config.toml",
        "--gateway-url",
        "http://localhost:8080",
        "--concurrency",
        "10",
        "--format",
        "jsonl",
        "--inference-cache",
        "write_only",
    ])
    .unwrap();
    assert_eq!(args.evaluation_name, "my-evaluation");
    assert_eq!(args.dataset_name, "my-dataset");
    assert_eq!(args.variant_name, "my-variant");
    assert_eq!(args.config_file, PathBuf::from("/path/to/config.toml"));
    assert_eq!(
        args.gateway_url,
        Some(Url::parse("http://localhost:8080/").unwrap())
    );
    assert_eq!(args.concurrency, 10);
    assert_eq!(args.format, OutputFormat::Jsonl);
    assert_eq!(args.inference_cache, CacheEnabledMode::WriteOnly);
    // Test invalid URL
    let args = Args::try_parse_from([
        "test",
        "--evaluation-name",
        "my-evaluation",
        "--variant-name",
        "my-variant",
        "--gateway-url",
        "not-a-url",
    ])
    .unwrap_err();
    assert!(args
        .to_string()
        .contains("invalid value 'not-a-url' for '--gateway-url <GATEWAY_URL>'"));

    // Test invalid format
    let args = Args::try_parse_from([
        "test",
        "--evaluation-name",
        "my-evaluation",
        "--variant-name",
        "my-variant",
        "--format",
        "invalid",
    ])
    .unwrap_err();
    assert!(args
        .to_string()
        .contains("invalid value 'invalid' for '--format <FORMAT>'"));
}

#[tokio::test]
async fn test_run_evaluation_binary() {
    // Compatibility with 'cargo nextest archive': https://nexte.st/docs/ci-features/archiving/#making-tests-relocatable
    let bin_path = std::env::var("NEXTEST_BIN_EXE_evaluations")
        .unwrap_or_else(|_| env!("CARGO_BIN_EXE_evaluations").to_string());
    println!("Running evaluations binary at {bin_path}");
    let output = std::process::Command::new(bin_path)
        .output()
        .expect("Failed to execute evaluations binary");
    let output_str = String::from_utf8(output.stdout).unwrap();
    assert!(output_str.is_empty());
    let stderr_str = String::from_utf8(output.stderr).unwrap();
    assert!(stderr_str.contains("the following required arguments were not provided:"));
}

#[tokio::test(flavor = "multi_thread")]
async fn run_evaluations_errors() {
    init_tracing_for_tests();
    let dataset_name = format!("extract_entities_0.8-{}", Uuid::now_v7());
    let clickhouse = get_clickhouse().await;
    write_json_fixture_to_dataset(
        &PathBuf::from(&format!(
            "{}/../tensorzero-core/fixtures/datasets/json_datapoint_fixture.jsonl",
            std::env::var("CARGO_MANIFEST_DIR").unwrap()
        )),
        &HashMap::from([("extract_entities_0.8".to_string(), dataset_name.clone())]),
    )
    .await;
    let config_path = PathBuf::from(&format!(
        "{}/../tensorzero-core/tests/e2e/config/tensorzero.*.toml",
        std::env::var("CARGO_MANIFEST_DIR").unwrap()
    ));
    let evaluation_run_id = Uuid::now_v7();
    let args = Args {
        config_file: config_path,
        gateway_url: None,
        evaluation_name: "entity_extraction".to_string(),
        dataset_name: dataset_name.clone(),
        variant_name: "dummy_error".to_string(),
        concurrency: 10,
        format: OutputFormat::Jsonl,
        inference_cache: CacheEnabledMode::Off,
        max_datapoints: None,
        precision_targets: vec![],
    };

    let mut output = Vec::new();
    run_evaluation(args, evaluation_run_id, &mut output)
        .await
        .unwrap();
    clickhouse_flush_async_insert(&clickhouse).await;
    sleep(Duration::from_secs(5)).await;
    let output_str = String::from_utf8(output).unwrap();
    let output_lines: Vec<&str> = output_str.lines().skip(1).collect();
    for line in output_lines {
        let parsed: EvaluationUpdate =
            serde_json::from_str(line).expect("Each line should be valid JSON");
        let error = match parsed {
            EvaluationUpdate::Success(evaluation_info) => panic!(
                "evaluation success shouldn't happen: {}",
                serde_json::to_string_pretty(&evaluation_info).unwrap()
            ),
            EvaluationUpdate::Error(evaluation_error) => evaluation_error,
            EvaluationUpdate::RunInfo(_) => continue,
        };
        assert!(error
            .message
            .contains("Error sending request to Dummy provider"));
    }
}

#[tokio::test(flavor = "multi_thread")]
async fn test_run_llm_judge_evaluator_chat() {
    init_tracing_for_tests();
    let tensorzero_client = ClientBuilder::new(ClientBuilderMode::EmbeddedGateway {
        config_file: Some(PathBuf::from(&format!(
            "{}/../tensorzero-core/tests/e2e/config/tensorzero.*.toml",
            std::env::var("CARGO_MANIFEST_DIR").unwrap()
        ))),
        clickhouse_url: None,
        postgres_url: None,
        timeout: None,
        verify_credentials: true,
        allow_batch_writes: true,
    })
    .build()
    .await
    .unwrap();
    let clients = Arc::new(Clients {
        tensorzero_client,
        clickhouse_client: get_clickhouse().await,
    });
    let inference_response = InferenceResponse::Chat(ChatInferenceResponse {
        content: vec![ContentBlockChatOutput::Text(Text {
            text: "Hello, world!".to_string(),
        })],
        original_response: None,
        finish_reason: None,
        episode_id: Uuid::now_v7(),
        inference_id: Uuid::now_v7(),
        usage: Usage {
            input_tokens: Some(0),
            output_tokens: Some(0),
        },
        variant_name: "test_variant".to_string(),
    });
    let datapoint = Datapoint::Chat(ChatInferenceDatapoint {
        input: StoredInput {
            system: None,
            messages: vec![StoredInputMessage {
                role: Role::User,
                content: vec![StoredInputMessageContent::Text(Text {
                    text: "Hello, world!".to_string(),
                })],
            }],
        },
        auxiliary: String::new(),
        dataset_name: "test_dataset".to_string(),
        episode_id: Some(Uuid::now_v7()),
        id: Uuid::now_v7(),
        is_deleted: false,
        function_name: "test_function".to_string(),
        output: Some(vec![ContentBlockChatOutput::Text(Text {
            text: "Hello, world!".to_string(),
        })]),
        tags: None,
        tool_params: Default::default(),
        source_inference_id: None,
        staled_at: None,
        updated_at: "2025-10-13T20:17:36Z".to_string(),
        is_custom: true,
        name: None,
    });
    let llm_judge_config = LLMJudgeConfig {
        input_format: LLMJudgeInputFormat::Serialized,
        include: LLMJudgeIncludeConfig {
            reference_output: true,
        },
        optimize: LLMJudgeOptimize::Max,
        output_type: LLMJudgeOutputType::Boolean,
        cutoff: None,
        description: None,
    };
    let input = resolved_input_to_client_input(
        datapoint
            .input()
            .clone()
            .reresolve(&clients.tensorzero_client)
            .await
            .unwrap(),
    )
    .unwrap();
    let result = run_llm_judge_evaluator(RunLLMJudgeEvaluatorParams {
        inference_response: &inference_response,
        datapoint: &datapoint,
        clients: &clients,
        llm_judge_config: &llm_judge_config,
        evaluation_name: "test_evaluation",
        evaluator_name: "happy_bool",
        evaluation_run_id: Uuid::now_v7(),
        input: &input,
        inference_cache: CacheEnabledMode::Off,
    })
    .await
    .unwrap()
    .unwrap();
    assert_eq!(result.value, json!(true));

    let result = run_llm_judge_evaluator(RunLLMJudgeEvaluatorParams {
        inference_response: &inference_response,
        datapoint: &datapoint,
        clients: &clients,
        llm_judge_config: &llm_judge_config,
        evaluation_name: "test_evaluation",
        evaluator_name: "sad_bool",
        evaluation_run_id: Uuid::now_v7(),
        input: &input,
        inference_cache: CacheEnabledMode::Off,
    })
    .await
    .unwrap()
    .unwrap();
    assert_eq!(result.value, json!(false));

    let result = run_llm_judge_evaluator(RunLLMJudgeEvaluatorParams {
        inference_response: &inference_response,
        datapoint: &datapoint,
        clients: &clients,
        llm_judge_config: &llm_judge_config,
        evaluation_name: "test_evaluation",
        evaluator_name: "zero",
        evaluation_run_id: Uuid::now_v7(),
        input: &input,
        inference_cache: CacheEnabledMode::Off,
    })
    .await
    .unwrap()
    .unwrap();
    assert_eq!(result.value, json!(0));

    let result = run_llm_judge_evaluator(RunLLMJudgeEvaluatorParams {
        inference_response: &inference_response,
        datapoint: &datapoint,
        clients: &clients,
        llm_judge_config: &llm_judge_config,
        evaluation_name: "test_evaluation",
        evaluator_name: "one",
        evaluation_run_id: Uuid::now_v7(),
        input: &input,
        inference_cache: CacheEnabledMode::Off,
    })
    .await
    .unwrap()
    .unwrap();
    assert_eq!(result.value, json!(1));

    // Try without output
    let datapoint = Datapoint::Chat(ChatInferenceDatapoint {
        input: StoredInput {
            system: None,
            messages: vec![StoredInputMessage {
                role: Role::User,
                content: vec![StoredInputMessageContent::Text(Text {
                    text: "Hello, world!".to_string(),
                })],
            }],
        },
        auxiliary: String::new(),
        dataset_name: "test_dataset".to_string(),
        episode_id: Some(Uuid::now_v7()),
        id: Uuid::now_v7(),
        is_deleted: false,
        function_name: "test_function".to_string(),
        output: None,
        tags: None,
        tool_params: Default::default(),
        source_inference_id: None,
        staled_at: None,
        updated_at: "2025-10-13T20:17:36Z".to_string(),
        is_custom: true,
        name: None,
    });

    let result = run_llm_judge_evaluator(RunLLMJudgeEvaluatorParams {
        inference_response: &inference_response,
        datapoint: &datapoint,
        clients: &clients,
        llm_judge_config: &llm_judge_config,
        evaluation_name: "test_evaluation",
        evaluator_name: "happy_bool",
        evaluation_run_id: Uuid::now_v7(),
        input: &input,
        inference_cache: CacheEnabledMode::Off,
    })
    .await
    .unwrap();
    assert!(result.is_none());
}

#[tokio::test(flavor = "multi_thread")]
async fn test_run_llm_judge_evaluator_json() {
    init_tracing_for_tests();
    let tensorzero_client = get_tensorzero_client().await;
    let clients = Arc::new(Clients {
        tensorzero_client,
        clickhouse_client: get_clickhouse().await,
    });
    let inference_response = InferenceResponse::Json(JsonInferenceResponse {
        output: JsonInferenceOutput {
            parsed: Some(json!({"answer": "LeBron James"})),
            raw: Some("{\"answer\": \"LeBron James\"}".to_string()),
        },
        original_response: None,
        finish_reason: None,
        episode_id: Uuid::now_v7(),
        inference_id: Uuid::now_v7(),
        usage: Usage {
            input_tokens: Some(0),
            output_tokens: Some(0),
        },
        variant_name: "test_variant".to_string(),
    });
    let datapoint = Datapoint::Json(JsonInferenceDatapoint {
        input: StoredInput {
            system: None,
            messages: vec![StoredInputMessage {
                role: Role::User,
                content: vec![StoredInputMessageContent::Text(Text {
                    text: "Hello, world!".to_string(),
                })],
            }],
        },
        auxiliary: String::new(),
        dataset_name: "test_dataset".to_string(),
        episode_id: Some(Uuid::now_v7()),
        id: Uuid::now_v7(),
        is_deleted: false,
        function_name: "test_function".to_string(),
        output: Some(JsonInferenceOutput {
            parsed: Some(json!({"answer": "LeBron James"})),
            raw: Some("{\"answer\": \"LeBron James\"}".to_string()),
        }),
        output_schema: json!({"answer": "string"}),
        tags: None,
        source_inference_id: None,
        staled_at: None,
        updated_at: "2025-10-13T20:17:36Z".to_string(),
        is_custom: true,
        name: None,
    });
    let llm_judge_config = LLMJudgeConfig {
        input_format: LLMJudgeInputFormat::Serialized,
        include: LLMJudgeIncludeConfig {
            reference_output: true,
        },
        optimize: LLMJudgeOptimize::Max,
        output_type: LLMJudgeOutputType::Boolean,
        cutoff: None,
        description: None,
    };
    let input = resolved_input_to_client_input(
        datapoint
            .input()
            .clone()
            .reresolve(&clients.tensorzero_client)
            .await
            .unwrap(),
    )
    .unwrap();
    let result = run_llm_judge_evaluator(RunLLMJudgeEvaluatorParams {
        inference_response: &inference_response,
        datapoint: &datapoint,
        clients: &clients,
        llm_judge_config: &llm_judge_config,
        evaluation_name: "test_evaluation",
        evaluator_name: "happy_bool",
        evaluation_run_id: Uuid::now_v7(),
        input: &input,
        inference_cache: CacheEnabledMode::Off,
    })
    .await
    .unwrap()
    .unwrap();
    assert_eq!(result.value, json!(true));

    let result = run_llm_judge_evaluator(RunLLMJudgeEvaluatorParams {
        inference_response: &inference_response,
        datapoint: &datapoint,
        clients: &clients,
        llm_judge_config: &llm_judge_config,
        evaluation_name: "test_evaluation",
        evaluator_name: "sad_bool",
        evaluation_run_id: Uuid::now_v7(),
        input: &input,
        inference_cache: CacheEnabledMode::Off,
    })
    .await
    .unwrap()
    .unwrap();
    assert_eq!(result.value, json!(false));

    let result = run_llm_judge_evaluator(RunLLMJudgeEvaluatorParams {
        inference_response: &inference_response,
        datapoint: &datapoint,
        clients: &clients,
        llm_judge_config: &llm_judge_config,
        evaluation_name: "test_evaluation",
        evaluator_name: "zero",
        evaluation_run_id: Uuid::now_v7(),
        input: &input,
        inference_cache: CacheEnabledMode::Off,
    })
    .await
    .unwrap()
    .unwrap();
    assert_eq!(result.value, json!(0));

    let result = run_llm_judge_evaluator(RunLLMJudgeEvaluatorParams {
        inference_response: &inference_response,
        datapoint: &datapoint,
        clients: &clients,
        llm_judge_config: &llm_judge_config,
        evaluation_name: "test_evaluation",
        evaluator_name: "one",
        evaluation_run_id: Uuid::now_v7(),
        input: &input,
        inference_cache: CacheEnabledMode::Off,
    })
    .await
    .unwrap()
    .unwrap();
    assert_eq!(result.value, json!(1));

    // Try without output
    let datapoint = Datapoint::Chat(ChatInferenceDatapoint {
        input: StoredInput {
            system: None,
            messages: vec![StoredInputMessage {
                role: Role::User,
                content: vec![StoredInputMessageContent::Text(Text {
                    text: "Hello, world!".to_string(),
                })],
            }],
        },
        auxiliary: String::new(),
        dataset_name: "test_dataset".to_string(),
        episode_id: Some(Uuid::now_v7()),
        id: Uuid::now_v7(),
        is_deleted: false,
        function_name: "test_function".to_string(),
        output: None,
        tags: None,
        tool_params: Default::default(),
        source_inference_id: None,
        staled_at: None,
        updated_at: "2025-10-13T20:17:36Z".to_string(),
        is_custom: true,
        name: None,
    });

    let result = run_llm_judge_evaluator(RunLLMJudgeEvaluatorParams {
        inference_response: &inference_response,
        datapoint: &datapoint,
        clients: &clients,
        llm_judge_config: &llm_judge_config,
        evaluation_name: "test_evaluation",
        evaluator_name: "happy_bool",
        evaluation_run_id: Uuid::now_v7(),
        input: &input,
        inference_cache: CacheEnabledMode::Off,
    })
    .await
    .unwrap();
    assert!(result.is_none());
}

#[tokio::test(flavor = "multi_thread")]
async fn run_evaluations_best_of_3() {
    init_tracing_for_tests();
    let dataset_name = format!("extract_entities_0.8-{}", Uuid::now_v7());
    let clickhouse = get_clickhouse().await;
    write_json_fixture_to_dataset(
        &PathBuf::from(&format!(
            "{}/../tensorzero-core/fixtures/datasets/json_datapoint_fixture.jsonl",
            std::env::var("CARGO_MANIFEST_DIR").unwrap()
        )),
        &HashMap::from([("extract_entities_0.8".to_string(), dataset_name.clone())]),
    )
    .await;
    let config_path = PathBuf::from(&format!(
        "{}/../tensorzero-core/tests/e2e/config/tensorzero.*.toml",
        std::env::var("CARGO_MANIFEST_DIR").unwrap()
    ));
    let evaluation_run_id = Uuid::now_v7();
    let args = Args {
        config_file: config_path,
        gateway_url: None,
        evaluation_name: "best_of_3".to_string(),
        dataset_name: dataset_name.clone(),
        variant_name: "gpt_4o_mini".to_string(),
        concurrency: 10,
        format: OutputFormat::Jsonl,
        inference_cache: CacheEnabledMode::Off,
        max_datapoints: None,
        precision_targets: vec![],
    };

    let mut output = Vec::new();
    run_evaluation(args, evaluation_run_id, &mut output)
        .await
        .unwrap();
    clickhouse_flush_async_insert(&clickhouse).await;
    sleep(Duration::from_secs(5)).await;
    let output_str = String::from_utf8(output).unwrap();
    let output_lines: Vec<&str> = output_str.lines().skip(1).collect();
    let mut parsed_output = Vec::new();
    for line in output_lines {
        let parsed: EvaluationUpdate =
            serde_json::from_str(line).expect("Each line should be valid JSON");
        let parsed = match parsed {
            EvaluationUpdate::Success(evaluation_info) => evaluation_info,
            EvaluationUpdate::Error(evaluation_error) => {
                panic!("evaluation error: {}", evaluation_error.message);
            }
            EvaluationUpdate::RunInfo(_) => continue,
        };
        assert!(parsed.evaluator_errors.is_empty());
        let inference_id = parsed.response.inference_id();
        let clickhouse_inference = select_json_inference_clickhouse(&clickhouse, inference_id)
            .await
            .unwrap();
        let parsed_response = match parsed.response.clone() {
            InferenceResponse::Json(json_response) => json_response,
            InferenceResponse::Chat(..) => panic!("Chat response not supported"),
        };
        let clickhouse_input: StoredInput =
            serde_json::from_str(clickhouse_inference["input"].as_str().unwrap()).unwrap();
        // Check the input to the inference is the same as the input to the datapoint
        assert_eq!(&clickhouse_input, parsed.datapoint.input());
        let clickhouse_output: JsonInferenceOutput =
            serde_json::from_str(clickhouse_inference["output"].as_str().unwrap()).unwrap();
        // Check the output to the inference is the same as the output in the response
        assert_eq!(clickhouse_output, parsed_response.output);
        // Check the inference is properly tagged
        assert_eq!(
            clickhouse_inference["tags"]["tensorzero::evaluation_run_id"],
            evaluation_run_id.to_string()
        );
        assert_eq!(
            clickhouse_inference["tags"]["tensorzero::datapoint_id"],
            parsed.datapoint.id().to_string()
        );
        assert_eq!(
            clickhouse_inference["tags"]["tensorzero::evaluation_name"],
            "best_of_3"
        );
        assert_eq!(
            clickhouse_inference["tags"]["tensorzero::dataset_name"],
            dataset_name
        );
        // Check boolean feedback was recorded
        let feedback = select_feedback_by_target_id_clickhouse(
            &clickhouse,
            "BooleanMetricFeedback",
            inference_id,
            None,
        )
        .await
        .unwrap();

        assert_eq!(
            feedback["metric_name"].as_str().unwrap(),
            "tensorzero::evaluation_name::best_of_3::evaluator_name::llm_judge_bool"
        );
        assert_eq!(
            feedback["value"],
            parsed.evaluations["llm_judge_bool"]
                .as_ref()
                .unwrap()
                .as_bool()
                .unwrap()
        );
        assert_eq!(
            feedback["tags"]["tensorzero::evaluation_run_id"],
            evaluation_run_id.to_string()
        );
        assert_eq!(
            feedback["tags"]["tensorzero::datapoint_id"],
            parsed.datapoint.id().to_string()
        );

        // Check bool feedback was recorded
        let feedback = select_feedback_by_target_id_clickhouse(
            &clickhouse,
            "BooleanMetricFeedback",
            inference_id,
            None,
        )
        .await
        .unwrap();

        assert_eq!(
            feedback["metric_name"].as_str().unwrap(),
            "tensorzero::evaluation_name::best_of_3::evaluator_name::llm_judge_bool"
        );
        assert_eq!(
            feedback["value"],
            parsed.evaluations["llm_judge_bool"]
                .as_ref()
                .unwrap()
                .as_bool()
                .unwrap()
        );
        assert_eq!(
            feedback["tags"]["tensorzero::evaluation_run_id"],
            evaluation_run_id.to_string()
        );
        assert_eq!(
            feedback["tags"]["tensorzero::datapoint_id"],
            parsed.datapoint.id().to_string()
        );
        assert_eq!(
            feedback["tags"]["tensorzero::evaluator_name"],
            "llm_judge_bool"
        );
        assert_eq!(feedback["tags"]["tensorzero::evaluation_name"], "best_of_3");
        let evaluator_inference_id = Uuid::parse_str(
            feedback["tags"]["tensorzero::evaluator_inference_id"]
                .as_str()
                .unwrap(),
        )
        .unwrap();
        let evaluator_inference =
            select_json_inference_clickhouse(&clickhouse, evaluator_inference_id)
                .await
                .unwrap();
        assert_eq!(
            evaluator_inference["tags"]["tensorzero::evaluation_name"],
            "best_of_3"
        );
        parsed_output.push(parsed);

        // Select Model inferences for the evaluator inference id
        let model_inferences =
            select_model_inferences_clickhouse(&clickhouse, evaluator_inference_id)
                .await
                .unwrap();
        let mut happy_count = 0;
        for model_inference in &model_inferences {
            if model_inference["system"].as_str().unwrap().trim()
                == "Return true if you are happy today!"
            {
                happy_count += 1;
            } else {
                assert!(model_inference["system"]
                    .as_str()
                    .unwrap()
                    .starts_with("You are an assistant tasked with re-ranking"));
            }
        }
        assert_eq!(happy_count, 3);
        assert_eq!(model_inferences.len(), 4);
    }
    assert_eq!(parsed_output.len(), 6);
}

#[tokio::test(flavor = "multi_thread")]
async fn run_evaluations_mixture_of_3() {
    init_tracing_for_tests();
    let clickhouse = get_clickhouse().await;
    let dataset_name = format!("extract_entities_0.8-{}", Uuid::now_v7());
    write_json_fixture_to_dataset(
        &PathBuf::from(&format!(
            "{}/../tensorzero-core/fixtures/datasets/json_datapoint_fixture.jsonl",
            std::env::var("CARGO_MANIFEST_DIR").unwrap()
        )),
        &HashMap::from([("extract_entities_0.8".to_string(), dataset_name.clone())]),
    )
    .await;
    let config_path = PathBuf::from(&format!(
        "{}/../tensorzero-core/tests/e2e/config/tensorzero.*.toml",
        std::env::var("CARGO_MANIFEST_DIR").unwrap()
    ));
    let evaluation_run_id = Uuid::now_v7();
    let args = Args {
        config_file: config_path,
        gateway_url: None,
        evaluation_name: "mixture_of_3".to_string(),
        dataset_name: dataset_name.clone(),
        variant_name: "gpt_4o_mini".to_string(),
        concurrency: 10,
        format: OutputFormat::Jsonl,
        inference_cache: CacheEnabledMode::Off,
        max_datapoints: None,
        precision_targets: vec![],
    };

    let mut output = Vec::new();
    run_evaluation(args, evaluation_run_id, &mut output)
        .await
        .unwrap();
    clickhouse_flush_async_insert(&clickhouse).await;
    sleep(Duration::from_secs(5)).await;
    let output_str = String::from_utf8(output).unwrap();
    let output_lines: Vec<&str> = output_str.lines().skip(1).collect();
    let mut parsed_output = Vec::new();
    for line in output_lines {
        let parsed: EvaluationUpdate =
            serde_json::from_str(line).expect("Each line should be valid JSON");
        let parsed = match parsed {
            EvaluationUpdate::Success(evaluation_info) => evaluation_info,
            EvaluationUpdate::Error(evaluation_error) => {
                panic!("evaluation error: {}", evaluation_error.message);
            }
            EvaluationUpdate::RunInfo(_) => continue,
        };
        assert!(parsed.evaluator_errors.is_empty());
        let inference_id = parsed.response.inference_id();
        let clickhouse_inference = select_json_inference_clickhouse(&clickhouse, inference_id)
            .await
            .unwrap();
        let parsed_response = match parsed.response.clone() {
            InferenceResponse::Json(json_response) => json_response,
            InferenceResponse::Chat(..) => panic!("Chat response not supported"),
        };
        let clickhouse_input: StoredInput =
            serde_json::from_str(clickhouse_inference["input"].as_str().unwrap()).unwrap();
        // Check the input to the inference is the same as the input to the datapoint
        assert_eq!(&clickhouse_input, parsed.datapoint.input());
        let clickhouse_output: JsonInferenceOutput =
            serde_json::from_str(clickhouse_inference["output"].as_str().unwrap()).unwrap();
        // Check the output to the inference is the same as the output in the response
        assert_eq!(clickhouse_output, parsed_response.output);
        // Check the inference is properly tagged
        assert_eq!(
            clickhouse_inference["tags"]["tensorzero::evaluation_run_id"],
            evaluation_run_id.to_string()
        );
        assert_eq!(
            clickhouse_inference["tags"]["tensorzero::datapoint_id"],
            parsed.datapoint.id().to_string()
        );
        assert_eq!(
            clickhouse_inference["tags"]["tensorzero::evaluation_name"],
            "mixture_of_3"
        );
        assert_eq!(
            clickhouse_inference["tags"]["tensorzero::dataset_name"],
            dataset_name
        );
        // Check boolean feedback was recorded
        let feedback = select_feedback_by_target_id_clickhouse(
            &clickhouse,
            "BooleanMetricFeedback",
            inference_id,
            None,
        )
        .await
        .unwrap();

        assert_eq!(
            feedback["metric_name"].as_str().unwrap(),
            "tensorzero::evaluation_name::mixture_of_3::evaluator_name::llm_judge_bool"
        );
        assert_eq!(
            feedback["value"],
            parsed.evaluations["llm_judge_bool"]
                .as_ref()
                .unwrap()
                .as_bool()
                .unwrap()
        );
        assert_eq!(
            feedback["tags"]["tensorzero::evaluation_run_id"],
            evaluation_run_id.to_string()
        );
        assert_eq!(
            feedback["tags"]["tensorzero::datapoint_id"],
            parsed.datapoint.id().to_string()
        );

        // Check bool feedback was recorded
        let feedback = select_feedback_by_target_id_clickhouse(
            &clickhouse,
            "BooleanMetricFeedback",
            inference_id,
            None,
        )
        .await
        .unwrap();

        assert_eq!(
            feedback["metric_name"].as_str().unwrap(),
            "tensorzero::evaluation_name::mixture_of_3::evaluator_name::llm_judge_bool"
        );
        assert_eq!(
            feedback["value"],
            parsed.evaluations["llm_judge_bool"]
                .as_ref()
                .unwrap()
                .as_bool()
                .unwrap()
        );
        assert_eq!(
            feedback["tags"]["tensorzero::evaluation_run_id"],
            evaluation_run_id.to_string()
        );
        assert_eq!(
            feedback["tags"]["tensorzero::datapoint_id"],
            parsed.datapoint.id().to_string()
        );
        assert_eq!(
            feedback["tags"]["tensorzero::evaluator_name"],
            "llm_judge_bool"
        );
        assert_eq!(
            feedback["tags"]["tensorzero::evaluation_name"],
            "mixture_of_3"
        );
        let evaluator_inference_id = Uuid::parse_str(
            feedback["tags"]["tensorzero::evaluator_inference_id"]
                .as_str()
                .unwrap(),
        )
        .unwrap();
        let evaluator_inference =
            select_json_inference_clickhouse(&clickhouse, evaluator_inference_id)
                .await
                .unwrap();
        assert_eq!(
            evaluator_inference["tags"]["tensorzero::evaluation_name"],
            "mixture_of_3"
        );
        parsed_output.push(parsed);

        // Select Model inferences for the evaluator inference id
        let model_inferences =
            select_model_inferences_clickhouse(&clickhouse, evaluator_inference_id)
                .await
                .unwrap();
        let mut happy_count = 0;
        for model_inference in &model_inferences {
            if model_inference["system"].as_str().unwrap().trim()
                == "Return true if you are happy today!"
            {
                happy_count += 1;
            } else {
                assert!(model_inference["system"]
                    .as_str()
                    .unwrap()
                    .starts_with("You have been provided with a set of responses from various"));
            }
        }
        assert_eq!(happy_count, 3);
        assert_eq!(model_inferences.len(), 4);
    }
    assert_eq!(parsed_output.len(), 6);
}

#[tokio::test(flavor = "multi_thread")]
async fn run_evaluations_dicl() {
    init_tracing_for_tests();
    let clickhouse = get_clickhouse().await;
    let dataset_name = format!("extract_entities_0.8-{}", Uuid::now_v7());
    write_json_fixture_to_dataset(
        &PathBuf::from(&format!(
            "{}/../tensorzero-core/fixtures/datasets/json_datapoint_fixture.jsonl",
            std::env::var("CARGO_MANIFEST_DIR").unwrap()
        )),
        &HashMap::from([("extract_entities_0.8".to_string(), dataset_name.clone())]),
    )
    .await;
    let config_path = PathBuf::from(&format!(
        "{}/../tensorzero-core/tests/e2e/config/tensorzero.*.toml",
        std::env::var("CARGO_MANIFEST_DIR").unwrap()
    ));
    let evaluation_run_id = Uuid::now_v7();
    let args = Args {
        config_file: config_path,
        gateway_url: None,
        evaluation_name: "dicl".to_string(),
        dataset_name: dataset_name.clone(),
        variant_name: "gpt_4o_mini".to_string(),
        concurrency: 10,
        format: OutputFormat::Jsonl,
        inference_cache: CacheEnabledMode::Off,
        max_datapoints: None,
        precision_targets: vec![],
    };

    let mut output = Vec::new();
    run_evaluation(args, evaluation_run_id, &mut output)
        .await
        .unwrap();
    clickhouse_flush_async_insert(&clickhouse).await;
    sleep(Duration::from_secs(5)).await;
    let output_str = String::from_utf8(output).unwrap();
    let output_lines: Vec<&str> = output_str.lines().skip(1).collect();
    let mut parsed_output = Vec::new();
    for line in output_lines {
        let parsed: EvaluationUpdate =
            serde_json::from_str(line).expect("Each line should be valid JSON");
        let parsed = match parsed {
            EvaluationUpdate::Success(evaluation_info) => evaluation_info,
            EvaluationUpdate::Error(evaluation_error) => {
                panic!("evaluation error: {}", evaluation_error.message);
            }
            EvaluationUpdate::RunInfo(_) => continue,
        };
        assert!(parsed.evaluator_errors.is_empty());
        let inference_id = parsed.response.inference_id();
        let clickhouse_inference = select_json_inference_clickhouse(&clickhouse, inference_id)
            .await
            .unwrap();
        let parsed_response = match parsed.response.clone() {
            InferenceResponse::Json(json_response) => json_response,
            InferenceResponse::Chat(..) => panic!("Chat response not supported"),
        };
        let clickhouse_input: StoredInput =
            serde_json::from_str(clickhouse_inference["input"].as_str().unwrap()).unwrap();
        // Check the input to the inference is the same as the input to the datapoint
        assert_eq!(&clickhouse_input, parsed.datapoint.input());
        let clickhouse_output: JsonInferenceOutput =
            serde_json::from_str(clickhouse_inference["output"].as_str().unwrap()).unwrap();
        // Check the output to the inference is the same as the output in the response
        assert_eq!(clickhouse_output, parsed_response.output);
        // Check the inference is properly tagged
        assert_eq!(
            clickhouse_inference["tags"]["tensorzero::evaluation_run_id"],
            evaluation_run_id.to_string()
        );
        assert_eq!(
            clickhouse_inference["tags"]["tensorzero::datapoint_id"],
            parsed.datapoint.id().to_string()
        );
        assert_eq!(
            clickhouse_inference["tags"]["tensorzero::evaluation_name"],
            "dicl"
        );
        assert_eq!(
            clickhouse_inference["tags"]["tensorzero::dataset_name"],
            dataset_name
        );
        // Check boolean feedback was recorded
        let feedback = select_feedback_by_target_id_clickhouse(
            &clickhouse,
            "BooleanMetricFeedback",
            inference_id,
            None,
        )
        .await
        .unwrap();

        assert_eq!(
            feedback["metric_name"].as_str().unwrap(),
            "tensorzero::evaluation_name::dicl::evaluator_name::llm_judge_bool"
        );
        assert_eq!(
            feedback["value"],
            parsed.evaluations["llm_judge_bool"]
                .as_ref()
                .unwrap()
                .as_bool()
                .unwrap()
        );
        assert_eq!(
            feedback["tags"]["tensorzero::evaluation_run_id"],
            evaluation_run_id.to_string()
        );
        assert_eq!(
            feedback["tags"]["tensorzero::datapoint_id"],
            parsed.datapoint.id().to_string()
        );

        // Check bool feedback was recorded
        let feedback = select_feedback_by_target_id_clickhouse(
            &clickhouse,
            "BooleanMetricFeedback",
            inference_id,
            None,
        )
        .await
        .unwrap();

        assert_eq!(
            feedback["metric_name"].as_str().unwrap(),
            "tensorzero::evaluation_name::dicl::evaluator_name::llm_judge_bool"
        );
        assert_eq!(
            feedback["value"],
            parsed.evaluations["llm_judge_bool"]
                .as_ref()
                .unwrap()
                .as_bool()
                .unwrap()
        );
        assert_eq!(
            feedback["tags"]["tensorzero::evaluation_run_id"],
            evaluation_run_id.to_string()
        );
        assert_eq!(
            feedback["tags"]["tensorzero::datapoint_id"],
            parsed.datapoint.id().to_string()
        );
        assert_eq!(
            feedback["tags"]["tensorzero::evaluator_name"],
            "llm_judge_bool"
        );
        assert_eq!(feedback["tags"]["tensorzero::evaluation_name"], "dicl");
        let evaluator_inference_id = Uuid::parse_str(
            feedback["tags"]["tensorzero::evaluator_inference_id"]
                .as_str()
                .unwrap(),
        )
        .unwrap();
        let evaluator_inference =
            select_json_inference_clickhouse(&clickhouse, evaluator_inference_id)
                .await
                .unwrap();
        assert_eq!(
            evaluator_inference["tags"]["tensorzero::evaluation_name"],
            "dicl"
        );
        parsed_output.push(parsed);

        // Select Model inferences for the evaluator inference id
        let model_inferences =
            select_model_inferences_clickhouse(&clickhouse, evaluator_inference_id)
                .await
                .unwrap();
        for model_inference in &model_inferences {
            match model_inference["model_name"].as_str().unwrap() {
                "openai::gpt-4o-mini" => {
                    let system = model_inference["system"].as_str().unwrap();
                    assert!(system.starts_with("You are tasked with learning by induction"));
                }
                "text-embedding-3-small" => {
                    assert!(model_inference["system"].is_null());
                    let messages = model_inference["input_messages"].as_str().unwrap();
                    // messages should be a json array of objects
                    assert!(messages.starts_with("[{"));
                }
                _ => {
                    panic!(
                        "Unknown model name: {}",
                        model_inference["model_name"].as_str().unwrap()
                    );
                }
            }
        }
        assert_eq!(model_inferences.len(), 2);
    }
    assert_eq!(parsed_output.len(), 6);
}

#[tokio::test(flavor = "multi_thread")]
async fn test_query_skips_staled_datapoints() {
    init_tracing_for_tests();
    let dataset_name = format!("exact_matches_empty-{}", Uuid::now_v7());
    let clickhouse = get_clickhouse().await;
    write_json_fixture_to_dataset(
        &PathBuf::from(&format!(
            "{}/../tensorzero-core/fixtures/datasets/json_datapoint_fixture.jsonl",
            std::env::var("CARGO_MANIFEST_DIR").unwrap()
        )),
        &HashMap::from([("exact_matches_empty".to_string(), dataset_name.clone())]),
    )
    .await;

    let config = get_config().await;

    #[expect(deprecated)]
    let request = ListDatapointsRequest {
        function_name: Some("extract_entities".to_string()),
        limit: Some(u32::MAX), // Get all datapoints
        page_size: None,       // deprecated but required
        offset: Some(0),
        filter: None,
    };
    let dataset = list_datapoints(&clickhouse, &config, dataset_name.clone(), request)
        .await
        .unwrap()
        .datapoints;

    // This ID should not be returned
    let staled_id = Uuid::parse_str("01957bbb-44a8-7490-bfe7-32f8ed2fc797").unwrap();
    let staled_datapoint = dataset.iter().find(|dp| dp.id() == staled_id);
    assert!(staled_datapoint.is_none());
    assert_eq!(dataset.len(), 21);
}

#[tokio::test(flavor = "multi_thread")]
async fn test_evaluation_with_dynamic_variant() {
    init_tracing_for_tests();
    let dataset_name = format!("good-haiku-data-dynamic-{}", Uuid::now_v7());
    let clickhouse = get_clickhouse().await;
    write_chat_fixture_to_dataset(
        &PathBuf::from(&format!(
            "{}/../tensorzero-core/fixtures/datasets/chat_datapoint_fixture.jsonl",
            std::env::var("CARGO_MANIFEST_DIR").unwrap()
        )),
        &HashMap::from([("good-haiku-data".to_string(), dataset_name.clone())]),
    )
    .await;

    let config_path = PathBuf::from(&format!(
        "{}/../tensorzero-core/tests/e2e/config/tensorzero.*.toml",
        std::env::var("CARGO_MANIFEST_DIR").unwrap()
    ));

    let tensorzero_client = ClientBuilder::new(ClientBuilderMode::EmbeddedGateway {
        config_file: Some(config_path.clone()),
        clickhouse_url: None,
        postgres_url: None,
        timeout: None,
        verify_credentials: true,
        allow_batch_writes: true,
    })
    .build()
    .await
    .unwrap();

    let config: Arc<Config> = match tensorzero_client.mode() {
        tensorzero_core::client::ClientMode::EmbeddedGateway { gateway, .. } => {
            gateway.handle.app_state.config.clone()
        }
        tensorzero_core::client::ClientMode::HTTPGateway(_) => {
            panic!("Expected EmbeddedGateway mode")
        }
    };

    // Create a dynamic variant with a simple configuration
    let dynamic_variant = UninitializedVariantInfo {
        inner: UninitializedVariantConfig::ChatCompletion(UninitializedChatCompletionConfig {
            model: "gpt-4o-mini".into(),
            weight: None,
            system_template: Some(ResolvedTomlPathData::new_fake_path(
                "test/system.minijinja".to_string(),
                "You are a helpful test assistant for dynamic variant testing.".to_string(),
            )),
            user_template: None,
            assistant_template: None,
            json_mode: None,
            temperature: None,
            max_tokens: None,
            seed: None,
            top_p: None,
            presence_penalty: None,
            frequency_penalty: None,
            ..Default::default()
        }),
        timeouts: None,
    };

    let evaluation_run_id = Uuid::now_v7();

    let core_args = EvaluationCoreArgs {
        tensorzero_client,
        clickhouse_client: clickhouse,
        config,
        dataset_name,
        variant: EvaluationVariant::Info(Box::new(dynamic_variant)),
        evaluation_name: "haiku_with_outputs".to_string(),
        evaluation_run_id,
        inference_cache: CacheEnabledMode::Off,
        concurrency: 2,
    };

    let result = run_evaluation_core_streaming(core_args, None, HashMap::new()).await;
    assert!(
        result.is_ok(),
        "Evaluation with dynamic variant should succeed"
    );

    let result = result.unwrap();
    assert!(result.run_info.num_datapoints > 0);
}

/// Tests that `run_evaluation_core_streaming` correctly respects the `max_datapoints` parameter.
#[tokio::test(flavor = "multi_thread")]
async fn test_max_datapoints_parameter() {
    init_tracing_for_tests();
    let clickhouse = get_clickhouse().await;
    let dataset_name = format!("extract_entities_max_datapoints-{}", Uuid::now_v7());
    let tensorzero_client = get_tensorzero_client().await;

    // Write 10 datapoints to the dataset
    write_json_fixture_to_dataset(
        &PathBuf::from(&format!(
            "{}/../tensorzero-core/fixtures/datasets/json_datapoint_fixture.jsonl",
            std::env::var("CARGO_MANIFEST_DIR").unwrap()
        )),
        &HashMap::from([("extract_entities_0.8".to_string(), dataset_name.clone())]),
    )
    .await;

<<<<<<< HEAD
    let config = Arc::new(
        Config::load_from_path_optional_verify_credentials(
            &tensorzero_core::config::ConfigFileGlob::new_from_path(&PathBuf::from(&format!(
                "{}/../tensorzero-core/tests/e2e/config/tensorzero.*.toml",
                std::env::var("CARGO_MANIFEST_DIR").unwrap()
            )))
            .unwrap(),
            false,
        )
        .await
        .unwrap()
        .dangerous_into_config_without_writing(),
    );
=======
    let config = get_config().await;
>>>>>>> 36c09ec0

    let evaluation_run_id = Uuid::now_v7();

    // Test with max_datapoints = 3 (should only process 3 datapoints)
    let core_args = EvaluationCoreArgs {
        tensorzero_client: tensorzero_client.clone(),
        clickhouse_client: clickhouse.clone(),
        config: config.clone(),
        dataset_name: dataset_name.clone(),
        variant: EvaluationVariant::Name("gpt_4o_mini".to_string()),
        evaluation_name: "entity_extraction".to_string(),
        evaluation_run_id,
        inference_cache: CacheEnabledMode::Off,
        concurrency: 2,
    };

    let max_datapoints = Some(3);
    let result = run_evaluation_core_streaming(core_args, max_datapoints, HashMap::new())
        .await
        .unwrap();

    // Verify that only 3 datapoints were processed
    assert_eq!(
        result.run_info.num_datapoints, 3,
        "max_datapoints should limit dataset to 3 datapoints"
    );

    // Consume the results to ensure all evaluations complete
    let mut receiver = result.receiver;
    let mut success_count = 0;
    while let Some(update) = receiver.recv().await {
        if matches!(update, EvaluationUpdate::Success(_)) {
            success_count += 1;
        }
    }

    assert_eq!(
        success_count, 3,
        "Should have exactly 3 successful evaluations"
    );
}

/// Tests that `run_evaluation_core_streaming` correctly implements adaptive stopping with precision targets
/// for multiple evaluators.
#[tokio::test(flavor = "multi_thread")]
async fn test_precision_targets_parameter() {
    init_tracing_for_tests();
    let clickhouse = get_clickhouse().await;
    let dataset_name = format!("good-haiku-data-precision-{}", Uuid::now_v7());
    let tensorzero_client = get_tensorzero_client().await;

    // Use existing chat fixture that has both outputs (for exact_match) and inputs (for LLM judge)
    write_chat_fixture_to_dataset(
        &PathBuf::from(&format!(
            "{}/../tensorzero-core/fixtures/datasets/chat_datapoint_fixture.jsonl",
            std::env::var("CARGO_MANIFEST_DIR").unwrap()
        )),
        &HashMap::from([("good-haiku-data".to_string(), dataset_name.clone())]),
    )
    .await;

<<<<<<< HEAD
    let config = Arc::new(
        Config::load_from_path_optional_verify_credentials(
            &tensorzero_core::config::ConfigFileGlob::new_from_path(&PathBuf::from(&format!(
                "{}/../tensorzero-core/tests/e2e/config/tensorzero.*.toml",
                std::env::var("CARGO_MANIFEST_DIR").unwrap()
            )))
            .unwrap(),
            false,
        )
        .await
        .unwrap()
        .dangerous_into_config_without_writing(),
    );
=======
    let config = get_config().await;
>>>>>>> 36c09ec0

    let evaluation_run_id = Uuid::now_v7();

    // Set precision targets for both evaluators
    // exact_match: CI half-width <= 0.10
    // topic_starts_with_f: CI half-width <= 0.13
    let mut precision_targets = HashMap::new();
    precision_targets.insert("exact_match".to_string(), 0.20);
    precision_targets.insert("topic_starts_with_f".to_string(), 0.13);

    let core_args = EvaluationCoreArgs {
        tensorzero_client: tensorzero_client.clone(),
        clickhouse_client: clickhouse.clone(),
        config: config.clone(),
        dataset_name: dataset_name.clone(),
        variant: EvaluationVariant::Name("gpt_4o_mini".to_string()),
        evaluation_name: "haiku_without_outputs".to_string(), // Has both exact_match and topic_starts_with_f
        evaluation_run_id,
        inference_cache: CacheEnabledMode::Off,
        concurrency: 5,
    };

    // Run with precision targets
    let result = run_evaluation_core_streaming(
        core_args,
        None, // No max_datapoints limit
        precision_targets.clone(),
    )
    .await
    .unwrap();

    // Consume results and track evaluations, computing statistics as we go
    let mut receiver = result.receiver;
    let mut exact_match_stats = PerEvaluatorStats::new(true); // Bernoulli evaluator (uses Wilson CI)
    let mut topic_stats = PerEvaluatorStats::new(false); // Treated as float evaluator (uses Wald CI)
    let mut total_datapoints = 0;

    while let Some(update) = receiver.recv().await {
        if let EvaluationUpdate::Success(info) = update {
            total_datapoints += 1;

            // Track exact_match values (boolean)
            if let Some(Some(serde_json::Value::Bool(b))) = info.evaluations.get("exact_match") {
                exact_match_stats.push(if *b { 1.0 } else { 0.0 });
            }

            // Track topic_starts_with_f values (boolean, but treated as float for testing Wald CI)
            if let Some(Some(serde_json::Value::Bool(b))) =
                info.evaluations.get("topic_starts_with_f")
            {
                topic_stats.push(if *b { 1.0 } else { 0.0 });
            }
        }
    }

    // Verify min_datapoints constraint (hardcoded to 20 in StoppingManager)
    assert!(
        total_datapoints >= 20,
        "Should process at least min_datapoints (20) datapoints, got {total_datapoints}"
    );

    // Verify that both evaluators achieved their precision targets
    let exact_match_ci = exact_match_stats.ci_half_width();
    let topic_ci = topic_stats.ci_half_width();

    // Assert that achieved precision is within limits
    assert!(
        exact_match_ci.is_some(),
        "exact_match should have computed CI half-width"
    );
    assert!(
        exact_match_ci.unwrap() <= precision_targets["exact_match"],
        "exact_match CI half-width {:.3} should be <= limit {:.3}",
        exact_match_ci.unwrap(),
        precision_targets["exact_match"]
    );

    assert!(
        topic_ci.is_some(),
        "topic_starts_with_f should have computed CI half-width"
    );
    assert!(
        topic_ci.unwrap() <= precision_targets["topic_starts_with_f"],
        "topic_starts_with_f CI half-width {:.3} should be <= limit {:.3}",
        topic_ci.unwrap(),
        precision_targets["topic_starts_with_f"]
    );
}

/// Tests that the CLI interface (`run_evaluation`) correctly respects the `max_datapoints` constraint.
#[tokio::test(flavor = "multi_thread")]
async fn test_cli_args_max_datapoints() {
    init_tracing_for_tests();
    let dataset_name = format!("good-haiku-data-cli-max-{}", Uuid::now_v7());
    write_chat_fixture_to_dataset(
        &PathBuf::from(&format!(
            "{}/../tensorzero-core/fixtures/datasets/chat_datapoint_fixture.jsonl",
            std::env::var("CARGO_MANIFEST_DIR").unwrap()
        )),
        &HashMap::from([("good-haiku-data".to_string(), dataset_name.clone())]),
    )
    .await;

    let config_path = PathBuf::from(&format!(
        "{}/../tensorzero-core/tests/e2e/config/tensorzero.*.toml",
        std::env::var("CARGO_MANIFEST_DIR").unwrap()
    ));
    let evaluation_run_id = Uuid::now_v7();

    // Test CLI Args with max_datapoints limit
    let args = Args {
        config_file: config_path,
        gateway_url: None,
        evaluation_name: "haiku_with_outputs".to_string(),
        dataset_name: dataset_name.clone(),
        variant_name: "gpt_4o_mini".to_string(),
        concurrency: 10,
        format: OutputFormat::Jsonl,
        inference_cache: CacheEnabledMode::Off,
        max_datapoints: Some(21),
        precision_targets: vec![],
    };

    let mut output = Vec::new();
    run_evaluation(args, evaluation_run_id, &mut output)
        .await
        .unwrap();

    // Parse output and verify max_datapoints constraint was respected
    let output_str = String::from_utf8(output).unwrap();
    let lines: Vec<&str> = output_str.lines().collect();

    // First line should be RunInfo
    let run_info: serde_json::Value = serde_json::from_str(lines[0]).unwrap();
    let num_datapoints = run_info["num_datapoints"].as_u64().unwrap() as usize;

    // Should be bounded between MIN_DATAPOINTS and max_datapoints (21)
    assert!(
        num_datapoints >= MIN_DATAPOINTS,
        "Should have at least MIN_DATAPOINTS ({MIN_DATAPOINTS}) inferences, got {num_datapoints}"
    );
    assert!(
        num_datapoints <= 21,
        "Should not exceed max_datapoints (20), got {num_datapoints}"
    );
}

/// Tests that the CLI interface (`run_evaluation`) correctly implements adaptive stopping with precision targets.
#[tokio::test(flavor = "multi_thread")]
async fn test_cli_args_precision_targets() {
    init_tracing_for_tests();
    let dataset_name = format!("good-haiku-data-cli-precision-{}", Uuid::now_v7());
    write_chat_fixture_to_dataset(
        &PathBuf::from(&format!(
            "{}/../tensorzero-core/fixtures/datasets/chat_datapoint_fixture.jsonl",
            std::env::var("CARGO_MANIFEST_DIR").unwrap()
        )),
        &HashMap::from([("good-haiku-data".to_string(), dataset_name.clone())]),
    )
    .await;

    let config_path = PathBuf::from(&format!(
        "{}/../tensorzero-core/tests/e2e/config/tensorzero.*.toml",
        std::env::var("CARGO_MANIFEST_DIR").unwrap()
    ));
    let evaluation_run_id = Uuid::now_v7();

    // Test CLI Args with precision_targets for adaptive stopping
    // Set a liberal precision target so the test completes quickly
    let args = Args {
        config_file: config_path,
        gateway_url: None,
        evaluation_name: "haiku_with_outputs".to_string(),
        dataset_name: dataset_name.clone(),
        variant_name: "gpt_4o_mini".to_string(),
        concurrency: 10,
        format: OutputFormat::Jsonl,
        inference_cache: CacheEnabledMode::Off,
        max_datapoints: None,
        precision_targets: vec![("exact_match".to_string(), 0.2)],
    };

    let mut output = Vec::new();
    run_evaluation(args, evaluation_run_id, &mut output)
        .await
        .unwrap();

    // Parse output and verify precision target was reached
    let output_str = String::from_utf8(output).unwrap();
    let lines: Vec<&str> = output_str.lines().collect();

    // First line should be RunInfo
    let run_info: serde_json::Value = serde_json::from_str(lines[0]).unwrap();
    let num_datapoints = run_info["num_datapoints"].as_u64().unwrap() as usize;

    // Collect evaluation results and compute CI half-width for exact_match
    let mut exact_match_values = Vec::new();
    for line in lines.iter().skip(1) {
        if let Ok(result) = serde_json::from_str::<serde_json::Value>(line) {
            // Each line (after the first) is a result with evaluations
            if let Some(exact_match) = result["evaluations"]["exact_match"].as_bool() {
                exact_match_values.push(if exact_match { 1.0 } else { 0.0 });
            }
        }
    }

    // Compute CI half-width
    let mut stats = PerEvaluatorStats::default();
    for value in exact_match_values {
        stats.push(value);
    }

    let ci_half_width = stats.ci_half_width();
    assert!(
        ci_half_width.is_some(),
        "Should have computed CI half-width for exact_match"
    );

    // Verify that the CI half-width meets the precision target
    let ci_half_width = ci_half_width.unwrap();
    assert!(
        ci_half_width <= 0.2,
        "CI half-width {ci_half_width:.3} should be <= precision target 0.2"
    );

    // Should have processed at least MIN_DATAPOINTS datapoints
    assert!(
        num_datapoints >= MIN_DATAPOINTS,
        "Should have at least MIN_DATAPOINTS ({MIN_DATAPOINTS}) inferences, got {num_datapoints}"
    );
}<|MERGE_RESOLUTION|>--- conflicted
+++ resolved
@@ -2352,23 +2352,7 @@
     )
     .await;
 
-<<<<<<< HEAD
-    let config = Arc::new(
-        Config::load_from_path_optional_verify_credentials(
-            &tensorzero_core::config::ConfigFileGlob::new_from_path(&PathBuf::from(&format!(
-                "{}/../tensorzero-core/tests/e2e/config/tensorzero.*.toml",
-                std::env::var("CARGO_MANIFEST_DIR").unwrap()
-            )))
-            .unwrap(),
-            false,
-        )
-        .await
-        .unwrap()
-        .dangerous_into_config_without_writing(),
-    );
-=======
     let config = get_config().await;
->>>>>>> 36c09ec0
 
     let evaluation_run_id = Uuid::now_v7();
 
@@ -2430,23 +2414,7 @@
     )
     .await;
 
-<<<<<<< HEAD
-    let config = Arc::new(
-        Config::load_from_path_optional_verify_credentials(
-            &tensorzero_core::config::ConfigFileGlob::new_from_path(&PathBuf::from(&format!(
-                "{}/../tensorzero-core/tests/e2e/config/tensorzero.*.toml",
-                std::env::var("CARGO_MANIFEST_DIR").unwrap()
-            )))
-            .unwrap(),
-            false,
-        )
-        .await
-        .unwrap()
-        .dangerous_into_config_without_writing(),
-    );
-=======
     let config = get_config().await;
->>>>>>> 36c09ec0
 
     let evaluation_run_id = Uuid::now_v7();
 
