--- conflicted
+++ resolved
@@ -38,8 +38,7 @@
     ClientBuilder, ClientBuilderMode, FeedbackParams, InferenceResponse, Role,
 };
 use tensorzero_core::config::{
-    path::ResolvedTomlPathData, Config, ConfigFileGlob, UninitializedVariantConfig,
-    UninitializedVariantInfo,
+    path::ResolvedTomlPathData, Config, UninitializedVariantConfig, UninitializedVariantInfo,
 };
 use tensorzero_core::variant::chat_completion::UninitializedChatCompletionConfig;
 use tensorzero_core::{
@@ -2491,16 +2490,7 @@
     )
     .await;
 
-    let config_path = PathBuf::from(&format!(
-        "{}/../tensorzero-core/tests/e2e/config/tensorzero.*.toml",
-        std::env::var("CARGO_MANIFEST_DIR").unwrap()
-    ));
-    let config = Config::load_from_path_optional_verify_credentials(
-        &ConfigFileGlob::new_from_path(&config_path).unwrap(),
-        false,
-    )
-    .await
-    .unwrap();
+    let config = get_config().await;
 
     #[expect(deprecated)]
     let request = ListDatapointsRequest {
@@ -2628,23 +2618,7 @@
     )
     .await;
 
-<<<<<<< HEAD
     let config = get_config().await;
-=======
-    let config = Arc::new(
-        Config::load_from_path_optional_verify_credentials(
-            &tensorzero_core::config::ConfigFileGlob::new_from_path(&PathBuf::from(&format!(
-                "{}/../tensorzero-core/tests/e2e/config/tensorzero.*.toml",
-                std::env::var("CARGO_MANIFEST_DIR").unwrap()
-            )))
-            .unwrap(),
-            false,
-        )
-        .await
-        .unwrap()
-        .config,
-    );
->>>>>>> f05cc7df
 
     let evaluation_run_id = Uuid::now_v7();
 
@@ -2707,23 +2681,7 @@
     )
     .await;
 
-<<<<<<< HEAD
     let config = get_config().await;
-=======
-    let config = Arc::new(
-        Config::load_from_path_optional_verify_credentials(
-            &tensorzero_core::config::ConfigFileGlob::new_from_path(&PathBuf::from(&format!(
-                "{}/../tensorzero-core/tests/e2e/config/tensorzero.*.toml",
-                std::env::var("CARGO_MANIFEST_DIR").unwrap()
-            )))
-            .unwrap(),
-            false,
-        )
-        .await
-        .unwrap()
-        .config,
-    );
->>>>>>> f05cc7df
 
     let evaluation_run_id = Uuid::now_v7();
 
