#![cfg_attr(
    test,
    allow(clippy::expect_used, clippy::unwrap_used, clippy::print_stdout)
)]
mod common;
use clap::Parser;
use evaluations::dataset::query_dataset;
use evaluations::evaluators::llm_judge::{run_llm_judge_evaluator, RunLLMJudgeEvaluatorParams};
use evaluations::stopping::MIN_DATAPOINTS;
use evaluations::Clients;
use serde_json::json;
use tensorzero_core::cache::CacheEnabledMode;
use tensorzero_core::client::input_handling::resolved_input_to_client_input;
use tensorzero_core::db::clickhouse::test_helpers::{
    select_inference_evaluation_human_feedback_clickhouse, select_model_inferences_clickhouse,
};
use tensorzero_core::endpoints::datasets::{StoredDatapoint, StoredJsonInferenceDatapoint};
use tensorzero_core::evaluations::{LLMJudgeConfig, LLMJudgeInputFormat, LLMJudgeOutputType};
use tensorzero_core::function::{FunctionConfig, FunctionConfigJson};
use tensorzero_core::inference::types::{
    StoredInput, StoredInputMessage, StoredInputMessageContent, Text,
};
use tokio::time::sleep;
use url::Url;

use crate::common::write_json_fixture_to_dataset;
use common::{get_tensorzero_client, write_chat_fixture_to_dataset};
use evaluations::{
    run_evaluation, run_evaluation_core_streaming,
    stats::{EvaluationUpdate, PerEvaluatorStats},
    Args, EvaluationCoreArgs, EvaluationVariant, OutputFormat,
};
use std::collections::HashMap;
use std::time::Duration;
use std::{path::PathBuf, sync::Arc};
use tensorzero_core::client::{
    ClientBuilder, ClientBuilderMode, FeedbackParams, InferenceResponse, Role,
};
use tensorzero_core::config::{
    path::ResolvedTomlPathData, Config, UninitializedVariantConfig, UninitializedVariantInfo,
};
use tensorzero_core::variant::chat_completion::UninitializedChatCompletionConfig;
use tensorzero_core::{
    db::clickhouse::test_helpers::{
        clickhouse_flush_async_insert, get_clickhouse, select_chat_inference_clickhouse,
        select_feedback_by_target_id_clickhouse, select_json_inference_clickhouse,
    },
    inference::types::{ContentBlockChatOutput, JsonInferenceOutput, Usage},
};
use tensorzero_core::{
    endpoints::{
        datasets::StoredChatInferenceDatapoint,
        inference::{ChatInferenceResponse, JsonInferenceResponse},
    },
    evaluations::{LLMJudgeIncludeConfig, LLMJudgeOptimize},
};
use uuid::Uuid;

pub fn init_tracing_for_tests() {
    tracing_subscriber::fmt().init();
}

#[tokio::test(flavor = "multi_thread")]
async fn run_evaluations_json() {
    init_tracing_for_tests();
    let clickhouse = get_clickhouse().await;
    let dataset_name = format!("extract_entities_0.8-{}", Uuid::now_v7());
    let tensorzero_client = get_tensorzero_client().await;
    write_json_fixture_to_dataset(
        &PathBuf::from(&format!(
            "{}/../tensorzero-core/fixtures/datasets/json_datapoint_fixture.jsonl",
            std::env::var("CARGO_MANIFEST_DIR").unwrap()
        )),
        &HashMap::from([("extract_entities_0.8".to_string(), dataset_name.clone())]),
    )
    .await;
    let config_path = PathBuf::from(&format!(
        "{}/../tensorzero-core/tests/e2e/config/tensorzero.*.toml",
        std::env::var("CARGO_MANIFEST_DIR").unwrap()
    ));
    let evaluation_run_id = Uuid::now_v7();
    let args = || Args {
        config_file: config_path.clone(),
        gateway_url: None,
        evaluation_name: "entity_extraction".to_string(),
        dataset_name: dataset_name.clone(),
        variant_name: "gpt_4o_mini".to_string(),
        concurrency: 10,
        format: OutputFormat::Jsonl,
        // This test relies on the cache (see below), so we need to enable it
        inference_cache: CacheEnabledMode::On,
        max_datapoints: None,
        precision_targets: vec![],
    };

    let mut output = Vec::new();
    run_evaluation(args(), evaluation_run_id, &mut output)
        .await
        .unwrap();
    clickhouse_flush_async_insert(&clickhouse).await;
    sleep(Duration::from_secs(5)).await;
    let output_str = String::from_utf8(output).unwrap();
    let output_lines: Vec<&str> = output_str.lines().skip(1).collect();
    let mut parsed_output = Vec::new();
    let mut total_sports = 0;
    let mut evaluator_inference_ids = HashMap::new();
    for line in output_lines {
        let parsed: EvaluationUpdate =
            serde_json::from_str(line).expect("Each line should be valid JSON");
        let parsed = match parsed {
            EvaluationUpdate::Success(evaluation_info) => evaluation_info,
            EvaluationUpdate::Error(evaluation_error) => {
                panic!("evaluation error: {}", evaluation_error.message);
            }
            EvaluationUpdate::RunInfo(_) => continue,
        };
        assert_eq!(parsed.evaluator_errors.len(), 1);
        let error = parsed.evaluator_errors.get("error").unwrap();
        assert!(error.contains("Dummy error in inference"));
        let inference_id = parsed.response.inference_id();
        let clickhouse_inference = select_json_inference_clickhouse(&clickhouse, inference_id)
            .await
            .unwrap();
        let parsed_response = match parsed.response.clone() {
            InferenceResponse::Json(json_response) => json_response,
            InferenceResponse::Chat(..) => panic!("Chat response not supported"),
        };
        let clickhouse_input: StoredInput =
            serde_json::from_str(clickhouse_inference["input"].as_str().unwrap()).unwrap();
        // Check the input to the inference is the same as the input to the datapoint
        assert_eq!(&clickhouse_input, parsed.datapoint.input());
        let clickhouse_output: JsonInferenceOutput =
            serde_json::from_str(clickhouse_inference["output"].as_str().unwrap()).unwrap();
        // Check the output to the inference is the same as the output in the response
        assert_eq!(clickhouse_output, parsed_response.output);
        // Check the inference is properly tagged
        assert_eq!(
            clickhouse_inference["tags"]["tensorzero::evaluation_run_id"],
            evaluation_run_id.to_string()
        );
        assert_eq!(
            clickhouse_inference["tags"]["tensorzero::datapoint_id"],
            parsed.datapoint.id().to_string()
        );
        assert_eq!(
            clickhouse_inference["tags"]["tensorzero::evaluation_name"],
            "entity_extraction"
        );
        assert_eq!(
            clickhouse_inference["tags"]["tensorzero::dataset_name"],
            dataset_name
        );
        // Check boolean feedback was recorded
        let feedback = select_feedback_by_target_id_clickhouse(
            &clickhouse,
            "BooleanMetricFeedback",
            inference_id,
            None,
        )
        .await
        .unwrap();

        assert_eq!(
            feedback["metric_name"].as_str().unwrap(),
            "tensorzero::evaluation_name::entity_extraction::evaluator_name::exact_match"
        );
        assert_eq!(
            feedback["value"],
            parsed.evaluations["exact_match"]
                .as_ref()
                .unwrap()
                .as_bool()
                .unwrap()
        );
        assert_eq!(
            feedback["tags"]["tensorzero::evaluation_run_id"],
            evaluation_run_id.to_string()
        );
        assert_eq!(
            feedback["tags"]["tensorzero::datapoint_id"],
            parsed.datapoint.id().to_string()
        );

        // Check float feedback was recorded
        let feedback = select_feedback_by_target_id_clickhouse(
            &clickhouse,
            "FloatMetricFeedback",
            inference_id,
            None,
        )
        .await
        .unwrap();

        assert_eq!(
            feedback["metric_name"].as_str().unwrap(),
            "tensorzero::evaluation_name::entity_extraction::evaluator_name::count_sports"
        );
        assert_eq!(
            feedback["value"],
            parsed.evaluations["count_sports"]
                .as_ref()
                .unwrap()
                .as_f64()
                .unwrap()
        );
        assert_eq!(
            feedback["tags"]["tensorzero::evaluation_run_id"],
            evaluation_run_id.to_string()
        );
        let datapoint_id = parsed.datapoint.id();
        assert_eq!(
            feedback["tags"]["tensorzero::datapoint_id"],
            datapoint_id.to_string()
        );
        assert_eq!(
            feedback["tags"]["tensorzero::evaluator_name"],
            "count_sports"
        );
        assert_eq!(
            feedback["tags"]["tensorzero::evaluation_name"],
            "entity_extraction"
        );
        assert!(feedback["tags"]
            .get("tensorzero::derived_from_human_feedback")
            .is_none());
        let evaluator_inference_id = Uuid::parse_str(
            feedback["tags"]["tensorzero::evaluator_inference_id"]
                .as_str()
                .unwrap(),
        )
        .unwrap();
        evaluator_inference_ids.insert(parsed.datapoint.id(), evaluator_inference_id);
        // The evaluator inference id should not be the same as the inference id
        assert_ne!(evaluator_inference_id, inference_id);
        // Send human feedback to the evaluator and overwrite the existing feedback
        let metric_name =
            "tensorzero::evaluation_name::entity_extraction::evaluator_name::count_sports";
        let human_feedback_payload = FeedbackParams {
            inference_id: Some(inference_id),
            metric_name: metric_name.to_string(),
            value: json!(0),
            internal: true,
            tags: HashMap::from([
                (
                    "tensorzero::datapoint_id".to_string(),
                    parsed.datapoint.id().to_string(),
                ),
                ("tensorzero::human_feedback".to_string(), "true".to_string()),
                (
                    "tensorzero::evaluator_inference_id".to_string(),
                    evaluator_inference_id.to_string(),
                ),
            ]),
            dryrun: Some(false),
            episode_id: None,
        };
        tensorzero_client
            .feedback(human_feedback_payload)
            .await
            .unwrap();
        let evaluator_inference =
            select_json_inference_clickhouse(&clickhouse, evaluator_inference_id)
                .await
                .unwrap();
        assert_eq!(
            evaluator_inference["tags"]["tensorzero::evaluation_name"],
            "entity_extraction"
        );
        total_sports += feedback["value"].as_f64().unwrap() as u32;
        parsed_output.push(parsed);
        // Sleep for 5s to make sure the feedback is recorded
        sleep(Duration::from_secs(5)).await;

        let human_feedback = select_inference_evaluation_human_feedback_clickhouse(
            &clickhouse,
            metric_name,
            datapoint_id,
            serde_json::to_string(&clickhouse_output).unwrap().as_str(),
        )
        .await
        .unwrap();
        assert_eq!(human_feedback.value, "0");
        assert_eq!(
            human_feedback.evaluator_inference_id,
            Some(evaluator_inference_id)
        );
    }
    assert_eq!(parsed_output.len(), 6);
    assert_eq!(total_sports, 3);
    sleep(Duration::from_secs(5)).await;

    // Check that the human feedback affects the next eval run results
    // Run the evaluation again but now it should read the human feedback that was sent
    let mut output = Vec::new();
    run_evaluation(args(), evaluation_run_id, &mut output)
        .await
        .unwrap();
    clickhouse_flush_async_insert(&clickhouse).await;
    sleep(Duration::from_secs(5)).await;
    let output_str = String::from_utf8(output).unwrap();
    let output_lines: Vec<&str> = output_str.lines().skip(1).collect();
    let mut total_sports = 0;
    for line in output_lines {
        let parsed: EvaluationUpdate =
            serde_json::from_str(line).expect("Each line should be valid JSON");
        let parsed = match parsed {
            EvaluationUpdate::Success(evaluation_info) => evaluation_info,
            EvaluationUpdate::Error(evaluation_error) => {
                panic!("evaluation error: {}", evaluation_error.message);
            }
            EvaluationUpdate::RunInfo(_) => continue,
        };
        let inference_id = parsed.response.inference_id();
        // We only check the total_topic_fs for the second run
        total_sports += parsed.evaluations["count_sports"]
            .as_ref()
            .unwrap()
            .as_f64()
            .unwrap() as u32;
        // Grab the feedback from ClickHouse for the second run and make sure it has the human feedback tag
        let clickhouse_feedback = select_feedback_by_target_id_clickhouse(
            &clickhouse,
            "FloatMetricFeedback",
            inference_id,
            None,
        )
        .await
        .unwrap();
        assert_eq!(
            clickhouse_feedback["tags"]["tensorzero::derived_from_human_feedback"],
            "true",
        );
        assert_eq!(
            clickhouse_feedback["tags"]["tensorzero::evaluator_inference_id"],
            evaluator_inference_ids[&parsed.datapoint.id()].to_string()
        );
    }
    assert_eq!(total_sports, 0);
}

#[tokio::test(flavor = "multi_thread")]
async fn run_exact_match_evaluation_chat() {
    init_tracing_for_tests();
    let dataset_name = format!("good-haiku-data-{}", Uuid::now_v7());
    let clickhouse = get_clickhouse().await;
    write_chat_fixture_to_dataset(
        &PathBuf::from(&format!(
            "{}/../tensorzero-core/fixtures/datasets/chat_datapoint_fixture.jsonl",
            std::env::var("CARGO_MANIFEST_DIR").unwrap()
        )),
        &HashMap::from([("good-haiku-data".to_string(), dataset_name.clone())]),
    )
    .await;
    let config_path = PathBuf::from(&format!(
        "{}/../tensorzero-core/tests/e2e/config/tensorzero.*.toml",
        std::env::var("CARGO_MANIFEST_DIR").unwrap()
    ));
    let evaluation_run_id = Uuid::now_v7();
    let args = Args {
        config_file: config_path,
        gateway_url: None,
        evaluation_name: "haiku_with_outputs".to_string(),
        dataset_name: dataset_name.clone(),
        variant_name: "gpt_4o_mini".to_string(),
        concurrency: 10,
        format: OutputFormat::Jsonl,
        inference_cache: CacheEnabledMode::Off,
        max_datapoints: None,
        precision_targets: vec![],
    };

    let mut output = Vec::new();
    run_evaluation(args, evaluation_run_id, &mut output)
        .await
        .unwrap();
    clickhouse_flush_async_insert(&clickhouse).await;
    sleep(Duration::from_secs(5)).await;
    let output_str = String::from_utf8(output).unwrap();
    let output_lines: Vec<&str> = output_str.lines().skip(1).collect();
    let mut parsed_output = Vec::new();
    for line in output_lines {
        let parsed: EvaluationUpdate =
            serde_json::from_str(line).expect("Each line should be valid JSON");
        let parsed = match parsed {
            EvaluationUpdate::Success(evaluation_info) => evaluation_info,
            EvaluationUpdate::Error(evaluation_error) => {
                panic!("evaluation error: {}", evaluation_error.message);
            }
            EvaluationUpdate::RunInfo(_) => continue,
        };
        assert!(parsed.evaluator_errors.is_empty());
        let inference_id = parsed.response.inference_id();
        let clickhouse_inference = select_chat_inference_clickhouse(&clickhouse, inference_id)
            .await
            .unwrap();
        let parsed_response = match parsed.response.clone() {
            InferenceResponse::Chat(chat_response) => chat_response,
            InferenceResponse::Json(..) => panic!("Json response not supported"),
        };
        let clickhouse_input: StoredInput =
            serde_json::from_str(clickhouse_inference["input"].as_str().unwrap()).unwrap();
        // Check the input to the inference is the same as the input to the datapoint
        assert_eq!(&clickhouse_input, parsed.datapoint.input());
        let clickhouse_output: Vec<ContentBlockChatOutput> =
            serde_json::from_str(clickhouse_inference["output"].as_str().unwrap()).unwrap();
        // Check the output to the inference is the same as the output in the response
        assert_eq!(clickhouse_output, parsed_response.content);
        // Check the inference is properly tagged
        assert_eq!(
            clickhouse_inference["tags"]["tensorzero::evaluation_run_id"],
            evaluation_run_id.to_string()
        );
        assert_eq!(
            clickhouse_inference["tags"]["tensorzero::datapoint_id"],
            parsed.datapoint.id().to_string()
        );
        assert_eq!(
            clickhouse_inference["tags"]["tensorzero::evaluation_name"],
            "haiku_with_outputs"
        );
        assert_eq!(
            clickhouse_inference["tags"]["tensorzero::dataset_name"],
            dataset_name
        );
        let clickhouse_feedback = select_feedback_by_target_id_clickhouse(
            &clickhouse,
            "BooleanMetricFeedback",
            inference_id,
            None,
        )
        .await
        .unwrap();
        assert_eq!(
            clickhouse_feedback["metric_name"].as_str().unwrap(),
            "tensorzero::evaluation_name::haiku_with_outputs::evaluator_name::exact_match"
        );
        assert_eq!(
            clickhouse_feedback["value"],
            parsed.evaluations["exact_match"]
                .as_ref()
                .unwrap()
                .as_bool()
                .unwrap()
        );
        assert_eq!(
            clickhouse_feedback["tags"]["tensorzero::evaluation_run_id"],
            evaluation_run_id.to_string()
        );
        assert_eq!(
            clickhouse_feedback["tags"]["tensorzero::datapoint_id"],
            parsed.datapoint.id().to_string()
        );
        assert_eq!(
            clickhouse_feedback["tags"]["tensorzero::evaluation_name"],
            "haiku_with_outputs"
        );
        assert_eq!(
            clickhouse_feedback["tags"]["tensorzero::evaluator_name"],
            "exact_match"
        );
        parsed_output.push(parsed);
    }
    assert_eq!(parsed_output.len(), 29);
}

#[tokio::test(flavor = "multi_thread")]
async fn run_llm_judge_evaluation_chat() {
    init_tracing_for_tests();
    let dataset_name = format!("good-haikus-no-output-{}", Uuid::now_v7());
    let clickhouse = get_clickhouse().await;
    write_chat_fixture_to_dataset(
        &PathBuf::from(&format!(
            "{}/../tensorzero-core/fixtures/datasets/chat_datapoint_fixture.jsonl",
            std::env::var("CARGO_MANIFEST_DIR").unwrap()
        )),
        &HashMap::from([("good-haikus-no-output".to_string(), dataset_name.clone())]),
    )
    .await;
    let config_path = PathBuf::from(&format!(
        "{}/../tensorzero-core/tests/e2e/config/tensorzero.*.toml",
        std::env::var("CARGO_MANIFEST_DIR").unwrap()
    ));
    let tensorzero_client = get_tensorzero_client().await;
    let evaluation_run_id = Uuid::now_v7();
    let args = || Args {
        config_file: config_path.clone(),
        gateway_url: None,
        dataset_name: dataset_name.clone(),
        evaluation_name: "haiku_without_outputs".to_string(),
        variant_name: "gpt_4o_mini".to_string(),
        concurrency: 10,
        format: OutputFormat::Jsonl,
        inference_cache: CacheEnabledMode::On,
        max_datapoints: None,
        precision_targets: vec![],
    };

    let mut output = Vec::new();
    run_evaluation(args(), evaluation_run_id, &mut output)
        .await
        .unwrap();
    clickhouse_flush_async_insert(&clickhouse).await;
    sleep(Duration::from_secs(5)).await;
    let output_str = String::from_utf8(output).unwrap();
    let output_lines: Vec<&str> = output_str.lines().skip(1).collect();
    let mut parsed_output = Vec::new();
    let mut total_topic_fs = 0;
    for line in output_lines {
        let parsed: EvaluationUpdate =
            serde_json::from_str(line).expect("Each line should be valid JSON");
        let parsed = match parsed {
            EvaluationUpdate::Success(evaluation_info) => evaluation_info,
            EvaluationUpdate::Error(evaluation_error) => {
                panic!("evaluation error: {}", evaluation_error.message);
            }
            EvaluationUpdate::RunInfo(_) => continue,
        };
        assert!(parsed.evaluator_errors.is_empty());
        let inference_id = parsed.response.inference_id();
        let clickhouse_inference = select_chat_inference_clickhouse(&clickhouse, inference_id)
            .await
            .unwrap();
        let parsed_response = match parsed.response.clone() {
            InferenceResponse::Chat(chat_response) => chat_response,
            InferenceResponse::Json(..) => panic!("Json response not supported"),
        };
        let clickhouse_input: StoredInput =
            serde_json::from_str(clickhouse_inference["input"].as_str().unwrap()).unwrap();
        // Check the input to the inference is the same as the input to the datapoint
        assert_eq!(&clickhouse_input, parsed.datapoint.input());
        let clickhouse_output: Vec<ContentBlockChatOutput> =
            serde_json::from_str(clickhouse_inference["output"].as_str().unwrap()).unwrap();
        // Check the output to the inference is the same as the output in the response
        assert_eq!(clickhouse_output, parsed_response.content);
        // Check the inference is properly tagged
        assert_eq!(
            clickhouse_inference["tags"]["tensorzero::evaluation_run_id"],
            evaluation_run_id.to_string()
        );
        assert_eq!(
            clickhouse_inference["tags"]["tensorzero::datapoint_id"],
            parsed.datapoint.id().to_string()
        );
        assert_eq!(
            clickhouse_inference["tags"]["tensorzero::evaluation_name"],
            "haiku_without_outputs"
        );

        // There should be no Float feedback for this evaluation
        assert!(select_feedback_by_target_id_clickhouse(
            &clickhouse,
            "FloatMetricFeedback",
            inference_id,
            None,
        )
        .await
        .is_none());
        // The exact match evaluation should have value None since there is no output in any of these
        assert!(parsed.evaluations["exact_match"].is_none());

        // There should be Boolean feedback for this evaluation
        let clickhouse_feedback = select_feedback_by_target_id_clickhouse(
            &clickhouse,
            "BooleanMetricFeedback",
            inference_id,
            None,
        )
        .await
        .unwrap();
        assert_eq!(
            clickhouse_feedback["metric_name"].as_str().unwrap(),
            "tensorzero::evaluation_name::haiku_without_outputs::evaluator_name::topic_starts_with_f"
        );
        assert_eq!(
            clickhouse_feedback["value"],
            parsed.evaluations["topic_starts_with_f"]
                .as_ref()
                .unwrap()
                .as_bool()
                .unwrap()
        );
        total_topic_fs += clickhouse_feedback["value"].as_bool().unwrap() as u32;
        assert_eq!(
            clickhouse_feedback["tags"]["tensorzero::evaluation_run_id"],
            evaluation_run_id.to_string()
        );
        assert_eq!(
            clickhouse_feedback["tags"]["tensorzero::datapoint_id"],
            parsed.datapoint.id().to_string()
        );
        assert_eq!(
            clickhouse_feedback["tags"]["tensorzero::evaluation_name"],
            "haiku_without_outputs"
        );
        assert_eq!(
            clickhouse_feedback["tags"]["tensorzero::evaluator_name"],
            "topic_starts_with_f"
        );
        assert!(clickhouse_feedback["tags"]
            .get("tensorzero::derived_from_human_feedback")
            .is_none());
        let evaluator_inference_id = Uuid::parse_str(
            clickhouse_feedback["tags"]["tensorzero::evaluator_inference_id"]
                .as_str()
                .unwrap(),
        )
        .unwrap();
        // Send human feedback to the evaluator and overwrite the existing feedback
        let human_feedback_payload = FeedbackParams {
            inference_id: Some(inference_id),
            metric_name: "tensorzero::evaluation_name::haiku_without_outputs::evaluator_name::topic_starts_with_f".to_string(),
            value: json!(false),
            internal: true,
            tags: HashMap::from([
                ("tensorzero::datapoint_id".to_string(), parsed.datapoint.id().to_string()),
                ("tensorzero::human_feedback".to_string(), "true".to_string()),
                (
                    "tensorzero::evaluator_inference_id".to_string(),
                    evaluator_inference_id.to_string(),
                ),
            ]),
            dryrun: Some(false),
            episode_id: None,
        };
        tensorzero_client
            .feedback(human_feedback_payload)
            .await
            .unwrap();

        let evaluator_inference =
            select_json_inference_clickhouse(&clickhouse, evaluator_inference_id)
                .await
                .unwrap();
        assert_eq!(
            evaluator_inference["tags"]["tensorzero::evaluation_name"],
            "haiku_without_outputs"
        );
        parsed_output.push(parsed);
    }
    assert_eq!(parsed_output.len(), 10);
    assert_eq!(total_topic_fs, 3);
    sleep(Duration::from_secs(5)).await;
    // Run the evaluation again but now it should read the human feedback that was sent
    let mut output = Vec::new();
    run_evaluation(args(), evaluation_run_id, &mut output)
        .await
        .unwrap();
    clickhouse_flush_async_insert(&clickhouse).await;
    sleep(Duration::from_secs(5)).await;
    let output_str = String::from_utf8(output).unwrap();
    let output_lines: Vec<&str> = output_str.lines().skip(1).collect();
    let mut total_topic_fs = 0;
    for line in output_lines {
        let parsed: EvaluationUpdate =
            serde_json::from_str(line).expect("Each line should be valid JSON");
        let parsed = match parsed {
            EvaluationUpdate::Success(evaluation_info) => evaluation_info,
            EvaluationUpdate::Error(evaluation_error) => {
                panic!("evaluation error: {}", evaluation_error.message);
            }
            EvaluationUpdate::RunInfo(_) => continue,
        };
        let inference_id = parsed.response.inference_id();
        // We only check the total_topic_fs for the second run
        total_topic_fs += parsed.evaluations["topic_starts_with_f"]
            .as_ref()
            .unwrap()
            .as_bool()
            .unwrap() as u32;
        // Grab the feedback from ClickHouse for the second run and make sure it has the human feedback tag
        let clickhouse_feedback = select_feedback_by_target_id_clickhouse(
            &clickhouse,
            "BooleanMetricFeedback",
            inference_id,
            None,
        )
        .await
        .unwrap();
        assert_eq!(
            clickhouse_feedback["tags"]["tensorzero::derived_from_human_feedback"],
            "true"
        );
    }
    assert_eq!(total_topic_fs, 0);
}

/// High level with this test is that the judge is actually just checking if the reference output matches the
/// generated output.
/// However, it takes an image and we verify that the image is actually used in the inference.
#[tokio::test(flavor = "multi_thread")]
async fn run_image_evaluation() {
    init_tracing_for_tests();
    let dataset_name = format!("baz-{}", Uuid::now_v7());
    let clickhouse = get_clickhouse().await;
    write_chat_fixture_to_dataset(
        &PathBuf::from(&format!(
            "{}/../tensorzero-core/fixtures/datasets/chat_datapoint_fixture.jsonl",
            std::env::var("CARGO_MANIFEST_DIR").unwrap()
        )),
        &HashMap::from([("baz".to_string(), dataset_name.clone())]),
    )
    .await;
    let config_path = PathBuf::from(&format!(
        "{}/../tensorzero-core/tests/e2e/config/tensorzero.*.toml",
        std::env::var("CARGO_MANIFEST_DIR").unwrap()
    ));
    let evaluation_run_id = Uuid::now_v7();
    let args = Args {
        config_file: config_path,
        gateway_url: None,
        dataset_name: dataset_name.clone(),
        evaluation_name: "images".to_string(),
        variant_name: "honest_answer".to_string(),
        concurrency: 10,
        format: OutputFormat::Jsonl,
        inference_cache: CacheEnabledMode::WriteOnly,
        max_datapoints: None,
        precision_targets: vec![],
    };

    let mut output = Vec::new();
    run_evaluation(args, evaluation_run_id, &mut output)
        .await
        .unwrap();
    clickhouse_flush_async_insert(&clickhouse).await;
    sleep(Duration::from_secs(5)).await;
    let output_str = String::from_utf8(output).unwrap();
    let output_lines: Vec<&str> = output_str.lines().skip(1).collect();
    let mut parsed_output = Vec::new();
    let mut total_honest_answers = 0;
    let mut total_matches_reference = 0;
    for line in output_lines {
        let parsed: EvaluationUpdate =
            serde_json::from_str(line).expect("Each line should be valid JSON");
        let parsed = match parsed {
            EvaluationUpdate::Success(evaluation_info) => evaluation_info,
            EvaluationUpdate::Error(evaluation_error) => {
                panic!("evaluation error: {}", evaluation_error.message);
            }
            EvaluationUpdate::RunInfo(_) => continue,
        };
        assert!(parsed.evaluator_errors.is_empty());
        let inference_id = parsed.response.inference_id();
        let clickhouse_inference = select_chat_inference_clickhouse(&clickhouse, inference_id)
            .await
            .unwrap();
        let parsed_response = match parsed.response.clone() {
            InferenceResponse::Chat(chat_response) => chat_response,
            InferenceResponse::Json(..) => panic!("Json response not supported"),
        };
        // Check the input to the inference parses as StoredInput
        let _clickhouse_input: StoredInput =
            serde_json::from_str(clickhouse_inference["input"].as_str().unwrap()).unwrap();
        // assert_eq!(&clickhouse_input, parsed.datapoint.input());
        let clickhouse_output: Vec<ContentBlockChatOutput> =
            serde_json::from_str(clickhouse_inference["output"].as_str().unwrap()).unwrap();
        // Check the output to the inference is the same as the output in the response
        assert_eq!(clickhouse_output, parsed_response.content);
        // Check the inference is properly tagged
        assert_eq!(
            clickhouse_inference["tags"]["tensorzero::evaluation_run_id"],
            evaluation_run_id.to_string()
        );
        assert_eq!(
            clickhouse_inference["tags"]["tensorzero::datapoint_id"],
            parsed.datapoint.id().to_string()
        );
        assert_eq!(
            clickhouse_inference["tags"]["tensorzero::evaluation_name"],
            "images"
        );

        // There should be no Float feedback for this evaluation
        assert!(select_feedback_by_target_id_clickhouse(
            &clickhouse,
            "FloatMetricFeedback",
            inference_id,
            None,
        )
        .await
        .is_none());
        // The exact match evaluation should fail
        assert!(!parsed.evaluations["exact_match"]
            .as_ref()
            .unwrap()
            .as_bool()
            .unwrap());

        // There should be Boolean feedback for honest answer
        let clickhouse_feedback = select_feedback_by_target_id_clickhouse(
            &clickhouse,
            "BooleanMetricFeedback",
            inference_id,
            Some("tensorzero::evaluation_name::images::evaluator_name::honest_answer"),
        )
        .await
        .unwrap();
        assert_eq!(
            clickhouse_feedback["metric_name"].as_str().unwrap(),
            "tensorzero::evaluation_name::images::evaluator_name::honest_answer"
        );
        assert_eq!(
            clickhouse_feedback["value"],
            parsed.evaluations["honest_answer"]
                .as_ref()
                .unwrap()
                .as_bool()
                .unwrap()
        );
        total_honest_answers += clickhouse_feedback["value"].as_bool().unwrap() as u32;
        assert_eq!(
            clickhouse_feedback["tags"]["tensorzero::evaluation_run_id"],
            evaluation_run_id.to_string()
        );
        assert_eq!(
            clickhouse_feedback["tags"]["tensorzero::datapoint_id"],
            parsed.datapoint.id().to_string()
        );
        assert_eq!(
            clickhouse_feedback["tags"]["tensorzero::evaluation_name"],
            "images"
        );
        assert_eq!(
            clickhouse_feedback["tags"]["tensorzero::evaluator_name"],
            "honest_answer"
        );
        let evaluator_inference_id = Uuid::parse_str(
            clickhouse_feedback["tags"]["tensorzero::evaluator_inference_id"]
                .as_str()
                .unwrap(),
        )
        .unwrap();
        let evaluator_inference =
            select_json_inference_clickhouse(&clickhouse, evaluator_inference_id)
                .await
                .unwrap();
        assert_eq!(
            evaluator_inference["tags"]["tensorzero::evaluation_name"],
            "images"
        );

        // There should be Boolean feedback for matches reference
        let clickhouse_feedback = select_feedback_by_target_id_clickhouse(
            &clickhouse,
            "BooleanMetricFeedback",
            inference_id,
            Some("tensorzero::evaluation_name::images::evaluator_name::matches_reference"),
        )
        .await
        .unwrap();
        assert_eq!(
            clickhouse_feedback["metric_name"].as_str().unwrap(),
            "tensorzero::evaluation_name::images::evaluator_name::matches_reference"
        );
        assert_eq!(
            clickhouse_feedback["value"],
            parsed.evaluations["matches_reference"]
                .as_ref()
                .unwrap()
                .as_bool()
                .unwrap()
        );
        total_matches_reference += clickhouse_feedback["value"].as_bool().unwrap() as u32;
        assert_eq!(
            clickhouse_feedback["tags"]["tensorzero::evaluation_run_id"],
            evaluation_run_id.to_string()
        );
        assert_eq!(
            clickhouse_feedback["tags"]["tensorzero::datapoint_id"],
            parsed.datapoint.id().to_string()
        );
        assert_eq!(
            clickhouse_feedback["tags"]["tensorzero::evaluation_name"],
            "images"
        );
        assert_eq!(
            clickhouse_feedback["tags"]["tensorzero::evaluator_name"],
            "matches_reference"
        );
        let evaluator_inference_id = Uuid::parse_str(
            clickhouse_feedback["tags"]["tensorzero::evaluator_inference_id"]
                .as_str()
                .unwrap(),
        )
        .unwrap();
        let evaluator_inference =
            select_json_inference_clickhouse(&clickhouse, evaluator_inference_id)
                .await
                .unwrap();
        assert_eq!(
            evaluator_inference["tags"]["tensorzero::evaluation_name"],
            "images"
        );
        let input = evaluator_inference["input"].as_str().unwrap();
        // Check that the input contains the image
        // Since we test image inputs other places, we can assume this worked as intended.
        assert!(input.contains("image/png"));

        parsed_output.push(parsed);
    }
    assert_eq!(parsed_output.len(), 2);
    assert_eq!(total_honest_answers, 2);
    // One of the reference outputs is a lie but this tells the truth
    assert_eq!(total_matches_reference, 1);
}

#[tokio::test(flavor = "multi_thread")]
async fn check_invalid_image_evaluation() {
    init_tracing_for_tests();
    let dataset_name = format!("baz-{}", Uuid::now_v7());
    let clickhouse = get_clickhouse().await;
    write_chat_fixture_to_dataset(
        &PathBuf::from(&format!(
            "{}/../tensorzero-core/fixtures/datasets/chat_datapoint_fixture.jsonl",
            std::env::var("CARGO_MANIFEST_DIR").unwrap()
        )),
        &HashMap::from([("baz".to_string(), dataset_name.clone())]),
    )
    .await;
    let config_path = PathBuf::from(&format!(
        "{}/../tensorzero-core/tests/e2e/config/tensorzero.*.toml",
        std::env::var("CARGO_MANIFEST_DIR").unwrap()
    ));
    let evaluation_run_id = Uuid::now_v7();
    let args = Args {
        config_file: config_path,
        gateway_url: None,
        dataset_name: dataset_name.clone(),
        evaluation_name: "bad_images".to_string(),
        variant_name: "honest_answer".to_string(),
        concurrency: 10,
        format: OutputFormat::Jsonl,
        inference_cache: CacheEnabledMode::Off,
        max_datapoints: None,
        precision_targets: vec![],
    };

    let mut output = Vec::new();
    run_evaluation(args, evaluation_run_id, &mut output)
        .await
        .unwrap();
    clickhouse_flush_async_insert(&clickhouse).await;
    sleep(Duration::from_secs(5)).await;
    let output_str = String::from_utf8(output).unwrap();
    let output_lines: Vec<&str> = output_str.lines().skip(1).collect();
    for line in output_lines {
        let parsed: EvaluationUpdate =
            serde_json::from_str(line).expect("Each line should be valid JSON");
        let parsed = match parsed {
            EvaluationUpdate::Success(evaluation_info) => evaluation_info,
            EvaluationUpdate::Error(evaluation_error) => {
                panic!("evaluation error: {}", evaluation_error.message);
            }
            EvaluationUpdate::RunInfo(_) => continue,
        };
        assert_eq!(parsed.evaluator_errors.len(), 1);
        let honest_answer_error = &parsed.evaluator_errors["honest_answer"];
        assert_eq!(honest_answer_error, "Image content not supported for LLM judge evaluations with `serialized` input format. If you want image evaluations, try the `messages` input format.");
        let inference_id = parsed.response.inference_id();
        let clickhouse_inference = select_chat_inference_clickhouse(&clickhouse, inference_id)
            .await
            .unwrap();
        let parsed_response = match parsed.response.clone() {
            InferenceResponse::Chat(chat_response) => chat_response,
            InferenceResponse::Json(..) => panic!("Json response not supported"),
        };
        // Check the input to the inference parses as StoreInput
        let _clickhouse_input: StoredInput =
            serde_json::from_str(clickhouse_inference["input"].as_str().unwrap()).unwrap();
        // assert_eq!(&clickhouse_input, parsed.datapoint.input());
        let clickhouse_output: Vec<ContentBlockChatOutput> =
            serde_json::from_str(clickhouse_inference["output"].as_str().unwrap()).unwrap();
        // Check the output to the inference is the same as the output in the response
        assert_eq!(clickhouse_output, parsed_response.content);
        // Check the inference is properly tagged
        assert_eq!(
            clickhouse_inference["tags"]["tensorzero::evaluation_run_id"],
            evaluation_run_id.to_string()
        );
        assert_eq!(
            clickhouse_inference["tags"]["tensorzero::datapoint_id"],
            parsed.datapoint.id().to_string()
        );
        assert_eq!(
            clickhouse_inference["tags"]["tensorzero::evaluation_name"],
            "bad_images"
        );

        // There should be no Float feedback for this evaluation
        assert!(select_feedback_by_target_id_clickhouse(
            &clickhouse,
            "FloatMetricFeedback",
            inference_id,
            None,
        )
        .await
        .is_none());

        // There should be no Boolean feedback for honest answer since it should have failed
        assert!(select_feedback_by_target_id_clickhouse(
            &clickhouse,
            "BooleanMetricFeedback",
            inference_id,
            Some("tensorzero::evaluation_name::images::evaluator_name::honest_answer"),
        )
        .await
        .is_none());
    }
}

#[tokio::test(flavor = "multi_thread")]
async fn run_llm_judge_evaluation_chat_pretty() {
    init_tracing_for_tests();
    let dataset_name = format!("good-haikus-no-output-{}", Uuid::now_v7());
    write_chat_fixture_to_dataset(
        &PathBuf::from(&format!(
            "{}/../tensorzero-core/fixtures/datasets/chat_datapoint_fixture.jsonl",
            std::env::var("CARGO_MANIFEST_DIR").unwrap()
        )),
        &HashMap::from([("good-haikus-no-output".to_string(), dataset_name.clone())]),
    )
    .await;
    let config_path = PathBuf::from(&format!(
        "{}/../tensorzero-core/tests/e2e/config/tensorzero.*.toml",
        std::env::var("CARGO_MANIFEST_DIR").unwrap()
    ));
    let evaluation_run_id = Uuid::now_v7();
    let args = Args {
        config_file: config_path,
        gateway_url: None,
        evaluation_name: "haiku_without_outputs".to_string(),
        dataset_name: dataset_name.clone(),
        variant_name: "gpt_4o_mini".to_string(),
        concurrency: 10,
        format: OutputFormat::Pretty,
        inference_cache: CacheEnabledMode::Off,
        max_datapoints: None,
        precision_targets: vec![],
    };

    let mut output = Vec::new();
    // Let's make sure this threshold passes and the output is reasonable
    run_evaluation(args, evaluation_run_id, &mut output)
        .await
        .unwrap();
    sleep(Duration::from_secs(5)).await;
    let output_str = String::from_utf8(output).unwrap();
    // Check for run info at the beginning
    assert!(output_str.contains("Run ID:"));
    assert!(output_str.contains("Number of datapoints:"));
    // Check for the expected evaluation results
    assert!(output_str.contains("topic_starts_with_f: 0.30 ± 0.14 (n=10)"));
    assert!(output_str.contains("exact_match: 0.00 ± 0.00 (n=0)"));
}

#[tokio::test(flavor = "multi_thread")]
async fn run_llm_judge_evaluation_json_pretty() {
    init_tracing_for_tests();
    let dataset_name = format!("extract_entities_0.8-{}", Uuid::now_v7());
    write_json_fixture_to_dataset(
        &PathBuf::from(&format!(
            "{}/../tensorzero-core/fixtures/datasets/json_datapoint_fixture.jsonl",
            std::env::var("CARGO_MANIFEST_DIR").unwrap()
        )),
        &HashMap::from([("extract_entities_0.8".to_string(), dataset_name.clone())]),
    )
    .await;
    let config_path = PathBuf::from(&format!(
        "{}/../tensorzero-core/tests/e2e/config/tensorzero.*.toml",
        std::env::var("CARGO_MANIFEST_DIR").unwrap()
    ));
    let evaluation_run_id = Uuid::now_v7();
    let args = Args {
        config_file: config_path,
        gateway_url: None,
        evaluation_name: "entity_extraction".to_string(),
        dataset_name: dataset_name.clone(),
        variant_name: "gpt_4o_mini".to_string(),
        concurrency: 10,
        format: OutputFormat::Pretty,
        inference_cache: CacheEnabledMode::Off,
        max_datapoints: None,
        precision_targets: vec![],
    };

    let mut output = Vec::new();
    // Let's make sure this threshold fails and the output is reasonable
    let err = run_evaluation(args, evaluation_run_id, &mut output)
        .await
        .unwrap_err();
    sleep(Duration::from_secs(5)).await;
    let output_str = String::from_utf8(output).unwrap();
    // Check for run info at the beginning
    assert!(output_str.contains("Run ID:"));
    assert!(output_str.contains("Number of datapoints:"));
    // Check for the expected evaluation results
    assert!(output_str.contains("count_sports: 0.50 ± 0.20 (n=6)"));
    // We don't assert the exact value here because it's not deterministic
    assert!(output_str.contains("exact_match: "));
    let err = err.to_string();
    assert!(err.contains("Failed cutoffs for evaluators:"));
    assert!(err.contains("exact_match (cutoff: 0.60, got: "));
}

#[tokio::test]
async fn test_parse_args() {
    // Test default values
    let args = Args::try_parse_from(["test"]).unwrap_err();
    assert!(args
        .to_string()
        .contains("the following required arguments were not provided:"));
    assert!(args
        .to_string()
        .contains("--evaluation-name <EVALUATION_NAME>"));
    assert!(args.to_string().contains("--dataset-name <DATASET_NAME>"));
    assert!(args.to_string().contains("--variant-name <VARIANT_NAME>"));

    // Test required arguments
    let args = Args::try_parse_from([
        "test",
        "--evaluation-name",
        "my-evaluation",
        "--variant-name",
        "my-variant",
        "--dataset-name",
        "my-dataset",
    ])
    .unwrap();
    assert_eq!(args.evaluation_name, "my-evaluation");
    assert_eq!(args.variant_name, "my-variant");
    assert_eq!(args.dataset_name, "my-dataset");
    assert_eq!(args.config_file, PathBuf::from("./config/tensorzero.toml"));
    assert_eq!(args.concurrency, 1);
    assert_eq!(args.gateway_url, None);
    assert_eq!(args.format, OutputFormat::Pretty);
    assert_eq!(args.inference_cache, CacheEnabledMode::On);

    // Test all arguments
    let args = Args::try_parse_from([
        "test",
        "--evaluation-name",
        "my-evaluation",
        "--dataset-name",
        "my-dataset",
        "--variant-name",
        "my-variant",
        "--config-file",
        "/path/to/config.toml",
        "--gateway-url",
        "http://localhost:8080",
        "--concurrency",
        "10",
        "--format",
        "jsonl",
        "--inference-cache",
        "write_only",
    ])
    .unwrap();
    assert_eq!(args.evaluation_name, "my-evaluation");
    assert_eq!(args.dataset_name, "my-dataset");
    assert_eq!(args.variant_name, "my-variant");
    assert_eq!(args.config_file, PathBuf::from("/path/to/config.toml"));
    assert_eq!(
        args.gateway_url,
        Some(Url::parse("http://localhost:8080/").unwrap())
    );
    assert_eq!(args.concurrency, 10);
    assert_eq!(args.format, OutputFormat::Jsonl);
    assert_eq!(args.inference_cache, CacheEnabledMode::WriteOnly);
    // Test invalid URL
    let args = Args::try_parse_from([
        "test",
        "--evaluation-name",
        "my-evaluation",
        "--variant-name",
        "my-variant",
        "--gateway-url",
        "not-a-url",
    ])
    .unwrap_err();
    assert!(args
        .to_string()
        .contains("invalid value 'not-a-url' for '--gateway-url <GATEWAY_URL>'"));

    // Test invalid format
    let args = Args::try_parse_from([
        "test",
        "--evaluation-name",
        "my-evaluation",
        "--variant-name",
        "my-variant",
        "--format",
        "invalid",
    ])
    .unwrap_err();
    assert!(args
        .to_string()
        .contains("invalid value 'invalid' for '--format <FORMAT>'"));
}

#[tokio::test]
async fn test_run_evaluation_binary() {
    // Compatibility with 'cargo nextest archive': https://nexte.st/docs/ci-features/archiving/#making-tests-relocatable
    let bin_path = std::env::var("NEXTEST_BIN_EXE_evaluations")
        .unwrap_or_else(|_| env!("CARGO_BIN_EXE_evaluations").to_string());
    println!("Running evaluations binary at {bin_path}");
    let output = std::process::Command::new(bin_path)
        .output()
        .expect("Failed to execute evaluations binary");
    let output_str = String::from_utf8(output.stdout).unwrap();
    assert!(output_str.is_empty());
    let stderr_str = String::from_utf8(output.stderr).unwrap();
    assert!(stderr_str.contains("the following required arguments were not provided:"));
}

#[tokio::test(flavor = "multi_thread")]
async fn run_evaluations_errors() {
    init_tracing_for_tests();
    let dataset_name = format!("extract_entities_0.8-{}", Uuid::now_v7());
    let clickhouse = get_clickhouse().await;
    write_json_fixture_to_dataset(
        &PathBuf::from(&format!(
            "{}/../tensorzero-core/fixtures/datasets/json_datapoint_fixture.jsonl",
            std::env::var("CARGO_MANIFEST_DIR").unwrap()
        )),
        &HashMap::from([("extract_entities_0.8".to_string(), dataset_name.clone())]),
    )
    .await;
    let config_path = PathBuf::from(&format!(
        "{}/../tensorzero-core/tests/e2e/config/tensorzero.*.toml",
        std::env::var("CARGO_MANIFEST_DIR").unwrap()
    ));
    let evaluation_run_id = Uuid::now_v7();
    let args = Args {
        config_file: config_path,
        gateway_url: None,
        evaluation_name: "entity_extraction".to_string(),
        dataset_name: dataset_name.clone(),
        variant_name: "dummy_error".to_string(),
        concurrency: 10,
        format: OutputFormat::Jsonl,
        inference_cache: CacheEnabledMode::Off,
        max_datapoints: None,
        precision_targets: vec![],
    };

    let mut output = Vec::new();
    run_evaluation(args, evaluation_run_id, &mut output)
        .await
        .unwrap();
    clickhouse_flush_async_insert(&clickhouse).await;
    sleep(Duration::from_secs(5)).await;
    let output_str = String::from_utf8(output).unwrap();
    let output_lines: Vec<&str> = output_str.lines().skip(1).collect();
    for line in output_lines {
        let parsed: EvaluationUpdate =
            serde_json::from_str(line).expect("Each line should be valid JSON");
        let error = match parsed {
            EvaluationUpdate::Success(evaluation_info) => panic!(
                "evaluation success shouldn't happen: {}",
                serde_json::to_string_pretty(&evaluation_info).unwrap()
            ),
            EvaluationUpdate::Error(evaluation_error) => evaluation_error,
            EvaluationUpdate::RunInfo(_) => continue,
        };
        assert!(error
            .message
            .contains("Error sending request to Dummy provider"));
    }
}

#[tokio::test(flavor = "multi_thread")]
async fn test_run_llm_judge_evaluator_chat() {
    init_tracing_for_tests();
    let tensorzero_client = ClientBuilder::new(ClientBuilderMode::EmbeddedGateway {
        config_file: Some(PathBuf::from(&format!(
            "{}/../tensorzero-core/tests/e2e/config/tensorzero.*.toml",
            std::env::var("CARGO_MANIFEST_DIR").unwrap()
        ))),
        clickhouse_url: None,
        postgres_url: None,
        timeout: None,
        verify_credentials: true,
        allow_batch_writes: true,
    })
    .build()
    .await
    .unwrap();
    let clients = Arc::new(Clients {
        tensorzero_client,
        clickhouse_client: get_clickhouse().await,
    });
    let inference_response = InferenceResponse::Chat(ChatInferenceResponse {
        content: vec![ContentBlockChatOutput::Text(Text {
            text: "Hello, world!".to_string(),
        })],
        original_response: None,
        finish_reason: None,
        episode_id: Uuid::now_v7(),
        inference_id: Uuid::now_v7(),
        usage: Usage {
            input_tokens: Some(0),
            output_tokens: Some(0),
        },
        variant_name: "test_variant".to_string(),
    });
    let datapoint = StoredDatapoint::Chat(StoredChatInferenceDatapoint {
        input: StoredInput {
            system: None,
            messages: vec![StoredInputMessage {
                role: Role::User,
                content: vec![StoredInputMessageContent::Text(Text {
                    text: "Hello, world!".to_string(),
                })],
            }],
        },
        auxiliary: String::new(),
        dataset_name: "test_dataset".to_string(),
        episode_id: Some(Uuid::now_v7()),
        id: Uuid::now_v7(),
        is_deleted: false,
        function_name: "test_function".to_string(),
        output: Some(vec![ContentBlockChatOutput::Text(Text {
            text: "Hello, world!".to_string(),
        })]),
        tags: None,
        tool_params: None,
        source_inference_id: None,
        staled_at: None,
        updated_at: "2025-10-13T20:17:36Z".to_string(),
        is_custom: true,
        name: None,
    });
    let llm_judge_config = LLMJudgeConfig {
        input_format: LLMJudgeInputFormat::Serialized,
        include: LLMJudgeIncludeConfig {
            reference_output: true,
        },
        optimize: LLMJudgeOptimize::Max,
        output_type: LLMJudgeOutputType::Boolean,
        cutoff: None,
        description: None,
    };
    let input = resolved_input_to_client_input(
        datapoint
            .input()
            .clone()
            .reresolve(&clients.tensorzero_client)
            .await
            .unwrap(),
    )
    .unwrap();
    let result = run_llm_judge_evaluator(RunLLMJudgeEvaluatorParams {
        inference_response: &inference_response,
        datapoint: &datapoint,
        clients: &clients,
        llm_judge_config: &llm_judge_config,
        evaluation_name: "test_evaluation",
        evaluator_name: "happy_bool",
        evaluation_run_id: Uuid::now_v7(),
        input: &input,
        inference_cache: CacheEnabledMode::Off,
    })
    .await
    .unwrap()
    .unwrap();
    assert_eq!(result.value, json!(true));

    let result = run_llm_judge_evaluator(RunLLMJudgeEvaluatorParams {
        inference_response: &inference_response,
        datapoint: &datapoint,
        clients: &clients,
        llm_judge_config: &llm_judge_config,
        evaluation_name: "test_evaluation",
        evaluator_name: "sad_bool",
        evaluation_run_id: Uuid::now_v7(),
        input: &input,
        inference_cache: CacheEnabledMode::Off,
    })
    .await
    .unwrap()
    .unwrap();
    assert_eq!(result.value, json!(false));

    let result = run_llm_judge_evaluator(RunLLMJudgeEvaluatorParams {
        inference_response: &inference_response,
        datapoint: &datapoint,
        clients: &clients,
        llm_judge_config: &llm_judge_config,
        evaluation_name: "test_evaluation",
        evaluator_name: "zero",
        evaluation_run_id: Uuid::now_v7(),
        input: &input,
        inference_cache: CacheEnabledMode::Off,
    })
    .await
    .unwrap()
    .unwrap();
    assert_eq!(result.value, json!(0));

    let result = run_llm_judge_evaluator(RunLLMJudgeEvaluatorParams {
        inference_response: &inference_response,
        datapoint: &datapoint,
        clients: &clients,
        llm_judge_config: &llm_judge_config,
        evaluation_name: "test_evaluation",
        evaluator_name: "one",
        evaluation_run_id: Uuid::now_v7(),
        input: &input,
        inference_cache: CacheEnabledMode::Off,
    })
    .await
    .unwrap()
    .unwrap();
    assert_eq!(result.value, json!(1));

    // Try without output
    let datapoint = StoredDatapoint::Chat(StoredChatInferenceDatapoint {
        input: StoredInput {
            system: None,
            messages: vec![StoredInputMessage {
                role: Role::User,
                content: vec![StoredInputMessageContent::Text(Text {
                    text: "Hello, world!".to_string(),
                })],
            }],
        },
        auxiliary: String::new(),
        dataset_name: "test_dataset".to_string(),
        episode_id: Some(Uuid::now_v7()),
        id: Uuid::now_v7(),
        is_deleted: false,
        function_name: "test_function".to_string(),
        output: None,
        tags: None,
        tool_params: None,
        source_inference_id: None,
        staled_at: None,
        updated_at: "2025-10-13T20:17:36Z".to_string(),
        is_custom: true,
        name: None,
    });

    let result = run_llm_judge_evaluator(RunLLMJudgeEvaluatorParams {
        inference_response: &inference_response,
        datapoint: &datapoint,
        clients: &clients,
        llm_judge_config: &llm_judge_config,
        evaluation_name: "test_evaluation",
        evaluator_name: "happy_bool",
        evaluation_run_id: Uuid::now_v7(),
        input: &input,
        inference_cache: CacheEnabledMode::Off,
    })
    .await
    .unwrap();
    assert!(result.is_none());
}

#[tokio::test(flavor = "multi_thread")]
async fn test_run_llm_judge_evaluator_json() {
    init_tracing_for_tests();
    let tensorzero_client = get_tensorzero_client().await;
    let clients = Arc::new(Clients {
        tensorzero_client,
        clickhouse_client: get_clickhouse().await,
    });
    let inference_response = InferenceResponse::Json(JsonInferenceResponse {
        output: JsonInferenceOutput {
            parsed: Some(json!({"answer": "LeBron James"})),
            raw: Some("{\"answer\": \"LeBron James\"}".to_string()),
        },
        original_response: None,
        finish_reason: None,
        episode_id: Uuid::now_v7(),
        inference_id: Uuid::now_v7(),
        usage: Usage {
            input_tokens: Some(0),
            output_tokens: Some(0),
        },
        variant_name: "test_variant".to_string(),
    });
    let datapoint = StoredDatapoint::Json(StoredJsonInferenceDatapoint {
        input: StoredInput {
            system: None,
            messages: vec![StoredInputMessage {
                role: Role::User,
                content: vec![StoredInputMessageContent::Text(Text {
                    text: "Hello, world!".to_string(),
                })],
            }],
        },
        auxiliary: String::new(),
        dataset_name: "test_dataset".to_string(),
        episode_id: Some(Uuid::now_v7()),
        id: Uuid::now_v7(),
        is_deleted: false,
        function_name: "test_function".to_string(),
        output: Some(JsonInferenceOutput {
            parsed: Some(json!({"answer": "LeBron James"})),
            raw: Some("{\"answer\": \"LeBron James\"}".to_string()),
        }),
        output_schema: json!({"answer": "string"}),
        tags: None,
        source_inference_id: None,
        staled_at: None,
        updated_at: "2025-10-13T20:17:36Z".to_string(),
        is_custom: true,
        name: None,
    });
    let llm_judge_config = LLMJudgeConfig {
        input_format: LLMJudgeInputFormat::Serialized,
        include: LLMJudgeIncludeConfig {
            reference_output: true,
        },
        optimize: LLMJudgeOptimize::Max,
        output_type: LLMJudgeOutputType::Boolean,
        cutoff: None,
        description: None,
    };
    let input = resolved_input_to_client_input(
        datapoint
            .input()
            .clone()
            .reresolve(&clients.tensorzero_client)
            .await
            .unwrap(),
    )
    .unwrap();
    let result = run_llm_judge_evaluator(RunLLMJudgeEvaluatorParams {
        inference_response: &inference_response,
        datapoint: &datapoint,
        clients: &clients,
        llm_judge_config: &llm_judge_config,
        evaluation_name: "test_evaluation",
        evaluator_name: "happy_bool",
        evaluation_run_id: Uuid::now_v7(),
        input: &input,
        inference_cache: CacheEnabledMode::Off,
    })
    .await
    .unwrap()
    .unwrap();
    assert_eq!(result.value, json!(true));

    let result = run_llm_judge_evaluator(RunLLMJudgeEvaluatorParams {
        inference_response: &inference_response,
        datapoint: &datapoint,
        clients: &clients,
        llm_judge_config: &llm_judge_config,
        evaluation_name: "test_evaluation",
        evaluator_name: "sad_bool",
        evaluation_run_id: Uuid::now_v7(),
        input: &input,
        inference_cache: CacheEnabledMode::Off,
    })
    .await
    .unwrap()
    .unwrap();
    assert_eq!(result.value, json!(false));

    let result = run_llm_judge_evaluator(RunLLMJudgeEvaluatorParams {
        inference_response: &inference_response,
        datapoint: &datapoint,
        clients: &clients,
        llm_judge_config: &llm_judge_config,
        evaluation_name: "test_evaluation",
        evaluator_name: "zero",
        evaluation_run_id: Uuid::now_v7(),
        input: &input,
        inference_cache: CacheEnabledMode::Off,
    })
    .await
    .unwrap()
    .unwrap();
    assert_eq!(result.value, json!(0));

    let result = run_llm_judge_evaluator(RunLLMJudgeEvaluatorParams {
        inference_response: &inference_response,
        datapoint: &datapoint,
        clients: &clients,
        llm_judge_config: &llm_judge_config,
        evaluation_name: "test_evaluation",
        evaluator_name: "one",
        evaluation_run_id: Uuid::now_v7(),
        input: &input,
        inference_cache: CacheEnabledMode::Off,
    })
    .await
    .unwrap()
    .unwrap();
    assert_eq!(result.value, json!(1));

    // Try without output
    let datapoint = StoredDatapoint::Chat(StoredChatInferenceDatapoint {
        input: StoredInput {
            system: None,
            messages: vec![StoredInputMessage {
                role: Role::User,
                content: vec![StoredInputMessageContent::Text(Text {
                    text: "Hello, world!".to_string(),
                })],
            }],
        },
        auxiliary: String::new(),
        dataset_name: "test_dataset".to_string(),
        episode_id: Some(Uuid::now_v7()),
        id: Uuid::now_v7(),
        is_deleted: false,
        function_name: "test_function".to_string(),
        output: None,
        tags: None,
        tool_params: None,
        source_inference_id: None,
        staled_at: None,
        updated_at: "2025-10-13T20:17:36Z".to_string(),
        is_custom: true,
        name: None,
    });

    let result = run_llm_judge_evaluator(RunLLMJudgeEvaluatorParams {
        inference_response: &inference_response,
        datapoint: &datapoint,
        clients: &clients,
        llm_judge_config: &llm_judge_config,
        evaluation_name: "test_evaluation",
        evaluator_name: "happy_bool",
        evaluation_run_id: Uuid::now_v7(),
        input: &input,
        inference_cache: CacheEnabledMode::Off,
    })
    .await
    .unwrap();
    assert!(result.is_none());
}

#[tokio::test(flavor = "multi_thread")]
async fn run_evaluations_best_of_3() {
    init_tracing_for_tests();
    let dataset_name = format!("extract_entities_0.8-{}", Uuid::now_v7());
    let clickhouse = get_clickhouse().await;
    write_json_fixture_to_dataset(
        &PathBuf::from(&format!(
            "{}/../tensorzero-core/fixtures/datasets/json_datapoint_fixture.jsonl",
            std::env::var("CARGO_MANIFEST_DIR").unwrap()
        )),
        &HashMap::from([("extract_entities_0.8".to_string(), dataset_name.clone())]),
    )
    .await;
    let config_path = PathBuf::from(&format!(
        "{}/../tensorzero-core/tests/e2e/config/tensorzero.*.toml",
        std::env::var("CARGO_MANIFEST_DIR").unwrap()
    ));
    let evaluation_run_id = Uuid::now_v7();
    let args = Args {
        config_file: config_path,
        gateway_url: None,
        evaluation_name: "best_of_3".to_string(),
        dataset_name: dataset_name.clone(),
        variant_name: "gpt_4o_mini".to_string(),
        concurrency: 10,
        format: OutputFormat::Jsonl,
        inference_cache: CacheEnabledMode::Off,
        max_datapoints: None,
        precision_targets: vec![],
    };

    let mut output = Vec::new();
    run_evaluation(args, evaluation_run_id, &mut output)
        .await
        .unwrap();
    clickhouse_flush_async_insert(&clickhouse).await;
    sleep(Duration::from_secs(5)).await;
    let output_str = String::from_utf8(output).unwrap();
    let output_lines: Vec<&str> = output_str.lines().skip(1).collect();
    let mut parsed_output = Vec::new();
    for line in output_lines {
        let parsed: EvaluationUpdate =
            serde_json::from_str(line).expect("Each line should be valid JSON");
        let parsed = match parsed {
            EvaluationUpdate::Success(evaluation_info) => evaluation_info,
            EvaluationUpdate::Error(evaluation_error) => {
                panic!("evaluation error: {}", evaluation_error.message);
            }
            EvaluationUpdate::RunInfo(_) => continue,
        };
        assert!(parsed.evaluator_errors.is_empty());
        let inference_id = parsed.response.inference_id();
        let clickhouse_inference = select_json_inference_clickhouse(&clickhouse, inference_id)
            .await
            .unwrap();
        let parsed_response = match parsed.response.clone() {
            InferenceResponse::Json(json_response) => json_response,
            InferenceResponse::Chat(..) => panic!("Chat response not supported"),
        };
        let clickhouse_input: StoredInput =
            serde_json::from_str(clickhouse_inference["input"].as_str().unwrap()).unwrap();
        // Check the input to the inference is the same as the input to the datapoint
        assert_eq!(&clickhouse_input, parsed.datapoint.input());
        let clickhouse_output: JsonInferenceOutput =
            serde_json::from_str(clickhouse_inference["output"].as_str().unwrap()).unwrap();
        // Check the output to the inference is the same as the output in the response
        assert_eq!(clickhouse_output, parsed_response.output);
        // Check the inference is properly tagged
        assert_eq!(
            clickhouse_inference["tags"]["tensorzero::evaluation_run_id"],
            evaluation_run_id.to_string()
        );
        assert_eq!(
            clickhouse_inference["tags"]["tensorzero::datapoint_id"],
            parsed.datapoint.id().to_string()
        );
        assert_eq!(
            clickhouse_inference["tags"]["tensorzero::evaluation_name"],
            "best_of_3"
        );
        assert_eq!(
            clickhouse_inference["tags"]["tensorzero::dataset_name"],
            dataset_name
        );
        // Check boolean feedback was recorded
        let feedback = select_feedback_by_target_id_clickhouse(
            &clickhouse,
            "BooleanMetricFeedback",
            inference_id,
            None,
        )
        .await
        .unwrap();

        assert_eq!(
            feedback["metric_name"].as_str().unwrap(),
            "tensorzero::evaluation_name::best_of_3::evaluator_name::llm_judge_bool"
        );
        assert_eq!(
            feedback["value"],
            parsed.evaluations["llm_judge_bool"]
                .as_ref()
                .unwrap()
                .as_bool()
                .unwrap()
        );
        assert_eq!(
            feedback["tags"]["tensorzero::evaluation_run_id"],
            evaluation_run_id.to_string()
        );
        assert_eq!(
            feedback["tags"]["tensorzero::datapoint_id"],
            parsed.datapoint.id().to_string()
        );

        // Check bool feedback was recorded
        let feedback = select_feedback_by_target_id_clickhouse(
            &clickhouse,
            "BooleanMetricFeedback",
            inference_id,
            None,
        )
        .await
        .unwrap();

        assert_eq!(
            feedback["metric_name"].as_str().unwrap(),
            "tensorzero::evaluation_name::best_of_3::evaluator_name::llm_judge_bool"
        );
        assert_eq!(
            feedback["value"],
            parsed.evaluations["llm_judge_bool"]
                .as_ref()
                .unwrap()
                .as_bool()
                .unwrap()
        );
        assert_eq!(
            feedback["tags"]["tensorzero::evaluation_run_id"],
            evaluation_run_id.to_string()
        );
        assert_eq!(
            feedback["tags"]["tensorzero::datapoint_id"],
            parsed.datapoint.id().to_string()
        );
        assert_eq!(
            feedback["tags"]["tensorzero::evaluator_name"],
            "llm_judge_bool"
        );
        assert_eq!(feedback["tags"]["tensorzero::evaluation_name"], "best_of_3");
        let evaluator_inference_id = Uuid::parse_str(
            feedback["tags"]["tensorzero::evaluator_inference_id"]
                .as_str()
                .unwrap(),
        )
        .unwrap();
        let evaluator_inference =
            select_json_inference_clickhouse(&clickhouse, evaluator_inference_id)
                .await
                .unwrap();
        assert_eq!(
            evaluator_inference["tags"]["tensorzero::evaluation_name"],
            "best_of_3"
        );
        parsed_output.push(parsed);

        // Select Model inferences for the evaluator inference id
        let model_inferences =
            select_model_inferences_clickhouse(&clickhouse, evaluator_inference_id)
                .await
                .unwrap();
        let mut happy_count = 0;
        for model_inference in &model_inferences {
            if model_inference["system"].as_str().unwrap().trim()
                == "Return true if you are happy today!"
            {
                happy_count += 1;
            } else {
                assert!(model_inference["system"]
                    .as_str()
                    .unwrap()
                    .starts_with("You are an assistant tasked with re-ranking"));
            }
        }
        assert_eq!(happy_count, 3);
        assert_eq!(model_inferences.len(), 4);
    }
    assert_eq!(parsed_output.len(), 6);
}

#[tokio::test(flavor = "multi_thread")]
async fn run_evaluations_mixture_of_3() {
    init_tracing_for_tests();
    let clickhouse = get_clickhouse().await;
    let dataset_name = format!("extract_entities_0.8-{}", Uuid::now_v7());
    write_json_fixture_to_dataset(
        &PathBuf::from(&format!(
            "{}/../tensorzero-core/fixtures/datasets/json_datapoint_fixture.jsonl",
            std::env::var("CARGO_MANIFEST_DIR").unwrap()
        )),
        &HashMap::from([("extract_entities_0.8".to_string(), dataset_name.clone())]),
    )
    .await;
    let config_path = PathBuf::from(&format!(
        "{}/../tensorzero-core/tests/e2e/config/tensorzero.*.toml",
        std::env::var("CARGO_MANIFEST_DIR").unwrap()
    ));
    let evaluation_run_id = Uuid::now_v7();
    let args = Args {
        config_file: config_path,
        gateway_url: None,
        evaluation_name: "mixture_of_3".to_string(),
        dataset_name: dataset_name.clone(),
        variant_name: "gpt_4o_mini".to_string(),
        concurrency: 10,
        format: OutputFormat::Jsonl,
        inference_cache: CacheEnabledMode::Off,
        max_datapoints: None,
        precision_targets: vec![],
    };

    let mut output = Vec::new();
    run_evaluation(args, evaluation_run_id, &mut output)
        .await
        .unwrap();
    clickhouse_flush_async_insert(&clickhouse).await;
    sleep(Duration::from_secs(5)).await;
    let output_str = String::from_utf8(output).unwrap();
    let output_lines: Vec<&str> = output_str.lines().skip(1).collect();
    let mut parsed_output = Vec::new();
    for line in output_lines {
        let parsed: EvaluationUpdate =
            serde_json::from_str(line).expect("Each line should be valid JSON");
        let parsed = match parsed {
            EvaluationUpdate::Success(evaluation_info) => evaluation_info,
            EvaluationUpdate::Error(evaluation_error) => {
                panic!("evaluation error: {}", evaluation_error.message);
            }
            EvaluationUpdate::RunInfo(_) => continue,
        };
        assert!(parsed.evaluator_errors.is_empty());
        let inference_id = parsed.response.inference_id();
        let clickhouse_inference = select_json_inference_clickhouse(&clickhouse, inference_id)
            .await
            .unwrap();
        let parsed_response = match parsed.response.clone() {
            InferenceResponse::Json(json_response) => json_response,
            InferenceResponse::Chat(..) => panic!("Chat response not supported"),
        };
        let clickhouse_input: StoredInput =
            serde_json::from_str(clickhouse_inference["input"].as_str().unwrap()).unwrap();
        // Check the input to the inference is the same as the input to the datapoint
        assert_eq!(&clickhouse_input, parsed.datapoint.input());
        let clickhouse_output: JsonInferenceOutput =
            serde_json::from_str(clickhouse_inference["output"].as_str().unwrap()).unwrap();
        // Check the output to the inference is the same as the output in the response
        assert_eq!(clickhouse_output, parsed_response.output);
        // Check the inference is properly tagged
        assert_eq!(
            clickhouse_inference["tags"]["tensorzero::evaluation_run_id"],
            evaluation_run_id.to_string()
        );
        assert_eq!(
            clickhouse_inference["tags"]["tensorzero::datapoint_id"],
            parsed.datapoint.id().to_string()
        );
        assert_eq!(
            clickhouse_inference["tags"]["tensorzero::evaluation_name"],
            "mixture_of_3"
        );
        assert_eq!(
            clickhouse_inference["tags"]["tensorzero::dataset_name"],
            dataset_name
        );
        // Check boolean feedback was recorded
        let feedback = select_feedback_by_target_id_clickhouse(
            &clickhouse,
            "BooleanMetricFeedback",
            inference_id,
            None,
        )
        .await
        .unwrap();

        assert_eq!(
            feedback["metric_name"].as_str().unwrap(),
            "tensorzero::evaluation_name::mixture_of_3::evaluator_name::llm_judge_bool"
        );
        assert_eq!(
            feedback["value"],
            parsed.evaluations["llm_judge_bool"]
                .as_ref()
                .unwrap()
                .as_bool()
                .unwrap()
        );
        assert_eq!(
            feedback["tags"]["tensorzero::evaluation_run_id"],
            evaluation_run_id.to_string()
        );
        assert_eq!(
            feedback["tags"]["tensorzero::datapoint_id"],
            parsed.datapoint.id().to_string()
        );

        // Check bool feedback was recorded
        let feedback = select_feedback_by_target_id_clickhouse(
            &clickhouse,
            "BooleanMetricFeedback",
            inference_id,
            None,
        )
        .await
        .unwrap();

        assert_eq!(
            feedback["metric_name"].as_str().unwrap(),
            "tensorzero::evaluation_name::mixture_of_3::evaluator_name::llm_judge_bool"
        );
        assert_eq!(
            feedback["value"],
            parsed.evaluations["llm_judge_bool"]
                .as_ref()
                .unwrap()
                .as_bool()
                .unwrap()
        );
        assert_eq!(
            feedback["tags"]["tensorzero::evaluation_run_id"],
            evaluation_run_id.to_string()
        );
        assert_eq!(
            feedback["tags"]["tensorzero::datapoint_id"],
            parsed.datapoint.id().to_string()
        );
        assert_eq!(
            feedback["tags"]["tensorzero::evaluator_name"],
            "llm_judge_bool"
        );
        assert_eq!(
            feedback["tags"]["tensorzero::evaluation_name"],
            "mixture_of_3"
        );
        let evaluator_inference_id = Uuid::parse_str(
            feedback["tags"]["tensorzero::evaluator_inference_id"]
                .as_str()
                .unwrap(),
        )
        .unwrap();
        let evaluator_inference =
            select_json_inference_clickhouse(&clickhouse, evaluator_inference_id)
                .await
                .unwrap();
        assert_eq!(
            evaluator_inference["tags"]["tensorzero::evaluation_name"],
            "mixture_of_3"
        );
        parsed_output.push(parsed);

        // Select Model inferences for the evaluator inference id
        let model_inferences =
            select_model_inferences_clickhouse(&clickhouse, evaluator_inference_id)
                .await
                .unwrap();
        let mut happy_count = 0;
        for model_inference in &model_inferences {
            if model_inference["system"].as_str().unwrap().trim()
                == "Return true if you are happy today!"
            {
                happy_count += 1;
            } else {
                assert!(model_inference["system"]
                    .as_str()
                    .unwrap()
                    .starts_with("You have been provided with a set of responses from various"));
            }
        }
        assert_eq!(happy_count, 3);
        assert_eq!(model_inferences.len(), 4);
    }
    assert_eq!(parsed_output.len(), 6);
}

#[tokio::test(flavor = "multi_thread")]
async fn run_evaluations_dicl() {
    init_tracing_for_tests();
    let clickhouse = get_clickhouse().await;
    let dataset_name = format!("extract_entities_0.8-{}", Uuid::now_v7());
    write_json_fixture_to_dataset(
        &PathBuf::from(&format!(
            "{}/../tensorzero-core/fixtures/datasets/json_datapoint_fixture.jsonl",
            std::env::var("CARGO_MANIFEST_DIR").unwrap()
        )),
        &HashMap::from([("extract_entities_0.8".to_string(), dataset_name.clone())]),
    )
    .await;
    let config_path = PathBuf::from(&format!(
        "{}/../tensorzero-core/tests/e2e/config/tensorzero.*.toml",
        std::env::var("CARGO_MANIFEST_DIR").unwrap()
    ));
    let evaluation_run_id = Uuid::now_v7();
    let args = Args {
        config_file: config_path,
        gateway_url: None,
        evaluation_name: "dicl".to_string(),
        dataset_name: dataset_name.clone(),
        variant_name: "gpt_4o_mini".to_string(),
        concurrency: 10,
        format: OutputFormat::Jsonl,
        inference_cache: CacheEnabledMode::Off,
        max_datapoints: None,
        precision_targets: vec![],
    };

    let mut output = Vec::new();
    run_evaluation(args, evaluation_run_id, &mut output)
        .await
        .unwrap();
    clickhouse_flush_async_insert(&clickhouse).await;
    sleep(Duration::from_secs(5)).await;
    let output_str = String::from_utf8(output).unwrap();
    let output_lines: Vec<&str> = output_str.lines().skip(1).collect();
    let mut parsed_output = Vec::new();
    for line in output_lines {
        let parsed: EvaluationUpdate =
            serde_json::from_str(line).expect("Each line should be valid JSON");
        let parsed = match parsed {
            EvaluationUpdate::Success(evaluation_info) => evaluation_info,
            EvaluationUpdate::Error(evaluation_error) => {
                panic!("evaluation error: {}", evaluation_error.message);
            }
            EvaluationUpdate::RunInfo(_) => continue,
        };
        assert!(parsed.evaluator_errors.is_empty());
        let inference_id = parsed.response.inference_id();
        let clickhouse_inference = select_json_inference_clickhouse(&clickhouse, inference_id)
            .await
            .unwrap();
        let parsed_response = match parsed.response.clone() {
            InferenceResponse::Json(json_response) => json_response,
            InferenceResponse::Chat(..) => panic!("Chat response not supported"),
        };
        let clickhouse_input: StoredInput =
            serde_json::from_str(clickhouse_inference["input"].as_str().unwrap()).unwrap();
        // Check the input to the inference is the same as the input to the datapoint
        assert_eq!(&clickhouse_input, parsed.datapoint.input());
        let clickhouse_output: JsonInferenceOutput =
            serde_json::from_str(clickhouse_inference["output"].as_str().unwrap()).unwrap();
        // Check the output to the inference is the same as the output in the response
        assert_eq!(clickhouse_output, parsed_response.output);
        // Check the inference is properly tagged
        assert_eq!(
            clickhouse_inference["tags"]["tensorzero::evaluation_run_id"],
            evaluation_run_id.to_string()
        );
        assert_eq!(
            clickhouse_inference["tags"]["tensorzero::datapoint_id"],
            parsed.datapoint.id().to_string()
        );
        assert_eq!(
            clickhouse_inference["tags"]["tensorzero::evaluation_name"],
            "dicl"
        );
        assert_eq!(
            clickhouse_inference["tags"]["tensorzero::dataset_name"],
            dataset_name
        );
        // Check boolean feedback was recorded
        let feedback = select_feedback_by_target_id_clickhouse(
            &clickhouse,
            "BooleanMetricFeedback",
            inference_id,
            None,
        )
        .await
        .unwrap();

        assert_eq!(
            feedback["metric_name"].as_str().unwrap(),
            "tensorzero::evaluation_name::dicl::evaluator_name::llm_judge_bool"
        );
        assert_eq!(
            feedback["value"],
            parsed.evaluations["llm_judge_bool"]
                .as_ref()
                .unwrap()
                .as_bool()
                .unwrap()
        );
        assert_eq!(
            feedback["tags"]["tensorzero::evaluation_run_id"],
            evaluation_run_id.to_string()
        );
        assert_eq!(
            feedback["tags"]["tensorzero::datapoint_id"],
            parsed.datapoint.id().to_string()
        );

        // Check bool feedback was recorded
        let feedback = select_feedback_by_target_id_clickhouse(
            &clickhouse,
            "BooleanMetricFeedback",
            inference_id,
            None,
        )
        .await
        .unwrap();

        assert_eq!(
            feedback["metric_name"].as_str().unwrap(),
            "tensorzero::evaluation_name::dicl::evaluator_name::llm_judge_bool"
        );
        assert_eq!(
            feedback["value"],
            parsed.evaluations["llm_judge_bool"]
                .as_ref()
                .unwrap()
                .as_bool()
                .unwrap()
        );
        assert_eq!(
            feedback["tags"]["tensorzero::evaluation_run_id"],
            evaluation_run_id.to_string()
        );
        assert_eq!(
            feedback["tags"]["tensorzero::datapoint_id"],
            parsed.datapoint.id().to_string()
        );
        assert_eq!(
            feedback["tags"]["tensorzero::evaluator_name"],
            "llm_judge_bool"
        );
        assert_eq!(feedback["tags"]["tensorzero::evaluation_name"], "dicl");
        let evaluator_inference_id = Uuid::parse_str(
            feedback["tags"]["tensorzero::evaluator_inference_id"]
                .as_str()
                .unwrap(),
        )
        .unwrap();
        let evaluator_inference =
            select_json_inference_clickhouse(&clickhouse, evaluator_inference_id)
                .await
                .unwrap();
        assert_eq!(
            evaluator_inference["tags"]["tensorzero::evaluation_name"],
            "dicl"
        );
        parsed_output.push(parsed);

        // Select Model inferences for the evaluator inference id
        let model_inferences =
            select_model_inferences_clickhouse(&clickhouse, evaluator_inference_id)
                .await
                .unwrap();
        for model_inference in &model_inferences {
            match model_inference["model_name"].as_str().unwrap() {
                "openai::gpt-4o-mini" => {
                    let system = model_inference["system"].as_str().unwrap();
                    assert!(system.starts_with("You are tasked with learning by induction"));
                }
                "text-embedding-3-small" => {
                    assert!(model_inference["system"].is_null());
                    let messages = model_inference["input_messages"].as_str().unwrap();
                    // messages should be a json array of objects
                    assert!(messages.starts_with("[{"));
                }
                _ => {
                    panic!(
                        "Unknown model name: {}",
                        model_inference["model_name"].as_str().unwrap()
                    );
                }
            }
        }
        assert_eq!(model_inferences.len(), 2);
    }
    assert_eq!(parsed_output.len(), 6);
}

#[tokio::test(flavor = "multi_thread")]
async fn test_query_skips_staled_datapoints() {
    init_tracing_for_tests();
    let dataset_name = format!("exact_matches_empty-{}", Uuid::now_v7());
    let clickhouse = get_clickhouse().await;
    write_json_fixture_to_dataset(
        &PathBuf::from(&format!(
            "{}/../tensorzero-core/fixtures/datasets/json_datapoint_fixture.jsonl",
            std::env::var("CARGO_MANIFEST_DIR").unwrap()
        )),
        &HashMap::from([("exact_matches_empty".to_string(), dataset_name.clone())]),
    )
    .await;

    let dataset = query_dataset(
        &clickhouse,
        &dataset_name,
        "extract_entities",
        &FunctionConfig::Json(FunctionConfigJson::default()),
        None, // No limit
    )
    .await
    .unwrap();
    // This ID should not be returned
    let staled_id = Uuid::parse_str("01957bbb-44a8-7490-bfe7-32f8ed2fc797").unwrap();
    let staled_datapoint = dataset.iter().find(|dp| dp.id() == staled_id);
    assert!(staled_datapoint.is_none());
    assert_eq!(dataset.len(), 21);
}

#[tokio::test(flavor = "multi_thread")]
async fn test_evaluation_with_dynamic_variant() {
    init_tracing_for_tests();
    let dataset_name = format!("good-haiku-data-dynamic-{}", Uuid::now_v7());
    let clickhouse = get_clickhouse().await;
    write_chat_fixture_to_dataset(
        &PathBuf::from(&format!(
            "{}/../tensorzero-core/fixtures/datasets/chat_datapoint_fixture.jsonl",
            std::env::var("CARGO_MANIFEST_DIR").unwrap()
        )),
        &HashMap::from([("good-haiku-data".to_string(), dataset_name.clone())]),
    )
    .await;

    let config_path = PathBuf::from(&format!(
        "{}/../tensorzero-core/tests/e2e/config/tensorzero.*.toml",
        std::env::var("CARGO_MANIFEST_DIR").unwrap()
    ));

    let tensorzero_client = ClientBuilder::new(ClientBuilderMode::EmbeddedGateway {
        config_file: Some(config_path.clone()),
        clickhouse_url: None,
        postgres_url: None,
        timeout: None,
        verify_credentials: true,
        allow_batch_writes: true,
    })
    .build()
    .await
    .unwrap();

    let config: Arc<Config> = match tensorzero_client.mode() {
        tensorzero_core::client::ClientMode::EmbeddedGateway { gateway, .. } => {
            gateway.handle.app_state.config.clone()
        }
        tensorzero_core::client::ClientMode::HTTPGateway(_) => {
            panic!("Expected EmbeddedGateway mode")
        }
    };

    // Create a dynamic variant with a simple configuration
    let dynamic_variant = UninitializedVariantInfo {
        inner: UninitializedVariantConfig::ChatCompletion(UninitializedChatCompletionConfig {
            model: "gpt-4o-mini".into(),
            weight: None,
            system_template: Some(ResolvedTomlPathData::new_fake_path(
                "test/system.minijinja".to_string(),
                "You are a helpful test assistant for dynamic variant testing.".to_string(),
            )),
            user_template: None,
            assistant_template: None,
            json_mode: None,
            temperature: None,
            max_tokens: None,
            seed: None,
            top_p: None,
            presence_penalty: None,
            frequency_penalty: None,
            ..Default::default()
        }),
        timeouts: None,
    };

    let evaluation_run_id = Uuid::now_v7();

    let core_args = EvaluationCoreArgs {
        tensorzero_client,
        clickhouse_client: clickhouse,
        config,
        dataset_name,
        variant: EvaluationVariant::Info(Box::new(dynamic_variant)),
        evaluation_name: "haiku_with_outputs".to_string(),
        evaluation_run_id,
        inference_cache: CacheEnabledMode::Off,
        concurrency: 2,
    };

    let result = run_evaluation_core_streaming(core_args, None, HashMap::new()).await;
    assert!(
        result.is_ok(),
        "Evaluation with dynamic variant should succeed"
    );

    let result = result.unwrap();
    assert!(result.run_info.num_datapoints > 0);
}

/// Tests that `run_evaluation_core_streaming` correctly respects the `max_datapoints` parameter.
#[tokio::test(flavor = "multi_thread")]
async fn test_max_datapoints_parameter() {
    init_tracing_for_tests();
    let clickhouse = get_clickhouse().await;
    let dataset_name = format!("extract_entities_max_datapoints-{}", Uuid::now_v7());
    let tensorzero_client = get_tensorzero_client().await;

    // Write 10 datapoints to the dataset
    write_json_fixture_to_dataset(
        &PathBuf::from(&format!(
            "{}/../tensorzero-core/fixtures/datasets/json_datapoint_fixture.jsonl",
            std::env::var("CARGO_MANIFEST_DIR").unwrap()
        )),
        &HashMap::from([("extract_entities_0.8".to_string(), dataset_name.clone())]),
    )
    .await;

    let config = Arc::new(
        Config::load_from_path_optional_verify_credentials(
            &tensorzero_core::config::ConfigFileGlob::new_from_path(&PathBuf::from(&format!(
                "{}/../tensorzero-core/tests/e2e/config/tensorzero.*.toml",
                std::env::var("CARGO_MANIFEST_DIR").unwrap()
            )))
            .unwrap(),
            false,
        )
        .await
        .unwrap()
<<<<<<< HEAD
        .dangerous_into_config_without_writing(),
=======
        .config,
>>>>>>> 82b89715
    );

    let evaluation_run_id = Uuid::now_v7();

    // Test with max_datapoints = 3 (should only process 3 datapoints)
    let core_args = EvaluationCoreArgs {
        tensorzero_client: tensorzero_client.clone(),
        clickhouse_client: clickhouse.clone(),
        config: config.clone(),
        dataset_name: dataset_name.clone(),
        variant: EvaluationVariant::Name("gpt_4o_mini".to_string()),
        evaluation_name: "entity_extraction".to_string(),
        evaluation_run_id,
        inference_cache: CacheEnabledMode::Off,
        concurrency: 2,
    };

    let max_datapoints = Some(3);
    let result = run_evaluation_core_streaming(core_args, max_datapoints, HashMap::new())
        .await
        .unwrap();

    // Verify that only 3 datapoints were processed
    assert_eq!(
        result.run_info.num_datapoints, 3,
        "max_datapoints should limit dataset to 3 datapoints"
    );

    // Consume the results to ensure all evaluations complete
    let mut receiver = result.receiver;
    let mut success_count = 0;
    while let Some(update) = receiver.recv().await {
        if matches!(update, EvaluationUpdate::Success(_)) {
            success_count += 1;
        }
    }

    assert_eq!(
        success_count, 3,
        "Should have exactly 3 successful evaluations"
    );
}

/// Tests that `run_evaluation_core_streaming` correctly implements adaptive stopping with precision targets
/// for multiple evaluators.
#[tokio::test(flavor = "multi_thread")]
async fn test_precision_targets_parameter() {
    init_tracing_for_tests();
    let clickhouse = get_clickhouse().await;
    let dataset_name = format!("good-haiku-data-precision-{}", Uuid::now_v7());
    let tensorzero_client = get_tensorzero_client().await;

    // Use existing chat fixture that has both outputs (for exact_match) and inputs (for LLM judge)
    write_chat_fixture_to_dataset(
        &PathBuf::from(&format!(
            "{}/../tensorzero-core/fixtures/datasets/chat_datapoint_fixture.jsonl",
            std::env::var("CARGO_MANIFEST_DIR").unwrap()
        )),
        &HashMap::from([("good-haiku-data".to_string(), dataset_name.clone())]),
    )
    .await;

    let config = Arc::new(
        Config::load_from_path_optional_verify_credentials(
            &tensorzero_core::config::ConfigFileGlob::new_from_path(&PathBuf::from(&format!(
                "{}/../tensorzero-core/tests/e2e/config/tensorzero.*.toml",
                std::env::var("CARGO_MANIFEST_DIR").unwrap()
            )))
            .unwrap(),
            false,
        )
        .await
        .unwrap()
<<<<<<< HEAD
        .dangerous_into_config_without_writing(),
=======
        .config,
>>>>>>> 82b89715
    );

    let evaluation_run_id = Uuid::now_v7();

    // Set precision targets for both evaluators
    // exact_match: CI half-width <= 0.10
    // topic_starts_with_f: CI half-width <= 0.13
    let mut precision_targets = HashMap::new();
    precision_targets.insert("exact_match".to_string(), 0.20);
    precision_targets.insert("topic_starts_with_f".to_string(), 0.13);

    let core_args = EvaluationCoreArgs {
        tensorzero_client: tensorzero_client.clone(),
        clickhouse_client: clickhouse.clone(),
        config: config.clone(),
        dataset_name: dataset_name.clone(),
        variant: EvaluationVariant::Name("gpt_4o_mini".to_string()),
        evaluation_name: "haiku_without_outputs".to_string(), // Has both exact_match and topic_starts_with_f
        evaluation_run_id,
        inference_cache: CacheEnabledMode::Off,
        concurrency: 5,
    };

    // Run with precision targets
    let result = run_evaluation_core_streaming(
        core_args,
        None, // No max_datapoints limit
        precision_targets.clone(),
    )
    .await
    .unwrap();

    // Consume results and track evaluations, computing statistics as we go
    let mut receiver = result.receiver;
    let mut exact_match_stats = PerEvaluatorStats::new(true); // Bernoulli evaluator (uses Wilson CI)
    let mut topic_stats = PerEvaluatorStats::new(false); // Treated as float evaluator (uses Wald CI)
    let mut total_datapoints = 0;

    while let Some(update) = receiver.recv().await {
        if let EvaluationUpdate::Success(info) = update {
            total_datapoints += 1;

            // Track exact_match values (boolean)
            if let Some(Some(serde_json::Value::Bool(b))) = info.evaluations.get("exact_match") {
                exact_match_stats.push(if *b { 1.0 } else { 0.0 });
            }

            // Track topic_starts_with_f values (boolean, but treated as float for testing Wald CI)
            if let Some(Some(serde_json::Value::Bool(b))) =
                info.evaluations.get("topic_starts_with_f")
            {
                topic_stats.push(if *b { 1.0 } else { 0.0 });
            }
        }
    }

    // Verify min_datapoints constraint (hardcoded to 20 in StoppingManager)
    assert!(
        total_datapoints >= 20,
        "Should process at least min_datapoints (20) datapoints, got {total_datapoints}"
    );

    // Verify that both evaluators achieved their precision targets
    let exact_match_ci = exact_match_stats.ci_half_width();
    let topic_ci = topic_stats.ci_half_width();

    // Assert that achieved precision is within limits
    assert!(
        exact_match_ci.is_some(),
        "exact_match should have computed CI half-width"
    );
    assert!(
        exact_match_ci.unwrap() <= precision_targets["exact_match"],
        "exact_match CI half-width {:.3} should be <= limit {:.3}",
        exact_match_ci.unwrap(),
        precision_targets["exact_match"]
    );

    assert!(
        topic_ci.is_some(),
        "topic_starts_with_f should have computed CI half-width"
    );
    assert!(
        topic_ci.unwrap() <= precision_targets["topic_starts_with_f"],
        "topic_starts_with_f CI half-width {:.3} should be <= limit {:.3}",
        topic_ci.unwrap(),
        precision_targets["topic_starts_with_f"]
    );
}

/// Tests that the CLI interface (`run_evaluation`) correctly respects the `max_datapoints` constraint.
#[tokio::test(flavor = "multi_thread")]
async fn test_cli_args_max_datapoints() {
    init_tracing_for_tests();
    let dataset_name = format!("good-haiku-data-cli-max-{}", Uuid::now_v7());
    write_chat_fixture_to_dataset(
        &PathBuf::from(&format!(
            "{}/../tensorzero-core/fixtures/datasets/chat_datapoint_fixture.jsonl",
            std::env::var("CARGO_MANIFEST_DIR").unwrap()
        )),
        &HashMap::from([("good-haiku-data".to_string(), dataset_name.clone())]),
    )
    .await;

    let config_path = PathBuf::from(&format!(
        "{}/../tensorzero-core/tests/e2e/config/tensorzero.*.toml",
        std::env::var("CARGO_MANIFEST_DIR").unwrap()
    ));
    let evaluation_run_id = Uuid::now_v7();

    // Test CLI Args with max_datapoints limit
    let args = Args {
        config_file: config_path,
        gateway_url: None,
        evaluation_name: "haiku_with_outputs".to_string(),
        dataset_name: dataset_name.clone(),
        variant_name: "gpt_4o_mini".to_string(),
        concurrency: 10,
        format: OutputFormat::Jsonl,
        inference_cache: CacheEnabledMode::Off,
        max_datapoints: Some(21),
        precision_targets: vec![],
    };

    let mut output = Vec::new();
    run_evaluation(args, evaluation_run_id, &mut output)
        .await
        .unwrap();

    // Parse output and verify max_datapoints constraint was respected
    let output_str = String::from_utf8(output).unwrap();
    let lines: Vec<&str> = output_str.lines().collect();

    // First line should be RunInfo
    let run_info: serde_json::Value = serde_json::from_str(lines[0]).unwrap();
    let num_datapoints = run_info["num_datapoints"].as_u64().unwrap() as usize;

    // Should be bounded between MIN_DATAPOINTS and max_datapoints (21)
    assert!(
        num_datapoints >= MIN_DATAPOINTS,
        "Should have at least MIN_DATAPOINTS ({MIN_DATAPOINTS}) inferences, got {num_datapoints}"
    );
    assert!(
        num_datapoints <= 21,
        "Should not exceed max_datapoints (20), got {num_datapoints}"
    );
}

/// Tests that the CLI interface (`run_evaluation`) correctly implements adaptive stopping with precision targets.
#[tokio::test(flavor = "multi_thread")]
async fn test_cli_args_precision_targets() {
    init_tracing_for_tests();
    let dataset_name = format!("good-haiku-data-cli-precision-{}", Uuid::now_v7());
    write_chat_fixture_to_dataset(
        &PathBuf::from(&format!(
            "{}/../tensorzero-core/fixtures/datasets/chat_datapoint_fixture.jsonl",
            std::env::var("CARGO_MANIFEST_DIR").unwrap()
        )),
        &HashMap::from([("good-haiku-data".to_string(), dataset_name.clone())]),
    )
    .await;

    let config_path = PathBuf::from(&format!(
        "{}/../tensorzero-core/tests/e2e/config/tensorzero.*.toml",
        std::env::var("CARGO_MANIFEST_DIR").unwrap()
    ));
    let evaluation_run_id = Uuid::now_v7();

    // Test CLI Args with precision_targets for adaptive stopping
    // Set a liberal precision target so the test completes quickly
    let args = Args {
        config_file: config_path,
        gateway_url: None,
        evaluation_name: "haiku_with_outputs".to_string(),
        dataset_name: dataset_name.clone(),
        variant_name: "gpt_4o_mini".to_string(),
        concurrency: 10,
        format: OutputFormat::Jsonl,
        inference_cache: CacheEnabledMode::Off,
        max_datapoints: None,
        precision_targets: vec![("exact_match".to_string(), 0.2)],
    };

    let mut output = Vec::new();
    run_evaluation(args, evaluation_run_id, &mut output)
        .await
        .unwrap();

    // Parse output and verify precision target was reached
    let output_str = String::from_utf8(output).unwrap();
    let lines: Vec<&str> = output_str.lines().collect();

    // First line should be RunInfo
    let run_info: serde_json::Value = serde_json::from_str(lines[0]).unwrap();
    let num_datapoints = run_info["num_datapoints"].as_u64().unwrap() as usize;

    // Collect evaluation results and compute CI half-width for exact_match
    let mut exact_match_values = Vec::new();
    for line in lines.iter().skip(1) {
        if let Ok(result) = serde_json::from_str::<serde_json::Value>(line) {
            // Each line (after the first) is a result with evaluations
            if let Some(exact_match) = result["evaluations"]["exact_match"].as_bool() {
                exact_match_values.push(if exact_match { 1.0 } else { 0.0 });
            }
        }
    }

    // Compute CI half-width
    let mut stats = PerEvaluatorStats::default();
    for value in exact_match_values {
        stats.push(value);
    }

    let ci_half_width = stats.ci_half_width();
    assert!(
        ci_half_width.is_some(),
        "Should have computed CI half-width for exact_match"
    );

    // Verify that the CI half-width meets the precision target
    let ci_half_width = ci_half_width.unwrap();
    assert!(
        ci_half_width <= 0.2,
        "CI half-width {ci_half_width:.3} should be <= precision target 0.2"
    );

    // Should have processed at least MIN_DATAPOINTS datapoints
    assert!(
        num_datapoints >= MIN_DATAPOINTS,
        "Should have at least MIN_DATAPOINTS ({MIN_DATAPOINTS}) inferences, got {num_datapoints}"
    );
}<|MERGE_RESOLUTION|>--- conflicted
+++ resolved
@@ -2359,11 +2359,7 @@
         )
         .await
         .unwrap()
-<<<<<<< HEAD
         .dangerous_into_config_without_writing(),
-=======
-        .config,
->>>>>>> 82b89715
     );
 
     let evaluation_run_id = Uuid::now_v7();
@@ -2437,11 +2433,7 @@
         )
         .await
         .unwrap()
-<<<<<<< HEAD
         .dangerous_into_config_without_writing(),
-=======
-        .config,
->>>>>>> 82b89715
     );
 
     let evaluation_run_id = Uuid::now_v7();
