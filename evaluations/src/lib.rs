#![recursion_limit = "256"]
use std::io::Write;
use std::sync::Arc;
use std::{collections::HashMap, path::PathBuf};

use anyhow::{anyhow, bail, Result};
use clap::Parser;
use dataset::query_dataset;
use evaluators::{evaluate_inference, EvaluateInferenceParams};
use helpers::{get_cache_options, get_tool_params_args};
use serde::{Deserialize, Serialize};
use stats::{EvaluationError, EvaluationInfo, EvaluationStats, EvaluationUpdate};
use tensorzero::ClientInput;
use tensorzero::{
    input_handling::resolved_input_to_client_input, Client, ClientBuilder, ClientBuilderMode,
    ClientInferenceParams, DynamicToolParams, FeedbackParams, InferenceOutput, InferenceParams,
    InferenceResponse,
};
use tensorzero_core::cache::CacheEnabledMode;
use tensorzero_core::config_parser::MetricConfigOptimize;
use tensorzero_core::evaluations::{EvaluationConfig, EvaluatorConfig};
use tensorzero_core::inference::types::extra_body::UnfilteredInferenceExtraBody;
use tensorzero_core::inference::types::extra_headers::UnfilteredInferenceExtraHeaders;
use tensorzero_core::{
    clickhouse::ClickHouseConnectionInfo, config_parser::Config, endpoints::datasets::Datapoint,
    function::FunctionConfig,
};
use tokio::{sync::Semaphore, task::JoinSet};
use tracing::{debug, error, info, instrument};
use url::Url;
use uuid::Uuid;

pub mod dataset;
pub mod evaluators;
pub mod helpers;
pub mod stats;

#[derive(clap::ValueEnum, Clone, Debug, Default, PartialEq)]
#[clap(rename_all = "snake_case")]
pub enum OutputFormat {
    Jsonl,
    #[default]
    Pretty,
}

#[derive(Parser, Debug)]
#[command(version, about, long_about = None)]
pub struct Args {
    /// Path to tensorzero.toml.
    #[arg(long, default_value = "./config/tensorzero.toml")]
    pub config_file: PathBuf,

    /// URL of a running TensorZero HTTP gateway server to use for requests. This runs evaluations using that gateway.
    #[arg(long)]
    pub gateway_url: Option<Url>,

    /// Name of the evaluation to run.
    #[arg(short, long)]
    pub evaluation_name: String,

    /// Name of the dataset to run on.
    #[arg(short, long)]
    pub dataset_name: String,

    /// Name of the variant to run.
    #[arg(short, long)]
    pub variant_name: String,

    /// Number of concurrent requests to make.
    #[arg(short, long, default_value = "1")]
    pub concurrency: usize,

    #[arg(short, long, default_value = "pretty")]
    pub format: OutputFormat,

    #[arg(long, default_value = "on")]
    pub inference_cache: CacheEnabledMode,
}

pub struct Clients {
    pub tensorzero_client: ThrottledTensorZeroClient,
    pub clickhouse_client: ClickHouseConnectionInfo,
}

#[instrument(skip(writer), fields(evaluation_run_id = %evaluation_run_id, evaluation_name = %args.evaluation_name, dataset_name = %args.dataset_name, variant_name = %args.variant_name, concurrency = %args.concurrency))]
pub async fn run_evaluation(
    args: Args,
    evaluation_run_id: Uuid,
    mut writer: impl Write,
) -> Result<()> {
    info!("Initializing evaluation environment");
    let semaphore = Semaphore::new(args.concurrency);
    let clickhouse_url = std::env::var("TENSORZERO_CLICKHOUSE_URL")
        .map_err(|_| anyhow!("Missing ClickHouse URL at TENSORZERO_CLICKHOUSE_URL"))?;
    debug!(clickhouse_url = %clickhouse_url, "ClickHouse URL resolved");

    // We do not validate credentials here since we just want the evaluator config
    // If we are using an embedded gateway, credentials are validated when that is initialized
    info!(config_file = ?args.config_file, "Loading configuration");
    let config =
        Config::load_from_path_optional_verify_credentials(&args.config_file, false).await?;
    debug!("Configuration loaded successfully");
    let evaluation_config = config
        .evaluations
        .get(&args.evaluation_name)
        .ok_or(anyhow!("evaluation not found"))?
        .clone();
    debug!(evaluation_name = %args.evaluation_name, "Evaluation config found");

    let EvaluationConfig::Static(static_evaluation_config) = &*evaluation_config;
    let function_config = config
        .get_function(&static_evaluation_config.function_name)?
        .into_owned();
    info!(
        function_name = %static_evaluation_config.function_name,
        evaluators = ?static_evaluation_config.evaluators.keys().collect::<Vec<_>>(),
        "Function and evaluators configured"
    );
    let tensorzero_client = match args.gateway_url {
        Some(gateway_url) => {
            ClientBuilder::new(ClientBuilderMode::HTTPGateway { url: gateway_url })
        }
        None => ClientBuilder::new(ClientBuilderMode::EmbeddedGateway {
            config_file: Some(args.config_file),
            clickhouse_url: Some(clickhouse_url.clone()),
            timeout: None,
            verify_credentials: true,
        }),
    }
    .build()
    .await
    .map_err(|e| anyhow!("Failed to build client: {}", e))?;
    let clients = Arc::new(Clients {
        tensorzero_client: ThrottledTensorZeroClient::new(tensorzero_client, semaphore),
        clickhouse_client: ClickHouseConnectionInfo::new(&clickhouse_url).await?,
    });

    let mut join_set = JoinSet::new();

    info!("Querying dataset");
    let dataset = query_dataset(
        &clients.clickhouse_client,
        &args.dataset_name,
        &static_evaluation_config.function_name,
        &function_config,
    )
    .await?;
    info!(dataset_size = dataset.len(), "Dataset loaded successfully");
    let dataset_name = Arc::new(args.dataset_name);
    let variant_name = Arc::new(args.variant_name);
    let evaluation_name = Arc::new(args.evaluation_name);
    let dataset_len = dataset.len();
    let mut task_id_to_datapoint_id = HashMap::new();

    write_run_info(
        &mut writer,
        &RunInfo {
            evaluation_run_id,
            num_datapoints: dataset_len,
        },
        &args.format,
    )?;

    // Spawn concurrent tasks for each datapoint
    for datapoint in dataset {
        let clients_clone = clients.clone();
        let variant_name = variant_name.clone();
        let function_config = function_config.clone();
        let evaluation_config = evaluation_config.clone();
        let dataset_name = dataset_name.clone();
        let function_name = static_evaluation_config.function_name.clone();
        let evaluation_name = evaluation_name.clone();
        let evaluation_run_id_clone = evaluation_run_id;
        let datapoint = Arc::new(datapoint);
        let datapoint_id = datapoint.id();
        let abort_handle = join_set.spawn(async move {
            let input = Arc::new(resolved_input_to_client_input(datapoint.input().clone(), &clients_clone.tensorzero_client.client).await?);
            let inference_response = Arc::new(
                infer_datapoint(InferDatapointParams {
                    clients: &clients_clone,
                    function_name: &function_name,
                    variant_name: &variant_name,
                    evaluation_run_id: evaluation_run_id_clone,
                    dataset_name: &dataset_name,
                    datapoint: &datapoint,
                    evaluation_name: &evaluation_name,
                    function_config: &function_config,
                    input: &input,
                    inference_cache: args.inference_cache,
                })
                .await?,
            );

            let evaluation_result = evaluate_inference(
                EvaluateInferenceParams {
                    inference_response: inference_response.clone(),
                    datapoint: datapoint.clone(),
                    input,
                    evaluation_config,
                    evaluation_name,
                    clients: clients_clone.clone(),
                    evaluation_run_id: evaluation_run_id_clone,
                    inference_cache: args.inference_cache,
                })
                .await?;
            debug!(datapoint_id = %datapoint.id(), evaluations_count = evaluation_result.len(), "Evaluations completed");

            Ok::<(Datapoint, InferenceResponse, evaluators::EvaluationResult), anyhow::Error>((
                Arc::into_inner(datapoint).ok_or_else(|| anyhow!("Failed to get datapoint for datapoint. This should never happen. Please file a bug report at https://github.com/tensorzero/tensorzero/discussions/categories/bug-reports."))?,
                Arc::into_inner(inference_response).ok_or_else(|| anyhow!("Failed to get inference response for datapoint. This should never happen. Please file a bug report at https://github.com/tensorzero/tensorzero/discussions/categories/bug-reports."))?,
                evaluation_result,
            ))
        });
        task_id_to_datapoint_id.insert(abort_handle.id(), datapoint_id);
    }

    // Collect results
    let mut evaluation_stats = EvaluationStats::new(args.format, dataset_len);

    while let Some(result) = join_set.join_next_with_id().await {
        match result {
            Ok((_, Ok((datapoint, inference_response, evaluation_result)))) => {
                evaluation_stats.push(
                    EvaluationUpdate::Success(EvaluationInfo::new(
                        datapoint,
                        inference_response,
                        evaluation_result,
                    )),
                    &mut writer,
                )?;
            }
            Ok((task_id, Err(e))) => {
                tracing::warn!("Task error: {}", e);
                evaluation_stats.push(
                    EvaluationUpdate::Error(EvaluationError {
                        datapoint_id: task_id_to_datapoint_id[&task_id],
                        message: e.to_string(),
                    }),
                    &mut writer,
                )?;
            }
            Err(e) => evaluation_stats.push(
                EvaluationUpdate::Error(EvaluationError {
                    datapoint_id: task_id_to_datapoint_id[&e.id()],
                    message: e.to_string(),
                }),
                &mut writer,
            )?,
        }
    }

    if let Some(progress_bar) = &evaluation_stats.progress_bar {
        progress_bar.finish_with_message("Done");
    }

    if evaluation_stats.output_format == OutputFormat::Pretty {
        let stats = evaluation_stats.compute_stats(&static_evaluation_config.evaluators);

        // Print all stats
        for (evaluator_name, evaluator_stats) in &stats {
            writeln!(writer, "{evaluator_name}: {evaluator_stats}")?;
        }

        // Check cutoffs and handle failures
        let failures = check_evaluator_cutoffs(&stats, &static_evaluation_config.evaluators)?;

        // Print failure messages
        for (name, cutoff, actual) in &failures {
            writeln!(
                writer,
                "Failed cutoff for evaluator {name} ({cutoff:.2}, got {actual:.2})"
            )?;
        }

        // If there are failures, return an error with all failures listed
        if !failures.is_empty() {
            let failure_messages = format_cutoff_failures(&failures);
            bail!("Failed cutoffs for evaluators: {}", failure_messages);
        }
    }

    Ok(())
}

/// Checks if evaluator results meet their cutoff thresholds
///
/// Returns a vector of failures with (evaluator_name, cutoff, actual_value)
pub fn check_evaluator_cutoffs(
    stats: &HashMap<String, stats::EvaluatorStats>,
    evaluator_configs: &HashMap<String, EvaluatorConfig>,
) -> Result<Vec<(String, f32, f32)>> {
    let mut failures = Vec::new();

    for (evaluator_name, evaluator_stats) in stats {
        let evaluator_config = evaluator_configs
            .get(evaluator_name)
            .ok_or_else(|| anyhow!("Evaluator not found for computing stats"))?;

        if let Some(cutoff) = evaluator_config.cutoff() {
            match evaluator_config.optimize() {
                MetricConfigOptimize::Max => {
                    if evaluator_stats.mean < cutoff {
                        failures.push((evaluator_name.clone(), cutoff, evaluator_stats.mean));
                    }
                }
                MetricConfigOptimize::Min => {
                    if evaluator_stats.mean > cutoff {
                        failures.push((evaluator_name.clone(), cutoff, evaluator_stats.mean));
                    }
                }
            }
        }
    }

    Ok(failures)
}

/// Formats a list of cutoff failures into a human-readable string
pub fn format_cutoff_failures(failures: &[(String, f32, f32)]) -> String {
    failures
        .iter()
        .map(|(name, cutoff, actual)| format!("{name} (cutoff: {cutoff:.2}, got: {actual:.2})"))
        .collect::<Vec<_>>()
        .join("\n")
}

struct InferDatapointParams<'a> {
    clients: &'a Clients,
    function_name: &'a str,
    variant_name: &'a str,
    evaluation_run_id: Uuid,
    dataset_name: &'a str,
    datapoint: &'a Datapoint,
    input: &'a ClientInput,
    evaluation_name: &'a str,
    function_config: &'a FunctionConfig,
    inference_cache: CacheEnabledMode,
}

#[instrument(skip(params), fields(datapoint_id = %params.datapoint.id(), function_name = %params.function_name, variant_name = %params.variant_name))]
async fn infer_datapoint(params: InferDatapointParams<'_>) -> Result<InferenceResponse> {
    let InferDatapointParams {
        clients,
        function_name,
        variant_name,
        evaluation_run_id,
        dataset_name,
        datapoint,
        evaluation_name,
        function_config,
        input,
        inference_cache,
    } = params;

    debug!("Processing tool parameters");
    let dynamic_tool_params = match datapoint.tool_call_config() {
        Some(tool_params) => {
            debug!("Tool parameters found, processing");
            get_tool_params_args(tool_params, function_config).await
        }
        None => {
            debug!("No tool parameters found");
            DynamicToolParams::default()
        }
    };
    debug!("Processing output schema");
    let output_schema = match (datapoint.output_schema(), function_config) {
        // If the datapoint has an output schema, use it only in the case where it is not the same as the output schema of the function
        (Some(output_schema), FunctionConfig::Json(json_function_config)) => {
            if output_schema == json_function_config.output_schema.value {
                debug!("Output schema matches function schema, using function default");
                None
            } else {
                debug!("Custom output schema provided");
                Some(output_schema)
            }
        }
        (Some(_), FunctionConfig::Chat(_)) => {
            return Err(anyhow!("Chat function does not support output schema"));
        }
        (None, _) => {
            debug!("No output schema specified");
            None
        }
    };
    let params = ClientInferenceParams {
        function_name: Some(function_name.to_string()),
        variant_name: Some(variant_name.to_string()),
        input: input.clone(),
        tags: HashMap::from([
            (
                "tensorzero::evaluation_run_id".to_string(),
                evaluation_run_id.to_string(),
            ),
            (
                "tensorzero::datapoint_id".to_string(),
                datapoint.id().to_string(),
            ),
            (
                "tensorzero::evaluation_name".to_string(),
                evaluation_name.to_string(),
            ),
            (
                "tensorzero::dataset_name".to_string(),
                dataset_name.to_string(),
            ),
        ]),
        dynamic_tool_params,
        output_schema: output_schema.cloned(),
        credentials: HashMap::new(),
        cache_options: get_cache_options(inference_cache),
        dryrun: Some(false),
        episode_id: None,
        model_name: None,
        stream: Some(false),
        params: InferenceParams::default(),
        include_original_response: false,
        internal: true,
<<<<<<< HEAD
        extra_body: UnfilteredInferenceExtraBody::default(),
        extra_headers: UnfilteredInferenceExtraHeaders::default(),
=======
        extra_body: Default::default(),
        extra_headers: Default::default(),
        internal_dynamic_variant_config: None,
>>>>>>> cae01ce3
    };
    debug!("Making inference request");
    let inference_result = clients.tensorzero_client.inference(params).await?;
    match inference_result {
        InferenceOutput::NonStreaming(inference_response) => {
            debug!(inference_id = %inference_response.inference_id(), "Inference completed successfully");
            Ok(inference_response)
        }
        InferenceOutput::Streaming(_inference_stream) => {
            error!("Received streaming inference response when non-streaming was expected");
            bail!("Streaming inference should never happen in evaluations")
        }
    }
}

fn write_run_info(
    writer: &mut impl Write,
    run_info: &RunInfo,
    format: &OutputFormat,
) -> Result<()> {
    match format {
        OutputFormat::Jsonl => {
            writeln!(writer, "{}", serde_json::to_string(run_info)?)?;
        }
        OutputFormat::Pretty => {
            writeln!(writer, "Run ID: {}", run_info.evaluation_run_id)?;
            writeln!(writer, "Number of datapoints: {}", run_info.num_datapoints)?;
        }
    }
    Ok(())
}

#[derive(Debug, Serialize, Deserialize)]
pub struct RunInfo {
    pub evaluation_run_id: Uuid,
    pub num_datapoints: usize,
}

pub struct ThrottledTensorZeroClient {
    pub client: Client,
    semaphore: Semaphore,
}

impl ThrottledTensorZeroClient {
    pub fn new(client: Client, semaphore: Semaphore) -> Self {
        Self { client, semaphore }
    }

    async fn inference(&self, params: ClientInferenceParams) -> Result<InferenceOutput> {
        let _permit = self.semaphore.acquire().await?;
        let inference_output = self.client.inference(params).await?;
        Ok(inference_output)
    }

    async fn feedback(&self, params: FeedbackParams) -> Result<()> {
        self.client.feedback(params).await?;
        Ok(())
    }
}

#[cfg(test)]
mod tests {
    use tensorzero_core::evaluations::ExactMatchConfig;

    use super::*;

    #[test]
    fn test_format_cutoff_failures() {
        let failures = vec![
            ("evaluator1".to_string(), 0.5, 0.4),
            ("evaluator2".to_string(), 0.6, 0.3),
        ];
        let formatted = format_cutoff_failures(&failures);
        assert_eq!(
            formatted,
            "evaluator1 (cutoff: 0.50, got: 0.40)\nevaluator2 (cutoff: 0.60, got: 0.30)"
        );
    }

    #[test]
    fn test_check_evaluator_cutoffs() {
        let stats = {
            let mut stats = HashMap::new();
            stats.insert(
                "evaluator1".to_string(),
                stats::EvaluatorStats {
                    mean: 0.4,
                    stderr: 0.1,
                },
            );
            stats.insert(
                "evaluator2".to_string(),
                stats::EvaluatorStats {
                    mean: 0.3,
                    stderr: 0.1,
                },
            );
            stats.insert(
                "evaluator3".to_string(),
                stats::EvaluatorStats {
                    mean: 0.1,
                    stderr: 0.05,
                },
            );
            stats
        };
        let evaluators = {
            let mut evaluators = HashMap::new();
            evaluators.insert(
                "evaluator1".to_string(),
                EvaluatorConfig::ExactMatch(ExactMatchConfig { cutoff: Some(0.5) }),
            );
            evaluators.insert(
                "evaluator2".to_string(),
                EvaluatorConfig::ExactMatch(ExactMatchConfig { cutoff: Some(0.6) }),
            );
            evaluators.insert(
                "evaluator3".to_string(),
                EvaluatorConfig::ExactMatch(ExactMatchConfig { cutoff: None }),
            );
            evaluators
        };
        let failures = check_evaluator_cutoffs(&stats, &evaluators).unwrap();
        assert_eq!(failures.len(), 2);

        // Check that both expected failures are present, regardless of order
        assert!(failures.contains(&("evaluator1".to_string(), 0.5, 0.4)));
        assert!(failures.contains(&("evaluator2".to_string(), 0.6, 0.3)));

        // Check that evaluator3 is not in the failures list since it has no cutoff
        assert!(!failures.iter().any(|(name, _, _)| name == "evaluator3"));
    }
}<|MERGE_RESOLUTION|>--- conflicted
+++ resolved
@@ -416,14 +416,9 @@
         params: InferenceParams::default(),
         include_original_response: false,
         internal: true,
-<<<<<<< HEAD
         extra_body: UnfilteredInferenceExtraBody::default(),
         extra_headers: UnfilteredInferenceExtraHeaders::default(),
-=======
-        extra_body: Default::default(),
-        extra_headers: Default::default(),
         internal_dynamic_variant_config: None,
->>>>>>> cae01ce3
     };
     debug!("Making inference request");
     let inference_result = clients.tensorzero_client.inference(params).await?;
