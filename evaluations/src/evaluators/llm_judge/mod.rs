--- conflicted
+++ resolved
@@ -123,14 +123,9 @@
         output_schema: None,
         credentials: HashMap::new(),
         cache_options: get_cache_options(inference_cache),
-<<<<<<< HEAD
         extra_body: UnfilteredInferenceExtraBody::default(),
         extra_headers: UnfilteredInferenceExtraHeaders::default(),
-=======
-        extra_body: Default::default(),
-        extra_headers: Default::default(),
         internal_dynamic_variant_config: None,
->>>>>>> cae01ce3
     };
     let result = clients.tensorzero_client.inference(params).await?;
     let response = match result {
