--- conflicted
+++ resolved
@@ -13,10 +13,6 @@
 use std::collections::HashMap;
 
 use anyhow::Result;
-<<<<<<< HEAD
-use tracing::info;
-=======
->>>>>>> 477f137a
 use uuid::Uuid;
 
 use crate::BatchItemResult;
