--- conflicted
+++ resolved
@@ -452,22 +452,14 @@
 
 /// Parameters for updating variant statuses during top-k evaluation.
 ///
-<<<<<<< HEAD
-/// If `variant_failure_threshold` is set and a variant's failure rate CS lower bound
-/// exceeds it, the variant is marked as Failed. Failed variants are not candidates
-/// for the returned top-k set.
+/// If a variant's failure rate CS lower bound exceeds `variant_failure_threshold`,
+/// the variant is marked as Failed. Failed variants are not candidates for the
+/// returned top-k set.
 #[allow(dead_code, reason = "used in tests and by process_batch_step skeleton")]
 #[allow(
     clippy::allow_attributes,
     reason = "expect(dead_code) warns because item is used"
 )]
-=======
-/// If a variant's failure rate CS lower bound exceeds `variant_failure_threshold`,
-/// the variant is marked as Failed. Failed variants are not candidates for the
-/// returned top-k set.
-/// TODO: remove #[cfg(test)] once other functions that use this are implemented
-#[cfg(test)]
->>>>>>> 11e2c5cd
 struct VariantStatusParams {
     k_min: u32,
     k_max: u32,
@@ -490,28 +482,6 @@
 ///
 /// # Status Transition Logic
 ///
-<<<<<<< HEAD
-/// 1. **Skip non-active**: Variants already in a terminal state are not modified.
-///
-/// 2. **Failure check**: If `variant_failure_threshold` is set and the variant's failure rate
-///    CS lower bound exceeds it, mark as `Failed`.
-///
-/// 3. **Global stopping**: If `stopping_result.stopped` is true, mark variants in `top_variants`
-///    as `Include` and all others as `Exclude`.
-///
-/// 4. **Early exclusion**: If at least `k_max` other variants have lower bounds above this
-///    variant's upper bound (adjusted by epsilon), this variant cannot be in the top k_max,
-///    so mark as `Exclude`.
-///
-/// 5. **Early inclusion**: If this variant's lower bound exceeds the upper bounds of at least
-///    `(num_variants - k_min)` others (adjusted by epsilon), it's confidently in the top k_min,
-///    so mark as `Include`.
-#[allow(dead_code, reason = "used in tests and by process_batch_step skeleton")]
-#[allow(
-    clippy::allow_attributes,
-    reason = "expect(dead_code) warns because item is used"
-)]
-=======
 /// The function uses a two-pass approach to ensure failure detection happens before
 /// early inclusion/exclusion checks:
 ///
@@ -529,8 +499,11 @@
 /// - **Early inclusion**: If this variant's lower bound exceeds the upper bounds of at least
 ///   `(num_non_failed - k_min)` other non-failed variants (adjusted by epsilon), it's
 ///   confidently in the top k_min, so mark as `Include`
-#[cfg(test)]
->>>>>>> 11e2c5cd
+#[allow(dead_code, reason = "used in tests and by process_batch_step skeleton")]
+#[allow(
+    clippy::allow_attributes,
+    reason = "expect(dead_code) warns because item is used"
+)]
 fn update_variant_statuses(
     variant_status: &mut HashMap<String, VariantStatus>,
     variant_performance: &HashMap<String, MeanBettingConfidenceSequence>,
@@ -1047,8 +1020,10 @@
     k_min: u32,
     k_max: u32,
     epsilon: Option<f64>,
-    variant_failure_threshold: Option<f64>,
-    evaluator_failure_threshold: Option<f64>,
+    #[serde(default = "default_failure_threshold")]
+    variant_failure_threshold: f64,
+    #[serde(default = "default_failure_threshold")]
+    evaluator_failure_threshold: f64,
     batch_idx: usize,
     // TopKContext fields that need to be passed through
     evaluation_name: String,
@@ -1177,16 +1152,7 @@
     current_state.num_datapoints_processed += params.batch_ids.len();
     current_state.batch_index = params.batch_idx + 1;
 
-    // Check top-k stopping condition
-    let stopping_result = check_topk_stopping(
-        &current_state.variant_performance,
-        Some(&current_state.variant_status),
-        params.k_min,
-        params.k_max,
-        params.epsilon,
-    )?;
-
-    // Update variant statuses
+    // Update variant statuses (failure detection + early inclusion/exclusion)
     let status_params = VariantStatusParams {
         k_min: params.k_min,
         k_max: params.k_max,
@@ -1197,7 +1163,6 @@
         &mut current_state.variant_status,
         &current_state.variant_performance,
         &current_state.variant_failures,
-        &stopping_result,
         &status_params,
     );
 
