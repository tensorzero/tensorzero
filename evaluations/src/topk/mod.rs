--- conflicted
+++ resolved
@@ -23,22 +23,6 @@
 use crate::betting_confidence_sequences::{MeanBettingConfidenceSequence, update_betting_cs};
 use crate::evaluators::EvaluationResult;
 use crate::{BatchItemResult, Clients, EvaluationFunctionConfigTable};
-
-// ============================================================================
-// Constants
-// ============================================================================
-
-/// Default batch size for top-k evaluation
-const DEFAULT_BATCH_SIZE: usize = 20;
-
-/// Default confidence sequence resolution (grid points for mean estimation)
-const DEFAULT_CS_RESOLUTION: usize = 1001;
-
-/// Default alpha (significance level) for confidence sequences
-const DEFAULT_ALPHA: f32 = 0.05;
-
-/// Queue name for top-k evaluation tasks
-const _QUEUE_NAME: &str = "evaluations_topk"; // TODO: Remove underscore once used
 
 // ============================================================================
 // Core Types
@@ -426,6 +410,8 @@
 /// variants as Exclude) are made relative to the current set of active variants.
 /// If variants fail after others have been excluded, the evaluation may end with fewer
 /// than k_min identified variants, since excluded variants are not reconsidered.
+/// TODO: remove #[cfg(test)] once other functions that use this are implemented
+#[cfg(test)]
 struct VariantStatusParams {
     k_min: u32,
     k_max: u32,
@@ -461,7 +447,7 @@
 /// 5. **Early inclusion**: If this variant's lower bound exceeds the upper bounds of at least
 ///    `(num_variants - k_min)` others (adjusted by epsilon), it's confidently in the top k_min,
 ///    so mark as `Include`.
-#[expect(dead_code)]
+#[cfg(test)]
 fn update_variant_statuses(
     variant_status: &mut HashMap<String, VariantStatus>,
     variant_performance: &HashMap<String, MeanBettingConfidenceSequence>,
@@ -752,7 +738,6 @@
     check_topk_stopping(variant_performance, k, k, epsilon)
 }
 
-<<<<<<< HEAD
 /// Check global stopping conditions in order of precedence.
 ///
 /// Returns `Some(reason)` if the evaluation should stop, `None` otherwise.
@@ -764,6 +749,7 @@
 /// The fourth available reason, DatasetExhausted, is checked elsewhere, because
 /// check_global_stopping() doesn't have access to the number of batches processed
 /// and remaining.
+#[expect(dead_code)]
 fn check_global_stopping(
     progress: &TopKProgress,
     params: &TopKTaskParams,
@@ -905,129 +891,6 @@
 //           6. Return TopKTaskOutput with final state and stopping reason
 //     }
 // }
-=======
-// ============================================================================
-// Durable Top-K Variant Selection Task
-// ============================================================================
-
-/// Parameters for updating variant statuses during top-k evaluation.
-///
-/// If `variant_failure_threshold` is set and a variant's failure rate CS lower bound
-/// exceeds it, the variant is marked as Failed. Failed variants are not candidates
-/// for the returned top-k set. Additionally, early exclusion decisions (marking
-/// variants as Exclude) are made relative to the current set of active variants.
-/// If variants fail after others have been excluded, the evaluation may end with fewer
-/// than k_min identified variants, since excluded variants are not reconsidered.
-/// TODO: remove #[cfg(test)] once other functions that use this are implemented
-#[cfg(test)]
-struct VariantStatusParams {
-    k_min: u32,
-    k_max: u32,
-    epsilon: f64,
-    /// Threshold for variant failure rate.
-    variant_failure_threshold: Option<f64>,
-}
-
-/// Updates variant statuses based on confidence sequences and top-k stopping results.
-///
-/// This function transitions variants from `Active` to one of the terminal states:
-/// - `Failed`: Variant's failure rate confidence interval lower bound exceeds the threshold
-/// - `Include`: Variant is confidently in the top k_min set
-/// - `Exclude`: Variant is confidently outside the top k_max set
-///
-/// The checks are applied in priority order (failure > global stopping > early exclusion > early inclusion),
-/// so a variant that would otherwise be included can still be marked as `Failed` if its failure rate
-/// is too high.
-///
-/// # Status Transition Logic
-///
-/// 1. **Skip non-active**: Variants already in a terminal state are not modified.
-///
-/// 2. **Failure check**: If `variant_failure_threshold` is set and the variant's failure rate
-///    CS lower bound exceeds it, mark as `Failed`.
-///
-/// 3. **Global stopping**: If `stopping_result.stopped` is true, mark variants in `top_variants`
-///    as `Include` and all others as `Exclude`.
-///
-/// 4. **Early exclusion**: If at least `k_max` other variants have lower bounds above this
-///    variant's upper bound (adjusted by epsilon), this variant cannot be in the top k_max,
-///    so mark as `Exclude`.
-///
-/// 5. **Early inclusion**: If this variant's lower bound exceeds the upper bounds of at least
-///    `(num_variants - k_min)` others (adjusted by epsilon), it's confidently in the top k_min,
-///    so mark as `Include`.
-/// TODO: remove #[cfg(test)] once other functions that use this are implemented
-#[cfg(test)]
-fn update_variant_statuses(
-    variant_status: &mut HashMap<String, VariantStatus>,
-    variant_performance: &HashMap<String, MeanBettingConfidenceSequence>,
-    variant_failures: &HashMap<String, MeanBettingConfidenceSequence>,
-    stopping_result: &TopKStoppingResult,
-    params: &VariantStatusParams,
-) {
-    let num_variants = variant_status.len();
-    for (name, status) in variant_status.iter_mut() {
-        // Skip already-stopped variants
-        if *status != VariantStatus::Active {
-            continue;
-        }
-
-        // Check for failure based on failure rate
-        if let Some(threshold) = params.variant_failure_threshold
-            && let Some(failure_cs) = variant_failures.get(name)
-            && failure_cs.cs_lower > threshold
-        {
-            *status = VariantStatus::Failed;
-            continue;
-        }
-
-        // If top-k stopping occurred, update based on inclusion in top set
-        if stopping_result.stopped {
-            if stopping_result.top_variants.contains(name) {
-                *status = VariantStatus::Include;
-            } else {
-                *status = VariantStatus::Exclude;
-            }
-            continue;
-        }
-
-        // Check if variant can be excluded early because it's confidently outside the top k_max
-        // (its upper bound is below (lower_bound_j + epsilon) for k_max other variants j)
-        if let Some(perf_cs) = variant_performance.get(name) {
-            let num_definitely_worse_than = variant_performance
-                .iter()
-                .filter(|(other_name, other_cs)| {
-                    *other_name != name && perf_cs.cs_upper < other_cs.cs_lower + params.epsilon
-                })
-                .count();
-
-            // If at least k_max variants are definitely better,
-            // this variant cannot be in the top k_max
-            if num_definitely_worse_than >= params.k_max as usize {
-                *status = VariantStatus::Exclude;
-                continue;
-            }
-        }
-
-        // Check if variant can be included early because it's confidently within the top k_min
-        // (its lower bound is above (upper_bound_j - epsilon) for all but k_min other variants j)
-        if let Some(perf_cs) = variant_performance.get(name) {
-            let num_definitely_better_than = variant_performance
-                .iter()
-                .filter(|(other_name, other_cs)| {
-                    *other_name != name && perf_cs.cs_lower > other_cs.cs_upper - params.epsilon
-                })
-                .count();
-
-            // If this variant beats at least (num_variants - k_min) others,
-            // it's confidently in the top k_min
-            if num_definitely_better_than >= num_variants - params.k_min as usize {
-                *status = VariantStatus::Include;
-            }
-        }
-    }
-}
->>>>>>> 22be2536
 
 #[cfg(test)]
 mod tests;