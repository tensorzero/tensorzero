//! Durable Top-K Variant Evaluation Task
//!
//! This module implements an adaptive evaluation algorithm that evaluates multiple variants
//! against a dataset using durable execution for fault tolerance. The algorithm supports:
//!
//! - Multi-variant evaluation with per-variant stopping conditions
//! - Batch processing for efficiency
//! - Checkpointed execution for crash recovery
//! - Configurable minimum/maximum datapoints and precision targets
//!
//! NOTE: This module is work in progress.

use std::collections::HashMap;
use std::sync::Arc;

use anyhow::Result;
use durable::{Durable, Task, TaskContext, TaskResult, async_trait};
use serde::{Deserialize, Serialize};
use sqlx_alpha::PgPool;
use tensorzero_core::cache::CacheEnabledMode;
use tensorzero_core::endpoints::datasets::v1::get_datapoints;
use tensorzero_core::endpoints::datasets::v1::list_datapoints;
use tensorzero_core::endpoints::datasets::v1::types::{
    GetDatapointsRequest, ListDatapointsRequest,
};
use tensorzero_core::evaluations::EvaluationConfig;
use tracing::{debug, info};
use uuid::Uuid;

use crate::betting_confidence_sequences::{MeanBettingConfidenceSequence, update_betting_cs};
use crate::evaluators::EvaluationResult;
use crate::stopping::CancellationTokens;
use crate::types::EvaluationVariant;
use crate::{
    BatchItemResult, Clients, EvaluationFunctionConfigTable, ProcessBatchParams,
    collect_batch_result, process_batch,
};

// ============================================================================
// Constants
// ============================================================================

<<<<<<< HEAD
/// Default batch size for top-k evaluation
const DEFAULT_BATCH_SIZE: usize = 20;

/// Default confidence sequence resolution (grid points for mean estimation)
const DEFAULT_CS_RESOLUTION: usize = 1001;

/// Default alpha (significance level) for confidence sequences
const DEFAULT_ALPHA: f32 = 0.05;

/// Queue name for top-k evaluation tasks
const QUEUE_NAME: &str = "evaluations_topk";
=======
/// Default failure rate threshold for both variants and evaluators.
/// A 5% failure rate is the default threshold for marking a variant as failed
/// or terminating due to evaluator failures.
const DEFAULT_FAILURE_THRESHOLD: f64 = 0.05;

fn default_failure_threshold() -> f64 {
    DEFAULT_FAILURE_THRESHOLD
}
>>>>>>> 3c617549

// ============================================================================
// Core Types
// ============================================================================

/// Status of a variant in the top-k evaluation process.
///
/// The Include/Exclude/Failed states are terminal, and decisions to transition to
/// one of these states are based on the current set of non-Failed variants. That
/// means variant failures can prevent a top-k set from being identified, because
/// a variant may fail after other variants have already been excluded.
#[derive(Debug, Clone, Copy, PartialEq, Eq, Serialize, Deserialize)]
pub enum VariantStatus {
    /// Still running evals on this variant
    Active,
    /// Not running evals; variant is confidently within top k_min
    Include,
    /// Not running evals; variant is confidently outside the top k_max
    Exclude,
    /// Not running evals; variant failure rate is confidently >= failure threshold
    Failed,
}

/// Reason why the top-k evaluation stopped.
#[derive(Debug, Clone, PartialEq, Serialize, Deserialize)]
pub enum GlobalStoppingReason {
    /// Successfully identified a top-k set of variants
    TopKFound { k: u32, top_variants: Vec<String> },
    /// Exhausted all available datapoints (limited by dataset size or max_datapoints config)
    DatasetExhausted,
    /// One or more evaluators have a failure rate above the threshold
    EvaluatorsFailed { evaluator_names: Vec<String> },
    /// Too many variants failed (>= num_variants - k_min)
    TooManyVariantsFailed { num_failed: usize },
}

/// Application state for the top-k task (non-serializable global resources).
///
/// This struct contains only global resources that don't change between task runs.
/// All task-specific configuration is stored in `TopKTaskParams` for durable execution.
#[derive(Clone)]
pub struct TopKTaskState {
    /// Clients for inference and database access
    pub clients: Arc<Clients>,
}

/// Serializable parameters for the top-k durable task.
///
/// All task-specific configuration is stored here to enable durable execution.
/// The exact config is captured at task creation time and doesn't change on resumption.
#[derive(Debug, Clone, Serialize, Deserialize)]
pub struct TopKTaskParams {
    /// Name of the evaluation
    pub evaluation_name: String,
    /// Dataset name to evaluate on
    pub dataset_name: String,
    /// List of variant names to evaluate
    pub variant_names: Vec<String>,
    /// Minimum k for top-k identification
    pub k_min: u32,
    /// Maximum k for top-k identification
    pub k_max: u32,
    /// Tolerance for performance equivalence (epsilon)
    pub epsilon: Option<f64>,
    /// Maximum number of datapoints to process (None = unlimited)
    pub max_datapoints: Option<usize>,
    /// Batch size for processing
    pub batch_size: Option<usize>,
    /// Failure rate threshold for variants (default: 0.05).
    /// If a variant's failure rate confidence sequence lower bound exceeds this threshold,
    /// the variant is marked as Failed and excluded from further evaluation.
    /// Failed variants are not candidates for the returned top-k set.
    /// Set to 1.0 to effectively disable variant failure detection.
    #[serde(default = "default_failure_threshold")]
    pub variant_failure_threshold: f64,
    /// Failure rate threshold for evaluators (default: 0.05).
    /// If any evaluator's failure rate confidence sequence lower bound exceeds this threshold,
    /// the top-k identification run terminates.
    /// Set to 1.0 to effectively disable evaluator failure detection.
    #[serde(default = "default_failure_threshold")]
    pub evaluator_failure_threshold: f64,
    /// Number of concurrent requests
    pub concurrency: usize,
    /// Cache mode for inference
    pub inference_cache: CacheEnabledMode,
    /// Evaluation configuration (captured at task creation time)
    pub evaluation_config: EvaluationConfig,
    /// Function configs table (captured at task creation time)
    pub function_configs: EvaluationFunctionConfigTable,
    /// Scoring function type (converted to trait object at runtime)
    pub scoring_function: ScoringFunctionType,
}

/// Serializable progress state for checkpointing between batches of evaluations.
#[derive(Debug, Clone, Serialize, Deserialize)]
pub struct TopKProgress {
    /// Variant statuses, tracking early stopping
    pub variant_status: HashMap<String, VariantStatus>,
    /// Variant performance confidence sequences
    pub variant_performance: HashMap<String, MeanBettingConfidenceSequence>,
    /// Variant failure rate confidence sequences
    pub variant_failures: HashMap<String, MeanBettingConfidenceSequence>,
    /// Evaluator failure rate confidence sequences
    pub evaluator_failures: HashMap<String, MeanBettingConfidenceSequence>,
    /// Number of datapoints processed
    pub num_datapoints_processed: usize,
    /// Current batch index
    pub batch_index: usize,
}

/// Result of checking the top-k stopping condition.
#[derive(Debug, Clone, Serialize, Deserialize)]
pub struct TopKStoppingResult {
    /// Whether a top-k set was identified
    pub stopped: bool,
    /// The k value for which stopping occurred (if stopped)
    pub k: Option<u32>,
    /// Names of variants confidently in the top-k (if stopped)
    pub top_variants: Vec<String>,
}

/// Output from a completed top-k evaluation task.
#[derive(Debug, Clone, Serialize, Deserialize)]
pub struct TopKTaskOutput {
    /// Unique ID for this evaluation run
    pub evaluation_run_id: Uuid,
    /// Final variant statuses
    pub variant_status: HashMap<String, VariantStatus>,
    /// Final performance confidence sequences
    pub variant_performance: HashMap<String, MeanBettingConfidenceSequence>,
    /// Final variant failure rate confidence sequences
    pub variant_failures: HashMap<String, MeanBettingConfidenceSequence>,
    /// Final evaluator failure rate confidence sequences
    pub evaluator_failures: HashMap<String, MeanBettingConfidenceSequence>,
    /// Why the evaluation stopped
    pub stopping_reason: GlobalStoppingReason,
    /// Number of datapoints processed
    pub num_datapoints_processed: usize,
}

// ============================================================================
// Scoring
// ============================================================================

/// Type alias for batch results grouped by datapoint, then by variant.
///
/// This structure is optimized for the scoring function, which needs to compare
/// variants on the same datapoint. The outer map is keyed by datapoint ID,
/// and the inner map is keyed by variant name.
pub type BatchResultsByDatapoint = HashMap<Uuid, HashMap<String, BatchItemResult>>;

/// Trait for scoring functions that compare variants on a single datapoint.
///
/// A scoring function takes an (implicit) (m × r) matrix of evaluator results for a single datapoint
/// (where m is the number of variants and r is the number of evaluators) and produces an
/// m-vector of scores, one per variant. This enables cross-variant comparisons such as:
/// - Ranking variants by how many evaluators they perform best on
/// - Computing relative performance vs. the best variant on each evaluator
/// - Applying tournament-style scoring across evaluators
///
/// The matrix is represented as references to avoid copying:
/// - Rows (variants) are keyed by variant name in the outer `HashMap`
/// - Columns (evaluators) are keyed by evaluator name in each `EvaluationResult`
///
/// Implementations must gracefully handle:
/// - **Missing variants**: Some variants may not have results for this datapoint
/// - **Evaluator failures**: Individual evaluators may fail (`Err(...)` in `EvaluationResult`)
/// - **Missing evaluator results**: Some (variant, evaluator) cells may be `Ok(None)`
///
/// Common implementations might:
/// - Extract a single evaluator's score directly (no cross-variant comparison)
/// - Rank variants by performance on a single evaluator, then normalize ranks
/// - Count how many evaluators each variant "wins" on, normalized to [0, 1]
pub trait ScoringFunction: Send + Sync {
    /// Compute scores for each variant from a single datapoint's evaluation results.
    ///
    /// # Arguments
    /// * `evaluations` - An (m × r) matrix for one datapoint: variant name → &EvaluationResult.
    ///   Each `EvaluationResult` is a `HashMap<String, Result<Option<Value>>>` mapping
    ///   evaluator name to result, providing the column alignment.
    ///
    /// # Returns
    /// A map from variant name to score in [0, 1]. Variants for which a score cannot be
    /// computed (e.g., all evaluators failed) should be omitted from the result.
    fn score(&self, evaluations: &HashMap<String, &EvaluationResult>) -> HashMap<String, f64>;
}

/// Serializable enum representing available scoring function types.
///
/// This enum allows scoring functions to be specified in task parameters (which must be
/// serializable for durable execution) and then converted to trait objects at runtime.
#[derive(Debug, Clone, Serialize, Deserialize)]
pub enum ScoringFunctionType {
    /// Average all non-failed evaluator scores for each variant.
    AverageEvaluatorScore,
}

impl ScoringFunctionType {
    /// Convert this enum variant to a trait object for use in scoring.
    pub fn into_scoring_fn(self) -> Arc<dyn ScoringFunction> {
        match self {
            ScoringFunctionType::AverageEvaluatorScore => Arc::new(AverageEvaluatorScore),
        }
    }
}

/// A scoring function that averages all non-failed evaluator scores for each variant.
///
/// For each variant, this function:
/// 1. Iterates through all evaluator results
/// 2. For successful results, extracts numeric values (or converts booleans to 0/1)
/// 3. Returns the mean of all successful evaluator scores
///
/// Variants with no successful evaluator results are omitted from the output.
pub struct AverageEvaluatorScore;

impl ScoringFunction for AverageEvaluatorScore {
    fn score(&self, evaluations: &HashMap<String, &EvaluationResult>) -> HashMap<String, f64> {
        let mut scores = HashMap::new();
        for (variant_name, eval_result) in evaluations {
            let mut sum = 0.0;
            let mut count = 0;
            for result in eval_result.values() {
                if let Ok(Some(value)) = result {
                    // Handle both numeric and boolean values
                    if let Some(num) = value.as_f64() {
                        sum += num;
                        count += 1;
                    } else if let Some(b) = value.as_bool() {
                        sum += if b { 1.0 } else { 0.0 };
                        count += 1;
                    }
                }
            }
            if count > 0 {
                scores.insert(variant_name.clone(), sum / count as f64);
            }
        }
        scores
    }
}

/// Update variant statistics and confidence sequences based on evaluation results.
///
/// This function updates:
/// - `variant_performance`: Mean performance confidence sequences for each variant
/// - `variant_failures`: Failure rate confidence sequences for each variant
/// - `evaluator_failures`: Per-evaluator failure rate confidence sequences
///
/// For variant performance, scores are computed using the provided scoring function,
/// which compares variants across evaluators for each datapoint.
/// For variant failures, each `Error` result is counted as a failure (1.0) and each
/// `Success` is counted as a non-failure (0.0).
/// For evaluator failures, each evaluator error within a `Success` result is counted
/// as a failure (1.0) for that specific evaluator.
///
/// # Arguments
/// * `results_by_datapoint` - Batch results grouped by datapoint ID, then by variant name
/// * `scoring_fn` - Function to convert per-datapoint evaluation matrices to scores
/// * `variant_performance` - Map to update with performance statistics
/// * `variant_failures` - Map to update with variant failure rates
/// * `evaluator_failures` - Map to update with evaluator failure rates
///
/// # Returns
/// `Ok(())` on success, or an error if confidence sequence updates fail.
pub fn compute_updates(
    results_by_datapoint: &BatchResultsByDatapoint,
    scoring_fn: &dyn ScoringFunction,
    variant_performance: &mut HashMap<String, MeanBettingConfidenceSequence>,
    variant_failures: &mut HashMap<String, MeanBettingConfidenceSequence>,
    evaluator_failures: &mut HashMap<String, MeanBettingConfidenceSequence>,
) -> Result<()> {
    // Collect observations per variant for performance scores
    let mut performance_observations: HashMap<String, Vec<f64>> = HashMap::new();

    // Collect observations per variant for failure rates (1.0 = failure, 0.0 = success)
    let mut failure_observations: HashMap<String, Vec<f64>> = HashMap::new();

    // Collect observations for each evaluator's failure rate
    let mut evaluator_failure_observations: HashMap<String, Vec<f64>> = HashMap::new();

    // Process each datapoint's results
    for results_by_variant in results_by_datapoint.values() {
        // Build the scoring function input (variant_name -> &EvaluationResult) for this datapoint
        let mut evaluations_for_scoring: HashMap<String, &EvaluationResult> = HashMap::new();

        for (variant_name, result) in results_by_variant {
            match result {
                BatchItemResult::Success(success) => {
                    // Variant didn't fail for this datapoint
                    failure_observations
                        .entry(variant_name.clone())
                        .or_default()
                        .push(0.0);

                    // Check each evaluator for errors
                    for (evaluator_name, eval_result) in &success.evaluation_result {
                        let failure_value = match eval_result {
                            Ok(_) => 0.0,  // Evaluator succeeded
                            Err(_) => 1.0, // Evaluator failed
                        };
                        evaluator_failure_observations
                            .entry(evaluator_name.clone())
                            .or_default()
                            .push(failure_value);
                    }

                    // Add to scoring input
                    evaluations_for_scoring
                        .insert(variant_name.clone(), &success.evaluation_result);
                }
                BatchItemResult::Error(_) => {
                    // Variant failed for this datapoint
                    failure_observations
                        .entry(variant_name.clone())
                        .or_default()
                        .push(1.0);
                    // Note: We don't update evaluator failures here since we don't have
                    // evaluation results - the failure occurred before evaluation
                }
                BatchItemResult::Cancelled => {
                    // Cancellation should never occur in top-k evaluation since we use empty
                    // cancellation tokens (cancellation is only used for adaptive stopping
                    // with precision_targets in lib.rs)
                    anyhow::bail!(
                        "Unexpected cancelled task in top-k evaluation. This should never happen, please file a bug report at https://github.com/tensorzero/tensorzero/discussions/new?category=bug-reports"
                    );
                }
            }
        }

        // Compute performance scores for this datapoint if we have any successful evaluations
        if !evaluations_for_scoring.is_empty() {
            let scores = scoring_fn.score(&evaluations_for_scoring);

            for (variant_name, score) in scores {
                debug_assert!(
                    (0.0..=1.0).contains(&score),
                    "ScoringFunction returned score {score} for variant {variant_name}, but scores must be in [0, 1]"
                );
                performance_observations
                    .entry(variant_name)
                    .or_default()
                    .push(score);
            }
        }
    }

    // Update variant performance confidence sequences
    for (variant_name, observations) in performance_observations {
        if observations.is_empty() {
            continue;
        }
        if let Some(cs) = variant_performance.remove(&variant_name) {
            let updated = update_betting_cs(cs, observations, None)?;
            variant_performance.insert(variant_name, updated);
        }
    }

    // Update variant failures confidence sequences
    for (variant_name, observations) in failure_observations {
        if observations.is_empty() {
            continue;
        }
        if let Some(cs) = variant_failures.remove(&variant_name) {
            let updated = update_betting_cs(cs, observations, None)?;
            variant_failures.insert(variant_name, updated);
        }
    }

    // Update evaluator failures confidence sequences
    for (evaluator_name, observations) in evaluator_failure_observations {
        if observations.is_empty() {
            continue;
        }
        if let Some(cs) = evaluator_failures.remove(&evaluator_name) {
            let updated = update_betting_cs(cs, observations, None)?;
            evaluator_failures.insert(evaluator_name, updated);
        }
    }

    Ok(())
}

// ============================================================================
// Stopping Conditions: Variant-Specific Stopping and Global Stopping
// ============================================================================

/// Returns an iterator over (name, cs) pairs for non-failed variants.
///
/// Variants with `VariantStatus::Failed` are excluded. Variants not present in
/// `variant_status` are included (assumed non-failed).
fn non_failed_variants<'a>(
    variant_performance: &'a HashMap<String, MeanBettingConfidenceSequence>,
    variant_status: &'a HashMap<String, VariantStatus>,
) -> impl Iterator<Item = (&'a String, &'a MeanBettingConfidenceSequence)> {
    variant_performance.iter().filter(|(name, _)| {
        variant_status
            .get(*name)
            .map(|s| *s != VariantStatus::Failed)
            .unwrap_or(true)
    })
}

/// Parameters for updating variant statuses during top-k evaluation.
///
<<<<<<< HEAD
/// If `variant_failure_threshold` is set and a variant's failure rate CS lower bound
/// exceeds it, the variant is marked as Failed. Failed variants are not candidates
/// for the returned top-k set.
=======
/// If a variant's failure rate CS lower bound exceeds `variant_failure_threshold`,
/// the variant is marked as Failed. Failed variants are not candidates for the
/// returned top-k set.
#[allow(dead_code, reason = "used in tests and by process_batch_step skeleton")]
#[allow(
    clippy::allow_attributes,
    reason = "expect(dead_code) warns because item is used"
)]
>>>>>>> 3c617549
struct VariantStatusParams {
    k_min: u32,
    k_max: u32,
    epsilon: f64,
    /// Failure rate threshold for variants. Set to 1.0 to disable.
    variant_failure_threshold: f64,
}

/// Updates variant statuses based on confidence sequences.
///
/// This function may transition variants from `Active` to one of the terminal states:
/// - `Failed`: Variant's failure rate confidence interval lower bound exceeds the threshold
/// - `Include`: Variant is confidently in the top k_min among non-failed variants (early inclusion)
/// - `Exclude`: Variant is confidently outside the top k_max among non-failed variants (early exclusion)
///
/// Note: This function handles failure detection and early inclusion/exclusion only.
/// Global top-k stopping (when we can identify the full top-k set) should be checked
/// separately via `check_topk_stopping()` after calling this function. This ensures
/// that `Failed` status always takes precedence over `Include`.
///
/// # Status Transition Logic
///
/// The function uses a two-pass approach to ensure failure detection happens before
/// early inclusion/exclusion checks:
///
/// **Pass 1 - Failure detection:**
/// - Skip variants already in a terminal state
/// - If the variant's failure rate CS lower bound exceeds `variant_failure_threshold`,
///   mark as `Failed`
///
<<<<<<< HEAD
/// 5. **Early inclusion**: If this variant's lower bound exceeds the upper bounds of at least
///    `(num_variants - k_min)` others (adjusted by epsilon), it's confidently in the top k_min,
///    so mark as `Include`.
=======
/// **Pass 2 - Early exclusion/inclusion (among non-failed variants):**
/// - Skip variants already in a terminal state (including those just marked as `Failed`)
/// - **Early exclusion**: If at least `k_max` other non-failed variants have lower bounds above
///   this variant's upper bound (adjusted by epsilon), this variant cannot be in the top k_max,
///   so mark as `Exclude`. (Note that other variants may fail later, causing excluded variants
///   to return to the top-k_max among non-failed variants.)
/// - **Early inclusion**: If this variant's lower bound exceeds the upper bounds of at least
///   `(num_non_failed - k_min)` other non-failed variants (adjusted by epsilon), it's
///   confidently in the top k_min, so mark as `Include`
#[allow(dead_code, reason = "used in tests and by process_batch_step skeleton")]
#[allow(
    clippy::allow_attributes,
    reason = "expect(dead_code) warns because item is used"
)]
>>>>>>> 3c617549
fn update_variant_statuses(
    variant_status: &mut HashMap<String, VariantStatus>,
    variant_performance: &HashMap<String, MeanBettingConfidenceSequence>,
    variant_failures: &HashMap<String, MeanBettingConfidenceSequence>,
    params: &VariantStatusParams,
) {
    // Collect variant names first to avoid borrow checker issues
    // (we need to borrow variant_status immutably in non_failed_variants while updating it)
    let variant_names: Vec<String> = variant_status.keys().cloned().collect();

    // Pass 1: Mark failed variants first
    // This must happen before early inclusion/exclusion checks so that the set of
    // non-failed variants is accurate when computing those checks.
    for name in &variant_names {
        let status = variant_status
            .get(name)
            .copied()
            .unwrap_or(VariantStatus::Active);
        if status != VariantStatus::Active {
            continue;
        }

        if let Some(failure_cs) = variant_failures.get(name)
            && failure_cs.cs_lower > params.variant_failure_threshold
        {
            variant_status.insert(name.clone(), VariantStatus::Failed);
        }
    }

    // Pass 2: Check early exclusion and inclusion among non-failed variants
    for name in variant_names {
        let status = variant_status
            .get(&name)
            .copied()
            .unwrap_or(VariantStatus::Active);

        // Skip non-active variants (including those just marked as Failed)
        if status != VariantStatus::Active {
            continue;
        }

        // Check if variant can be excluded early because it's confidently outside the top k_max
        // (its upper bound is below (lower_bound_j + epsilon) for k_max other non-failed variants j)
        if let Some(perf_cs) = variant_performance.get(&name) {
            let num_definitely_worse_than =
                non_failed_variants(variant_performance, variant_status)
                    .filter(|(other_name, other_cs)| {
                        **other_name != name
                            && perf_cs.cs_upper < other_cs.cs_lower + params.epsilon
                    })
                    .count();

            // If at least k_max variants are definitely better,
            // this variant cannot be in the top k_max
            if num_definitely_worse_than >= params.k_max as usize {
                variant_status.insert(name, VariantStatus::Exclude);
                continue;
            }
        }

        // Check if variant can be included early because it's confidently within the top k_min
        // (its lower bound is above (upper_bound_j - epsilon) for all but k_min other non-failed variants j)
        if let Some(perf_cs) = variant_performance.get(&name) {
            // Count non-failed variants for the threshold calculation
            let num_non_failed = non_failed_variants(variant_performance, variant_status).count();

            let num_definitely_better_than =
                non_failed_variants(variant_performance, variant_status)
                    .filter(|(other_name, other_cs)| {
                        **other_name != name
                            && perf_cs.cs_lower > other_cs.cs_upper - params.epsilon
                    })
                    .count();

            // If this variant beats at least (num_non_failed - k_min) others,
            // it's confidently in the top k_min among non-failed variants
            if num_definitely_better_than >= num_non_failed.saturating_sub(params.k_min as usize) {
                variant_status.insert(name, VariantStatus::Include);
            }
        }
    }
}

/// Check if we can confidently identify a top-k set of variants.
///
/// A variant is "confidently in the top k" if its confidence sequence lower bound
/// exceeds the upper bounds of at least (num_variants - k) other non-failed variants,
/// with a tolerance `epsilon`. This means we can be confident it's better than at least
/// (num_variants - k) variants, or at least not more than epsilon worse than those
/// variants.
///
/// We check for each k in the range [k_min, k_max] (inclusive), starting from k_max
/// and working down. We return the largest k for which we can identify a top-k set,
/// if such a k exists.
///
/// When epsilon > 0, it's possible for more than k variants to meet the stopping
/// threshold. In this case, we select the top k by:
/// 1. Highest `mean_est` (point estimate)
/// 2. Highest `cs_lower` (lower confidence bound) as tiebreaker
/// 3. Highest `cs_upper` (upper confidence bound) as final tiebreaker
///
/// If there are still ties at the k boundary after all tiebreakers (i.e., variants
/// with identical point estimates and confidence bounds), we return the enlarged set
/// containing all tied variants and log an info message.
///
/// # Arguments
/// * `variant_performance` - Map from variant name to its performance confidence sequence
/// * `variant_status` - Map from variant name to its current status. Variants with status
///   `Failed` are excluded from consideration. If None, all variants are considered.
/// * `k_min` - Minimum acceptable k value
/// * `k_max` - Maximum k value to check
/// * `epsilon` (optional) - A tolerance for performance equivalence. If None, set to 0.0.
///
/// # Returns
/// A `TopKStoppingResult` indicating whether stopping occurred and, if it did, which variants are
/// in the top-k. Note that `top_variants.len()` may exceed `k` if there are ties at the boundary.
pub fn check_topk_stopping(
    variant_performance: &HashMap<String, MeanBettingConfidenceSequence>,
    variant_status: Option<&HashMap<String, VariantStatus>>,
    k_min: u32,
    k_max: u32,
    epsilon: Option<f64>,
) -> anyhow::Result<TopKStoppingResult> {
    let epsilon = epsilon.unwrap_or(0.0);

    // Filter out failed variants if variant_status is provided, collect to Vec for multiple iterations
    let empty_status = HashMap::new();
    let status_map = variant_status.unwrap_or(&empty_status);
    let filtered_performance: Vec<(&String, &MeanBettingConfidenceSequence)> =
        non_failed_variants(variant_performance, status_map).collect();

    let num_variants = filtered_performance.len();

    // Invalid parameters: return error
    if k_min == 0 {
        anyhow::bail!("k_min must be > 0");
    }
    if k_max < k_min {
        anyhow::bail!("k_max ({k_max}) < k_min ({k_min})");
    }
    if epsilon < 0.0 {
        anyhow::bail!("epsilon ({epsilon}) must be >= 0");
    }

    // Runtime edge cases: log a warning, return empty result
    if num_variants == 0 {
        tracing::warn!("check_topk_stopping: no variants provided");
        return Ok(TopKStoppingResult {
            stopped: false,
            k: None,
            top_variants: vec![],
        });
    }

    if k_min as usize > num_variants {
        tracing::warn!(
            k_min,
            num_variants,
            "check_topk_stopping: k_min > num_variants, can't identify top-k variants"
        );
        return Ok(TopKStoppingResult {
            stopped: false,
            k: None,
            top_variants: vec![],
        });
    }

    // Collect upper bounds into a sorted vec for binary search
    let mut upper_bounds: Vec<f64> = filtered_performance
        .iter()
        .map(|(_, cs)| cs.cs_upper)
        .collect();
    upper_bounds.sort_by(|a, b| a.partial_cmp(b).unwrap_or(std::cmp::Ordering::Equal));

    // Intermediate struct for sorting variants by their statistics
    struct VariantStats<'a> {
        name: &'a String,
        /// Number of other variants this variant "confidently beats"
        num_beaten: usize,
        mean_est: f64,
        cs_lower: f64,
        cs_upper: f64,
    }

    // For each variant, count how many other variants' upper bounds its lower bound exceeds
    // with tolerance epsilon. This tells us how many variants it "confidently beats".
    // We subtract 1 if the variant would count itself as beaten (when cs_upper - epsilon < cs_lower).
    let mut variants_with_stats: Vec<VariantStats<'_>> = filtered_performance
        .iter()
        .map(|&(name, cs)| {
            // Binary search to find how many upper bounds satisfy: ub - epsilon < cs_lower
            let num_beaten_including_self =
                upper_bounds.partition_point(|&ub| ub - epsilon < cs.cs_lower);
            // Subtract 1 if this variant's own upper bound was counted
            let beats_self = cs.cs_upper - epsilon < cs.cs_lower;
            let num_beaten = if beats_self {
                num_beaten_including_self.saturating_sub(1)
            } else {
                num_beaten_including_self
            };
            VariantStats {
                name,
                num_beaten,
                mean_est: cs.mean_est,
                cs_lower: cs.cs_lower,
                cs_upper: cs.cs_upper,
            }
        })
        .collect();

    // Sort by:
    // 1. num_beaten descending (most important - determines if variant qualifies)
    // 2. mean_est descending (primary tiebreaker)
    // 3. cs_lower descending (secondary tiebreaker)
    // 4. cs_upper descending (tertiary tiebreaker)
    variants_with_stats.sort_by(|a, b| {
        b.num_beaten
            .cmp(&a.num_beaten)
            .then_with(|| {
                b.mean_est
                    .partial_cmp(&a.mean_est)
                    .unwrap_or(std::cmp::Ordering::Equal)
            })
            .then_with(|| {
                b.cs_lower
                    .partial_cmp(&a.cs_lower)
                    .unwrap_or(std::cmp::Ordering::Equal)
            })
            .then_with(|| {
                b.cs_upper
                    .partial_cmp(&a.cs_upper)
                    .unwrap_or(std::cmp::Ordering::Equal)
            })
    });

    // Check each k from k_max down to k_min
    // We want the largest k for which we can identify a top-k set
    for k in (k_min..=k_max).rev() {
        let k_usize = k as usize;
        let threshold = num_variants.saturating_sub(k_usize);

        // Check if at least k variants beat the threshold
        let num_qualifying = variants_with_stats
            .iter()
            .filter(|v| v.num_beaten >= threshold)
            .count();

        if num_qualifying >= k_usize {
            // We have at least k qualifying variants
            // Take the top k, but check for ties at the boundary
            let kth_variant = &variants_with_stats[k_usize - 1];

            // Find all variants that are tied with the kth variant
            // (same num_beaten, mean_est, cs_lower, cs_upper)
            let mut top_variants: Vec<String> = Vec::new();
            let mut num_tied_at_boundary = 0;

            for v in &variants_with_stats {
                if v.num_beaten < threshold {
                    // This variant doesn't qualify
                    break;
                }

                let is_tied_with_kth = v.num_beaten == kth_variant.num_beaten
                    && (v.mean_est - kth_variant.mean_est).abs() < f64::EPSILON
                    && (v.cs_lower - kth_variant.cs_lower).abs() < f64::EPSILON
                    && (v.cs_upper - kth_variant.cs_upper).abs() < f64::EPSILON;

                if top_variants.len() < k_usize {
                    // Still filling the top k
                    top_variants.push(v.name.clone());
                } else if is_tied_with_kth {
                    // This variant is tied with the kth variant, include it
                    top_variants.push(v.name.clone());
                    num_tied_at_boundary += 1;
                } else {
                    // Not tied, stop here
                    break;
                }
            }

            if num_tied_at_boundary > 0 {
                info!(
                    k = k,
                    num_returned = top_variants.len(),
                    num_tied_at_boundary = num_tied_at_boundary,
                    "Top-k stopping condition met with ties at boundary; returning enlarged set"
                );
            }

            return Ok(TopKStoppingResult {
                stopped: true,
                k: Some(k),
                top_variants,
            });
        }
    }

    Ok(TopKStoppingResult {
        stopped: false,
        k: None,
        top_variants: vec![],
    })
}

/// Convenience wrapper to check if a specific k can be identified.
///
/// This is equivalent to calling `check_topk_stopping` with k_min = k_max = k.
pub fn check_topk(
    variant_performance: &HashMap<String, MeanBettingConfidenceSequence>,
    variant_status: Option<&HashMap<String, VariantStatus>>,
    k: u32,
    epsilon: Option<f64>,
) -> anyhow::Result<TopKStoppingResult> {
    check_topk_stopping(variant_performance, variant_status, k, k, epsilon)
}

/// Check global stopping conditions in order of precedence.
///
/// Returns `Some(reason)` if the evaluation should stop, `None` otherwise.
/// Checks in order:
/// 1. TopKFound - if a top-k set can be confidently identified
/// 2. EvaluatorsFailed - if any evaluator's failure rate exceeds the threshold
/// 3. TooManyVariantsFailed - if too many variants have failed to identify top-k
///
/// The fourth available reason, DatasetExhausted, is checked elsewhere, because
/// check_global_stopping() doesn't have access to the number of batches processed
/// and remaining.
fn check_global_stopping(
    progress: &TopKProgress,
    params: &TopKTaskParams,
) -> Option<GlobalStoppingReason> {
    // Check if we identified a top-k set (failed variants are filtered internally)
    let stopping_result = check_topk_stopping(
        &progress.variant_performance,
        Some(&progress.variant_status),
        params.k_min,
        params.k_max,
        params.epsilon,
    );

    if let Ok(result) = stopping_result
        && result.stopped
    {
        return Some(GlobalStoppingReason::TopKFound {
            k: result.k.unwrap_or(0),
            top_variants: result.top_variants,
        });
    }

    // Check for evaluator failures
    let failed_evaluators: Vec<String> = progress
        .evaluator_failures
        .iter()
        .filter(|(_, cs)| cs.cs_lower > params.evaluator_failure_threshold)
        .map(|(name, _)| name.clone())
        .collect();
    if !failed_evaluators.is_empty() {
        return Some(GlobalStoppingReason::EvaluatorsFailed {
            evaluator_names: failed_evaluators,
        });
    }

    // Check for too many variant failures
    let num_failed = progress
        .variant_status
        .values()
        .filter(|s| **s == VariantStatus::Failed)
        .count();
    let num_variants = progress.variant_status.len();
    if num_failed > num_variants.saturating_sub(params.k_min as usize) {
        return Some(GlobalStoppingReason::TooManyVariantsFailed { num_failed });
    }

    // If none of the three reasons above apply
    None
}

// ============================================================================
// Durable Task
// ============================================================================

/// Creates a Durable client configured for top-k evaluation tasks.
///
/// The client is configured to use the `evaluations_topk` queue, which must
/// have been created by running the database migrations.
///
/// # Arguments
/// * `pool` - A PostgreSQL connection pool
/// * `state` - Application state containing clients for inference and database access
///
/// # Returns
/// A configured `Durable` client for spawning and processing `TopKTask` tasks.
pub async fn create_client(pool: PgPool, state: TopKTaskState) -> Result<Durable<TopKTaskState>> {
    let client = Durable::builder()
        .pool(pool)
        .queue_name(QUEUE_NAME)
        .build_with_state(state)
        .await?;

    client.register::<TopKTask>().await;

    Ok(client)
}

/// Parameters for the fetch_datapoint_ids step.
#[derive(Debug, Clone, Serialize, Deserialize)]
struct FetchDatapointIdsParams {
    function_name: String,
    dataset_name: String,
    max_datapoints: Option<usize>,
}

/// Durable step function to fetch and shuffle datapoint IDs.
///
/// Paginates through the entire dataset to fetch all datapoint IDs, respecting
/// `max_datapoints` if set. The IDs are shuffled for randomized evaluation order.
async fn fetch_datapoint_ids_step(
    params: FetchDatapointIdsParams,
    state: TopKTaskState,
) -> anyhow::Result<Vec<Uuid>> {
    const PAGE_SIZE: u32 = 1000;

    let mut all_ids: Vec<Uuid> = Vec::new();
    let mut offset: u32 = 0;
    let max_to_fetch = params.max_datapoints.map(|n| n as u32);

    loop {
        // Calculate how many to fetch in this page
        let limit = match max_to_fetch {
            Some(max) => {
                let remaining = max.saturating_sub(offset);
                if remaining == 0 {
                    break;
                }
                PAGE_SIZE.min(remaining)
            }
            None => PAGE_SIZE,
        };

        let request = ListDatapointsRequest {
            function_name: Some(params.function_name.clone()),
            limit: Some(limit),
            offset: Some(offset),
            ..Default::default()
        };

        let response = list_datapoints(
            &state.clients.clickhouse_client,
            params.dataset_name.clone(),
            request,
        )
        .await?;

        let page_ids: Vec<Uuid> = response.datapoints.iter().map(|d| d.id()).collect();
        let page_size = page_ids.len() as u32;

        all_ids.extend(page_ids);

        // Stop if we got fewer than requested (end of dataset)
        if page_size < limit {
            break;
        }

        offset += page_size;
    }

    let mut ids = all_ids;

    // Shuffle for randomization
    use rand::seq::SliceRandom;
    let mut rng = rand::rng();
    ids.shuffle(&mut rng);

    Ok(ids)
}

/// Extract variant name from EvaluationVariant.
fn get_variant_name(variant: &EvaluationVariant) -> String {
    match variant {
        EvaluationVariant::Name(name) => name.clone(),
        // Dynamic variants don't have names, use a placeholder
        EvaluationVariant::Info(_) => "dynamic_variant".to_string(),
    }
}

/// Parameters for the process_batch step.
#[derive(Debug, Clone, Serialize, Deserialize)]
struct ProcessBatchStepParams {
    batch_ids: Vec<Uuid>,
    progress: TopKProgress,
    k_min: u32,
    k_max: u32,
    epsilon: Option<f64>,
    #[serde(default = "default_failure_threshold")]
    variant_failure_threshold: f64,
    #[serde(default = "default_failure_threshold")]
    evaluator_failure_threshold: f64,
    batch_idx: usize,
    // TopKContext fields that need to be passed through
    evaluation_name: String,
    evaluation_run_id: Uuid,
    dataset_name: String,
    inference_cache: CacheEnabledMode,
    concurrency: usize,
    // Config fields (passed from params for durable execution)
    evaluation_config: EvaluationConfig,
    function_configs: EvaluationFunctionConfigTable,
    scoring_function: ScoringFunctionType,
}

/// Durable step function to process a batch and update progress state.
async fn process_batch_step(
    params: ProcessBatchStepParams,
    state: TopKTaskState,
) -> anyhow::Result<TopKProgress> {
    let mut current_state = params.progress;

    // Retrieve datapoints from ClickHouse
    let request = GetDatapointsRequest {
        ids: params.batch_ids.clone(),
    };
    let datapoints = get_datapoints(&state.clients.clickhouse_client, None, request)
        .await?
        .datapoints;

    // Process the batch if we have datapoints and active variants
    let results: BatchResultsByDatapoint = if datapoints.is_empty() {
        tracing::warn!(
            batch_size = params.batch_ids.len(),
            "No datapoints found for batch"
        );
        HashMap::new()
    } else {
        // Get active variants
        let active_variants: Vec<Arc<EvaluationVariant>> = current_state
            .variant_status
            .iter()
            .filter(|(_, status)| **status == VariantStatus::Active)
            .map(|(name, _)| Arc::new(EvaluationVariant::Name(name.clone())))
            .collect();

        if active_variants.is_empty() {
            tracing::debug!("No active variants to process");
            HashMap::new()
        } else {
            // Use empty cancellation tokens - top-k has its own stopping logic
            let cancellation_tokens = Arc::new(CancellationTokens::default());

            // Build params for process_batch() call
            let semaphore = Arc::new(tokio::sync::Semaphore::new(params.concurrency));
            let batch_params = ProcessBatchParams {
                clients: state.clients.clone(),
                function_configs: Arc::new(params.function_configs.clone()),
                evaluation_config: Arc::new(params.evaluation_config.clone()),
                evaluation_name: Arc::new(params.evaluation_name.clone()),
                evaluation_run_id: params.evaluation_run_id,
                dataset_name: Arc::new(params.dataset_name.clone()),
                inference_cache: params.inference_cache,
                semaphore,
                cancellation_tokens,
            };

            // Call process_batch() from lib.rs
            let (mut join_set, task_id_map) =
                process_batch(&batch_params, datapoints, &active_variants).await?;

            // Collect results and group by datapoint ID, then by variant
            let mut results_by_datapoint: BatchResultsByDatapoint = HashMap::new();

            while let Some(result) = join_set.join_next_with_id().await {
                let batch_result = collect_batch_result(result, &task_id_map);

                // Get datapoint ID and variant name for grouping
                let (datapoint_id, variant_name) = match &batch_result {
                    BatchItemResult::Success(success) => {
                        (success.datapoint.id(), get_variant_name(&success.variant))
                    }
                    BatchItemResult::Error(error) => {
                        let variant_name = error
                            .variant
                            .as_ref()
                            .map(|v| get_variant_name(v))
                            .unwrap_or_else(|| "unknown".to_string());
                        tracing::warn!(
                            datapoint_id = %error.datapoint_id,
                            variant = %variant_name,
                            error = %error.message,
                            "Batch item error in top-k evaluation"
                        );
                        (error.datapoint_id, variant_name)
                    }
                    BatchItemResult::Cancelled => {
                        // Cancellation should never occur in top-k evaluation since we use empty
                        // cancellation tokens (cancellation is only used for adaptive stopping
                        // with precision_targets in lib.rs)
                        anyhow::bail!(
                            "Unexpected cancelled task in top-k evaluation. This should never happen, please file a bug report at https://github.com/tensorzero/tensorzero/discussions/new?category=bug-reports"
                        );
                    }
                };

                results_by_datapoint
                    .entry(datapoint_id)
                    .or_default()
                    .insert(variant_name, batch_result);
            }

            results_by_datapoint
        }
    };

    // Update confidence sequences
    let scoring_fn = params.scoring_function.clone().into_scoring_fn();
    compute_updates(
        &results,
        scoring_fn.as_ref(),
        &mut current_state.variant_performance,
        &mut current_state.variant_failures,
        &mut current_state.evaluator_failures,
    )?;

    current_state.num_datapoints_processed += params.batch_ids.len();
    current_state.batch_index = params.batch_idx + 1;

    // Update variant statuses (failure detection + early inclusion/exclusion)
    let status_params = VariantStatusParams {
        k_min: params.k_min,
        k_max: params.k_max,
        epsilon: params.epsilon.unwrap_or(0.0),
        variant_failure_threshold: params.variant_failure_threshold,
    };
    update_variant_statuses(
        &mut current_state.variant_status,
        &current_state.variant_performance,
        &current_state.variant_failures,
        &status_params,
    );

    Ok(current_state)
}

/// The durable top-k evaluation task.
pub struct TopKTask;

#[async_trait]
impl Task<TopKTaskState> for TopKTask {
    const NAME: &'static str = "topk-evaluation";
    type Params = TopKTaskParams;
    type Output = TopKTaskOutput;

    async fn run(
        params: Self::Params,
        mut ctx: TaskContext<TopKTaskState>,
        _state: TopKTaskState,
    ) -> TaskResult<Self::Output> {
        // Validate arguments
        if params.variant_names.is_empty() {
            return Err(durable::TaskError::Failed(anyhow::anyhow!(
                "At least one variant must be provided"
            )));
        }
        if params.k_min == 0 {
            return Err(durable::TaskError::Failed(anyhow::anyhow!(
                "k_min must be > 0"
            )));
        }
        if params.k_max < params.k_min {
            return Err(durable::TaskError::Failed(anyhow::anyhow!(
                "k_max ({}) must be >= k_min ({})",
                params.k_max,
                params.k_min
            )));
        }
        if params.k_max as usize > params.variant_names.len() {
            return Err(durable::TaskError::Failed(anyhow::anyhow!(
                "k_max ({}) must be <= number of variants ({})",
                params.k_max,
                params.variant_names.len()
            )));
        }

        let batch_size = params.batch_size.unwrap_or(DEFAULT_BATCH_SIZE);

        // Get evaluator names from the evaluation config
        let EvaluationConfig::Inference(inference_config) = &params.evaluation_config;
        let evaluator_names: Vec<String> = inference_config.evaluators.keys().cloned().collect();

        // Generate evaluation run ID durably
        let evaluation_run_id = ctx.uuid7().await?;

        info!(
            evaluation_run_id = %evaluation_run_id,
            num_variants = params.variant_names.len(),
            k_min = params.k_min,
            k_max = params.k_max,
            batch_size = batch_size,
            "Starting top-k evaluation"
        );

        // CHECKPOINT 1: Fetch and shuffle datapoint IDs
        let fetch_params = FetchDatapointIdsParams {
            function_name: inference_config.function_name.clone(),
            dataset_name: params.dataset_name.clone(),
            max_datapoints: params.max_datapoints,
        };
        let datapoint_ids: Vec<Uuid> = ctx
            .step(
                "fetch_datapoint_ids",
                fetch_params,
                fetch_datapoint_ids_step,
            )
            .await?;

        let total_datapoints = datapoint_ids.len();
        info!(
            total_datapoints = total_datapoints,
            "Loaded and shuffled datapoint IDs"
        );

        // Log if fewer datapoints are available than the configured max
        if let Some(max) = params.max_datapoints
            && total_datapoints < max
        {
            info!(
                "Dataset contains {total_datapoints} datapoints, fewer than max_datapoints ({max})"
            );
        }

        if total_datapoints == 0 {
            return Err(durable::TaskError::Failed(anyhow::anyhow!(
                "Dataset is empty"
            )));
        }

        // Initialize loop state
        let mut progress = TopKProgress {
            variant_status: params
                .variant_names
                .iter()
                .map(|name| (name.clone(), VariantStatus::Active))
                .collect(),
            variant_performance: params
                .variant_names
                .iter()
                .map(|name| {
                    (
                        name.clone(),
                        MeanBettingConfidenceSequence::new(
                            name.clone(),
                            DEFAULT_CS_RESOLUTION,
                            DEFAULT_ALPHA,
                        ),
                    )
                })
                .collect(),
            variant_failures: params
                .variant_names
                .iter()
                .map(|name| {
                    (
                        name.clone(),
                        MeanBettingConfidenceSequence::new(
                            name.clone(),
                            DEFAULT_CS_RESOLUTION,
                            DEFAULT_ALPHA,
                        ),
                    )
                })
                .collect(),
            evaluator_failures: evaluator_names
                .iter()
                .map(|name| {
                    (
                        name.clone(),
                        MeanBettingConfidenceSequence::new(
                            name.clone(),
                            DEFAULT_CS_RESOLUTION,
                            DEFAULT_ALPHA,
                        ),
                    )
                })
                .collect(),
            num_datapoints_processed: 0,
            batch_index: 0,
        };

        // Process batches
        let batches: Vec<Vec<Uuid>> = datapoint_ids
            .chunks(batch_size)
            .map(|chunk| chunk.to_vec())
            .collect();

        let mut stopping_reason: Option<GlobalStoppingReason> = None;

        for (batch_idx, batch_ids) in batches.into_iter().enumerate() {
            let current_batch_size = batch_ids.len();
            // CHECKPOINT 2: Process batch and update state
            let batch_step_params = ProcessBatchStepParams {
                batch_ids,
                progress: progress.clone(),
                k_min: params.k_min,
                k_max: params.k_max,
                epsilon: params.epsilon,
                variant_failure_threshold: params.variant_failure_threshold,
                evaluator_failure_threshold: params.evaluator_failure_threshold,
                batch_idx,
                evaluation_name: params.evaluation_name.clone(),
                evaluation_run_id,
                dataset_name: params.dataset_name.clone(),
                inference_cache: params.inference_cache,
                concurrency: params.concurrency,
                // Config fields (passed from params for durable execution)
                evaluation_config: params.evaluation_config.clone(),
                function_configs: params.function_configs.clone(),
                scoring_function: params.scoring_function.clone(),
            };
            progress = ctx
                .step(
                    &format!("batch_{batch_idx}"),
                    batch_step_params,
                    process_batch_step,
                )
                .await?;

            debug!(
                batch_number = batch_idx + 1,
                batch_size = current_batch_size,
                "Processing batch"
            );

            if let Some(reason) = check_global_stopping(&progress, &params) {
                stopping_reason = Some(reason);
                break;
            }
        }

        // If we exited without an explicit stopping reason then assign reason DatasetExhausted.
        let stopping_reason = stopping_reason.unwrap_or(GlobalStoppingReason::DatasetExhausted);

        info!(
            stopping_reason = ?stopping_reason,
            num_datapoints_processed = progress.num_datapoints_processed,
            "Top-k evaluation complete"
        );

        Ok(TopKTaskOutput {
            evaluation_run_id,
            variant_status: progress.variant_status,
            variant_performance: progress.variant_performance,
            variant_failures: progress.variant_failures,
            evaluator_failures: progress.evaluator_failures,
            stopping_reason,
            num_datapoints_processed: progress.num_datapoints_processed,
        })
    }
}

#[cfg(test)]
mod tests;<|MERGE_RESOLUTION|>--- conflicted
+++ resolved
@@ -40,7 +40,6 @@
 // Constants
 // ============================================================================
 
-<<<<<<< HEAD
 /// Default batch size for top-k evaluation
 const DEFAULT_BATCH_SIZE: usize = 20;
 
@@ -52,7 +51,7 @@
 
 /// Queue name for top-k evaluation tasks
 const QUEUE_NAME: &str = "evaluations_topk";
-=======
+
 /// Default failure rate threshold for both variants and evaluators.
 /// A 5% failure rate is the default threshold for marking a variant as failed
 /// or terminating due to evaluator failures.
@@ -61,7 +60,6 @@
 fn default_failure_threshold() -> f64 {
     DEFAULT_FAILURE_THRESHOLD
 }
->>>>>>> 3c617549
 
 // ============================================================================
 // Core Types
@@ -468,20 +466,9 @@
 
 /// Parameters for updating variant statuses during top-k evaluation.
 ///
-<<<<<<< HEAD
-/// If `variant_failure_threshold` is set and a variant's failure rate CS lower bound
-/// exceeds it, the variant is marked as Failed. Failed variants are not candidates
-/// for the returned top-k set.
-=======
 /// If a variant's failure rate CS lower bound exceeds `variant_failure_threshold`,
 /// the variant is marked as Failed. Failed variants are not candidates for the
 /// returned top-k set.
-#[allow(dead_code, reason = "used in tests and by process_batch_step skeleton")]
-#[allow(
-    clippy::allow_attributes,
-    reason = "expect(dead_code) warns because item is used"
-)]
->>>>>>> 3c617549
 struct VariantStatusParams {
     k_min: u32,
     k_max: u32,
@@ -512,11 +499,6 @@
 /// - If the variant's failure rate CS lower bound exceeds `variant_failure_threshold`,
 ///   mark as `Failed`
 ///
-<<<<<<< HEAD
-/// 5. **Early inclusion**: If this variant's lower bound exceeds the upper bounds of at least
-///    `(num_variants - k_min)` others (adjusted by epsilon), it's confidently in the top k_min,
-///    so mark as `Include`.
-=======
 /// **Pass 2 - Early exclusion/inclusion (among non-failed variants):**
 /// - Skip variants already in a terminal state (including those just marked as `Failed`)
 /// - **Early exclusion**: If at least `k_max` other non-failed variants have lower bounds above
@@ -526,12 +508,6 @@
 /// - **Early inclusion**: If this variant's lower bound exceeds the upper bounds of at least
 ///   `(num_non_failed - k_min)` other non-failed variants (adjusted by epsilon), it's
 ///   confidently in the top k_min, so mark as `Include`
-#[allow(dead_code, reason = "used in tests and by process_batch_step skeleton")]
-#[allow(
-    clippy::allow_attributes,
-    reason = "expect(dead_code) warns because item is used"
-)]
->>>>>>> 3c617549
 fn update_variant_statuses(
     variant_status: &mut HashMap<String, VariantStatus>,
     variant_performance: &HashMap<String, MeanBettingConfidenceSequence>,
