--- conflicted
+++ resolved
@@ -1637,14 +1637,56 @@
         assert_eq!(variant_status["high_failure"], VariantStatus::Stopped);
     }
 
-<<<<<<< HEAD
     // === Sub-case 2: Missing failure CS ===
     {
         let mut variant_status: HashMap<String, VariantStatus> =
             [("variant".to_string(), VariantStatus::Active)]
                 .into_iter()
                 .collect();
-=======
+
+        let variant_performance: HashMap<String, MeanBettingConfidenceSequence> =
+            [mock_cs_with_bounds("variant", 0.5, 0.7)]
+                .into_iter()
+                .collect();
+
+        // No failure CS for "variant"
+        let variant_failures: HashMap<String, MeanBettingConfidenceSequence> = HashMap::new();
+
+        let params = VariantStatusParams {
+            k_min: 1,
+            k_max: 1,
+            epsilon: 0.0,
+            variant_failure_threshold: 0.05,
+        };
+        update_variant_statuses(
+            &mut variant_status,
+            &variant_performance,
+            &variant_failures,
+            &params,
+        );
+
+        // Without failure CS, failure check doesn't apply.
+        // Single variant with k_min=1 triggers early stopping
+        assert_eq!(variant_status["variant"], VariantStatus::Stopped);
+    }
+}
+
+/// Test that variants not in variant_failures map are not marked as failed.
+#[test]
+fn test_update_variant_statuses_missing_failure_cs() {
+    let mut variant_status: HashMap<String, VariantStatus> =
+        [("variant".to_string(), VariantStatus::Active)]
+            .into_iter()
+            .collect();
+
+    let variant_performance: HashMap<String, MeanBettingConfidenceSequence> =
+        [mock_cs_with_bounds("variant", 0.5, 0.7)]
+            .into_iter()
+            .collect();
+
+    // No failure CS for "variant"
+    let variant_failures: HashMap<String, MeanBettingConfidenceSequence> = HashMap::new();
+
     let params = VariantStatusParams {
         k_min: 1,
         k_max: 1,
@@ -1657,33 +1699,10 @@
         &variant_failures,
         &params,
     );
->>>>>>> 6b36c9a7
-
-        let variant_performance: HashMap<String, MeanBettingConfidenceSequence> =
-            [mock_cs_with_bounds("variant", 0.5, 0.7)]
-                .into_iter()
-                .collect();
-
-        // No failure CS for "variant"
-        let variant_failures: HashMap<String, MeanBettingConfidenceSequence> = HashMap::new();
-
-        let params = VariantStatusParams {
-            k_min: 1,
-            k_max: 1,
-            epsilon: 0.0,
-            variant_failure_threshold: 0.05,
-        };
-        update_variant_statuses(
-            &mut variant_status,
-            &variant_performance,
-            &variant_failures,
-            &params,
-        );
-
-        // Without failure CS, failure check doesn't apply.
-        // Single variant with k_min=1 triggers early stopping
-        assert_eq!(variant_status["variant"], VariantStatus::Stopped);
-    }
+
+    // Without failure CS, failure check doesn't apply.
+    // Single variant with k_min=1 triggers inclusion
+    assert_eq!(variant_status["variant"], VariantStatus::Stopped);
 }
 
 /// Test that variants not in variant_performance map don't cause errors in early stopping.
