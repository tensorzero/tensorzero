--- conflicted
+++ resolved
@@ -413,9 +413,9 @@
 
     assert!(result.is_ok());
 
-    // ========================================
+    // ===============================================
     // Check variant_a performance (observation = 0.8)
-    // ========================================
+    // ===============================================
     // Starting from fresh CS (count=0, mean_reg=0.5, var_reg=0.25)
     // After one observation x=0.8:
     //   mean_regularized = (0.5 * 1 + 0.8) / 2 = 0.65
@@ -427,9 +427,9 @@
     assert!((vp_a.variance_regularized - 0.13625).abs() < 1e-10);
     assert!((vp_a.mean_est - 0.8).abs() < 1e-10);
 
-    // ========================================
+    // ===============================================
     // Check variant_b performance (observation = 0.6)
-    // ========================================
+    // ===============================================
     // After one observation x=0.6:
     //   mean_regularized = (0.5 * 1 + 0.6) / 2 = 0.55
     //   variance_regularized = (0.25 * 1 + (0.6 - 0.55)^2) / 2 = (0.25 + 0.0025) / 2 = 0.12625
@@ -440,9 +440,9 @@
     assert!((vp_b.variance_regularized - 0.12625).abs() < 1e-10);
     assert!((vp_b.mean_est - 0.6).abs() < 1e-10);
 
-    // ========================================
+    // ===============================================================
     // Check variant failures (both get observation = 0.0 for success)
-    // ========================================
+    // ===============================================================
     // After one observation x=0.0:
     //   mean_regularized = (0.5 * 1 + 0.0) / 2 = 0.25
     //   variance_regularized = (0.25 * 1 + (0.0 - 0.25)^2) / 2 = (0.25 + 0.0625) / 2 = 0.15625
@@ -459,9 +459,9 @@
     assert!((vf_b.variance_regularized - 0.15625).abs() < 1e-10);
     assert!((vf_b.mean_est - 0.0).abs() < 1e-10);
 
-    // ========================================
+    // ==================================================
     // Check evaluator failures (two observations of 0.0)
-    // ========================================
+    // ==================================================
     // After two observations x1=0.0, x2=0.0:
     //   After x1=0.0: mean_reg1 = 0.25, var_reg1 = 0.15625 (same as above)
     //   After x2=0.0:
@@ -1243,7 +1243,6 @@
     assert_eq!(result.top_variants.len(), 3); // All tied
 }
 
-<<<<<<< HEAD
 /// Test that check_topk_stopping filters out failed variants.
 ///
 /// Without filtering, variant "a" (failed) would be included in top-1 since it has the
@@ -1282,8 +1281,6 @@
     assert_eq!(result_filtered.top_variants, vec!["b".to_string()]);
 }
 
-=======
->>>>>>> 8ae2050c
 // ============================================================================
 // Tests for update_variant_statuses
 // ============================================================================
@@ -2067,7 +2064,6 @@
     }
 }
 
-<<<<<<< HEAD
 /// Test that check_global_stopping filters out failed variants when checking TopKFound.
 ///
 /// This test verifies that a failed variant with the best performance doesn't
@@ -2111,8 +2107,6 @@
     }
 }
 
-=======
->>>>>>> 8ae2050c
 #[test]
 // Check that the evaluator failure condition triggers and takes precedence over variant failures
 fn test_check_global_stopping_evaluators_failed() {
