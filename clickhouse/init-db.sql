-- Create the tensorzero database if it doesn't exist
CREATE DATABASE IF NOT EXISTS tensorzero;

-- Switch to the tensorzero database
USE tensorzero;

-- BooleanMetricFeedback table
CREATE TABLE IF NOT EXISTS BooleanMetricFeedback
(
    id UUID,
    target_id UUID,
    metric_name LowCardinality(String),
    value Bool
) ENGINE = MergeTree()
ORDER BY (metric_name, target_id);

-- FloatMetricFeedback table
CREATE TABLE IF NOT EXISTS FloatMetricFeedback
(
    id UUID,
    target_id UUID,
    metric_name LowCardinality(String),
    value Float32
) ENGINE = MergeTree()
ORDER BY (metric_name, target_id);

-- DemonstrationFeedback table
CREATE TABLE IF NOT EXISTS DemonstrationFeedback
(
    id UUID,
    inference_id UUID,
    value String
) ENGINE = MergeTree()
ORDER BY inference_id;

-- CommentFeedback table
CREATE TABLE IF NOT EXISTS CommentFeedback
(
    id UUID,
    target_id UUID,
    target_type Enum('inference' = 1, 'episode' = 2),
    value String
) ENGINE = MergeTree()
ORDER BY target_id;

-- Inference table
CREATE TABLE IF NOT EXISTS Inference
(
    id UUID,
    function_name LowCardinality(String),
    variant_name LowCardinality(String),
    episode_id UUID,
    input String,
<<<<<<< HEAD
    output Optional(String),
=======
    output Nullable(String),
>>>>>>> fc997e7b
    -- This is whatever string we got from the Inference, without output sanitization
    raw_output String,
) ENGINE = MergeTree()
ORDER BY (function_name, variant_name, episode_id);

-- ModelInference table
CREATE TABLE IF NOT EXISTS ModelInference
(
    id UUID,
    inference_id UUID,
    input String,
    output String,
    raw_response String,
    input_tokens UInt32,
    output_tokens UInt32
) ENGINE = MergeTree()
ORDER BY inference_id;<|MERGE_RESOLUTION|>--- conflicted
+++ resolved
@@ -51,11 +51,7 @@
     variant_name LowCardinality(String),
     episode_id UUID,
     input String,
-<<<<<<< HEAD
-    output Optional(String),
-=======
     output Nullable(String),
->>>>>>> fc997e7b
     -- This is whatever string we got from the Inference, without output sanitization
     raw_output String,
 ) ENGINE = MergeTree()
