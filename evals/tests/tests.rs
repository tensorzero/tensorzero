--- conflicted
+++ resolved
@@ -298,7 +298,6 @@
     assert_eq!(total_prepositions, 40);
 }
 
-<<<<<<< HEAD
 #[tokio::test(flavor = "multi_thread")]
 async fn run_llm_judge_eval_chat_human_readable() {
     write_chat_fixture_to_dataset(&PathBuf::from(&format!(
@@ -358,7 +357,8 @@
     let err = err.to_string();
     assert!(err.contains("Failed cutoffs for evaluators:"));
     assert!(err.contains("exact_match (cutoff: 0.6, got: 0.5)"));
-=======
+}
+
 #[tokio::test]
 async fn test_parse_args() {
     // Test default values
@@ -447,5 +447,4 @@
     assert!(output_str.is_empty());
     let stderr_str = String::from_utf8(output.stderr).unwrap();
     assert!(stderr_str.contains("the following required arguments were not provided:"));
->>>>>>> 10c3b5ec
 }