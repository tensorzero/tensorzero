--- conflicted
+++ resolved
@@ -107,15 +107,10 @@
             return Err(anyhow::anyhow!("Evaluator config not found for {}. This should never happen. Please file a bug report at https://github.com/tensorzero/tensorzero/discussions/categories/bug-reports.", evaluator_name));
         }
     };
-<<<<<<< HEAD
-    let result = match evaluator_config {
+    match evaluator_config {
         EvaluatorConfig::ExactMatch(_exact_match_config) => {
             run_exact_match_evaluator(inference_response, datapoint)
         }
-=======
-    match evaluator_config {
-        EvaluatorConfig::ExactMatch => run_exact_match_evaluator(inference_response, datapoint),
->>>>>>> cc7b963e
         EvaluatorConfig::LLMJudge(llm_judge_config) => {
             run_llm_judge_evaluator(
                 inference_response,
